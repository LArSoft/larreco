/**
 * @file   GausFitCache_test.cc
 * @brief  Test for classes in GausFitCache,h
 * @author Gianluca Petrillo (petrillo@fnal.gov)
 * @date   March 27th, 2015
 * @see    GausFitCache,h
 */

// define the following symbol to produce plots of what's going on
// #define GAUSFITCACHE_TEST_DEBUG 1

// C/C++ standard libraries
#include <array>
#include <cassert>
#include <cmath>
#include <limits> // std::numeric_limits<>

// boost test libraries
#define BOOST_TEST_MODULE (HitAnaAlg_test)
<<<<<<< HEAD
#include "cetlib/quiet_unit_test.hpp"
#include <cetlib/quiet_unit_test.hpp> // BOOST_CHECK_CLOSE
=======
#include "boost/test/unit_test.hpp"
#include "cetlib/pow.h"
>>>>>>> c11c2364

// ROOT libraries
#include "TFitResult.h"
#include "TFitResultPtr.h"
#include "TH1D.h"
#ifdef GAUSFITCACHE_TEST_DEBUG
#include "TCanvas.h"
#endif // GAUSFITCACHE_TEST_DEBUG

// LArSoft libraries
#include "larreco/RecoAlg/GausFitCache.h"

<<<<<<< HEAD
template <typename T>
inline T sqr(T v)
{
  return v * v;
}

double gaus(double x, double mean, double sigma, double amplitude)
{
  double const z = (x - mean) / sigma;
  return amplitude * std::exp(-0.5 * sqr(z));
} // gaus()
=======
using boost::test_tools::tolerance;
using cet::square;
using tolerance_t = decltype(0.001 % tolerance());

namespace {
  double gaus(double x, double mean, double sigma, double amplitude)
  {
    double const z = (x - mean) / sigma;
    return amplitude * std::exp(-0.5 * square(z));
  } // gaus()
}
>>>>>>> c11c2364

//******************************************************************************
BOOST_AUTO_TEST_SUITE(GausFitCacheSuite)

//******************************************************************************
// test that the test function behaves like a gaussian
BOOST_AUTO_TEST_CASE(TestGaussianTest)
{
  // static function to be tested:
  const auto gaus_func = ::gaus;

<<<<<<< HEAD
  const double exp1sigma = std::exp(-0.5 * sqr(1.));
  const double exp2sigma = std::exp(-0.5 * sqr(2.));
=======
  const double exp1sigma = std::exp(-0.5 * square(1.));
  const double exp2sigma = std::exp(-0.5 * square(2.));
>>>>>>> c11c2364

  // here there should be some more believable test...
  const double amplitude = 16.;
  for (double sigma = 0.5; sigma < 2.25; ++sigma) {
    for (double mean = -5; mean < 5.5; ++mean) {

<<<<<<< HEAD
      //  std::cout << "Testing local gaus(), mean=" << mean << " sigma=" << sigma
      //    << " amplitude=" << amplitude << std::endl;

      BOOST_CHECK(gaus_func(-6.5 * sigma + mean, mean, sigma, amplitude) > 0.);
      BOOST_CHECK(gaus_func(-5.5 * sigma + mean, mean, sigma, amplitude) > 0.);
      BOOST_CHECK(gaus_func(-4.5 * sigma + mean, mean, sigma, amplitude) > 0.);

      // we use tolerance of 10^-5 (0.001%)
      BOOST_CHECK_CLOSE(
        gaus_func(-2.0 * sigma + mean, mean, sigma, amplitude), amplitude * exp2sigma, 0.001);
      BOOST_CHECK_CLOSE(
        gaus_func(-1.0 * sigma + mean, mean, sigma, amplitude), amplitude * exp1sigma, 0.001);
      BOOST_CHECK_CLOSE(gaus_func(0.0 * sigma + mean, mean, sigma, amplitude), amplitude, 0.001);
      BOOST_CHECK_CLOSE(
        gaus_func(1.0 * sigma + mean, mean, sigma, amplitude), amplitude * exp1sigma, 0.001);
      BOOST_CHECK_CLOSE(
        gaus_func(2.0 * sigma + mean, mean, sigma, amplitude), amplitude * exp2sigma, 0.001);

      BOOST_CHECK(gaus_func(4.5 * sigma + mean, mean, sigma, amplitude) > 0.);
      BOOST_CHECK(gaus_func(5.5 * sigma + mean, mean, sigma, amplitude) > 0.);
      BOOST_CHECK(gaus_func(6.5 * sigma + mean, mean, sigma, amplitude) > 0.);
=======
      BOOST_TEST(gaus_func(-6.5 * sigma + mean, mean, sigma, amplitude) > 0.);
      BOOST_TEST(gaus_func(-5.5 * sigma + mean, mean, sigma, amplitude) > 0.);
      BOOST_TEST(gaus_func(-4.5 * sigma + mean, mean, sigma, amplitude) > 0.);

      auto const tol = 0.001 % tolerance();
      BOOST_TEST(gaus_func(-2.0 * sigma + mean, mean, sigma, amplitude) == amplitude * exp2sigma,
                 tol);
      BOOST_TEST(gaus_func(-1.0 * sigma + mean, mean, sigma, amplitude) == amplitude * exp1sigma,
                 tol);
      BOOST_TEST(gaus_func(0.0 * sigma + mean, mean, sigma, amplitude) == amplitude, tol);
      BOOST_TEST(gaus_func(1.0 * sigma + mean, mean, sigma, amplitude) == amplitude * exp1sigma,
                 tol);
      BOOST_TEST(gaus_func(2.0 * sigma + mean, mean, sigma, amplitude) == amplitude * exp2sigma,
                 tol);

      BOOST_TEST(gaus_func(4.5 * sigma + mean, mean, sigma, amplitude) > 0.);
      BOOST_TEST(gaus_func(5.5 * sigma + mean, mean, sigma, amplitude) > 0.);
      BOOST_TEST(gaus_func(6.5 * sigma + mean, mean, sigma, amplitude) > 0.);
>>>>>>> c11c2364

    } // for mean
  }   // for sigma

} // BOOST_AUTO_TEST_CASE(TestGaussianTest)

//******************************************************************************
// test that the library functions behaves like a gaussians

struct RootGausFuncWrapper {
  using Func_t = Double_t (*)(Double_t const*, Double_t const*);

  RootGausFuncWrapper(Func_t f) : func(f) {}

  Double_t operator()(Double_t const x, Double_t mean, Double_t sigma, Double_t amplitude) const
  {
    // BUG the double brace syntax is required to work around clang bug 21629
    // (https://bugs.llvm.org/show_bug.cgi?id=21629)
    std::array<Double_t, 3> params = {{amplitude, mean, sigma}};
    return func(&x, params.data());
  } // operator()

  Func_t func;
}; // RootGausFuncWrapper()

BOOST_AUTO_TEST_CASE(GaussianTest)
{
  // static function to be tested:
  const auto gaus_func = RootGausFuncWrapper(hit::details::CompiledGausFitCacheBaseStruct::gaus);

<<<<<<< HEAD
  const double exp1sigma = std::exp(-0.5 * sqr(1.));
  const double exp2sigma = std::exp(-0.5 * sqr(2.));
=======
  const double exp1sigma = std::exp(-0.5 * square(1.));
  const double exp2sigma = std::exp(-0.5 * square(2.));
>>>>>>> c11c2364

  const double amplitude = 16.;
  for (double sigma = 0.5; sigma < 2.25; ++sigma) {
    for (double mean = -5; mean < 5.5; ++mean) {

<<<<<<< HEAD
      //  std::cout << "Testing gaus, mean=" << mean << " sigma=" << sigma
      //    << " amplitude=" << amplitude << std::endl;

      BOOST_CHECK(gaus_func(-6.5 * sigma + mean, mean, sigma, amplitude) > 0.);
      BOOST_CHECK(gaus_func(-5.5 * sigma + mean, mean, sigma, amplitude) > 0.);
      BOOST_CHECK(gaus_func(-4.5 * sigma + mean, mean, sigma, amplitude) > 0.);

      // we use tolerance of 10^-5 (0.001%)
      BOOST_CHECK_CLOSE(
        gaus_func(-2.0 * sigma + mean, mean, sigma, amplitude), amplitude * exp2sigma, 0.001);
      BOOST_CHECK_CLOSE(
        gaus_func(-1.0 * sigma + mean, mean, sigma, amplitude), amplitude * exp1sigma, 0.001);
      BOOST_CHECK_CLOSE(gaus_func(0.0 * sigma + mean, mean, sigma, amplitude), amplitude, 0.001);
      BOOST_CHECK_CLOSE(
        gaus_func(+1.0 * sigma + mean, mean, sigma, amplitude), amplitude * exp1sigma, 0.001);
      BOOST_CHECK_CLOSE(
        gaus_func(+2.0 * sigma + mean, mean, sigma, amplitude), amplitude * exp2sigma, 0.001);

      BOOST_CHECK(gaus_func(+4.5 * sigma + mean, mean, sigma, amplitude) > 0.);
      BOOST_CHECK(gaus_func(+5.5 * sigma + mean, mean, sigma, amplitude) > 0.);
      BOOST_CHECK(gaus_func(+6.5 * sigma + mean, mean, sigma, amplitude) > 0.);
=======
      BOOST_TEST(gaus_func(-6.5 * sigma + mean, mean, sigma, amplitude) > 0.);
      BOOST_TEST(gaus_func(-5.5 * sigma + mean, mean, sigma, amplitude) > 0.);
      BOOST_TEST(gaus_func(-4.5 * sigma + mean, mean, sigma, amplitude) > 0.);

      auto const tol = 0.001 % tolerance();
      BOOST_TEST(gaus_func(-2.0 * sigma + mean, mean, sigma, amplitude) == amplitude * exp2sigma,
                 tol);
      BOOST_TEST(gaus_func(-1.0 * sigma + mean, mean, sigma, amplitude) == amplitude * exp1sigma,
                 tol);
      BOOST_TEST(gaus_func(0.0 * sigma + mean, mean, sigma, amplitude) == amplitude, tol);
      BOOST_TEST(gaus_func(+1.0 * sigma + mean, mean, sigma, amplitude) == amplitude * exp1sigma,
                 tol);
      BOOST_TEST(gaus_func(+2.0 * sigma + mean, mean, sigma, amplitude) == amplitude * exp2sigma,
                 tol);

      BOOST_TEST(gaus_func(+4.5 * sigma + mean, mean, sigma, amplitude) > 0.);
      BOOST_TEST(gaus_func(+5.5 * sigma + mean, mean, sigma, amplitude) > 0.);
      BOOST_TEST(gaus_func(+6.5 * sigma + mean, mean, sigma, amplitude) > 0.);
>>>>>>> c11c2364

    } // for mean
  }   // for sigma

} // BOOST_AUTO_TEST_CASE(GaussianTest)

BOOST_AUTO_TEST_CASE(GaussianTrunc5Test)
{
  // static function to be tested:
  const auto gaus_func =
    RootGausFuncWrapper(hit::details::CompiledGausFitCacheBaseStruct::gaus_trunc<5>);

<<<<<<< HEAD
  const double exp1sigma = std::exp(-0.5 * sqr(1.));
  const double exp2sigma = std::exp(-0.5 * sqr(2.));
=======
  const double exp1sigma = std::exp(-0.5 * square(1.));
  const double exp2sigma = std::exp(-0.5 * square(2.));
>>>>>>> c11c2364

  const double amplitude = 16.;
  for (double sigma = 0.5; sigma < 2.25; ++sigma) {
    for (double mean = -5; mean < 5.5; ++mean) {

<<<<<<< HEAD
      //  std::cout << "Testing gaus_trunc<5>, mean=" << mean << " sigma=" << sigma
      //    << " amplitude=" << amplitude << std::endl;

      BOOST_CHECK_EQUAL(gaus_func(-6.5 * sigma + mean, mean, sigma, amplitude), 0.);
      BOOST_CHECK_EQUAL(gaus_func(-5.5 * sigma + mean, mean, sigma, amplitude), 0.);
      BOOST_CHECK(gaus_func(-4.5 * sigma + mean, mean, sigma, amplitude) > 0.);

      // we use tolerance of 10^-5 (0.001%)
      BOOST_CHECK_CLOSE(
        gaus_func(-2.0 * sigma + mean, mean, sigma, amplitude), amplitude * exp2sigma, 0.001);
      BOOST_CHECK_CLOSE(
        gaus_func(-1.0 * sigma + mean, mean, sigma, amplitude), amplitude * exp1sigma, 0.001);
      BOOST_CHECK_CLOSE(gaus_func(0.0 * sigma + mean, mean, sigma, amplitude), amplitude, 0.001);
      BOOST_CHECK_CLOSE(
        gaus_func(1.0 * sigma + mean, mean, sigma, amplitude), amplitude * exp1sigma, 0.001);
      BOOST_CHECK_CLOSE(
        gaus_func(2.0 * sigma + mean, mean, sigma, amplitude), amplitude * exp2sigma, 0.001);

      BOOST_CHECK(gaus_func(4.5 * sigma + mean, mean, sigma, amplitude) > 0.);
      BOOST_CHECK_EQUAL(gaus_func(5.5 * sigma + mean, mean, sigma, amplitude), 0.);
      BOOST_CHECK_EQUAL(gaus_func(6.5 * sigma + mean, mean, sigma, amplitude), 0.);
=======
      BOOST_TEST(gaus_func(-6.5 * sigma + mean, mean, sigma, amplitude) == 0.);
      BOOST_TEST(gaus_func(-5.5 * sigma + mean, mean, sigma, amplitude) == 0.);
      BOOST_TEST(gaus_func(-4.5 * sigma + mean, mean, sigma, amplitude) > 0.);

      auto const tol = 0.001 % tolerance();
      BOOST_TEST(gaus_func(-2.0 * sigma + mean, mean, sigma, amplitude) == amplitude * exp2sigma,
                 tol);
      BOOST_TEST(gaus_func(-1.0 * sigma + mean, mean, sigma, amplitude) == amplitude * exp1sigma,
                 tol);
      BOOST_TEST(gaus_func(0.0 * sigma + mean, mean, sigma, amplitude) == amplitude, tol);
      BOOST_TEST(gaus_func(1.0 * sigma + mean, mean, sigma, amplitude) == amplitude * exp1sigma,
                 tol);
      BOOST_TEST(gaus_func(2.0 * sigma + mean, mean, sigma, amplitude) == amplitude * exp2sigma,
                 tol);

      BOOST_TEST(gaus_func(4.5 * sigma + mean, mean, sigma, amplitude) > 0.);
      BOOST_TEST(gaus_func(5.5 * sigma + mean, mean, sigma, amplitude) == 0.);
      BOOST_TEST(gaus_func(6.5 * sigma + mean, mean, sigma, amplitude) == 0.);
>>>>>>> c11c2364

    } // for mean
  }   // for sigma

} // BOOST_AUTO_TEST_CASE(GaussianTrunc5Test)

BOOST_AUTO_TEST_CASE(GaussianTrunc4Test)
{
  // static function to be tested:
  const auto gaus_func =
    RootGausFuncWrapper(hit::details::CompiledGausFitCacheBaseStruct::gaus_trunc<4>);

<<<<<<< HEAD
  const double exp1sigma = std::exp(-0.5 * sqr(1.));
  const double exp2sigma = std::exp(-0.5 * sqr(2.));
=======
  const double exp1sigma = std::exp(-0.5 * square(1.));
  const double exp2sigma = std::exp(-0.5 * square(2.));
>>>>>>> c11c2364

  const double amplitude = 16.;
  for (double sigma = 0.5; sigma < 2.25; ++sigma) {
    for (double mean = -5; mean < 5.5; ++mean) {

<<<<<<< HEAD
      //  std::cout << "Testing gaus_trunc<4>, mean=" << mean << " sigma=" << sigma
      //    << " amplitude=" << amplitude << std::endl;

      BOOST_CHECK_EQUAL(gaus_func(-6.5 * sigma + mean, mean, sigma, amplitude), 0.);
      BOOST_CHECK_EQUAL(gaus_func(-5.5 * sigma + mean, mean, sigma, amplitude), 0.);
      BOOST_CHECK_EQUAL(gaus_func(-4.5 * sigma + mean, mean, sigma, amplitude), 0.);

      // we use tolerance of 10^-5 (0.001%)
      BOOST_CHECK_CLOSE(
        gaus_func(-2.0 * sigma + mean, mean, sigma, amplitude), amplitude * exp2sigma, 0.001);
      BOOST_CHECK_CLOSE(
        gaus_func(-1.0 * sigma + mean, mean, sigma, amplitude), amplitude * exp1sigma, 0.001);
      BOOST_CHECK_CLOSE(gaus_func(0.0 * sigma + mean, mean, sigma, amplitude), amplitude, 0.001);
      BOOST_CHECK_CLOSE(
        gaus_func(1.0 * sigma + mean, mean, sigma, amplitude), amplitude * exp1sigma, 0.001);
      BOOST_CHECK_CLOSE(
        gaus_func(2.0 * sigma + mean, mean, sigma, amplitude), amplitude * exp2sigma, 0.001);

      BOOST_CHECK_EQUAL(gaus_func(4.5 * sigma + mean, mean, sigma, amplitude), 0.);
      BOOST_CHECK_EQUAL(gaus_func(5.5 * sigma + mean, mean, sigma, amplitude), 0.);
      BOOST_CHECK_EQUAL(gaus_func(6.5 * sigma + mean, mean, sigma, amplitude), 0.);
=======
      BOOST_TEST(gaus_func(-6.5 * sigma + mean, mean, sigma, amplitude) == 0.);
      BOOST_TEST(gaus_func(-5.5 * sigma + mean, mean, sigma, amplitude) == 0.);
      BOOST_TEST(gaus_func(-4.5 * sigma + mean, mean, sigma, amplitude) == 0.);

      auto const tol = 0.001 % tolerance();
      BOOST_TEST(gaus_func(-2.0 * sigma + mean, mean, sigma, amplitude) == amplitude * exp2sigma,
                 tol);
      BOOST_TEST(gaus_func(-1.0 * sigma + mean, mean, sigma, amplitude) == amplitude * exp1sigma,
                 tol);
      BOOST_TEST(gaus_func(0.0 * sigma + mean, mean, sigma, amplitude) == amplitude, tol);
      BOOST_TEST(gaus_func(1.0 * sigma + mean, mean, sigma, amplitude) == amplitude * exp1sigma,
                 tol);
      BOOST_TEST(gaus_func(2.0 * sigma + mean, mean, sigma, amplitude) == amplitude * exp2sigma,
                 tol);

      BOOST_TEST(gaus_func(4.5 * sigma + mean, mean, sigma, amplitude) == 0.);
      BOOST_TEST(gaus_func(5.5 * sigma + mean, mean, sigma, amplitude) == 0.);
      BOOST_TEST(gaus_func(6.5 * sigma + mean, mean, sigma, amplitude) == 0.);
>>>>>>> c11c2364

    } // for mean
  }   // for sigma

} // BOOST_AUTO_TEST_CASE(GaussianTrunc4Test)

//******************************************************************************
// test the multi-gaussian functions

/// Expect for each Gaussian ROOT-like parameters: amplitude, mean, sigma
Double_t multi_gaus(Double_t x, const unsigned int nGaus, Double_t const* params)
{

  Double_t res = 0.;
  for (unsigned int iGaus = 0; iGaus < nGaus; ++iGaus) {
    // our gaus() takes the parameters as: mean, sigma, amplitude
    res += gaus(x, params[1], params[2], params[0]);
    params += 3;
  } // for
  return res;
} // multi_gaus()

// Returns the parameters in pFunc sorted to follow the expected ones in Params
std::vector<Double_t> SortGaussianResults(TF1 const* pFunc, Double_t const* Params)
{
  assert(pFunc->GetNpar() % 3 == 0); // Sorting non-Gaussian function!

  const size_t nGaus = pFunc->GetNpar() / 3;

  std::vector<size_t> BestMatch(nGaus, nGaus); // initialize with invalid number
  for (size_t iGaus = 0; iGaus < nGaus; ++iGaus) {
    double best_match_quality = std::numeric_limits<double>::max();
    for (size_t iFitGaus = 0; iFitGaus < nGaus; ++iFitGaus) {
      // so far, we compare all the parameters with the same weight
      const double match_quality =
<<<<<<< HEAD
        sqr(Params[iGaus * 3 + 0] - pFunc->GetParameter(iFitGaus * 3 + 0)) +
        sqr(Params[iGaus * 3 + 1] - pFunc->GetParameter(iFitGaus * 3 + 1)) +
        sqr(Params[iGaus * 3 + 2] - pFunc->GetParameter(iFitGaus * 3 + 2));
=======
        square(Params[iGaus * 3 + 0] - pFunc->GetParameter(iFitGaus * 3 + 0)) +
        square(Params[iGaus * 3 + 1] - pFunc->GetParameter(iFitGaus * 3 + 1)) +
        square(Params[iGaus * 3 + 2] - pFunc->GetParameter(iFitGaus * 3 + 2));
>>>>>>> c11c2364
      if (match_quality < best_match_quality) {
        best_match_quality = match_quality;
        BestMatch[iGaus] = iFitGaus;
      } // if this is the best so far
    }   // for fit

    assert(BestMatch[iGaus] < nGaus); // No reasonable solution matched!

    for (size_t i = 0; i < iGaus; ++i) {
      // Same fit Gaussian solution matches multiple solutions
      assert(BestMatch[i] != BestMatch[iGaus]);
    } // for i

  } // for solution

  std::vector<Double_t> sorted_params(nGaus * 3);
  for (size_t iGaus = 0; iGaus < nGaus; ++iGaus) {
    const size_t iBestFit = BestMatch[iGaus];
    for (size_t i = 0; i < 3; ++i)
      sorted_params[iGaus * 3 + i] = pFunc->GetParameter(iBestFit * 3 + i);
  }
  return sorted_params;
} // SortGaussianResults()

// Test a fit with a three-Gaussian function from the compiled cache
<<<<<<< HEAD
void ThreeGaussianFitTest(hit::GausFitCache& GausCache, float tol = 0.001)
=======
void ThreeGaussianFitTest(hit::GausFitCache& GausCache, tolerance_t tol)
>>>>>>> c11c2364
{
  std::string name = GausCache.GetName();

  constexpr size_t nGaus = 3; // we test three gaussians

  // sorted by increasing mean
  const Double_t Params[nGaus * 3] = {// amplitude, mean, sigma
                                      4.0,
                                      -2.0,
                                      1.5,
                                      5.0,
                                      0.1,
                                      0.3,
                                      2.0,
                                      1.0,
                                      0.5}; // Params[]

  // fit test
  // - fill the input histogram
  TH1D Hist("H3Gaus", ("Three-Gaussian test - " + name).c_str(), 200, -10., 10.);
  for (Int_t iBin = 1; iBin <= Hist.GetNbinsX(); ++iBin)
    Hist.SetBinContent(iBin, multi_gaus(Hist.GetBinCenter(iBin), nGaus, Params));

#ifdef GAUSFITCACHE_TEST_DEBUG
  Hist.Draw();
#endif // GAUSFITCACHE_TEST_DEBUG

  // - get the 3-Gaussian fitting function
  TF1* pFunc = GausCache.Get(nGaus);

  // - prepare the function with reasonable initial values
  const double MeanOffset = -((double(nGaus) - 1.) / 2.);
  const double MeanStep = 1.;
  for (size_t iGaus = 0; iGaus < nGaus; ++iGaus) {
    size_t BaseIndex = iGaus * 3;
    pFunc->SetParameter(BaseIndex + 0, 1.);                            // amplitude
    pFunc->SetParameter(BaseIndex + 1, MeanOffset + iGaus * MeanStep); // mean
    pFunc->SetParameter(BaseIndex + 2, 1.);                            // sigma
  }                                                                    // for

  // function range is ignored in the fit, but used when drawing
  pFunc->SetRange(Hist.GetBinCenter(1), Hist.GetBinCenter(Hist.GetNbinsX()));

#ifdef GAUSFITCACHE_TEST_DEBUG
  TF1* pFCopy = pFunc->DrawCopy("L SAME");
  pFCopy->SetLineStyle(kDashed);
  pFCopy->SetLineColor(kCyan);
#endif // GAUSFITCACHE_TEST_DEBUG

  // - fit
  TFitResultPtr fit_res = Hist.Fit(pFunc, "WQ0NS");
  BOOST_TEST(int(fit_res) == 0);

#ifdef GAUSFITCACHE_TEST_DEBUG
  pFCopy = pFunc->DrawCopy("L SAME");
  pFCopy->SetLineWidth(1);
  pFCopy->SetLineColor(kRed);

  gPad->SaveAs(("3GausTest_" + name + ".eps").c_str());
#endif // GAUSFITCACHE_TEST_DEBUG

  // - sort the results according to the expected ones
  std::vector<Double_t> results = SortGaussianResults(pFunc, Params);

  // - check them
  for (size_t iGaus = 0; iGaus < nGaus; ++iGaus) {
    const size_t iParam = iGaus * 3;

    // - check amplitude
    BOOST_TEST(results[iParam + 0] == Params[iParam + 0], tol);
    // - check mean
    BOOST_TEST(results[iParam + 1] == Params[iParam + 1], tol);
    // - check sigma
    BOOST_TEST(results[iParam + 2] == Params[iParam + 2], tol);

  } // for iGaus

  BOOST_WARN(pFunc->GetChisquare() < pFunc->GetNDF() / 2.);

#ifdef GAUSFITCACHE_TEST_DEBUG
  pFunc->Print();
  // always print the fit result
#else  // !GAUSFITCACHE_TEST_DEBUG
  // in case of trouble, print the fit result
  if ((int(fit_res) != 0) || (pFunc->GetChisquare() >= pFunc->GetNDF() / 2.))
#endif // GAUSFITCACHE_TEST_DEBUG
  {
    fit_res->Print();
  }

} // ThreeGaussianFitTest()

// Test that the three-Gaussian function behaves as expected
BOOST_AUTO_TEST_CASE(ThreeGaussianTest)
{

  const Double_t Params[] = {4.0, -2.0, 1.5, 5.0, 0.1, 0.3, 2.0, 1.0, 0.5}; // Params[]

  // rounding errors on x on the look do not really matter
  for (double x = -10.; x <= +10.; x += 0.1) {
    const Double_t expected = multi_gaus(x, 3, Params);

    const Double_t tested = hit::details::CompiledGausFitCacheBaseStruct::ngaus<3>(&x, Params);

    BOOST_TEST(tested == expected, 0.001 % tolerance());
  } // for x

} // BOOST_AUTO_TEST_CASE(ThreeGaussianTest)

// Test a fit with a three-Gaussian function from the run-time generated cache
BOOST_AUTO_TEST_CASE(RunTimeThreeGaussianFitTest)
{
  // max 20 Gaussians
  hit::GausFitCache GausCache("RunTimeGaussians");
  ThreeGaussianFitTest(GausCache, 0.02 % tolerance());
} // BOOST_AUTO_TEST_CASE(RunTimeThreeGaussianFitTest)

// Test a fit with a three-Gaussian function from the compiled cache
BOOST_AUTO_TEST_CASE(CompiledThreeGaussianFitTest)
{
  // max 20 Gaussians
  hit::CompiledGausFitCache<20> GausCache("CompiledGaussians");
  ThreeGaussianFitTest(GausCache, 0.02 % tolerance());
} // BOOST_AUTO_TEST_CASE(CompiledThreeGaussianFitTest)

// Test a fit with a three-Gaussian function (each truncated at 5 sigma)
// from the compiled cache
BOOST_AUTO_TEST_CASE(CompiledTruncated5ThreeGaussianFitTest)
{
  // max 20 Gaussians; truncate at 5 sigma
  hit::CompiledTruncatedGausFitCache<20, 5> GausCache("CompiledTruncated5Gaussians");
<<<<<<< HEAD
  ThreeGaussianFitTest(GausCache, 1e-3); // 0.1% tolerance
=======
  ThreeGaussianFitTest(GausCache, 0.1 % tolerance()); // 0.1% tolerance
>>>>>>> c11c2364
} // BOOST_AUTO_TEST_CASE(CompiledTruncated5ThreeGaussianFitTest)

// Test a fit with a three-Gaussian function (each truncated at 4 sigma)
// from the compiled cache
BOOST_AUTO_TEST_CASE(CompiledTruncated4ThreeGaussianFitTest)
{
  // max 20 Gaussians; truncate at 4 sigma
  hit::CompiledTruncatedGausFitCache<20, 4> GausCache("CompiledTruncated4Gaussians");
<<<<<<< HEAD
  ThreeGaussianFitTest(GausCache, 1e-3); // 0.1% tolerance
=======
  ThreeGaussianFitTest(GausCache, 0.1 % tolerance());
>>>>>>> c11c2364
} // BOOST_AUTO_TEST_CASE(CompiledTruncated4ThreeGaussianFitTest)

// Test a fit with a three-Gaussian function (each truncated at 3 sigma)
// from the compiled cache
BOOST_AUTO_TEST_CASE(CompiledTruncated3ThreeGaussianFitTest)
{
  // max 20 Gaussians; truncate at 3 sigma
  hit::CompiledTruncatedGausFitCache<20, 3> GausCache("CompiledTruncated3Gaussians");
<<<<<<< HEAD
  ThreeGaussianFitTest(GausCache, 1e-1); // 10% tolerance (seriously, it's that bad)
=======
  ThreeGaussianFitTest(GausCache, 10. % tolerance()); // (seriously, it's that bad)
>>>>>>> c11c2364
} // BOOST_AUTO_TEST_CASE(CompiledTruncated3ThreeGaussianFitTest)

BOOST_AUTO_TEST_SUITE_END()<|MERGE_RESOLUTION|>--- conflicted
+++ resolved
@@ -17,13 +17,8 @@
 
 // boost test libraries
 #define BOOST_TEST_MODULE (HitAnaAlg_test)
-<<<<<<< HEAD
-#include "cetlib/quiet_unit_test.hpp"
-#include <cetlib/quiet_unit_test.hpp> // BOOST_CHECK_CLOSE
-=======
 #include "boost/test/unit_test.hpp"
 #include "cetlib/pow.h"
->>>>>>> c11c2364
 
 // ROOT libraries
 #include "TFitResult.h"
@@ -36,19 +31,6 @@
 // LArSoft libraries
 #include "larreco/RecoAlg/GausFitCache.h"
 
-<<<<<<< HEAD
-template <typename T>
-inline T sqr(T v)
-{
-  return v * v;
-}
-
-double gaus(double x, double mean, double sigma, double amplitude)
-{
-  double const z = (x - mean) / sigma;
-  return amplitude * std::exp(-0.5 * sqr(z));
-} // gaus()
-=======
 using boost::test_tools::tolerance;
 using cet::square;
 using tolerance_t = decltype(0.001 % tolerance());
@@ -60,7 +42,6 @@
     return amplitude * std::exp(-0.5 * square(z));
   } // gaus()
 }
->>>>>>> c11c2364
 
 //******************************************************************************
 BOOST_AUTO_TEST_SUITE(GausFitCacheSuite)
@@ -72,42 +53,14 @@
   // static function to be tested:
   const auto gaus_func = ::gaus;
 
-<<<<<<< HEAD
-  const double exp1sigma = std::exp(-0.5 * sqr(1.));
-  const double exp2sigma = std::exp(-0.5 * sqr(2.));
-=======
   const double exp1sigma = std::exp(-0.5 * square(1.));
   const double exp2sigma = std::exp(-0.5 * square(2.));
->>>>>>> c11c2364
 
   // here there should be some more believable test...
   const double amplitude = 16.;
   for (double sigma = 0.5; sigma < 2.25; ++sigma) {
     for (double mean = -5; mean < 5.5; ++mean) {
 
-<<<<<<< HEAD
-      //  std::cout << "Testing local gaus(), mean=" << mean << " sigma=" << sigma
-      //    << " amplitude=" << amplitude << std::endl;
-
-      BOOST_CHECK(gaus_func(-6.5 * sigma + mean, mean, sigma, amplitude) > 0.);
-      BOOST_CHECK(gaus_func(-5.5 * sigma + mean, mean, sigma, amplitude) > 0.);
-      BOOST_CHECK(gaus_func(-4.5 * sigma + mean, mean, sigma, amplitude) > 0.);
-
-      // we use tolerance of 10^-5 (0.001%)
-      BOOST_CHECK_CLOSE(
-        gaus_func(-2.0 * sigma + mean, mean, sigma, amplitude), amplitude * exp2sigma, 0.001);
-      BOOST_CHECK_CLOSE(
-        gaus_func(-1.0 * sigma + mean, mean, sigma, amplitude), amplitude * exp1sigma, 0.001);
-      BOOST_CHECK_CLOSE(gaus_func(0.0 * sigma + mean, mean, sigma, amplitude), amplitude, 0.001);
-      BOOST_CHECK_CLOSE(
-        gaus_func(1.0 * sigma + mean, mean, sigma, amplitude), amplitude * exp1sigma, 0.001);
-      BOOST_CHECK_CLOSE(
-        gaus_func(2.0 * sigma + mean, mean, sigma, amplitude), amplitude * exp2sigma, 0.001);
-
-      BOOST_CHECK(gaus_func(4.5 * sigma + mean, mean, sigma, amplitude) > 0.);
-      BOOST_CHECK(gaus_func(5.5 * sigma + mean, mean, sigma, amplitude) > 0.);
-      BOOST_CHECK(gaus_func(6.5 * sigma + mean, mean, sigma, amplitude) > 0.);
-=======
       BOOST_TEST(gaus_func(-6.5 * sigma + mean, mean, sigma, amplitude) > 0.);
       BOOST_TEST(gaus_func(-5.5 * sigma + mean, mean, sigma, amplitude) > 0.);
       BOOST_TEST(gaus_func(-4.5 * sigma + mean, mean, sigma, amplitude) > 0.);
@@ -126,7 +79,6 @@
       BOOST_TEST(gaus_func(4.5 * sigma + mean, mean, sigma, amplitude) > 0.);
       BOOST_TEST(gaus_func(5.5 * sigma + mean, mean, sigma, amplitude) > 0.);
       BOOST_TEST(gaus_func(6.5 * sigma + mean, mean, sigma, amplitude) > 0.);
->>>>>>> c11c2364
 
     } // for mean
   }   // for sigma
@@ -157,41 +109,13 @@
   // static function to be tested:
   const auto gaus_func = RootGausFuncWrapper(hit::details::CompiledGausFitCacheBaseStruct::gaus);
 
-<<<<<<< HEAD
-  const double exp1sigma = std::exp(-0.5 * sqr(1.));
-  const double exp2sigma = std::exp(-0.5 * sqr(2.));
-=======
   const double exp1sigma = std::exp(-0.5 * square(1.));
   const double exp2sigma = std::exp(-0.5 * square(2.));
->>>>>>> c11c2364
 
   const double amplitude = 16.;
   for (double sigma = 0.5; sigma < 2.25; ++sigma) {
     for (double mean = -5; mean < 5.5; ++mean) {
 
-<<<<<<< HEAD
-      //  std::cout << "Testing gaus, mean=" << mean << " sigma=" << sigma
-      //    << " amplitude=" << amplitude << std::endl;
-
-      BOOST_CHECK(gaus_func(-6.5 * sigma + mean, mean, sigma, amplitude) > 0.);
-      BOOST_CHECK(gaus_func(-5.5 * sigma + mean, mean, sigma, amplitude) > 0.);
-      BOOST_CHECK(gaus_func(-4.5 * sigma + mean, mean, sigma, amplitude) > 0.);
-
-      // we use tolerance of 10^-5 (0.001%)
-      BOOST_CHECK_CLOSE(
-        gaus_func(-2.0 * sigma + mean, mean, sigma, amplitude), amplitude * exp2sigma, 0.001);
-      BOOST_CHECK_CLOSE(
-        gaus_func(-1.0 * sigma + mean, mean, sigma, amplitude), amplitude * exp1sigma, 0.001);
-      BOOST_CHECK_CLOSE(gaus_func(0.0 * sigma + mean, mean, sigma, amplitude), amplitude, 0.001);
-      BOOST_CHECK_CLOSE(
-        gaus_func(+1.0 * sigma + mean, mean, sigma, amplitude), amplitude * exp1sigma, 0.001);
-      BOOST_CHECK_CLOSE(
-        gaus_func(+2.0 * sigma + mean, mean, sigma, amplitude), amplitude * exp2sigma, 0.001);
-
-      BOOST_CHECK(gaus_func(+4.5 * sigma + mean, mean, sigma, amplitude) > 0.);
-      BOOST_CHECK(gaus_func(+5.5 * sigma + mean, mean, sigma, amplitude) > 0.);
-      BOOST_CHECK(gaus_func(+6.5 * sigma + mean, mean, sigma, amplitude) > 0.);
-=======
       BOOST_TEST(gaus_func(-6.5 * sigma + mean, mean, sigma, amplitude) > 0.);
       BOOST_TEST(gaus_func(-5.5 * sigma + mean, mean, sigma, amplitude) > 0.);
       BOOST_TEST(gaus_func(-4.5 * sigma + mean, mean, sigma, amplitude) > 0.);
@@ -210,7 +134,6 @@
       BOOST_TEST(gaus_func(+4.5 * sigma + mean, mean, sigma, amplitude) > 0.);
       BOOST_TEST(gaus_func(+5.5 * sigma + mean, mean, sigma, amplitude) > 0.);
       BOOST_TEST(gaus_func(+6.5 * sigma + mean, mean, sigma, amplitude) > 0.);
->>>>>>> c11c2364
 
     } // for mean
   }   // for sigma
@@ -223,41 +146,13 @@
   const auto gaus_func =
     RootGausFuncWrapper(hit::details::CompiledGausFitCacheBaseStruct::gaus_trunc<5>);
 
-<<<<<<< HEAD
-  const double exp1sigma = std::exp(-0.5 * sqr(1.));
-  const double exp2sigma = std::exp(-0.5 * sqr(2.));
-=======
   const double exp1sigma = std::exp(-0.5 * square(1.));
   const double exp2sigma = std::exp(-0.5 * square(2.));
->>>>>>> c11c2364
 
   const double amplitude = 16.;
   for (double sigma = 0.5; sigma < 2.25; ++sigma) {
     for (double mean = -5; mean < 5.5; ++mean) {
 
-<<<<<<< HEAD
-      //  std::cout << "Testing gaus_trunc<5>, mean=" << mean << " sigma=" << sigma
-      //    << " amplitude=" << amplitude << std::endl;
-
-      BOOST_CHECK_EQUAL(gaus_func(-6.5 * sigma + mean, mean, sigma, amplitude), 0.);
-      BOOST_CHECK_EQUAL(gaus_func(-5.5 * sigma + mean, mean, sigma, amplitude), 0.);
-      BOOST_CHECK(gaus_func(-4.5 * sigma + mean, mean, sigma, amplitude) > 0.);
-
-      // we use tolerance of 10^-5 (0.001%)
-      BOOST_CHECK_CLOSE(
-        gaus_func(-2.0 * sigma + mean, mean, sigma, amplitude), amplitude * exp2sigma, 0.001);
-      BOOST_CHECK_CLOSE(
-        gaus_func(-1.0 * sigma + mean, mean, sigma, amplitude), amplitude * exp1sigma, 0.001);
-      BOOST_CHECK_CLOSE(gaus_func(0.0 * sigma + mean, mean, sigma, amplitude), amplitude, 0.001);
-      BOOST_CHECK_CLOSE(
-        gaus_func(1.0 * sigma + mean, mean, sigma, amplitude), amplitude * exp1sigma, 0.001);
-      BOOST_CHECK_CLOSE(
-        gaus_func(2.0 * sigma + mean, mean, sigma, amplitude), amplitude * exp2sigma, 0.001);
-
-      BOOST_CHECK(gaus_func(4.5 * sigma + mean, mean, sigma, amplitude) > 0.);
-      BOOST_CHECK_EQUAL(gaus_func(5.5 * sigma + mean, mean, sigma, amplitude), 0.);
-      BOOST_CHECK_EQUAL(gaus_func(6.5 * sigma + mean, mean, sigma, amplitude), 0.);
-=======
       BOOST_TEST(gaus_func(-6.5 * sigma + mean, mean, sigma, amplitude) == 0.);
       BOOST_TEST(gaus_func(-5.5 * sigma + mean, mean, sigma, amplitude) == 0.);
       BOOST_TEST(gaus_func(-4.5 * sigma + mean, mean, sigma, amplitude) > 0.);
@@ -276,7 +171,6 @@
       BOOST_TEST(gaus_func(4.5 * sigma + mean, mean, sigma, amplitude) > 0.);
       BOOST_TEST(gaus_func(5.5 * sigma + mean, mean, sigma, amplitude) == 0.);
       BOOST_TEST(gaus_func(6.5 * sigma + mean, mean, sigma, amplitude) == 0.);
->>>>>>> c11c2364
 
     } // for mean
   }   // for sigma
@@ -289,41 +183,13 @@
   const auto gaus_func =
     RootGausFuncWrapper(hit::details::CompiledGausFitCacheBaseStruct::gaus_trunc<4>);
 
-<<<<<<< HEAD
-  const double exp1sigma = std::exp(-0.5 * sqr(1.));
-  const double exp2sigma = std::exp(-0.5 * sqr(2.));
-=======
   const double exp1sigma = std::exp(-0.5 * square(1.));
   const double exp2sigma = std::exp(-0.5 * square(2.));
->>>>>>> c11c2364
 
   const double amplitude = 16.;
   for (double sigma = 0.5; sigma < 2.25; ++sigma) {
     for (double mean = -5; mean < 5.5; ++mean) {
 
-<<<<<<< HEAD
-      //  std::cout << "Testing gaus_trunc<4>, mean=" << mean << " sigma=" << sigma
-      //    << " amplitude=" << amplitude << std::endl;
-
-      BOOST_CHECK_EQUAL(gaus_func(-6.5 * sigma + mean, mean, sigma, amplitude), 0.);
-      BOOST_CHECK_EQUAL(gaus_func(-5.5 * sigma + mean, mean, sigma, amplitude), 0.);
-      BOOST_CHECK_EQUAL(gaus_func(-4.5 * sigma + mean, mean, sigma, amplitude), 0.);
-
-      // we use tolerance of 10^-5 (0.001%)
-      BOOST_CHECK_CLOSE(
-        gaus_func(-2.0 * sigma + mean, mean, sigma, amplitude), amplitude * exp2sigma, 0.001);
-      BOOST_CHECK_CLOSE(
-        gaus_func(-1.0 * sigma + mean, mean, sigma, amplitude), amplitude * exp1sigma, 0.001);
-      BOOST_CHECK_CLOSE(gaus_func(0.0 * sigma + mean, mean, sigma, amplitude), amplitude, 0.001);
-      BOOST_CHECK_CLOSE(
-        gaus_func(1.0 * sigma + mean, mean, sigma, amplitude), amplitude * exp1sigma, 0.001);
-      BOOST_CHECK_CLOSE(
-        gaus_func(2.0 * sigma + mean, mean, sigma, amplitude), amplitude * exp2sigma, 0.001);
-
-      BOOST_CHECK_EQUAL(gaus_func(4.5 * sigma + mean, mean, sigma, amplitude), 0.);
-      BOOST_CHECK_EQUAL(gaus_func(5.5 * sigma + mean, mean, sigma, amplitude), 0.);
-      BOOST_CHECK_EQUAL(gaus_func(6.5 * sigma + mean, mean, sigma, amplitude), 0.);
-=======
       BOOST_TEST(gaus_func(-6.5 * sigma + mean, mean, sigma, amplitude) == 0.);
       BOOST_TEST(gaus_func(-5.5 * sigma + mean, mean, sigma, amplitude) == 0.);
       BOOST_TEST(gaus_func(-4.5 * sigma + mean, mean, sigma, amplitude) == 0.);
@@ -342,7 +208,6 @@
       BOOST_TEST(gaus_func(4.5 * sigma + mean, mean, sigma, amplitude) == 0.);
       BOOST_TEST(gaus_func(5.5 * sigma + mean, mean, sigma, amplitude) == 0.);
       BOOST_TEST(gaus_func(6.5 * sigma + mean, mean, sigma, amplitude) == 0.);
->>>>>>> c11c2364
 
     } // for mean
   }   // for sigma
@@ -378,15 +243,9 @@
     for (size_t iFitGaus = 0; iFitGaus < nGaus; ++iFitGaus) {
       // so far, we compare all the parameters with the same weight
       const double match_quality =
-<<<<<<< HEAD
-        sqr(Params[iGaus * 3 + 0] - pFunc->GetParameter(iFitGaus * 3 + 0)) +
-        sqr(Params[iGaus * 3 + 1] - pFunc->GetParameter(iFitGaus * 3 + 1)) +
-        sqr(Params[iGaus * 3 + 2] - pFunc->GetParameter(iFitGaus * 3 + 2));
-=======
         square(Params[iGaus * 3 + 0] - pFunc->GetParameter(iFitGaus * 3 + 0)) +
         square(Params[iGaus * 3 + 1] - pFunc->GetParameter(iFitGaus * 3 + 1)) +
         square(Params[iGaus * 3 + 2] - pFunc->GetParameter(iFitGaus * 3 + 2));
->>>>>>> c11c2364
       if (match_quality < best_match_quality) {
         best_match_quality = match_quality;
         BestMatch[iGaus] = iFitGaus;
@@ -412,11 +271,7 @@
 } // SortGaussianResults()
 
 // Test a fit with a three-Gaussian function from the compiled cache
-<<<<<<< HEAD
-void ThreeGaussianFitTest(hit::GausFitCache& GausCache, float tol = 0.001)
-=======
 void ThreeGaussianFitTest(hit::GausFitCache& GausCache, tolerance_t tol)
->>>>>>> c11c2364
 {
   std::string name = GausCache.GetName();
 
@@ -548,11 +403,7 @@
 {
   // max 20 Gaussians; truncate at 5 sigma
   hit::CompiledTruncatedGausFitCache<20, 5> GausCache("CompiledTruncated5Gaussians");
-<<<<<<< HEAD
-  ThreeGaussianFitTest(GausCache, 1e-3); // 0.1% tolerance
-=======
   ThreeGaussianFitTest(GausCache, 0.1 % tolerance()); // 0.1% tolerance
->>>>>>> c11c2364
 } // BOOST_AUTO_TEST_CASE(CompiledTruncated5ThreeGaussianFitTest)
 
 // Test a fit with a three-Gaussian function (each truncated at 4 sigma)
@@ -561,11 +412,7 @@
 {
   // max 20 Gaussians; truncate at 4 sigma
   hit::CompiledTruncatedGausFitCache<20, 4> GausCache("CompiledTruncated4Gaussians");
-<<<<<<< HEAD
-  ThreeGaussianFitTest(GausCache, 1e-3); // 0.1% tolerance
-=======
   ThreeGaussianFitTest(GausCache, 0.1 % tolerance());
->>>>>>> c11c2364
 } // BOOST_AUTO_TEST_CASE(CompiledTruncated4ThreeGaussianFitTest)
 
 // Test a fit with a three-Gaussian function (each truncated at 3 sigma)
@@ -574,11 +421,7 @@
 {
   // max 20 Gaussians; truncate at 3 sigma
   hit::CompiledTruncatedGausFitCache<20, 3> GausCache("CompiledTruncated3Gaussians");
-<<<<<<< HEAD
-  ThreeGaussianFitTest(GausCache, 1e-1); // 10% tolerance (seriously, it's that bad)
-=======
   ThreeGaussianFitTest(GausCache, 10. % tolerance()); // (seriously, it's that bad)
->>>>>>> c11c2364
 } // BOOST_AUTO_TEST_CASE(CompiledTruncated3ThreeGaussianFitTest)
 
 BOOST_AUTO_TEST_SUITE_END()