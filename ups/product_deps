--- conflicted
+++ resolved
@@ -6,13 +6,8 @@
 fcldir product_dir job
 #
 product         version
-<<<<<<< HEAD
 larsim		v06_13_03
-nutools         v2_10_00
-=======
-larsim		v06_13_02
 nutools         v2_11_00
->>>>>>> 6d838c2e
 gcc		v4_9_3a
 
 cetbuildtools	v5_06_07	-	only_for_build
