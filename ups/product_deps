--- conflicted
+++ resolved
@@ -1,21 +1,13 @@
 # The parent line must be the first non-comment line in the file
 # This line defines the product name and version
-<<<<<<< HEAD
-parent	larreco	v08_04_00_03
-=======
 parent	larreco	v08_04_00_03a
->>>>>>> 197f90ec
 defaultqual	e17
 #
 fcldir product_dir job
 fwdir  product_dir config_data
 #
 product         version
-<<<<<<< HEAD
-larsim		v08_02_00_03
-=======
 larsim		v08_02_00_03a
->>>>>>> 197f90ec
 eigen		v3_3_4a
 nutools         v2_26_09
 tensorflow      v1_3_0d		-	optional
