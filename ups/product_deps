--- conflicted
+++ resolved
@@ -7,13 +7,8 @@
 fwdir  product_dir config_data
 #
 product         version
-<<<<<<< HEAD
-arsim		v08_15_00
-eigen		v3_3_4a
-=======
 larsim		v08_16_03
 eigen		v3_3_5
->>>>>>> b48c9d12
 tensorflow      v1_3_0e		-	optional
 
 cetbuildtools	v7_14_00	-	only_for_build
