# The parent line must be the first non-comment line in the file
# This line defines the product name and version
<<<<<<< HEAD
parent	larreco	v09_06_17
=======
parent	larreco	v09_06_12_01
>>>>>>> 59f3e8b9
defaultqual	e20
#
fcldir product_dir job
fwdir  product_dir config_data
#
product         version
<<<<<<< HEAD
larsim		v09_14_09
=======
larsim		v09_14_04_01
>>>>>>> 59f3e8b9
eigen		v3_3_9a
cetbuildtools	v8_15_00	-	only_for_build
end_product_list

qualifier     larsim         eigen
e20:debug     e20:debug      -nq-
e20:prof      e20:prof       -nq-
e19:debug     e19:debug      -nq-
e19:prof      e19:prof       -nq-
c7:debug      c7:debug       -nq-
c7:prof       c7:prof        -nq-
end_qualifier_list

# Preserve tabs and formatting in emacs and vi / vim:

### Local Variables:
### tab-width: 8
### End:<|MERGE_RESOLUTION|>--- conflicted
+++ resolved
@@ -1,21 +1,13 @@
 # The parent line must be the first non-comment line in the file
 # This line defines the product name and version
-<<<<<<< HEAD
 parent	larreco	v09_06_17
-=======
-parent	larreco	v09_06_12_01
->>>>>>> 59f3e8b9
 defaultqual	e20
 #
 fcldir product_dir job
 fwdir  product_dir config_data
 #
 product         version
-<<<<<<< HEAD
 larsim		v09_14_09
-=======
-larsim		v09_14_04_01
->>>>>>> 59f3e8b9
 eigen		v3_3_9a
 cetbuildtools	v8_15_00	-	only_for_build
 end_product_list
