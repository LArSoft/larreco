# The parent line must be the first non-comment line in the file
# This line defines the product name and version
<<<<<<< HEAD
parent	larreco	v08_04_00_03a
=======
parent	larreco	v08_04_00_05
>>>>>>> 4c10d06c
defaultqual	e17
#
fcldir product_dir job
fwdir  product_dir config_data
#
product         version
<<<<<<< HEAD
larsim		v08_02_00_03a
eigen		v3_3_4a
nutools         v2_26_09
=======
larsim		v08_02_00_05
eigen		v3_3_4a
nutools         v2_27_04
>>>>>>> 4c10d06c
tensorflow      v1_3_0d		-	optional

cetbuildtools	v7_06_04	-	only_for_build
end_product_list

qualifier     larsim     nutools    tensorflow eigen	notes
e17:debug     e17:debug  e17:debug  e17:debug  -nq-
e17:prof      e17:prof   e17:prof   e17:prof   -nq-
c2:debug      c2:debug   c2:debug   c2:debug   -nq-
c2:prof       c2:prof    c2:prof    c2:prof    -nq-
end_qualifier_list

# Preserve tabs and formatting in emacs and vi / vim:

### Local Variables:
### tab-width: 8
### End:<|MERGE_RESOLUTION|>--- conflicted
+++ resolved
@@ -1,25 +1,16 @@
 # The parent line must be the first non-comment line in the file
 # This line defines the product name and version
-<<<<<<< HEAD
-parent	larreco	v08_04_00_03a
-=======
 parent	larreco	v08_04_00_05
->>>>>>> 4c10d06c
+
 defaultqual	e17
 #
 fcldir product_dir job
 fwdir  product_dir config_data
 #
 product         version
-<<<<<<< HEAD
-larsim		v08_02_00_03a
-eigen		v3_3_4a
-nutools         v2_26_09
-=======
 larsim		v08_02_00_05
 eigen		v3_3_4a
 nutools         v2_27_04
->>>>>>> 4c10d06c
 tensorflow      v1_3_0d		-	optional
 
 cetbuildtools	v7_06_04	-	only_for_build
