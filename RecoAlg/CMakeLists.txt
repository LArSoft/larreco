--- conflicted
+++ resolved
@@ -9,14 +9,7 @@
                         Geometry_service
                         RecoObjects
                         AnalysisBase
-<<<<<<< HEAD
 			AnalysisAlg
-                        LArPropertiesService_service
-                        DetectorPropertiesService_service
-=======
-                        LArPropertiesServiceStandard_service
-                        DetectorPropertiesServiceStandard_service
->>>>>>> de474ce2
                         Utilities
                         ClusterRecoUtil
 			CMToolBase
