#include "clustermodules.fcl"

BEGIN_PROLOG

argoneut_dbscanalg:                  @local::standard_dbscanalg

argoneut_trajclusteralg:             @local::standard_trajclusteralg
<<<<<<< HEAD
argoneut_trajclusteralg.Mode:                  -1  # step from DS to US
argoneut_trajclusteralg.MaxWireSkipNoSignal:    4
argoneut_trajclusteralg.MaxWireSkipWithSignal: 10
argoneut_trajclusteralg.HitErrFac:            0.2
argoneut_trajclusteralg.ProjectionErrFactor:    3
argoneut_trajclusteralg.KinkAngCut:           0.3
argoneut_trajclusteralg.TrajClusterAlg.AngleRanges: [30, 65, 80, 90]
argoneut_trajclusteralg.MuonTag:          [40, 500, 3, 3] # [minPtsFit, minMCSMom, maxWireSkipNoSignal, minDeltaLen]

# 3 passes through the ArgoNeuT hit collection
argoneut_trajclusteralg.MinPtsFit:        [ 4,  4, 2]
argoneut_trajclusteralg.MinPts:           [10, 10, 3]
argoneut_trajclusteralg.MaxAngleRange:    [ 0,  1, 9]

#argoneut_trajclusteralg.Vertex2DCuts:     [10, 2, 30, 3, 5]
argoneut_trajclusteralg.MaxVertexTrajSep: [ 6,  6, 4] # Max separation for attaching trajectories to 3D vertices (WSE units)
=======
argoneut_trajclusteralg.MakeNewHits: true
argoneut_trajclusteralg.Mode:   -1 # step from DS to US
argoneut_trajclusteralg.MinAmp:  0.1
argoneut_trajclusteralg.NPTsAve:  10
argoneut_trajclusteralg.MaxChi: 3
argoneut_trajclusteralg.HitErrFac: 0.5
argoneut_trajclusteralg.ChargeCuts: [4, 0.15, 0.25]
argoneut_trajclusteralg.MaxWireSkipNoSignal: 4
argoneut_trajclusteralg.MaxWireSkipWithSignal: 20
argoneut_trajclusteralg.KinkCuts: [ 0.35, 1.5, 3 ] # kink angle, MCS kink significance, nPts fit
argoneut_trajclusteralg.ProjectionErrFactor: 1
argoneut_trajclusteralg.ChkStopCuts: [1.3, 5, 2.5] # [Min chg ratio, Chg slope pull cut, Chg fit Chi cut]
argoneut_trajclusteralg.JTMaxHitSep: -3
 
# configuration on each pass
argoneut_trajclusteralg.MinPtsFit:   [ 4,  3, 2]
argoneut_trajclusteralg.MinPts:      [10, 3, 3]        # Min number of points in the trajectory required on each pass
argoneut_trajclusteralg.MaxAngleRange: [0, 1, 9]
argoneut_trajclusteralg.MaxVertexTrajSep: [ 6, 6, 4]
 
argoneut_trajclusteralg.AngleRanges: [30, 65, 85, 90]
 
argoneut_trajclusteralg.MuonTag: [-40, 500, 3, 3] # [minPtsFit, minMCSMom, maxWireSkipNoSignal, minDeltaRayLen]
argoneut_trajclusteralg.ShowerTag: [50, 5, 1]    # max MCSMom for a shower tag, max separation, min #traj < separation
argoneut_trajclusteralg.MaxVertexTrajSep: [6, 6, 4] # Max separation for attaching trajectories to 3D vertices (WSE units)
argoneut_trajclusteralg.SkipAlgs: [ "ChkStop", "ChkAllStop", "CTKink", "HiEndDelta" ]
 
argoneut_trajclusteralg.Vertex2DCuts:  [6, 4, 30, 3, 5, 60] # max short TjLen, max argoneut_trajclusteralg.Vertex3DChiCut: 3

>>>>>>> 7c56ae03

argoneut_clustercrawleralg:          @local::standard_clustercrawleralg
argoneut_clustercrawleralg.AllowNoHitWire:  3
argoneut_clustercrawleralg.MaxWirSkip:      [12, 8, 2]
argoneut_clustercrawleralg.MinWirAfterSkip: [1, 1, 1]
argoneut_clustercrawleralg.ChiCut:          [2., 2., 2.]
argoneut_clustercrawleralg.ChgCut:          [2., 2., 2.]
argoneut_clustercrawleralg.HitErrFac:       2.0
argoneut_fuzzyclusteralg:            @local::standard_fuzzyclusteralg
argoneut_houghbasealg:               @local::standard_houghbasealg   
argoneut_houghbasealg.MaxLines:      15                              
argoneut_houghbasealg.MinHits:       3                               
argoneut_houghbasealg.NumAngleCells: 5000
argoneut_houghbasealg.MaxDistance:   5.0
argoneut_endpointalg:                @local::standard_endpointalg

argoneut_clustercrawler:               @local::standard_clustercrawler      
argoneut_clustercrawler.ClusterCrawlerAlg: @local::argoneut_clustercrawleralg
argoneut_clustercrawler.CCHitFinderAlg:    @local::argoneut_cchitfinderalg
argoneut_clustercrawlermc:             @local::argoneut_clustercrawler      
argoneut_clustercrawlermc.CCHitFinderAlg.MinRMSInd: 6.7
argoneut_clustercrawlermc.CCHitFinderAlg.MinRMSCol: 7.6
argoneut_clustercrawlermc.CCHitFinderAlg.ChiNorms:  [ 1.6, 7.5 ]
argoneut_dbcluster:                    @local::standard_dbcluster      
argoneut_dbcluster.DBScanAlg:          @local::argoneut_dbscanalg    
argoneut_dbclusterana:                 @local::standard_dbclusterana   
argoneut_fuzzycluster:                 @local::standard_fuzzycluster      
argoneut_fuzzycluster.fuzzyClusterAlg: @local::argoneut_fuzzyclusteralg      
argoneut_houghlinefinder:              @local::standard_houghlinefinder
argoneut_houghlinefinder.HoughBaseAlg: @local::argoneut_houghbasealg
argoneut_houghlinefinderana:           @local::standard_houghlinefinderana
argoneut_linemerger:                   @local::standard_linemerger        
argoneut_endpointmod:                  @local::standard_endpointmod       
argoneut_endpointmod.EndPointAlg:      @local::argoneut_endpointalg
argoneut_linecluster:                  @local::standard_linecluster
argoneut_linecluster.ClusterCrawlerAlg:@local::argoneut_clustercrawleralg
END_PROLOG<|MERGE_RESOLUTION|>--- conflicted
+++ resolved
@@ -5,24 +5,6 @@
 argoneut_dbscanalg:                  @local::standard_dbscanalg
 
 argoneut_trajclusteralg:             @local::standard_trajclusteralg
-<<<<<<< HEAD
-argoneut_trajclusteralg.Mode:                  -1  # step from DS to US
-argoneut_trajclusteralg.MaxWireSkipNoSignal:    4
-argoneut_trajclusteralg.MaxWireSkipWithSignal: 10
-argoneut_trajclusteralg.HitErrFac:            0.2
-argoneut_trajclusteralg.ProjectionErrFactor:    3
-argoneut_trajclusteralg.KinkAngCut:           0.3
-argoneut_trajclusteralg.TrajClusterAlg.AngleRanges: [30, 65, 80, 90]
-argoneut_trajclusteralg.MuonTag:          [40, 500, 3, 3] # [minPtsFit, minMCSMom, maxWireSkipNoSignal, minDeltaLen]
-
-# 3 passes through the ArgoNeuT hit collection
-argoneut_trajclusteralg.MinPtsFit:        [ 4,  4, 2]
-argoneut_trajclusteralg.MinPts:           [10, 10, 3]
-argoneut_trajclusteralg.MaxAngleRange:    [ 0,  1, 9]
-
-#argoneut_trajclusteralg.Vertex2DCuts:     [10, 2, 30, 3, 5]
-argoneut_trajclusteralg.MaxVertexTrajSep: [ 6,  6, 4] # Max separation for attaching trajectories to 3D vertices (WSE units)
-=======
 argoneut_trajclusteralg.MakeNewHits: true
 argoneut_trajclusteralg.Mode:   -1 # step from DS to US
 argoneut_trajclusteralg.MinAmp:  0.1
@@ -52,7 +34,6 @@
  
 argoneut_trajclusteralg.Vertex2DCuts:  [6, 4, 30, 3, 5, 60] # max short TjLen, max argoneut_trajclusteralg.Vertex3DChiCut: 3
 
->>>>>>> 7c56ae03
 
 argoneut_clustercrawleralg:          @local::standard_clustercrawleralg
 argoneut_clustercrawleralg.AllowNoHitWire:  3
