////////////////////////////////////////////////////////////////////////
// Class:       ClusterTrackAna
// Plugin Type: analyzer (art v3_03_01)
// File:        ClusterTrackAna_module.cc
//
// Calculates the performance of 2D cluster and 3D track reconstruction modules.
// The metrics Efficiency, Purity, and Efficiency * Purity (EP) are calculated using
// MC truth matched hits in each TPC and Plane. Note that the metrics are calculated in
// each TPC and plane for clusters or tracks that span multiple TPCs. The metrics are summed and
// reported at the end of the job for each selected true particle type. The metrics are also
// summed over ALL selected true particle types. Note that the term "cluster" refers to
// a subset of hits in a recob::Track or recob::Cluster that reside in one TPC and one plane
// and may be matched to a simb::MCParticle
//
// Generated at Wed Jan  8 10:33:20 2020 by Bruce Baller using cetskelgen
// from cetlib version v3_08_00.
////////////////////////////////////////////////////////////////////////

#include "art/Framework/Core/EDAnalyzer.h"
#include "art/Framework/Core/ModuleMacros.h"
#include "art/Framework/Principal/Event.h"
#include "art/Framework/Principal/Handle.h"
#include "art/Framework/Principal/Run.h"
#include "art/Framework/Principal/SubRun.h"
#include "canvas/Utilities/InputTag.h"
#include "fhiclcpp/ParameterSet.h"
#include "messagefacility/MessageLogger/MessageLogger.h"

#include "canvas/Persistency/Common/FindManyP.h"

#include "larcore/Geometry/Geometry.h"
#include "lardata/DetectorInfoServices/DetectorClocksService.h"
#include "lardataobj/RecoBase/Cluster.h"
<<<<<<< HEAD
#include "lardataobj/RecoBase/Track.h"
#include "lardataobj/RecoBase/TrackHitMeta.h"
=======
>>>>>>> beae8dd5
#include "lardataobj/RecoBase/Hit.h"
#include "lardataobj/RecoBase/Track.h"
#include "larsim/MCCheater/BackTrackerService.h"
#include "larsim/MCCheater/ParticleInventoryService.h"
#include "lardata/DetectorInfoServices/DetectorPropertiesService.h"

namespace cluster {
  class ClusterTrackAna;
}

class cluster::ClusterTrackAna : public art::EDAnalyzer {
public:
  explicit ClusterTrackAna(fhicl::ParameterSet const& p);

  ClusterTrackAna(ClusterTrackAna const&) = delete;
  ClusterTrackAna(ClusterTrackAna&&) = delete;
  ClusterTrackAna& operator=(ClusterTrackAna const&) = delete;
  ClusterTrackAna& operator=(ClusterTrackAna&&) = delete;

  // Required functions.
  void analyze(art::Event const& e) override;

private:
  void endJob() override;

  art::InputTag fHitModuleLabel;
  art::InputTag fClusterModuleLabel;
  art::InputTag fTrackModuleLabel;
  simb::Origin_t fTruthOrigin;
  std::vector<int> fSkipPDGCodes;
  short fPrintLevel;
  bool fSkipHitMatching;
  unsigned int fInTPC;
  float fBadEP;

  // Count of the number of events considered
  unsigned int fEventCnt{0};
  // Count of the number of poorly reconstructed clusters
  unsigned int fNBadEP{0};
  // count of EP entries for electrons(0), muons(1), pions(2), kaons(3), protons(4)
  std::array<float, 5> Cnts{{0}};
  std::array<float, 5> EPSums{{0}};
  // same for Efficiency
  std::array<float, 5> ESums{{0}};
  // and for Purity
  std::array<float, 5> PSums{{0}};

  art::Handle<std::vector<recob::Hit>> fHitHandle;
  std::vector<unsigned int> fHitMCPIndex;

  bool fCompareProductIDs{
    true}; ///< compare Hit and Cluster-> Hit art product IDs on the first event
  bool fFirstPrint{true};
  unsigned int fCurrentRun{0};

  void FirstLastHitInPlane(unsigned int tpc,
                           unsigned int plane,
                           unsigned int mcpi,
                           unsigned int& firstHitIndex,
                           unsigned int& lastHitIndex);
  std::string HitLocation(
    unsigned int iht); ///< packs hit WireID and PeakTime into a compact format
};

cluster::ClusterTrackAna::ClusterTrackAna(fhicl::ParameterSet const& pset) : EDAnalyzer{pset}
{
  fHitModuleLabel = pset.get<art::InputTag>("HitModuleLabel");
  bool validModuleLabel = false;
  fClusterModuleLabel = "NA";
  fTrackModuleLabel = "NA";
  fClusterModuleLabel = pset.get<art::InputTag>("ClusterModuleLabel", "NA");
  if (fClusterModuleLabel != "NA") validModuleLabel = true;
  fTrackModuleLabel = pset.get<art::InputTag>("TrackModuleLabel", "NA");
  if (validModuleLabel && fTrackModuleLabel != "NA")
    throw cet::exception("ClusterTrackAna")
      << "You must specify either a ClusterModuleLabel OR a TrackModuleLabel\n";
  if (!validModuleLabel && fTrackModuleLabel != "NA") validModuleLabel = true;
  // origin = 0 (anything), 1(nu), 2(cosmics), 3(SN nu), 4(SingleParticle)
  int tmp = pset.get<int>("TruthOrigin", 0);
  fTruthOrigin = (simb::Origin_t)tmp;
  fPrintLevel = pset.get<short>("PrintLevel", 0);
<<<<<<< HEAD
  if(pset.has_key("SkipPDGCodes")) fSkipPDGCodes = pset.get<std::vector<int>>("SkipPDGCodes");
  fBadEP = pset.get<float>("BadEP", 0.);
  fInTPC = UINT_MAX;
  int intpc = pset.get<int>("InTPC", -1);
  if(intpc >= 0) fInTPC = intpc;
=======
  if (pset.has_key("SkipPDGCodes")) fSkipPDGCodes = pset.get<std::vector<int>>("SkipPDGCodes");
  fBadEP = pset.get<float>("BadEP", 0.);
  fInTPC = UINT_MAX;
  int intpc = pset.get<int>("InTPC", -1);
  if (intpc >= 0) fInTPC = intpc;
>>>>>>> beae8dd5
  // do some initialization
  Cnts.fill(0.);
  EPSums.fill(0.);
  ESums.fill(0.);
  PSums.fill(0.);
<<<<<<< HEAD
  // just compare MCParticles with reconstructed tracks
  fSkipHitMatching = pset.get<bool>("SkipHitMatching", false);
  if(fSkipHitMatching && fTrackModuleLabel == "NA") throw cet::exception("ClusterTrackAna")<<"Bad configuration";
=======
>>>>>>> beae8dd5
} // ClusterTrackAna constructor

////////////////////////////////////////////////
void
cluster::ClusterTrackAna::analyze(art::Event const& evt)
{
  // Match hits to MCParticles, then consider reconstructed hits in each TPC and plane
  // to calculate Efficiency, Purity and Efficiency * Purity (aka EP).

  ++fEventCnt;
  auto const* geom = lar::providerFrom<geo::Geometry>();
  //  auto hitsHandle = art::Handle<std::vector<recob::Hit>>();
  if (!evt.getByLabel(fHitModuleLabel, fHitHandle))
    throw cet::exception("ClusterTrackAna")
      << "Failed to get a handle to hit collection '" << fHitModuleLabel.label() << "'\n";
  // get a reference to the MCParticles
  auto mcpHandle = art::Handle<std::vector<simb::MCParticle>>();
  if (!evt.getByLabel("largeant", mcpHandle))
    throw cet::exception("ClusterTrackAna")
      << "Failed to get a handle to MCParticles using largeant\n";

  // decide whether to consider cluster -> hit -> MCParticle for any MCParticle origin or for
  // a specific user-specified origin
  bool anySource = (fTruthOrigin == simb::kUnknown);

<<<<<<< HEAD
  if(fPrintLevel > 0 && evt.run() != fCurrentRun) {
    mf::LogVerbatim("ClusterTrackAna")<<"Run: "<<evt.run()<<" Evt: "<<evt.event();
=======
  if (fPrintLevel > 0 && evt.run() != fCurrentRun) {
    mf::LogVerbatim("ClusterTrackAna") << "Run: " << evt.run();
>>>>>>> beae8dd5
    fCurrentRun = evt.run();
  }

  art::ServiceHandle<cheat::BackTrackerService const> bt_serv;
  art::ServiceHandle<cheat::ParticleInventoryService const> pi_serv;
  sim::ParticleList const& plist = pi_serv->ParticleList();
  auto const clockData = art::ServiceHandle<detinfo::DetectorClocksService const>()->DataFor(evt);

  // make a list of Hit -> MCParticle assns in all TPCs. The first step is
  // to make a list of Geant TrackIDs whose origin was requested by the user.
  std::vector<int> trkIDs;
  // and a vector of MCParticle indices into the mcpHandle vector indexed by trkIDs
  std::vector<unsigned int> MCPIs;
  for (sim::ParticleList::const_iterator ipart = plist.begin(); ipart != plist.end(); ++ipart) {
    const simb::MCParticle* part = (*ipart).second;
    int trackID = part->TrackId();
    art::Ptr<simb::MCTruth> theTruth = pi_serv->TrackIdToMCTruth_P(trackID);
    if (!anySource && theTruth->Origin() != fTruthOrigin) continue;
    int pdg = abs(part->PdgCode());
    bool isCharged = (pdg == 11) || (pdg == 13) || (pdg == 211) || (pdg == 321) || (pdg == 2212);
    if (!isCharged) continue;
    if (std::find(fSkipPDGCodes.begin(), fSkipPDGCodes.end(), pdg) != fSkipPDGCodes.end()) continue;
    float TMeV = 1000 * (part->E() - part->Mass());
    // ignore low energy particles
    if (TMeV < 1) continue;
    // find the MCParticle index and stash it in trkMCP
    unsigned int mcpi = UINT_MAX;
    for (mcpi = 0; mcpi < (*mcpHandle).size(); ++mcpi)
      if ((*mcpHandle)[mcpi].TrackId() == trackID) break;
    if (mcpi == UINT_MAX) {
      std::cout << "Failed to find a MCParticle from ParticleList\n";
      return;
    }
    trkIDs.push_back(trackID);
    MCPIs.push_back(mcpi);
  } // ipart
  if (trkIDs.empty()) return;

  if(fSkipHitMatching) {
    // Compare true and reconstructed end points of a single track
    if(MCPIs.size() != 1) return;
    art::Handle<std::vector<recob::Track>> inputTracks;
    if(!evt.getByLabel(fTrackModuleLabel, inputTracks)) throw cet::exception("ClusterTrackAna")<<"Failed to get a handle to the track collection '"<<fTrackModuleLabel.label()<<"'\n";
    if((*inputTracks).size() != 1) return;
    auto& trk = (*inputTracks)[0];
    auto& mcp = (*mcpHandle)[MCPIs[0]];
    if(mcp.PdgCode() != 2212) return;
    short TMeV = 1000 * (mcp.E() - mcp.Mass());
    mf::LogVerbatim myprt("ClusterTrackAna");
    myprt<<"True proton "<<TMeV<<" MeV";
    geo::Vector_t truStart, truEnd, truStartDir;
    truStart.SetX(mcp.Vx());
    truStart.SetY(mcp.Vy());
    truStart.SetZ(mcp.Vz());
    truStartDir.SetX(mcp.Px());
    truStartDir.SetY(mcp.Py());
    truStartDir.SetZ(mcp.Pz());
    truStartDir = truStartDir.Unit();
    truEnd.SetX(mcp.EndX());
    truEnd.SetY(mcp.EndY());
    truEnd.SetZ(mcp.EndZ());
    auto const* detprop = lar::providerFrom<detinfo::DetectorPropertiesService>();
    myprt<<" len "<<std::fixed<<std::setprecision(1)<<(truEnd - truStart).R();
    auto mid = (truStart + truEnd)/2;
    float mom = sqrt(mcp.Px()*mcp.Px() + mcp.Py()*mcp.Py() + mcp.Pz()*mcp.Pz());
    myprt<<" mom "<<std::setprecision(3)<<mom<<"\n";
    myprt<<"True dir  "<<truStartDir.X()<<" "<<truStartDir.Y()<<" "<<truStartDir.Z()<<"\n";
    unsigned int cstat = 0;
    unsigned int tpc = 5;
    myprt<<"True Start";
    myprt<<" "<<std::fixed<<std::setprecision(1)<<truStart.X()<<" "<<truStart.Y()<<" "<<truStart.Z();
    for(unsigned int plane = 0; plane < 3; ++ plane) {
      geo::PlaneID planeID(cstat, tpc, plane);//(cstat,tpc,ipl);
      float wire = geom->WireCoordinate(truStart.Y(), truStart.Z(), planeID);
      int tick = detprop->ConvertXToTicks(truStart.X(), planeID);
      myprt<<" "<<plane<<":"<<std::fixed<<std::setprecision(1)<<wire<<":"<<tick;
    } // plane
    myprt<<"\n";
    myprt<<"True mid   "<<std::fixed<<std::setprecision(1)<<mid.X()<<" "<<mid.Y()<<" "<<mid.Z()<<"\n";
    myprt<<"True End  ";
    myprt<<" "<<std::fixed<<std::setprecision(1)<<truEnd.X()<<" "<<truEnd.Y()<<" "<<truEnd.Z();
    for(unsigned int plane = 0; plane < 3; ++ plane) {
      geo::PlaneID planeID(cstat, tpc, plane);//(cstat,tpc,ipl);
      float wire = std::nearbyint(geom->WireCoordinate(truEnd.Y(), truEnd.Z(), planeID));
      int tick = std::nearbyint(detprop->ConvertXToTicks(truEnd.X(), planeID));
      myprt<<" "<<plane<<std::fixed<<std::setprecision(1)<<":"<<wire<<":"<<tick;
    } // plane
    myprt<<"\n";
    auto goodStart = trk.Vertex() - truStart;
    auto goodEnd = trk.End() - truEnd;
    auto badStart = trk.Vertex() - truEnd;
    auto badEnd = trk.End() - truStart;
    bool goodRecoDir = (goodStart.Mag2() < badStart.Mag2() && goodEnd.Mag2() < badEnd.Mag2());

    myprt<<"T"<<trk.ID()<<" mom  "<<trk.StartMomentum()<<" chidof "<<trk.Chi2PerNdof();
    myprt<<" nPts "<<trk.NumberTrajectoryPoints();
    myprt<<" goodRecoDir? "<<goodRecoDir;
    myprt<<" len "<<sqrt((trk.End() - trk.Vertex()).Mag2());
    myprt<<" len "<<trk.Length();
    myprt<<" Reco-Tru Start "<<sqrt((trk.Vertex() - truStart).Mag2());
    myprt<<" End "<<sqrt((trk.End() - truEnd).Mag2());
    myprt<<" dang "<<std::fixed<<std::setprecision(3)<<sqrt((trk.StartDirection() - truStartDir).Mag2());
    myprt<<"\nEnd Pos "<<trk.End().X()<<" "<<trk.End().Y()<<" "<<trk.End().Z();
    myprt<<" First valid "<<trk.FirstValidPoint()<<" last "<<trk.LastValidPoint()<<"\n";

    // check the flags
    for(size_t itp = 1; itp < trk.NumberTrajectoryPoints(); ++itp) {
      auto& flags = trk.FlagsAtPoint(itp);
      myprt<<"itp "<<itp<<" flags "<<flags<<"\n";
    } // itp
/*
    // check the hits
    art::FindManyP<recob::Hit, recob::TrackHitMeta> fmthm(inputTracks, evt, fTrackModuleLabel); 
    if(fmthm.isValid()) {
      auto vhit = fmthm.at(0);
      auto vmeta = fmthm.data(0);
      for(size_t ii = 0; ii < vhit.size(); ++ii) {
        myprt<<ii<<" index "<<vmeta[ii]->Index();
        myprt<<" vhit "<<vhit[ii].key();
        if(vhit[ii].key() != UINT_MAX) {
          myprt<<" hit "<<vhit[ii]->WireID().Plane<<":"<<vhit[ii]->WireID().Wire;
          myprt<<":"<<(int)vhit[ii]->PeakTime();
        }
        myprt<<"\n";
      } // ii
    } // fmthm.isValid()
*/
    return;
  } // fSkipHitMatching

  // next construct a companion vector of MCParticle indices indexed to the full hit collection
  fHitMCPIndex.resize((*fHitHandle).size(), UINT_MAX);
  // Make a list of the <first, last> MC-matched hit in each TPC. This will be used
  // to only iterate through the range of hits that are interesting
  std::vector<std::pair<unsigned int, unsigned int>> hitRange(geom->NTPC() + 1);
  size_t noMatch = 0;
  size_t nMatch = 0;
  size_t nInTPC = 0;
  for (auto& hr : hitRange)
    hr = std::make_pair(UINT_MAX, UINT_MAX);
  for (size_t iht = 0; iht < (*fHitHandle).size(); ++iht) {
    auto& hit = (*fHitHandle)[iht];
    // only consider hits in a single TPC?
    unsigned int tpc = hit.WireID().TPC;
    if (fInTPC != UINT_MAX && tpc != fInTPC) continue;
    ++nInTPC;
    auto tides = bt_serv->HitToTrackIDEs(clockData, hit);
    if (tides.empty()) {
      ++noMatch;
      continue;
    }
    for (auto& tide : tides) {
      // declare a match to a MCParticle if > 50% of energy is from it
      if (tide.energyFrac < 0.5) continue;
      int trackID = tide.trackID;
      // find the MCParticle index and define the Hit -> MCParticle assn
      for (size_t indx = 0; indx < trkIDs.size(); ++indx) {
        if (trkIDs[indx] == trackID) {
          fHitMCPIndex[iht] = MCPIs[indx];
          break;
        }
      } // indx
      break;
    } // tide
    if (fHitMCPIndex[iht] == UINT_MAX) continue;
    ++nMatch;
    // populate hitRange
    if (hitRange[tpc].first == UINT_MAX) hitRange[tpc].first = iht;
    hitRange[tpc].second = iht;
  } // iht

  if (nMatch == 0) {
    fHitMCPIndex.resize(0);
    return;
  }

  if (fPrintLevel > 3) {
    // Print the gory details
    mf::LogVerbatim myprt("ClusterTrackAna");
    myprt << "Checking " << trkIDs.size() << " selected MCParticles with the requested TruthOrigin";
    if (fInTPC == UINT_MAX) { myprt << " in all TPCs\n"; }
    else {
      myprt << " in TPC " << fInTPC;
    }
    myprt << " in Run " << evt.run() << " Event " << evt.event();
    myprt << "\n";
    myprt << "Found " << nMatch << " MC-matched hits with the requested TruthOrigin";
    myprt << " out of " << nInTPC << " total hits.\n";
    myprt << "Found " << noMatch << " hits not matched to ANY MCParticle.\n";
    // count the number of hits matched to each MCParticle in the list
    //                     mcpi          count
    std::vector<std::pair<unsigned int, unsigned int>> mcpCnt;
    for (auto mcpi : fHitMCPIndex) {
      if (mcpi == UINT_MAX) continue;
      unsigned short mIndx = 0;
      for (mIndx = 0; mIndx < mcpCnt.size(); ++mIndx)
        if (mcpCnt[mIndx].first == mcpi) break;
      if (mIndx == mcpCnt.size()) mcpCnt.push_back(std::make_pair(mcpi, 0));
      // increment the count of MC-matched hits
      ++mcpCnt[mIndx].second;
    } // mcpi
    myprt << " MCPI TrackID  PDGCode  T(MeV)   nHits    Process";
    for (auto mcpcnt : mcpCnt) {
      myprt << "\n";
      unsigned int mcpi = mcpcnt.first;
      auto& mcp = (*mcpHandle)[mcpi];
      myprt << std::setw(5) << mcpi;
      myprt << std::setw(8) << mcp.TrackId();
      myprt << std::setw(8) << abs(mcp.PdgCode());
      int TMeV = 1000 * (mcp.E() - mcp.Mass());
      myprt << std::setw(9) << TMeV;
      myprt << std::setw(8) << mcpcnt.second;
      myprt << "    " << mcp.Process();
    } // mcpcnt
  }   // fPrintLevel > 3

  // fill a vector of hits indices from all clusters or all tracks
  std::vector<std::vector<unsigned int>> recoHits;
  // and a companion vector of indices into the cluster or track collection
  std::vector<unsigned int> recoIndex;
  // handles to these collections to enable printing the cluster or track ID. The
  // handle will be valid for either clusters or tracks
  art::Handle<std::vector<recob::Cluster>> inputClusters;
  art::Handle<std::vector<recob::Track>> inputTracks;
  if (fClusterModuleLabel.label() != "NA") {
    // get MC-matched hits from clusters
    if (!evt.getByLabel(fClusterModuleLabel, inputClusters))
      throw cet::exception("ClusterTrackAna")
        << "Failed to get a handle to the cluster collection '" << fClusterModuleLabel.label()
        << "'\n";
    art::FindManyP<recob::Hit> hitsFromCls(inputClusters, evt, fClusterModuleLabel);
    if (!hitsFromCls.isValid())
      throw cet::exception("ClusterTrackAna") << "Failed to get a handle to Cluster -> Hit assns\n";
    for (unsigned int icl = 0; icl < (*inputClusters).size(); ++icl) {
      std::vector<art::Ptr<recob::Hit>> cluhits = hitsFromCls.at(icl);
      if (cluhits.empty()) continue;
      if (fCompareProductIDs) {
        if (cluhits[0].id() != fHitHandle.id())
          throw cet::exception("ClusterTrackAna")
            << "Hits associated with ClusterModuleLabel are in a different collection than "
               "HitModuleLabel.\n";
        fCompareProductIDs = false;
      } // fCompareProductIDs
      // only load MC-matched hits. Hits that are not MC-matched were either matched to a
      // MCParticle that was not selected or were mis-reconstructed by the hit finder. Neither
      // of these conditions warrant penalizing the reconstruction module performance
      std::vector<unsigned int> hitsIndex;
      for (auto& cluhit : cluhits) {
        if (fHitMCPIndex[cluhit.key()] != UINT_MAX) hitsIndex.push_back(cluhit.key());
      }
      if (hitsIndex.empty()) continue;
      recoIndex.push_back(icl);
      recoHits.push_back(hitsIndex);
    } // icl
  }
  else {
    // get MC-matched hits from tracks
    if (!evt.getByLabel(fTrackModuleLabel, inputTracks))
      throw cet::exception("ClusterTrackAna")
        << "Failed to get a handle to the track collection '" << fTrackModuleLabel.label() << "'\n";
    art::FindManyP<recob::Hit> hitsFromTrk(inputTracks, evt, fTrackModuleLabel);
    if (!hitsFromTrk.isValid())
      throw cet::exception("ClusterTrackAna") << "Failed to get a handle to Track -> Hit assns\n";
    for (unsigned int itk = 0; itk < (*inputTracks).size(); ++itk) {
      std::vector<art::Ptr<recob::Hit>> trkhits = hitsFromTrk.at(itk);
      if (trkhits.empty()) continue;
      if (fCompareProductIDs) {
        if (trkhits[0].id() != fHitHandle.id())
          throw cet::exception("ClusterTrackAna")
            << "Hits associated with TrackModuleLabel are in a different collection than "
               "HitModuleLabel.\n";
        fCompareProductIDs = false;
      } // fCompareProductIDs
      std::vector<unsigned int> hitsIndex;
      for (auto& trkhit : trkhits) {
        if (fHitMCPIndex[trkhit.key()] != UINT_MAX) hitsIndex.push_back(trkhit.key());
      }
      if (hitsIndex.empty()) continue;
      recoIndex.push_back(itk);
      recoHits.push_back(hitsIndex);
    } // itk
  }   // get hits from tracks

  for (const auto& tpcid : geom->IterateTPCIDs()) {
    unsigned int tpc = tpcid.TPC;
    if (hitRange[tpc].first == UINT_MAX) continue;
    // iterate over planes
    for (unsigned short plane = 0; plane < geom->Nplanes(); ++plane) {
      unsigned int tpcMatHitCnt = 0;
      unsigned int tpcTotHitCnt = 0;
      // create a list of (MCParticle index, matched hit count> pairs
      //  mcParticle  plane
      std::vector<std::pair<unsigned int, float>> mcpCnt;
      // count MCParticle, Cluster/Track hit counts - size matched to mcpCnt
      std::vector<std::vector<std::pair<unsigned int, float>>> mcpClsCnt;
      for (unsigned int iht = hitRange[tpc].first; iht <= hitRange[tpc].second; ++iht) {
        auto& hit = (*fHitHandle)[iht];
        if (hit.WireID().TPC != tpc) continue;
        if (hit.WireID().Plane != plane) continue;
        ++tpcTotHitCnt;
        // ignore hits that were either unmatched to the selected set of PDGCodes
        // or have a not-requested origin
        if (fHitMCPIndex[iht] == UINT_MAX) continue;
        ++tpcMatHitCnt;
        unsigned int mcpi = fHitMCPIndex[iht];
        unsigned short mIndx = 0;
        for (mIndx = 0; mIndx < mcpCnt.size(); ++mIndx)
          if (mcpCnt[mIndx].first == mcpi) break;
        if (mIndx == mcpCnt.size()) {
          // found a MCParticle not in the list yet, so add it
          mcpCnt.push_back(std::make_pair(mcpi, 0));
          mcpClsCnt.resize(mcpCnt.size());
        }
        // increment the number of MC-matched hits
        ++mcpCnt[mIndx].second;
      } // iht
      // ignore TPCs/planes with few MC-matched hits
      if (fPrintLevel > 2) {
        mf::LogVerbatim myprt("ClusterTrackAna");
        myprt << "TPC:" << tpc << " Plane:" << plane << " has " << tpcMatHitCnt << "/"
              << tpcTotHitCnt;
        myprt << " (MC-matched hits) / (all hits)";
      }
      if (tpcMatHitCnt < 3) continue;
      // next iterate over all clusters/tracks and count mc-matched hits that are in this TPC/plane
      for (unsigned int ii = 0; ii < recoHits.size(); ++ii) {
        float nRecoHitsInPlane = 0;
        float nRecoMatHitsInPlane = 0;
        for (auto iht : recoHits[ii]) {
          auto& hit = (*fHitHandle)[iht];
          if (hit.WireID().TPC != tpc) continue;
          if (hit.WireID().Plane != plane) continue;
          ++nRecoHitsInPlane;
          if (fHitMCPIndex[iht] == UINT_MAX) continue;
          ++nRecoMatHitsInPlane;
          unsigned int mcpi = fHitMCPIndex[iht];
          // find the MCParticle index in mcpCnt and use it to count the match entry
          // in mcpClsCnt
          unsigned short mIndx = 0;
          for (mIndx = 0; mIndx < mcpCnt.size(); ++mIndx)
            if (mcpCnt[mIndx].first == mcpi) break;
          if (mIndx == mcpCnt.size()) {
            std::cout << "Logic error: fHitMCPIndex = " << fHitMCPIndex[iht]
                      << " is valid but isn't in the list of MCParticles to use. Please send email "
                         "to baller@fnal.gov.\n";
            continue;
          }
          unsigned short cIndx = 0;
          for (cIndx = 0; cIndx < mcpClsCnt[mIndx].size(); ++cIndx)
            if (mcpClsCnt[mIndx][cIndx].first == ii) break;
          if (cIndx == mcpClsCnt[mIndx].size()) mcpClsCnt[mIndx].push_back(std::make_pair(ii, 0));
          ++mcpClsCnt[mIndx][cIndx].second;
        } // cluhit
        if (nRecoMatHitsInPlane == 0) continue;
      } // ii
      // find the cluster that has the most hits matched to each MC Particle
      for (unsigned short mIndx = 0; mIndx < mcpCnt.size(); ++mIndx) {
        // require at least 3 MC-matched hits
        if (mcpCnt[mIndx].second < 3) continue;
        unsigned int mcpi = mcpCnt[mIndx].first;
        auto& mcp = (*mcpHandle)[mcpi];
        unsigned int pdgCode = abs(mcp.PdgCode());
        unsigned short pIndx = USHRT_MAX;
        if (pdgCode == 11) pIndx = 0;
        if (pdgCode == 13) pIndx = 1;
        if (pdgCode == 211) pIndx = 2;
        if (pdgCode == 321) pIndx = 3;
        if (pdgCode == 2212) pIndx = 4;
        if (mcpClsCnt[mIndx].empty()) {
          // Un-reconstructed MCParticle hits
          ++Cnts[pIndx];
          ++fNBadEP;
          if (fPrintLevel > 0) {
            mf::LogVerbatim myprt("ClusterTrackAna");
            myprt << " MCPI " << mcpi;
            int TMeV = 1000 * (mcp.E() - mcp.Mass());
            myprt << " " << TMeV << " MeV";
            std::string partName = std::to_string(pdgCode);
            if (pdgCode == 11) partName = "El";
            if (pdgCode == 13) partName = "Mu";
            if (pdgCode == 211) partName = "Pi";
            if (pdgCode == 311) partName = "Ka";
            if (pdgCode == 2212) partName = "Pr";
            myprt << std::setw(5) << partName;
            // print out the range of truth-matched hits
            unsigned int firstHitIndex = UINT_MAX;
            unsigned int lastHitIndex = UINT_MAX;
            FirstLastHitInPlane(tpc, plane, mcpi, firstHitIndex, lastHitIndex);
            myprt << " Failed to reconstruct. Truth-matched hit range from ";
            myprt << HitLocation(firstHitIndex);
            myprt << " to ";
            myprt << HitLocation(lastHitIndex);
            myprt << " <- EP = 0!";
          } // fPrintLevel > 0
          continue;
        } // (mcpClsCnt[mIndx].empty()
        std::pair<unsigned int, float> big = std::make_pair(UINT_MAX, 0);
        for (unsigned short cIndx = 0; cIndx < mcpClsCnt[mIndx].size(); ++cIndx) {
          auto& mcc = mcpClsCnt[mIndx][cIndx];
          if (mcc.second > big.second) big = mcc;
        } // cIndx
        if (big.first == UINT_MAX) {
          if (fPrintLevel > 2) {
            mf::LogVerbatim myprt("ClusterTrackAna");
            unsigned int mcpi = mcpCnt[mIndx].first;
            auto& mcp = (*mcpHandle)[mcpi];
            myprt << "Match failed: mcpi " << mcpi << " pdg " << mcp.PdgCode();
          }
          std::cout << "match failed mIndx " << mIndx << "\n";
          continue;
        } // big.first == UINT_MAX
        unsigned int ii = big.first;
        float eff = big.second / mcpCnt[mIndx].second;
        float nRecoHitsInPlane = 0;
        // define some variables to print the range of the cluster/track
        unsigned int firstRecoHitIndex = UINT_MAX;
        unsigned int lastRecoHitIndex = UINT_MAX;
        for (auto iht : recoHits[ii]) {
          auto& hit = (*fHitHandle)[iht];
          if (hit.WireID().TPC != tpc) continue;
          if (hit.WireID().Plane != plane) continue;
          ++nRecoHitsInPlane;
          if (firstRecoHitIndex == UINT_MAX) {
            firstRecoHitIndex = iht;
            lastRecoHitIndex = iht;
          }
          unsigned int wire = (*fHitHandle)[iht].WireID().Wire;
          if (wire < (*fHitHandle)[firstRecoHitIndex].WireID().Wire) firstRecoHitIndex = iht;
          if (wire > (*fHitHandle)[lastRecoHitIndex].WireID().Wire) lastRecoHitIndex = iht;
        } // iht
        float pur = big.second / nRecoHitsInPlane;
        ++Cnts[pIndx];
        float ep = eff * pur;
        EPSums[pIndx] += ep;
        ESums[pIndx] += eff;
        PSums[pIndx] += pur;
        bool hasBadEP = (ep < fBadEP);
        if (hasBadEP) ++fNBadEP;
        bool prt = fPrintLevel > 1 || (fPrintLevel == 1 && hasBadEP);
        if (prt) {
          mf::LogVerbatim myprt("ClusterTrackAna");
          if (fFirstPrint) {
            myprt << "Hit location format is TPC:Plane:Wire:Tick\n";
            myprt << " MCPI     Ptcl T(MeV)  nMCPHits  ____From____ _____To_____";
            if (inputClusters.isValid()) { myprt << "  clsID"; }
            else {
              myprt << "  trkID";
            }
            myprt
              << "  ____From____  _____To_____   nRecoHits nMCPRecoHits    Eff      Pur      EP\n";
            fFirstPrint = false;
          } // fFirstPrint
          myprt << std::setw(5) << mcpi;
          // convert the PDG code into nicer format
          std::string partName = std::to_string(pdgCode);
          if (pdgCode == 11) partName = " Electron";
          if (pdgCode == 13) partName = "     Muon";
          if (pdgCode == 211) partName = "     Pion";
          if (pdgCode == 311) partName = "     Kaon";
          if (pdgCode == 2212) partName = "   Proton";
          myprt << partName;
          int TMeV = 1000 * (mcp.E() - mcp.Mass());
          myprt << std::setw(7) << TMeV;
          // nMCPHits
          myprt << std::setw(10) << mcpCnt[mIndx].second;
          unsigned int firstTruHitIndex = UINT_MAX;
          unsigned int lastTruHitIndex = UINT_MAX;
          FirstLastHitInPlane(tpc, plane, mcpi, firstTruHitIndex, lastTruHitIndex);
          myprt << std::setw(14) << HitLocation(firstTruHitIndex);
          myprt << std::setw(14) << HitLocation(lastTruHitIndex);
          int id = -1;
          if (inputClusters.isValid()) {
            // print cluster info
            auto& cls = (*inputClusters)[recoIndex[ii]];
            id = cls.ID();
          }
          else if (inputTracks.isValid()) {
            // print track info
            auto& trk = (*inputTracks)[recoIndex[ii]];
            id = trk.ID();
          }
          myprt << std::setw(6) << id;
          myprt << std::setw(14) << HitLocation(firstRecoHitIndex);
          myprt << std::setw(14) << HitLocation(lastRecoHitIndex);
          myprt << std::setw(12) << (int)nRecoHitsInPlane;
          myprt << std::setw(13) << (int)big.second;
          myprt << std::fixed << std::setprecision(2);
          myprt << std::setw(8) << eff;
          myprt << std::setw(8) << pur;
          myprt << std::setw(8) << ep;
          if (hasBadEP) myprt << " <- BadEP";
          myprt << " Evt: " << evt.event();
          myprt << " Evt Cnt " << fEventCnt;
        } // prt
      }   // mIndx
    }     // plane
  }       // tpcid

  fHitMCPIndex.resize(0);

} // analyze

////////////////////////////////////////////////
std::string
cluster::ClusterTrackAna::HitLocation(unsigned int iht)
{
  // Put the hit location into a compact human-readable format
  if (iht >= (*fHitHandle).size()) return "NA";
  auto& hit = (*fHitHandle)[iht];
  return std::to_string(hit.WireID().TPC) + ":" + std::to_string(hit.WireID().Plane) + ":" +
         std::to_string(hit.WireID().Wire) + ":" + std::to_string((int)hit.PeakTime());
} // HitLocation

////////////////////////////////////////////////
void
cluster::ClusterTrackAna::FirstLastHitInPlane(unsigned int tpc,
                                              unsigned int plane,
                                              unsigned int mcpi,
                                              unsigned int& firstHitIndex,
                                              unsigned int& lastHitIndex)
{
  // Returns the index of the first hit (lowest wire number) and last hit (highest wire number)
  // matched to the MCParticle indexed by mcpi in the requested tpc, plane
  firstHitIndex = UINT_MAX;
  lastHitIndex = UINT_MAX;
  for (unsigned int iht = 0; iht < (*fHitHandle).size(); ++iht) {
    if (fHitMCPIndex[iht] != mcpi) continue;
    auto& hit = (*fHitHandle)[iht];
    if (hit.WireID().TPC != tpc) continue;
    if (hit.WireID().Plane != plane) continue;
    if (firstHitIndex == UINT_MAX) {
      firstHitIndex = iht;
      lastHitIndex = iht;
    }
    unsigned int wire = (*fHitHandle)[iht].WireID().Wire;
    if (wire < (*fHitHandle)[firstHitIndex].WireID().Wire) firstHitIndex = iht;
    if (wire > (*fHitHandle)[lastHitIndex].WireID().Wire) lastHitIndex = iht;
  } // iht
} // FirstLastHitInPlane

////////////////////////////////////////////////
void
cluster::ClusterTrackAna::endJob()
{
  // output results
  mf::LogVerbatim myprt("ClusterTrackAna");
  myprt << "ClusterTrackAna summary results for " << fEventCnt;
  if (fClusterModuleLabel.label() != "NA") {
    myprt << " events using ClusterModuleLabel: " << fClusterModuleLabel.label();
  }
  else {
    myprt << " events using TrackModuleLabel: " << fTrackModuleLabel.label();
  }
  myprt << " Origin: " << fTruthOrigin;
  if (fInTPC != UINT_MAX) { myprt << " in TPC " << fInTPC; }
  else {
    myprt << " in all TPCs";
  }
  myprt << "\n";
  float cnts = 0;
  for (unsigned short pIndx = 0; pIndx < 5; ++pIndx)
    cnts += Cnts[pIndx];
  if (cnts == 0) {
    myprt << "No ClusterTrackAna results";
    return;
  }
  float sumEP = 0;
  float sumE = 0;
  float sumP = 0;
  myprt << "Efficiency (Eff), Purity (Pur) and Eff * Pur (EP) by selected truth particle types\n";
  std::array<std::string, 5> pName = {{"El", "Mu", "Pi", "K ", "P "}};
  myprt << "particle     Eff     Pur     EP\n";
  myprt << "-------------------------------";
  for (unsigned short pIndx = 0; pIndx < 5; ++pIndx) {
    if (Cnts[pIndx] == 0) continue;
    float ave;
    myprt << "\n   " << pName[pIndx] << "   ";
    myprt << std::fixed << std::setprecision(3);
    ave = ESums[pIndx] / Cnts[pIndx];
    myprt << std::setw(8) << ave;
    ave = PSums[pIndx] / Cnts[pIndx];
    myprt << std::setw(8) << ave;
    ave = EPSums[pIndx] / Cnts[pIndx];
    myprt << std::setw(8) << ave;
    if (pIndx == 0) continue;
    sumEP += EPSums[pIndx];
    sumE += ESums[pIndx];
    sumP += PSums[pIndx];
  } // pIndx
  if (cnts == 0) return;
  myprt << "\n";
  myprt << "Averages for all selected truth particles\n";
  myprt << "Ave Eff " << sumE / cnts;
  myprt << " Ave Pur " << sumP / cnts;
  myprt << " Ave EP " << sumEP / cnts;
  myprt << " nBadEP " << fNBadEP;
  myprt << " (EP < " << std::fixed << std::setprecision(2) << fBadEP << ")";
  myprt << "\n";
  myprt << "MCParticle counts in all TPCs and Planes:";
  for (unsigned short pIndx = 0; pIndx < 5; ++pIndx) {
    if (Cnts[pIndx] == 0) continue;
    myprt << " " << pName[pIndx] << " " << (int)Cnts[pIndx];
  } // pIndx
} // endJob
DEFINE_ART_MODULE(cluster::ClusterTrackAna)<|MERGE_RESOLUTION|>--- conflicted
+++ resolved
@@ -30,17 +30,20 @@
 
 #include "larcore/Geometry/Geometry.h"
 #include "lardata/DetectorInfoServices/DetectorClocksService.h"
+#include "lardata/DetectorInfoServices/DetectorPropertiesService.h"
 #include "lardataobj/RecoBase/Cluster.h"
-<<<<<<< HEAD
 #include "lardataobj/RecoBase/Track.h"
 #include "lardataobj/RecoBase/TrackHitMeta.h"
-=======
->>>>>>> beae8dd5
 #include "lardataobj/RecoBase/Hit.h"
 #include "lardataobj/RecoBase/Track.h"
 #include "larsim/MCCheater/BackTrackerService.h"
 #include "larsim/MCCheater/ParticleInventoryService.h"
-#include "lardata/DetectorInfoServices/DetectorPropertiesService.h"
+#include "lardataalg/DetectorInfo/DetectorClocksData.h"
+#include "lardataalg/DetectorInfo/DetectorPropertiesData.h"
+namespace detinfo {
+  class DetectorClocksData;
+  class DetectorPropertiesData;
+}
 
 namespace cluster {
   class ClusterTrackAna;
@@ -117,30 +120,19 @@
   int tmp = pset.get<int>("TruthOrigin", 0);
   fTruthOrigin = (simb::Origin_t)tmp;
   fPrintLevel = pset.get<short>("PrintLevel", 0);
-<<<<<<< HEAD
   if(pset.has_key("SkipPDGCodes")) fSkipPDGCodes = pset.get<std::vector<int>>("SkipPDGCodes");
   fBadEP = pset.get<float>("BadEP", 0.);
   fInTPC = UINT_MAX;
   int intpc = pset.get<int>("InTPC", -1);
   if(intpc >= 0) fInTPC = intpc;
-=======
-  if (pset.has_key("SkipPDGCodes")) fSkipPDGCodes = pset.get<std::vector<int>>("SkipPDGCodes");
-  fBadEP = pset.get<float>("BadEP", 0.);
-  fInTPC = UINT_MAX;
-  int intpc = pset.get<int>("InTPC", -1);
-  if (intpc >= 0) fInTPC = intpc;
->>>>>>> beae8dd5
   // do some initialization
   Cnts.fill(0.);
   EPSums.fill(0.);
   ESums.fill(0.);
   PSums.fill(0.);
-<<<<<<< HEAD
   // just compare MCParticles with reconstructed tracks
   fSkipHitMatching = pset.get<bool>("SkipHitMatching", false);
   if(fSkipHitMatching && fTrackModuleLabel == "NA") throw cet::exception("ClusterTrackAna")<<"Bad configuration";
-=======
->>>>>>> beae8dd5
 } // ClusterTrackAna constructor
 
 ////////////////////////////////////////////////
@@ -152,6 +144,10 @@
 
   ++fEventCnt;
   auto const* geom = lar::providerFrom<geo::Geometry>();
+  auto const clockData =
+    art::ServiceHandle<detinfo::DetectorClocksService const>()->DataFor(evt);
+  auto const detProp =
+    art::ServiceHandle<detinfo::DetectorPropertiesService const>()->DataFor(evt, clockData);
   //  auto hitsHandle = art::Handle<std::vector<recob::Hit>>();
   if (!evt.getByLabel(fHitModuleLabel, fHitHandle))
     throw cet::exception("ClusterTrackAna")
@@ -166,20 +162,14 @@
   // a specific user-specified origin
   bool anySource = (fTruthOrigin == simb::kUnknown);
 
-<<<<<<< HEAD
   if(fPrintLevel > 0 && evt.run() != fCurrentRun) {
     mf::LogVerbatim("ClusterTrackAna")<<"Run: "<<evt.run()<<" Evt: "<<evt.event();
-=======
-  if (fPrintLevel > 0 && evt.run() != fCurrentRun) {
-    mf::LogVerbatim("ClusterTrackAna") << "Run: " << evt.run();
->>>>>>> beae8dd5
     fCurrentRun = evt.run();
   }
 
   art::ServiceHandle<cheat::BackTrackerService const> bt_serv;
   art::ServiceHandle<cheat::ParticleInventoryService const> pi_serv;
   sim::ParticleList const& plist = pi_serv->ParticleList();
-  auto const clockData = art::ServiceHandle<detinfo::DetectorClocksService const>()->DataFor(evt);
 
   // make a list of Hit -> MCParticle assns in all TPCs. The first step is
   // to make a list of Geant TrackIDs whose origin was requested by the user.
@@ -234,7 +224,6 @@
     truEnd.SetX(mcp.EndX());
     truEnd.SetY(mcp.EndY());
     truEnd.SetZ(mcp.EndZ());
-    auto const* detprop = lar::providerFrom<detinfo::DetectorPropertiesService>();
     myprt<<" len "<<std::fixed<<std::setprecision(1)<<(truEnd - truStart).R();
     auto mid = (truStart + truEnd)/2;
     float mom = sqrt(mcp.Px()*mcp.Px() + mcp.Py()*mcp.Py() + mcp.Pz()*mcp.Pz());
@@ -247,7 +236,7 @@
     for(unsigned int plane = 0; plane < 3; ++ plane) {
       geo::PlaneID planeID(cstat, tpc, plane);//(cstat,tpc,ipl);
       float wire = geom->WireCoordinate(truStart.Y(), truStart.Z(), planeID);
-      int tick = detprop->ConvertXToTicks(truStart.X(), planeID);
+      int tick = detProp.ConvertXToTicks(truStart.X(), planeID);
       myprt<<" "<<plane<<":"<<std::fixed<<std::setprecision(1)<<wire<<":"<<tick;
     } // plane
     myprt<<"\n";
@@ -257,7 +246,7 @@
     for(unsigned int plane = 0; plane < 3; ++ plane) {
       geo::PlaneID planeID(cstat, tpc, plane);//(cstat,tpc,ipl);
       float wire = std::nearbyint(geom->WireCoordinate(truEnd.Y(), truEnd.Z(), planeID));
-      int tick = std::nearbyint(detprop->ConvertXToTicks(truEnd.X(), planeID));
+      int tick = std::nearbyint(detProp.ConvertXToTicks(truEnd.X(), planeID));
       myprt<<" "<<plane<<std::fixed<<std::setprecision(1)<<":"<<wire<<":"<<tick;
     } // plane
     myprt<<"\n";
