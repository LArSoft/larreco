--- conflicted
+++ resolved
@@ -618,7 +618,6 @@
     // Get instances of the primary data structures needed
     reco::ClusterParametersList clusterParametersList;
     IHit3DBuilder::RecobHitToPtrMap clusterHitToArtPtrMap;
-<<<<<<< HEAD
     std::unique_ptr<reco::HitPairList> hitPairList(new reco::HitPairList); // Potentially lots of hits, use heap instead of stack
 
     // Call the algorithm that builds 3D hits and stores the hit collection
@@ -636,14 +635,6 @@
       // Run the path finding
       m_clusterPathAlg->ModifyClusters(clusterParametersList);
     }
-=======
-    reco::HitPairList hitPairList;
-
-    m_hit3DBuilderAlg->Hit3DBuilder(evt, hitPairList, clusterHitToArtPtrMap);
-    m_clusterAlg->Cluster3DHits(hitPairList, clusterParametersList);
-    m_clusterMergeAlg->ModifyClusters(clusterParametersList);
-    m_clusterPathAlg->ModifyClusters(clusterParametersList);
->>>>>>> 7f37f310
 
     if (m_enableMonitoring) theClockFinish.start();
 
@@ -656,7 +647,7 @@
     auto const detProp =
       art::ServiceHandle<detinfo::DetectorPropertiesService const>()->DataFor(evt, clockData);
     util::GeometryUtilities const gser{*lar::providerFrom<geo::Geometry>(), clockData, detProp};
-    ProduceArtClusters(gser, output, hitPairList, clusterParametersList, clusterHitToArtPtrMap);
+    ProduceArtClusters(gser, output, *hitPairList, clusterParametersList, clusterHitToArtPtrMap);
 
     // Output to art
     output.outputObjects();
@@ -666,7 +657,7 @@
       theClockFinish.stop();
       theClockTotal.stop();
 
-      m_run = evt.run();
+      m_run = evt.run();https://sbn-docdb.fnal.gov/cgi-bin/private/DisplayMeeting?conferenceid=8646
       m_event = evt.id().event();
       m_totalTime = theClockTotal.accumulated_real_time();
       m_artHitsTime = m_hit3DBuilderAlg->getTimeToExecute(IHit3DBuilder::COLLECTARTHITS);
@@ -678,7 +669,7 @@
       m_pathFindingTime = m_clusterPathAlg->getTimeToExecute();
       m_finishTime = theClockFinish.accumulated_real_time();
       m_hits = static_cast<int>(clusterHitToArtPtrMap.size());
-      m_hits3D = static_cast<int>(hitPairList.size());
+      m_hits3D = static_cast<int>(hitPairList->size());
       m_pRecoTree->Fill();
 
       mf::LogDebug("Cluster3D") << "*** Cluster3D total time: " << m_totalTime
@@ -715,6 +706,8 @@
     m_pRecoTree->Branch("finishTime", &m_finishTime, "time/F");
 
     m_clusterPathAlg->initializeHistograms(*tfs.get());
+
+    return;
   }
 
   //------------------------------------------------------------------------------------------------------------------------------------------
@@ -806,16 +799,19 @@
       // We use a set here because our 3D hits can share 2D hits
       // The set will make sure we get unique combinations of 2D hits
       std::set<art::Ptr<recob::Hit>> seedHitSet;
+
       for (const auto& hit3D : seedHitPair.second) {
         for (const auto& hit2D : hit3D->getHits()) {
           if (!hit2D) continue;
 
           const recob::Hit* recobHit = hit2D->getHit();
+
           seedHitSet.insert(hitToPtrMap[recobHit]);
         }
       }
 
       RecobHitVector seedHitVec;
+
       for (const auto& hit2D : seedHitSet)
         seedHitVec.push_back(hit2D);
 
@@ -1009,6 +1005,8 @@
                                                                     hitPairListPtr.begin());
 
     hitPairListPtr.erase(newListEnd, hitPairListPtr.end());
+
+    return;
   }
 
   class CopyIfInRange {
@@ -1167,6 +1165,8 @@
       clusterParameters.getFullPCA() = originalParams.getFullPCA();
       clusterParameters.getSkeletonPCA() = secondHitListPCA;
     }
+
+    return;
   }
 
   void
@@ -1225,7 +1225,7 @@
                                 clusterParameters.getConvexHull().getConvexHullKinkPoints());
         }
         // Otherwise, the cluster has daughters so we handle specially
-        else {
+        else {https://sbn-docdb.fnal.gov/cgi-bin/privhttps://sbn-docdb.fnal.gov/cgi-bin/private/DisplayMeeting?conferenceid=8646ate/DisplayMeeting?conferenceid=8646
           // Set up to keep track of parent/daughters
           IdxToPCAMap idxToPCAMap;
           size_t numTotalDaughters = countUltimateDaughters(clusterParameters);
@@ -1544,12 +1544,14 @@
     reco::HitPairListPtr* hit3DListPtr = &clusterParameters.getHitPairListPtr();
     Hit3DToSPPtrMap* hit3DToPtrMap = &hit3DToSPPtrMap;
 
-    auto spVector = output.artSpacePointVector.get();
-    auto edgeVector = output.artEdgeVector.get();
-    auto pfPartEdgeAssns = output.artPFPartEdgeAssociations.get();
-    auto spEdgeAssns = output.artEdgeSPAssociations.get();
-    auto spHitAssns = output.artSPHitAssociations.get();
-    auto pfPartSPAssns = output.artPFPartSPAssociations.get();
+    std::vector<recob::SpacePoint>* spVector = output.artSpacePointVector.get();
+    std::vector<recob::Edge>* edgeVector = output.artEdgeVector.get();
+    art::Assns<recob::Edge, recob::PFParticle>* pfPartEdgeAssns =
+      output.artPFPartEdgeAssociations.get();
+    art::Assns<recob::SpacePoint, recob::Edge>* spEdgeAssns = output.artEdgeSPAssociations.get();
+    art::Assns<recob::Hit, recob::SpacePoint>* spHitAssns = output.artSPHitAssociations.get();
+    art::Assns<recob::SpacePoint, recob::PFParticle>* pfPartSPAssns =
+      output.artPFPartSPAssociations.get();
 
     // Make associations to all space points for this cluster
     int spacePointStart = spVector->size();
