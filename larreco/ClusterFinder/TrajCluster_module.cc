/**
 * @file   TrajCluster_module.cc
 * @brief  Cluster finder using trajectories
 * @author Bruce Baller (baller@fnal.gov)
 * 
*
 */


// C/C++ standard libraries
#include <string>
#include <utility> // std::unique_ptr<>

// Framework libraries
#include "fhiclcpp/ParameterSet.h"
#include "art/Framework/Core/EDProducer.h"
#include "art/Framework/Core/ModuleMacros.h"
#include "art/Framework/Principal/Event.h"
#include "canvas/Utilities/InputTag.h"

//LArSoft includes
#include "larreco/RecoAlg/TrajClusterAlg.h"
#include "larreco/RecoAlg/TCAlg/DataStructs.h"
#include "lardataobj/RecoBase/PFParticle.h"

// ... more includes in the implementation section

namespace cluster {
  /**
   * @brief Produces clusters by the TrajCluster algorithm
   * 
   * Configuration parameters
   * -------------------------
   * 
   * - *HitFinderModuleLabel* (InputTag, mandatory): label of the hits to be
   *   used as input (usually the label of the producing module is enough)
   * - *TrajClusterAlg* (parameter set, mandatory): full configuration for
   *   TrajClusterAlg algorithm
   * 
   */
  class TrajCluster: public art::EDProducer {
    
  public:
    explicit TrajCluster(fhicl::ParameterSet const & pset);
    virtual ~TrajCluster() = default;
    
    void reconfigure(fhicl::ParameterSet const & pset) override;
    void produce(art::Event & evt) override;
    void endJob();
    
  private:
    std::unique_ptr<tca::TrajClusterAlg> fTCAlg; // define TrajClusterAlg object
    
  }; // class TrajCluster
  
} // namespace cluster

//******************************************************************************
//*** implementation
//***

// C/C++ standard libraries
#include <vector>
#include <memory> // std::move()

// Framework libraries
#include "canvas/Utilities/Exception.h"
#include "art/Framework/Principal/Handle.h"
#include "canvas/Persistency/Common/Assns.h"

//LArSoft includes
#include "larcoreobj/SimpleTypesAndConstants/geo_types.h"
#include "lardata/Utilities/AssociationUtil.h"
#include "lardata/RecoBaseArt/HitCreator.h" // recob::HitCollectionAssociator
#include "lardataobj/RecoBase/Cluster.h"
#include "lardataobj/RecoBase/Hit.h"
#include "lardataobj/RecoBase/EndPoint2D.h"
#include "lardataobj/RecoBase/Vertex.h"

namespace cluster {
  
  //----------------------------------------------------------------------------
  void TrajCluster::reconfigure(fhicl::ParameterSet const & pset)
  {
    // this trick avoids double configuration on construction
    if (fTCAlg)
      fTCAlg->reconfigure(pset.get< fhicl::ParameterSet >("TrajClusterAlg"));
    else {
      fTCAlg.reset(new tca::TrajClusterAlg(pset.get< fhicl::ParameterSet >("TrajClusterAlg")));
    }
  } // TrajCluster::reconfigure()
  
  //----------------------------------------------------------------------------
  TrajCluster::TrajCluster(fhicl::ParameterSet const& pset) {
    
    reconfigure(pset);
    
    // let HitCollectionAssociator declare that we are going to produce
    // hits and associations with wires and raw digits
    // (with no particular product label)
    recob::HitCollectionAssociator::declare_products(*this);
    
    produces< std::vector<recob::Cluster> >();
    produces< std::vector<recob::Vertex> >();
    produces< std::vector<recob::EndPoint2D> >();
    produces< art::Assns<recob::Cluster, recob::Hit> >();
    produces< art::Assns<recob::Cluster, recob::Vertex, unsigned short> >();
    produces< std::vector<recob::PFParticle> >();
    produces< art::Assns<recob::PFParticle, recob::Cluster> >();
<<<<<<< HEAD
=======
    produces< art::Assns<recob::PFParticle, recob::Vertex> >();
>>>>>>> a02ec5ab
  } // TrajCluster::TrajCluster()
  
  //----------------------------------------------------------------------------
  void TrajCluster::endJob()
  {
    std::vector<unsigned int> const& fAlgModCount = fTCAlg->GetAlgModCount();
    std::vector<std::string> const& fAlgBitNames = fTCAlg->GetAlgBitNames();
    if(fAlgBitNames.size() != fAlgModCount.size()) return;
    mf::LogVerbatim myprt("TC");
    myprt<<"TrajCluster algorithm counts\n";
    unsigned short icol = 0;
    for(unsigned short ib = 0; ib < fAlgModCount.size(); ++ib) {
      if(ib == tca::kKilled) continue;
      myprt<<std::left<<std::setw(16)<<fAlgBitNames[ib]<<std::right<<std::setw(10)<<fAlgModCount[ib]<<" ";
      ++icol;
      if(icol == 4) { myprt<<"\n"; icol = 0; }
    } // ib
  } // endJob
  
  //----------------------------------------------------------------------------
  void TrajCluster::produce(art::Event & evt)
  {

    // look for clusters in all planes
    fTCAlg->RunTrajClusterAlg(evt);
    
    std::unique_ptr<std::vector<recob::Hit>> newHits = std::make_unique<std::vector<recob::Hit>>(std::move(fTCAlg->YieldHits()));

    std::vector<recob::Cluster> sccol;
    std::vector<recob::PFParticle> spcol;
    std::vector<recob::Vertex> sv3col;
    std::vector<recob::EndPoint2D> sv2col;

    std::unique_ptr<art::Assns<recob::Cluster, recob::Hit>>
        hc_assn(new art::Assns<recob::Cluster, recob::Hit>);
    std::unique_ptr<art::Assns<recob::Cluster, recob::Vertex, unsigned short>> 
        cv_assn(new art::Assns<recob::Cluster, recob::Vertex, unsigned short>);
    std::unique_ptr<art::Assns<recob::PFParticle, recob::Cluster>>
        pc_assn(new art::Assns<recob::PFParticle, recob::Cluster>);
<<<<<<< HEAD
=======
    std::unique_ptr<art::Assns<recob::PFParticle, recob::Vertex>> 
        pv_assn(new art::Assns<recob::PFParticle, recob::Vertex>);
>>>>>>> a02ec5ab

    std::vector<tca::ClusterStore> const& Clusters = fTCAlg->GetClusters();
    
    // make EndPoints (aka 2D vertices)
    std::vector<tca::VtxStore> const& EndPts = fTCAlg->GetEndPoints();
    art::ServiceHandle<geo::Geometry> geom;
    unsigned int vtxID = 0;
    for(tca::VtxStore const& vtx2: EndPts) {
      if(vtx2.NTraj == 0) continue;
      ++vtxID;
      unsigned int wire = std::nearbyint(vtx2.Pos[0]);
      geo::PlaneID plID = tca::DecodeCTP(vtx2.CTP);
      geo::WireID wID = geo::WireID(plID.Cryostat, plID.TPC, plID.Plane, wire);
      geo::View_t view = geom->View(wID);
      sv2col.emplace_back((double)vtx2.Pos[1],  // Time
                          wID,                  // WireID
                          0,                    // strength - not relevant
                          vtxID,                // ID
                          view,                 // View
                          0);                   // total charge - not relevant
    } // Endpoints
    // convert 2D Vertex vector to unique_ptrs
    std::unique_ptr<std::vector<recob::EndPoint2D> > v2col(new std::vector<recob::EndPoint2D>(std::move(sv2col)));

    // make 3D vertices
    std::vector<tca::Vtx3Store> const& Vertices = fTCAlg->GetVertices();
    double xyz[3] = {0, 0, 0};
    vtxID = 0;
    for(tca::Vtx3Store const& vtx3: Vertices) {
      // ignore incomplete vertices or obsolete
      if(vtx3.Wire >= 0) continue;
      ++vtxID;
      xyz[0] = vtx3.X;
      xyz[1] = vtx3.Y;
      xyz[2] = vtx3.Z;
      sv3col.emplace_back(xyz, vtxID);
    } // 3D vertices
    // convert Vertex vector to unique_ptrs
    std::unique_ptr<std::vector<recob::Vertex> > v3col(new std::vector<recob::Vertex>(std::move(sv3col)));
    
    // make the clusters and associations
    std::vector<art::Ptr<recob::Hit>> clusterHits;
    float sumChg, sumADC;
    std::vector<size_t> dtrIndices;
    unsigned short clsID = 0;
    for(size_t icl = 0; icl < Clusters.size(); ++icl) {
      tca::ClusterStore const& clstr = Clusters[icl];
      if(clstr.ID < 0) continue;
      ++clsID;
      geo::PlaneID planeID = tca::DecodeCTP(clstr.CTP);
      unsigned short plane = planeID.Plane;
      unsigned short nclhits = clstr.tclhits.size();

      sumChg = 0;
      sumADC = 0;
      for(unsigned short itt = 0; itt < nclhits; ++itt) {
        unsigned int iht = clstr.tclhits[itt];
        recob::Hit const& hit = (*newHits)[iht];
        sumChg += hit.Integral();
        sumADC += hit.SummedADC();
      } // itt
      geo::View_t view = (*newHits)[clstr.tclhits[0]].View();

      sccol.emplace_back(
          clstr.BeginWir,  // Start wire
          0,                      // sigma start wire
          clstr.BeginTim,         // start tick
          0,                      // sigma start tick
          clstr.BeginChg,         // start charge
          clstr.BeginAng,         // start angle
          0,                      // start opening angle (0 for line-like clusters)
          clstr.EndWir,    // end wire
          0,                      // sigma end wire
          clstr.EndTim,           // end tick
          0,                      // sigma end tick
          clstr.EndChg,           // end charge
          clstr.EndAng,           // end angle
          0,                      // end opening angle (0 for line-like clusters)
          sumChg,                 // integral
          0,                      // sigma integral
          sumADC,                 // summed ADC
          0,                      // sigma summed ADC
          nclhits,                // n hits
          0,                      // wires over hits
          0,                      // width (0 for line-like clusters)
          clstr.ID,               // ID from TrajClusterAlg
          view,                   // view
          planeID,                // plane
          recob::Cluster::Sentry  // sentry
          );
      // make the cluster - hit association
      if(!util::CreateAssn(*this, evt, *hc_assn, sccol.size()-1, clstr.tclhits.begin(), clstr.tclhits.end()))
      {
        throw art::Exception(art::errors::InsertFailure)<<"Failed to associate hits with cluster ID "<<clstr.ID;
      } // exception

      // make the cluster - endpoint associations
      unsigned short end;
      if(clstr.BeginVtx >= 0) {
        end = 0;
        // See if this endpoint is associated with a 3D vertex
        unsigned short vtxIndex = 0;
        for(tca::Vtx3Store const& vtx3: Vertices) {
          // ignore incomplete vertices
          if(vtx3.Wire > 0) continue;
          if(vtx3.Ptr2D[plane] < 0) continue;
          if(vtx3.Ptr2D[plane] == clstr.BeginVtx) {
            if(!util::CreateAssnD(*this, evt, *cv_assn, clsID - 1, vtxIndex, end))
            {
              throw art::Exception(art::errors::InsertFailure)<<"Failed to associate cluster "<<icl<<" with vertex";
            } // exception
            break;
          } // vertex match
          ++vtxIndex;
        } // 3D vertices
      } // clstr.BeginVtx >= 0
      if(clstr.EndVtx >= 0) {
        end = 1;
        // See if this endpoint is associated with a 3D vertex
        unsigned short vtxIndex = 0;
        for(tca::Vtx3Store const& vtx3: Vertices) {
          // ignore incomplete vertices
          if(vtx3.Wire >= 0) continue;
          if(vtx3.Ptr2D[plane] == clstr.EndVtx) {
            if(!util::CreateAssnD(*this, evt, *cv_assn, clsID - 1, vtxIndex, end))
            {
              throw art::Exception(art::errors::InsertFailure)<<"Failed to associate cluster ID "<<clsID<<" with endpoint";
            } // exception
            break;
          } // vertex match
          ++vtxIndex;
        } // 3D vertices
      } // clstr.BeginVtx >= 0
    } // icl
    
<<<<<<< HEAD
    // Get the lists of clusters that are matched between planes
    std::vector<std::vector<unsigned short>> matchedClusters = fTCAlg->Get3DMatchedClusters();
    // ignore any daughters declared by TrajClusterAlg
    dtrIndices.clear();
    size_t parent = recob::PFParticle::kPFParticlePrimary;
    for(size_t im = 0; im < matchedClusters.size(); ++im) {
       // get the index of one of the clusters
      unsigned short icl = matchedClusters[im][0];
      if(icl == USHRT_MAX) continue;
      tca::ClusterStore const& clstr = Clusters[icl];
      // so that we can get the PDG code
      spcol.emplace_back((int)clstr.PDGCode, icl, parent, dtrIndices);
      if(!util::CreateAssn(*this, evt, *pc_assn, spcol.size()-1, matchedClusters[im].begin(), matchedClusters[im].end()))
      {
        throw art::Exception(art::errors::InsertFailure)<<"Failed to associate cluster ID "<<clsID<<" with PFParticle";
      } // exception
    }
=======
    // Get the list of PFParticles. These are a subset of the set of 3D matches of trajectory hits
    std::vector<unsigned short> pfpList = fTCAlg->GetPFPList();
    // get each of the match vector elements and construct the PFParticle
    for(size_t ip = 0; ip < pfpList.size(); ++ip) {
      unsigned short im = pfpList[ip];
      tca::MatchStruct const& ms = fTCAlg->GetMatchStruct(im);
      spcol.emplace_back(ms.PDGCode, ip, ms.Parent, ms.DtrIndices);
      for(auto& icl : ms.ClusterIndices) {
        if(icl > Clusters.size() - 1) std::cout<<"TC module: Bad cluster index "<<icl<<" size "<<Clusters.size()<<"\n";
      } // icl
      if(ms.Vtx3DIndex > Vertices.size() - 1) std::cout<<"TC module: Bad Vtx3DIndex = "<<ms.Vtx3DIndex<<" size "<<Vertices.size()<<"\n";
      
      // PFParticle - Cluster associations
      if(!util::CreateAssn(*this, evt, *pc_assn, spcol.size()-1, ms.ClusterIndices.begin(), ms.ClusterIndices.end()))
      {
        throw art::Exception(art::errors::InsertFailure)<<"Failed to associate clusters with PFParticle";
      } // exception
      // PFParticle - Vertex association
      std::vector<unsigned int> vtmp(1);
      // Translate the 3D vertex index ms.Vtx3DIndex into the index of complete 3D vertices that have been put into sv3col
      unsigned short vtxIndex = 0;
      for(unsigned short iv = 0; iv < Vertices.size(); ++iv) {
        if(Vertices[iv].Wire >= 0) continue;
        if(ms.Vtx3DIndex == iv) {
          vtmp[0] = vtxIndex;
          if(!util::CreateAssn(*this, evt, *pv_assn, spcol.size()-1, vtmp.begin(), vtmp.end())) 
          {
            throw art::Exception(art::errors::InsertFailure)<<"Failed to associate vertex with PFParticle";
          }
          break;
        }
        ++vtxIndex;
      } // iv
    } // ip
>>>>>>> a02ec5ab

    // convert cluster vector to unique_ptrs
    std::unique_ptr<std::vector<recob::Cluster> > ccol(new std::vector<recob::Cluster>(std::move(sccol)));
    std::unique_ptr<std::vector<recob::PFParticle> > pcol(new std::vector<recob::PFParticle>(std::move(spcol)));

    // clean up
    fTCAlg->ClearResults();

    // move the cluster collection and the associations into the event:
    art::InputTag hitModuleLabel = fTCAlg->GetHitFinderModuleLabel();
    recob::HitRefinerAssociator shcol(*this, evt, hitModuleLabel);
    shcol.use_hits(std::move(newHits));
    shcol.put_into(evt);
    evt.put(std::move(ccol));
    evt.put(std::move(hc_assn));
    evt.put(std::move(v2col));
    evt.put(std::move(v3col));
    evt.put(std::move(cv_assn));
    evt.put(std::move(pcol));
    evt.put(std::move(pc_assn));
<<<<<<< HEAD
=======
    evt.put(std::move(pv_assn));
>>>>>>> a02ec5ab

  } // TrajCluster::produce()
  
  
  
  //----------------------------------------------------------------------------
  DEFINE_ART_MODULE(TrajCluster)
  
} // namespace cluster
<|MERGE_RESOLUTION|>--- conflicted
+++ resolved
@@ -107,10 +107,7 @@
     produces< art::Assns<recob::Cluster, recob::Vertex, unsigned short> >();
     produces< std::vector<recob::PFParticle> >();
     produces< art::Assns<recob::PFParticle, recob::Cluster> >();
-<<<<<<< HEAD
-=======
     produces< art::Assns<recob::PFParticle, recob::Vertex> >();
->>>>>>> a02ec5ab
   } // TrajCluster::TrajCluster()
   
   //----------------------------------------------------------------------------
@@ -150,11 +147,8 @@
         cv_assn(new art::Assns<recob::Cluster, recob::Vertex, unsigned short>);
     std::unique_ptr<art::Assns<recob::PFParticle, recob::Cluster>>
         pc_assn(new art::Assns<recob::PFParticle, recob::Cluster>);
-<<<<<<< HEAD
-=======
     std::unique_ptr<art::Assns<recob::PFParticle, recob::Vertex>> 
         pv_assn(new art::Assns<recob::PFParticle, recob::Vertex>);
->>>>>>> a02ec5ab
 
     std::vector<tca::ClusterStore> const& Clusters = fTCAlg->GetClusters();
     
@@ -290,25 +284,6 @@
       } // clstr.BeginVtx >= 0
     } // icl
     
-<<<<<<< HEAD
-    // Get the lists of clusters that are matched between planes
-    std::vector<std::vector<unsigned short>> matchedClusters = fTCAlg->Get3DMatchedClusters();
-    // ignore any daughters declared by TrajClusterAlg
-    dtrIndices.clear();
-    size_t parent = recob::PFParticle::kPFParticlePrimary;
-    for(size_t im = 0; im < matchedClusters.size(); ++im) {
-       // get the index of one of the clusters
-      unsigned short icl = matchedClusters[im][0];
-      if(icl == USHRT_MAX) continue;
-      tca::ClusterStore const& clstr = Clusters[icl];
-      // so that we can get the PDG code
-      spcol.emplace_back((int)clstr.PDGCode, icl, parent, dtrIndices);
-      if(!util::CreateAssn(*this, evt, *pc_assn, spcol.size()-1, matchedClusters[im].begin(), matchedClusters[im].end()))
-      {
-        throw art::Exception(art::errors::InsertFailure)<<"Failed to associate cluster ID "<<clsID<<" with PFParticle";
-      } // exception
-    }
-=======
     // Get the list of PFParticles. These are a subset of the set of 3D matches of trajectory hits
     std::vector<unsigned short> pfpList = fTCAlg->GetPFPList();
     // get each of the match vector elements and construct the PFParticle
@@ -343,7 +318,6 @@
         ++vtxIndex;
       } // iv
     } // ip
->>>>>>> a02ec5ab
 
     // convert cluster vector to unique_ptrs
     std::unique_ptr<std::vector<recob::Cluster> > ccol(new std::vector<recob::Cluster>(std::move(sccol)));
@@ -364,10 +338,7 @@
     evt.put(std::move(cv_assn));
     evt.put(std::move(pcol));
     evt.put(std::move(pc_assn));
-<<<<<<< HEAD
-=======
     evt.put(std::move(pv_assn));
->>>>>>> a02ec5ab
 
   } // TrajCluster::produce()
   
