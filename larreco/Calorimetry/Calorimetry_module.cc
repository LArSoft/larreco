--- conflicted
+++ resolved
@@ -615,13 +615,8 @@
         plane = allHits[hits[ipl][0]]->WireID().Plane;
         tpc = allHits[hits[ipl][0]]->WireID().TPC;
         cstat = allHits[hits[ipl][0]]->WireID().Cryostat;
-<<<<<<< HEAD
-        channel = geom->PlaneWireToChannel(plane, iw, tpc, cstat);
+        channel = geom->PlaneWireToChannel(geo::WireID{cstat, tpc, plane, iw});
         if (channelStatus.IsBad(ts, channel)) {
-=======
-        channel = geom->PlaneWireToChannel(geo::WireID{cstat, tpc, plane, iw});
-        if (channelStatus.IsBad(channel)) {
->>>>>>> c11c2364
           MF_LOG_DEBUG("Calorimetry") << "Found dead wire at Plane = " << plane << " Wire =" << iw;
           unsigned int closestwire = 0;
           unsigned int endwire = 0;
