--- conflicted
+++ resolved
@@ -309,7 +309,7 @@
 
   auto outputSpacePoints  = std::make_unique<std::vector<recob::SpacePoint> >();
   auto outputHitSpacePointAssn = std::make_unique<art::Assns<recob::Hit, recob::SpacePoint> >();
-  auto const spid = getProductID<std::vector<recob::SpacePoint> >(e);
+  auto const spid = getProductID<std::vector<recob::SpacePoint> >();
   auto const spidgetter = e.productGetter(spid);
 
   //FIXME, eventually remove this (ok only for single particle MC)
@@ -349,7 +349,6 @@
 	  trackCalo = std::unique_ptr<art::FindManyP<anab::Calorimetry> >(new art::FindManyP<anab::Calorimetry>(tracks, e, caloInputTag));
 	}
 
-<<<<<<< HEAD
 	for (unsigned int iTrack = 0; iTrack < tracks.size(); ++iTrack) {
 
 	  const recob::Track& track = *tracks[iTrack];
@@ -366,28 +365,13 @@
 	  }
 
 	  recob::Track outTrack;
-	  art::PtrVector<recob::Hit> outHits;
-	  std::vector<recob::TrackFitHitInfo> trackFitHitInfos;
-	  bool fitok = kalmanFitter->fitTrack(track.Trajectory().Trajectory(),track.ID(),
+	  std::vector<art::Ptr<recob::Hit> > outHits;
+	  trkmkr::OptionalOutputs optionals;
+	  if (p_().options().produceTrackFitHitInfo()) optionals.initTrackFitInfos();
+	  bool fitok = kalmanFitter->fitTrack(track.Trajectory(),track.ID(),
 					      track.VertexCovarianceLocal5D(),track.EndCovarianceLocal5D(),
-					      inHits,track.Trajectory().Flags(),
-					      mom, pId, flipDir, outTrack, outHits, trackFitHitInfos);
-	  if (!fitok && (kalmanFitter->getSkipNegProp() || kalmanFitter->getCleanZigzag()) && p_().options().tryNoSkipWhenFails()) {
-	    //ok try once more without skipping hits
-	    mf::LogWarning("KalmanFilterFinalTrackFitter") << "Try to recover with skipNegProp = false and cleanZigzag = false\n";
-	    kalmanFitter->setSkipNegProp(false);
-	    kalmanFitter->setCleanZigzag(false);
-	    fitok = kalmanFitter->fitTrack(track.Trajectory().Trajectory(),track.ID(),
-					   track.VertexCovarianceLocal5D(),track.EndCovarianceLocal5D(),
-					   inHits,track.Trajectory().Flags(),
-					   mom, pId, flipDir, outTrack, outHits, trackFitHitInfos);
-	    kalmanFitter->setSkipNegProp(p_().fitter().skipNegProp());
-	    kalmanFitter->setCleanZigzag(p_().fitter().cleanZigzag());
-	  }
-	  if (!fitok) {
-	    mf::LogWarning("KalmanFilterFinalTrackFitter") << "Fit failed for PFP # " << iPF << " track #" << iTrack << "\n";
-	    continue;
-	  }
+					      inHits, mom, pId, flipDir, outTrack, outHits, optionals);
+	  if (!fitok) continue;
 
 	  if (p_().options().keepInputTrajectoryPoints()) {
 	    restoreInputPoints(track.Trajectory().Trajectory(),inHits,outTrack,outHits);
@@ -404,19 +388,9 @@
 	    ip++;
 	  }
 	  outputPFAssn->addSingle(art::Ptr<recob::PFParticle>(inputPFParticle, iPF), aptr);
-	  outputHitInfo->emplace_back(std::move(trackFitHitInfos));
+	  outputHitInfo->emplace_back(std::move(optionals.trackFitHitInfos()));
 	}
       }
-=======
-	recob::Track outTrack;
-	std::vector<art::Ptr<recob::Hit> > outHits;
-	trkmkr::OptionalOutputs optionals;
-	if (p_().options().produceTrackFitHitInfo()) optionals.initTrackFitInfos();
-	bool fitok = kalmanFitter->fitTrack(track.Trajectory(),track.ID(),
-					    track.VertexCovarianceLocal5D(),track.EndCovarianceLocal5D(),
-					    inHits, mom, pId, flipDir, outTrack, outHits, optionals);
-	if (!fitok) continue;
->>>>>>> 15bb4de0
 
       if (p_().options().showerFromPF()) {
 	art::Ptr<recob::PFParticle> pPF(inputPFParticle, iPF);
@@ -446,29 +420,18 @@
 	  // }
 
 	  recob::Track outTrack;
-	  art::PtrVector<recob::Hit> outHits;
-	  std::vector<recob::TrackFitHitInfo> trackFitHitInfos;
+	  std::vector<art::Ptr<recob::Hit> > outHits;
+	  trkmkr::OptionalOutputs optionals;
+	  if (p_().options().produceTrackFitHitInfo()) optionals.initTrackFitInfos();
 	  Point_t pos(shower.ShowerStart().X(),shower.ShowerStart().Y(),shower.ShowerStart().Z());
 	  Vector_t dir(shower.Direction().X(),shower.Direction().Y(),shower.Direction().Z());
 	  auto cov = SMatrixSym55();
 	  auto pid = p_().options().pdgId();
 	  auto mom = p_().options().pval();
-	  bool fitok = kalmanFitter->fitTrack(pos, dir, cov, shower.ID(), inHits, mom, pid,
-					      outTrack, outHits, trackFitHitInfos);
-	  if (!fitok && (kalmanFitter->getSkipNegProp() || kalmanFitter->getCleanZigzag()) && p_().options().tryNoSkipWhenFails()) {
-	    //ok try once more without skipping hits
-	    mf::LogWarning("KalmanFilterFinalTrackFitter") << "Try to recover with skipNegProp = false and cleanZigzag = false\n";
-	    kalmanFitter->setSkipNegProp(false);
-	    kalmanFitter->setCleanZigzag(false);
-	    fitok = kalmanFitter->fitTrack(pos, dir, cov, shower.ID(), inHits, mom, pid,
-					   outTrack, outHits, trackFitHitInfos);
-	    kalmanFitter->setSkipNegProp(p_().fitter().skipNegProp());
-	    kalmanFitter->setCleanZigzag(p_().fitter().cleanZigzag());
-	  }
-	  if (!fitok) {
-	    mf::LogWarning("KalmanFilterFinalTrackFitter") << "Fit failed for PFP # " << iPF << " shower #" << iShower << "\n";
-	    continue;
-	  }
+	  bool fitok = kalmanFitter->fitTrack(pos, dir, cov, inHits, std::vector<recob::TrajectoryPointFlags>(),
+					      shower.ID(), mom, pid,
+					      outTrack, outHits, optionals);
+	  if (!fitok) continue;
 
 	  outputTracks->emplace_back(std::move(outTrack));
 	  art::Ptr<recob::Track> aptr(tid, outputTracks->size()-1, tidgetter);
@@ -490,15 +453,10 @@
 	    ip++;
 	  }
 	  outputPFAssn->addSingle(art::Ptr<recob::PFParticle>(inputPFParticle, iPF), aptr);
-	  outputHitInfo->emplace_back(std::move(trackFitHitInfos));
+	  outputHitInfo->emplace_back(std::move(optionals.trackFitHitInfos()));
 	}
-<<<<<<< HEAD
-=======
-	outputPFAssn->addSingle(art::Ptr<recob::PFParticle>(inputPFParticle, iPF), aptr);
-	outputHitInfo->emplace_back(std::move(optionals.trackFitHitInfos()));
->>>>>>> 15bb4de0
       }
-
+      
     }
     e.put(std::move(outputTracks));
     e.put(std::move(outputHits));
