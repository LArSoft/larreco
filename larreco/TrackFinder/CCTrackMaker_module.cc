////////////////////////////////////////////////////////////////////////
//
//  CCTrackMaker
//
//  Make tracks using ClusterCrawler clusters and vertex info
//
//  baller@fnal.gov, October 2014
//  May 2015: Major re-write
//
////////////////////////////////////////////////////////////////////////

// C++ includes
#include <algorithm>
#include <cmath>
#include <iomanip>
#include <iostream>
#include <string>

// Framework includes
#include "art/Framework/Core/EDProducer.h"
#include "art/Framework/Core/ModuleMacros.h"
#include "art/Framework/Principal/Event.h"
#include "art/Framework/Principal/Handle.h"
#include "art/Framework/Services/Registry/ServiceHandle.h"
#include "canvas/Persistency/Common/Ptr.h"
#include "fhiclcpp/ParameterSet.h"
#include "messagefacility/MessageLogger/MessageLogger.h"

// LArSoft includes
#include "larcore/Geometry/Geometry.h"
#include "larcore/Geometry/WireReadout.h"
#include "larcorealg/Geometry/TPCGeo.h"
#include "lardata/DetectorInfoServices/DetectorPropertiesService.h"
#include "lardata/Utilities/AssociationUtil.h"
#include "lardataobj/RecoBase/Cluster.h"
#include "lardataobj/RecoBase/Hit.h"
#include "lardataobj/RecoBase/PFParticle.h"
#include "lardataobj/RecoBase/Seed.h"
#include "lardataobj/RecoBase/Track.h"
#include "lardataobj/RecoBase/Vertex.h"
#include "larreco/RecoAlg/TrackTrajectoryAlg.h"
#include "larreco/RecoAlg/VertexFitAlg.h"

struct CluLen {
  int index;
  int length;
};

bool greaterThan(CluLen c1, CluLen c2)
{
  return (c1.length > c2.length);
}
bool lessThan(CluLen c1, CluLen c2)
{
  return (c1.length < c2.length);
}

namespace trkf {

  class CCTrackMaker : public art::EDProducer {
  public:
    explicit CCTrackMaker(fhicl::ParameterSet const& pset);

  private:
    void produce(art::Event& evt) override;

    std::string fHitModuleLabel;
    std::string fClusterModuleLabel;
    std::string fVertexModuleLabel;

    // services
    art::ServiceHandle<geo::Geometry const> geom;
    geo::WireReadoutGeom const& wireReadoutGeom = art::ServiceHandle<geo::WireReadout>()->Get();

    TrackTrajectoryAlg fTrackTrajectoryAlg;
    VertexFitAlg fVertexFitAlg;

    // Track matching parameters
    unsigned short algIndex;
    std::vector<short> fMatchAlgs;
    std::vector<float> fXMatchErr;
    std::vector<float> fAngleMatchErr;
    std::vector<float> fChgAsymFactor;
    std::vector<float> fMatchMinLen;
    std::vector<bool> fMakeAlgTracks;

    // Cluster merging parameters
    float fMaxDAng;
    float fChainMaxdX;
    float fChainVtxAng;
    float fMergeChgAsym;
    float fMaxMergeError;
    float fMergeErrorCut;

    float fChgWindow;
    float fWirePitch;
    // cosmic ray tagging
    float fFiducialCut;
    float fDeltaRayCut;

    bool fMakePFPs;

    // vertex fitting
    unsigned short fNVtxTrkHitsFit;
    float fHitFitErrFac;

    // temp
    bool fuBCode;

    // debugging inputs
    short fDebugAlg;
    short fDebugPlane;
    short fDebugCluster;
    bool fPrintAllClusters;
    bool prt;

    // hit indexing info
    std::array<unsigned int, 3> firstWire;
    std::array<unsigned int, 3> lastWire;
    std::array<unsigned int, 3> firstHit;
    std::array<unsigned int, 3> lastHit;
    std::array<std::vector<std::pair<int, int>>, 3> WireHitRange;

    std::vector<art::Ptr<recob::Hit>> allhits;

    // Cluster parameters
    struct clPar {
      std::array<float, 2> Wire;       // Begin/End Wire
      std::array<float, 2> X;          // Begin/End X
      std::array<short, 2> Time;       // Begin/End Time
      std::array<float, 2> Slope;      // Begin/End slope
      std::array<float, 2> Charge;     // Begin/End charge
      std::array<float, 2> ChgNear;    // Charge near the cluster at each end
      std::array<float, 2> Angle;      // Begin/End angle (radians)
      std::array<short, 2> Dir;        // Product of end * slope
      std::array<short, 2> VtxIndex;   // Vertex index
      std::array<short, 2> mVtxIndex;  // "Maybe" Vertex index
      std::array<short, 2> BrkIndex;   // Broken cluster index
      std::array<float, 2> MergeError; // Broken cluster merge error (See MakeClusterChains)
      unsigned short EvtIndex;         // index of the cluster in clusterlist
      short InTrack;                   // cluster -> chain index
      unsigned short Length;           // cluster length (wires)
      float TotChg;                    // total charge of cluster (or series of clusters)
    };
    // vector of cluster parameters in each plane
    std::array<std::vector<clPar>, 3> cls;

    // cluster chain parameters
    struct ClsChainPar {
      std::array<float, 2> Wire;     // Begin/End Wire
      std::array<float, 2> X;        // Begin/End X
      std::array<float, 2> Time;     // Begin/End Time
      std::array<float, 2> Slope;    // Begin/End slope
      std::array<float, 2> Angle;    // Begin/End angle (radians)
      std::array<short, 2> VtxIndex; // Vertex index
      std::array<short, 2> Dir;
      std::array<float, 2> ChgNear;   // Charge near the cluster at each end
      std::array<short, 2> mBrkIndex; // a "Maybe" cluster index
      unsigned short Length;
      float TotChg;
      std::vector<unsigned short> ClsIndex;
      std::vector<unsigned short> Order;
      short InTrack; // cluster -> track ID (-1 if none, 0 if under construction)
    };
    // vector of cluster parameters in each plane
    std::array<std::vector<ClsChainPar>, 3> clsChain;

    // 3D Vertex info
    struct vtxPar {
      short ID;
      unsigned short EvtIndex;
      float X;
      float Y;
      float Z;
      std::array<unsigned short, 3> nClusInPln;
      bool Neutrino;
    };

    std::vector<vtxPar> vtx;

    // cluster indices assigned to one vertex. Filled in VtxMatch
    std::array<std::vector<unsigned short>, 3> vxCls;

    struct TrkPar {
      short ID;
      unsigned short Proc; // 1 = VtxMatch, 2 = ...
      std::array<std::vector<art::Ptr<recob::Hit>>, 3> TrkHits;
      std::vector<TVector3> TrjPos;
      std::vector<TVector3> TrjDir;
      std::array<short, 2> VtxIndex;
      std::vector<unsigned short> ClsEvtIndices;
      float Length;
      short ChgOrder;
      short MomID;
      std::array<bool, 2> EndInTPC;
      std::array<bool, 2> GoodEnd; // set true if there are hits in all planes at the end point
      std::vector<short> DtrID;
      short PDGCode;
    };
    std::vector<TrkPar> trk;

    // Array of pointers to hits in each plane for one track
    std::array<std::vector<art::Ptr<recob::Hit>>, 3> trkHits;
    // and for one seed
    std::array<std::vector<art::Ptr<recob::Hit>>, 3> seedHits;
    // relative charge normalization between planes
    std::array<float, 3> ChgNorm;

    // Vector of PFParticle -> track IDs. The first element will be
    // track ID = 0 indicating that this is a neutrino PFParticle and
    // there is no associated track
    std::vector<unsigned short> pfpToTrkID;

    // characterize the match between clusters in 2 or 3 planes
    struct MatchPars {
      std::array<short, 3> Cls;
      std::array<unsigned short, 3> End;
      std::array<float, 3> Chg;
      short Vtx;
      float dWir; // wire difference at the matching end
      float dAng; // angle difference at the matching end
      float dX;   // X difference
      float Err;  // Wire,Angle,Time match error
      short oVtx;
      float odWir; // wire difference at the other end
      float odAng; // angle difference at the other end
      float odX;   // time difference at the other end
      float dSP;   // space point difference
      float oErr;  // dAngle dX match error
    };
    // vector of many match combinations
    std::vector<MatchPars> matcomb;

    void PrintClusters(detinfo::DetectorPropertiesData const& detProp,
                       geo::TPCID const& tpcid) const;

    void PrintTracks() const;

    void MakeClusterChains(detinfo::DetectorPropertiesData const& detProp,
                           art::FindManyP<recob::Hit> const& fmCluHits,
                           geo::TPCID const& tpcid);
    float dXClTraj(art::FindManyP<recob::Hit> const& fmCluHits,
                   unsigned short ipl,
                   unsigned short icl1,
                   unsigned short end1);
    void FillChgNear(detinfo::DetectorPropertiesData const& detProp, geo::TPCID const& tpcid);
    void FillWireHitRange(geo::TPCID const& tpcid);

    // Find clusters that point to vertices but do not have a
    // cluster-vertex association made by ClusterCrawler
    void FindMaybeVertices(geo::TPCID const& tpcid);
    // match clusters associated with vertices
    void VtxMatch(detinfo::DetectorPropertiesData const& detProp,
                  art::FindManyP<recob::Hit> const& fmCluHits,
                  geo::TPCID const& tpcid);
    // match clusters in all planes
    void PlnMatch(detinfo::DetectorPropertiesData const& detProp, geo::TPCID const& tpcid);
    // match clusters in all planes
    void AngMatch(art::FindManyP<recob::Hit> const& fmCluHits);

    // Make the track/vertex and mother/daughter relationships
    void MakeFamily(geo::TPCID const& tpcid);
    void TagCosmics(geo::TPCID const& tpcid);

    void FitVertices(detinfo::DetectorPropertiesData const& detProp, geo::TPCID const& tpcid);

    // fill the end matching parameters in the MatchPars struct
    void FillEndMatch(detinfo::DetectorPropertiesData const& detProp,
                      geo::TPCID const& tpcid,
                      MatchPars& match);
    // 2D version
    void FillEndMatch2(MatchPars& match);

    float ChargeAsym(std::array<float, 3>& mChg);

    bool FindMissingCluster(unsigned short kpl,
                            short& kcl,
                            unsigned short& kend,
                            float kWir,
                            float kX,
                            float okWir,
                            float okX);

    bool DupMatch(MatchPars& match, unsigned short nplanes);

    void SortMatches(detinfo::DetectorPropertiesData const& detProp,
                     art::FindManyP<recob::Hit> const& fmCluHits,
                     unsigned short procCode,
                     geo::TPCID const& tpcid);

    // fill the trkHits array using information.
    void FillTrkHits(art::FindManyP<recob::Hit> const& fmCluHits,
                     unsigned short imat,
                     unsigned short nplanes);

    // store the track in the trk vector
    void StoreTrack(detinfo::DetectorPropertiesData const& detProp,
                    art::FindManyP<recob::Hit> const& fmCluHits,
                    unsigned short imat,
                    unsigned short procCode,
                    geo::TPCID const& tpcid);

    // returns the charge along the line between (wire1, time1) and (wire2, time2)
    float ChargeNear(geo::PlaneID const& planeid,
                     unsigned short wire1,
                     float time1,
                     unsigned short wire2,
                     float time2);

    // inflate cuts at large angle
    float AngleFactor(float slope);

  }; // class CCTrackMaker

  //-------------------------------------------------
  CCTrackMaker::CCTrackMaker(fhicl::ParameterSet const& pset) : EDProducer{pset}
  {
    fHitModuleLabel = pset.get<std::string>("HitModuleLabel");
    fClusterModuleLabel = pset.get<std::string>("ClusterModuleLabel");
    fVertexModuleLabel = pset.get<std::string>("VertexModuleLabel");
    // track matching
    fMatchAlgs = pset.get<std::vector<short>>("MatchAlgs");
    fXMatchErr = pset.get<std::vector<float>>("XMatchErr");
    fAngleMatchErr = pset.get<std::vector<float>>("AngleMatchErr");
    fChgAsymFactor = pset.get<std::vector<float>>("ChgAsymFactor");
    fMatchMinLen = pset.get<std::vector<float>>("MatchMinLen");
    fMakeAlgTracks = pset.get<std::vector<bool>>("MakeAlgTracks");
    // Cluster merging
    fMaxDAng = pset.get<float>("MaxDAng");
    fChainMaxdX = pset.get<float>("ChainMaxdX");
    fChainVtxAng = pset.get<float>("ChainVtxAng");
    fMergeChgAsym = pset.get<float>("MergeChgAsym");
    // Cosmic ray tagging
    fFiducialCut = pset.get<float>("FiducialCut");
    fDeltaRayCut = pset.get<float>("DeltaRayCut");
    // make PFParticles
    fMakePFPs = pset.get<bool>("MakePFPs");
    // vertex fitting
    fNVtxTrkHitsFit = pset.get<unsigned short>("NVtxTrkHitsFit");
    fHitFitErrFac = pset.get<float>("HitFitErrFac");
    // uB code
    fuBCode = pset.get<bool>("uBCode");
    // debugging inputs
    fDebugAlg = pset.get<short>("DebugAlg");
    fDebugPlane = pset.get<short>("DebugPlane");
    fDebugCluster = pset.get<short>("DebugCluster");
    fPrintAllClusters = pset.get<bool>("PrintAllClusters");

    // Consistency check
    if (fMatchAlgs.size() > fXMatchErr.size() || fMatchAlgs.size() > fAngleMatchErr.size() ||
        fMatchAlgs.size() > fChgAsymFactor.size() || fMatchAlgs.size() > fMatchMinLen.size() ||
        fMatchAlgs.size() > fMakeAlgTracks.size()) {
      mf::LogError("CCTM") << "Incompatible fcl input vector sizes";
      return;
    }
    // Reality check
    for (unsigned short ii = 0; ii < fMatchAlgs.size(); ++ii) {
      if (fAngleMatchErr[ii] <= 0 || fXMatchErr[ii] <= 0) {
        mf::LogError("CCTM") << "Invalid matching parameters " << fAngleMatchErr[ii] << " "
                             << fXMatchErr[ii];
        return;
      }
    } // ii

    produces<std::vector<recob::PFParticle>>();
    produces<art::Assns<recob::PFParticle, recob::Track>>();
    produces<art::Assns<recob::PFParticle, recob::Cluster>>();
    produces<art::Assns<recob::PFParticle, recob::Seed>>();
    produces<art::Assns<recob::PFParticle, recob::Vertex>>();
    produces<std::vector<recob::Vertex>>();
    produces<std::vector<recob::Track>>();
    produces<art::Assns<recob::Track, recob::Hit>>();
    produces<std::vector<recob::Seed>>();
  }

  //------------------------------------------------------------------------------------//
  void CCTrackMaker::produce(art::Event& evt)
  {
    fWirePitch = wireReadoutGeom.Plane({0, 0, 0}).WirePitch();

    fChgWindow = 40; // window (ticks) for identifying shower-like clusters

    auto tcol = std::make_unique<std::vector<recob::Track>>();
    auto thassn = std::make_unique<art::Assns<recob::Track, recob::Hit>>();
    auto vcol = std::make_unique<std::vector<recob::Vertex>>();
    auto pcol = std::make_unique<std::vector<recob::PFParticle>>();
    auto ptassn = std::make_unique<art::Assns<recob::PFParticle, recob::Track>>();
    auto pcassn = std::make_unique<art::Assns<recob::PFParticle, recob::Cluster>>();
    auto psassn = std::make_unique<art::Assns<recob::PFParticle, recob::Seed>>();
    auto pvassn = std::make_unique<art::Assns<recob::PFParticle, recob::Vertex>>();

    // seed collection
    auto scol = std::make_unique<std::vector<recob::Seed>>();
    auto shassn = std::make_unique<art::Assns<recob::Seed, recob::Hit>>();

    // all hits
    art::Handle<std::vector<recob::Hit>> allhitsListHandle;
    // cluster list
    art::Handle<std::vector<recob::Cluster>> clusterListHandle;
    std::vector<art::Ptr<recob::Cluster>> clusterlist;
    // ClusterCrawler Vertices
    art::Handle<std::vector<recob::Vertex>> VtxListHandle;
    std::vector<art::Ptr<recob::Vertex>> vtxlist;

    // get Hits
    allhits.clear();
    if (evt.getByLabel(fHitModuleLabel, allhitsListHandle))
      art::fill_ptr_vector(allhits, allhitsListHandle);

    // get Clusters
    if (evt.getByLabel(fClusterModuleLabel, clusterListHandle))
      art::fill_ptr_vector(clusterlist, clusterListHandle);
    if (clusterlist.size() == 0) return;
    // get cluster - hit associations
    art::FindManyP<recob::Hit> fmCluHits(clusterListHandle, evt, fClusterModuleLabel);

    // get Vertices
    if (evt.getByLabel(fVertexModuleLabel, VtxListHandle))
      art::fill_ptr_vector(vtxlist, VtxListHandle);
    art::FindManyP<recob::Cluster, unsigned short> fmVtxCls(VtxListHandle, evt, fVertexModuleLabel);

    std::vector<CluLen> clulens;

    unsigned short ipl, icl, end, itr, tID, tIndex;

    // maximum error (see MakeClusterChains) for considering clusters broken
    fMaxMergeError = 30;
    // Cut on the error for a definitely broken cluster. Clusters with fMergeErrorCut < MergeError < fMaxMergeError
    // are possibly broken clusters but we will consider these when matching between planes
    fMergeErrorCut = 10;

    std::vector<art::Ptr<recob::Hit>> tmpHits;
    std::vector<art::Ptr<recob::Cluster>> tmpCls;
    std::vector<art::Ptr<recob::Vertex>> tmpVtx;

    // vector for PFParticle constructor
    std::vector<size_t> dtrIndices;

    // some vectors for recob::Seed
    double sPos[3], sDir[3];
    double sErr[3] = {0, 0, 0};

    auto const detProp =
      art::ServiceHandle<detinfo::DetectorPropertiesService const>()->DataFor(evt);

    // check consistency between clusters and associated hits
    std::vector<art::Ptr<recob::Hit>> clusterhits;
    for (icl = 0; icl < clusterlist.size(); ++icl) {
      ipl = clusterlist[icl]->Plane().Plane;
      clusterhits = fmCluHits.at(icl);
      if (clusterhits[0]->WireID().Wire != std::nearbyint(clusterlist[icl]->EndWire())) {
        std::cout << "CCTM Cluster-Hit End wire mis-match " << clusterhits[0]->WireID().Wire
                  << " vs " << std::nearbyint(clusterlist[icl]->EndWire()) << " Bail out! \n";
        return;
      }
      for (unsigned short iht = 0; iht < clusterhits.size(); ++iht) {
        if (clusterhits[iht]->WireID().Plane != ipl) {
          std::cout << "CCTM Cluster-Hit plane mis-match " << ipl << " vs "
                    << clusterhits[iht]->WireID().Plane << " on hit " << iht << " Bail out! \n";
          return;
        } // hit-cluster plane mis-match
      }   // iht
    }     // icl
    // end check consistency

    vtx.clear();
    trk.clear();
    for (auto const& tpcid : geom->Iterate<geo::TPCID>()) {
      unsigned int const nplanes = wireReadoutGeom.Nplanes(tpcid);
      if (nplanes > 3) continue;
      for (ipl = 0; ipl < 3; ++ipl) {
        cls[ipl].clear();
        clsChain[ipl].clear();
        trkHits[ipl].clear();
      } // ipl
      // FillWireHitRange also calculates the charge in each plane
      FillWireHitRange(tpcid);
      for (auto const& planeid : wireReadoutGeom.Iterate<geo::PlaneID>(tpcid)) {
        clulens.clear();
        // sort clusters by increasing End wire number
        for (icl = 0; icl < clusterlist.size(); ++icl) {
          if (clusterlist[icl]->Plane() != planeid) continue;
          CluLen clulen;
          clulen.index = icl;
          clulen.length = clusterlist[icl]->EndWire();
          clulens.push_back(clulen);
        }
        if (clulens.empty()) continue;
        // sort clusters
        std::sort(clulens.begin(), clulens.end(), lessThan);
        if (clulens.empty()) continue;
        for (unsigned short ii = 0; ii < clulens.size(); ++ii) {
          const unsigned short icl = clulens[ii].index;
          clPar clstr;
          clstr.EvtIndex = icl;
          recob::Cluster const& cluster = *(clusterlist[icl]);
          // Begin info -> end index 1 (DS)
          clstr.Wire[1] = cluster.StartWire();
          clstr.Time[1] = cluster.StartTick();
          clstr.X[1] = (float)detProp.ConvertTicksToX(cluster.StartTick(), planeid);
          clstr.Angle[1] = cluster.StartAngle();
          clstr.Slope[1] = std::tan(cluster.StartAngle());
          clstr.Dir[1] = 0;
          clstr.Charge[1] = ChgNorm[ipl] * cluster.StartCharge();
          // this will be filled later
          clstr.ChgNear[1] = 0;
          clstr.VtxIndex[1] = -1;
          clstr.mVtxIndex[1] = -1;
          clstr.BrkIndex[1] = -1;
          clstr.MergeError[1] = fMaxMergeError;
          // End info -> end index 0 (US)
          clstr.Wire[0] = cluster.EndWire();
          clstr.Time[0] = cluster.EndTick();
          clstr.X[0] = (float)detProp.ConvertTicksToX(cluster.EndTick(), planeid);
          clstr.Angle[0] = cluster.EndAngle();
          clstr.Slope[0] = std::tan(cluster.EndAngle());
          clstr.Dir[0] = 0;
          if (clstr.Time[1] > clstr.Time[0]) {
            clstr.Dir[0] = 1;
            clstr.Dir[1] = -1;
          }
          else {
            clstr.Dir[0] = -1;
            clstr.Dir[1] = 1;
          }
          clstr.Charge[0] = ChgNorm[ipl] * cluster.EndCharge();
          // this will be filled later
          clstr.ChgNear[1] = 0;
          clstr.VtxIndex[0] = -1;
          clstr.mVtxIndex[0] = -1;
          clstr.BrkIndex[0] = -1;
          clstr.MergeError[0] = fMaxMergeError;
          // other info
          clstr.InTrack = -1;
          clstr.Length = (unsigned short)(0.5 + clstr.Wire[1] - clstr.Wire[0]);
          clstr.TotChg = ChgNorm[ipl] * cluster.Integral();
          if (clstr.TotChg <= 0) clstr.TotChg = 1;
          clusterhits = fmCluHits.at(icl);
          if (clusterhits.size() == 0) {
            mf::LogError("CCTM") << "No associated cluster hits " << icl;
            continue;
          }
          // correct charge for missing cluster hits
          clstr.TotChg *= clstr.Length / (float)clusterhits.size();
          cls[ipl].push_back(clstr);
        } // ii (icl)
      }   // planeid

      FillChgNear(detProp, tpcid);

      // and finally the vertices
      double xyz[3];
      for (unsigned short ivx = 0; ivx < vtxlist.size(); ++ivx) {
        vtxPar aVtx;
        aVtx.ID = ivx + 1;
        aVtx.EvtIndex = ivx;
        vtxlist[ivx]->XYZ(xyz);
        aVtx.X = xyz[0];
        aVtx.Y = xyz[1];
        aVtx.Z = xyz[2];
        aVtx.nClusInPln[0] = 0;
        aVtx.nClusInPln[1] = 0;
        aVtx.nClusInPln[2] = 0;
        std::vector<art::Ptr<recob::Cluster>> const& vtxCls = fmVtxCls.at(ivx);
        std::vector<const unsigned short*> const& vtxClsEnd = fmVtxCls.data(ivx);
        for (unsigned short vcass = 0; vcass < vtxCls.size(); ++vcass) {
          icl = vtxCls[vcass].key();
          // the cluster plane
          ipl = vtxCls[vcass]->Plane().Plane;
          end = *vtxClsEnd[vcass];
          if (end > 1)
            throw cet::exception("CCTM")
              << "Invalid end data from vertex - cluster association" << end;
          bool gotit = false;
          // CCTM end is opposite of CC end
          end = 1 - end;
          for (unsigned short jcl = 0; jcl < cls[ipl].size(); ++jcl) {
            if (cls[ipl][jcl].EvtIndex == icl) {
              cls[ipl][jcl].VtxIndex[end] = ivx;
              ++aVtx.nClusInPln[ipl];
              gotit = true;
              break;
            } // index check
          }   // jcl
          if (!gotit)
            throw cet::exception("CCTM") << "Bad index from vertex - cluster association" << icl;
        } // icl
        vtx.push_back(aVtx);
      } // ivx
      // Find broken clusters
      MakeClusterChains(detProp, fmCluHits, tpcid);
      FindMaybeVertices(tpcid);

      // call algorithms in the specified order
      matcomb.clear();
      for (algIndex = 0; algIndex < fMatchAlgs.size(); ++algIndex) {
        if (fMatchAlgs[algIndex] == 1) {
          prt = (fDebugAlg == 1);
          VtxMatch(detProp, fmCluHits, tpcid);
          if (fMakeAlgTracks[algIndex]) SortMatches(detProp, fmCluHits, 1, tpcid);
        }
        else if (fMatchAlgs[algIndex] == 2) {
          prt = (fDebugAlg == 2);
<<<<<<< HEAD
          PlnMatch(detProp, fmCluHits, tpcid);
          if (fMakeAlgTracks[algIndex]) SortMatches(detProp, fmCluHits, 2, tpcid);
=======
          PlnMatch(detProp, tpcgeom.ID());
          if (fMakeAlgTracks[algIndex]) SortMatches(detProp, fmCluHits, 2, tpcgeom.ID());
>>>>>>> f76526ac
        }
        if (prt) PrintClusters(detProp, tpcid);
      } // algIndex
      prt = false;
      pfpToTrkID.clear();
      // Determine the vertex/track hierarchy
      if (fMakePFPs) {
        TagCosmics(tpcid);
        MakeFamily(tpcid);
      }
      FitVertices(detProp, tpcid);

      // Make PFParticles -> tracks
      for (unsigned short ipf = 0; ipf < pfpToTrkID.size(); ++ipf) {
        // trackID of this PFP
        tID = pfpToTrkID[ipf];
        if (tID > trk.size() + 1) {
          mf::LogWarning("CCTM") << "Bad track ID";
          continue;
        }
        dtrIndices.clear();
        // load the daughter PFP indices
        mf::LogVerbatim("CCTM") << "PFParticle " << ipf << " tID " << tID;
        for (unsigned short jpf = 0; jpf < pfpToTrkID.size(); ++jpf) {
          itr = pfpToTrkID[jpf] - 1; // convert from track ID to track index
          if (trk[itr].MomID == tID) dtrIndices.push_back(jpf);
          if (trk[itr].MomID == tID)
            mf::LogVerbatim("CCTM") << " dtr jpf " << jpf << " itr " << itr;
        } // jpf
        unsigned short parentIndex = USHRT_MAX;
        if (tID == 0) {
          // make neutrino PFP USHRT_MAX == primary PFP
          recob::PFParticle pfp(14, ipf, parentIndex, dtrIndices);
          pcol->emplace_back(std::move(pfp));
          for (unsigned short ivx = 0; ivx < vtx.size(); ++ivx) {
            if (!vtx[ivx].Neutrino) continue;
            // make the vertex
            xyz[0] = vtx[ivx].X;
            xyz[1] = vtx[ivx].Y;
            xyz[2] = vtx[ivx].Z;
            size_t vStart = vcol->size();
            recob::Vertex vertex(xyz, vtx[ivx].ID);
            vcol->emplace_back(std::move(vertex));
            size_t vEnd = vcol->size();
            // PFParticle - vertex association
            util::CreateAssn(evt, *pcol, *vcol, *pvassn, vStart, vEnd);
            vtx[ivx].ID = -vtx[ivx].ID;
            break;
          } // ivx
        }
        else if (tID > 0) {
          // make non-neutrino PFP. Need to find the parent PFP index
          // Track index of this PFP
          tIndex = tID - 1;
          // trackID of this PFP parent
          for (unsigned short ii = 0; ii < pfpToTrkID.size(); ++ii) {
            if (pfpToTrkID[ii] == trk[tIndex].MomID) {
              parentIndex = ii;
              break;
            }
          } // ii
          // PFParticle
          mf::LogVerbatim("CCTM") << "daughters tID " << tID << " pdg " << trk[tIndex].PDGCode
                                  << " ipf " << ipf << " parentIndex " << parentIndex
                                  << " dtr size " << dtrIndices.size();
          recob::PFParticle pfp(trk[tIndex].PDGCode, ipf, parentIndex, dtrIndices);
          pcol->emplace_back(std::move(pfp));
          // track
          // make the track
          size_t tStart = tcol->size();
          recob::Track track(
            recob::TrackTrajectory(recob::tracking::convertCollToPoint(trk[tIndex].TrjPos),
                                   recob::tracking::convertCollToVector(trk[tIndex].TrjDir),
                                   recob::Track::Flags_t(trk[itr].TrjPos.size()),
                                   false),
            0,
            -1.,
            0,
            recob::tracking::SMatrixSym55(),
            recob::tracking::SMatrixSym55(),
            tID);
          tcol->emplace_back(std::move(track));
          size_t tEnd = tcol->size();
          // PFParticle - track association
          util::CreateAssn(evt, *pcol, *tcol, *ptassn, tStart, tEnd);
          // flag this track as already put in the event
          trk[tIndex].ID = -trk[tIndex].ID;
          // track -> hits association
          tmpHits.clear();
          for (ipl = 0; ipl < nplanes; ++ipl)
            tmpHits.insert(
              tmpHits.end(), trk[tIndex].TrkHits[ipl].begin(), trk[tIndex].TrkHits[ipl].end());
          util::CreateAssn(evt, *tcol, tmpHits, *thassn);
          // Find seed hits and the end of the track that is best
          end = 0;
          unsigned short itj = 0;
          if (end > 0) itj = trk[tIndex].TrjPos.size() - 1;
          for (unsigned short ii = 0; ii < 3; ++ii) {
            sPos[ii] = trk[tIndex].TrjPos[itj](ii);
            sDir[ii] = trk[tIndex].TrjDir[itj](ii);
          } // ii
          size_t sStart = scol->size();
          recob::Seed seed(sPos, sDir, sErr, sErr);
          scol->emplace_back(std::move(seed));
          size_t sEnd = scol->size();
          // PFP-seed association
          util::CreateAssn(evt, *pcol, *scol, *psassn, sStart, sEnd);
          // Seed-hit association
          tmpHits.clear();
          for (ipl = 0; ipl < nplanes; ++ipl)
            tmpHits.insert(tmpHits.end(), seedHits[ipl].begin(), seedHits[ipl].end());
          util::CreateAssn(evt, *scol, tmpHits, *shassn);
          // cluster association
          // PFP-cluster association
          tmpCls.clear();
          for (unsigned short ii = 0; ii < trk[tIndex].ClsEvtIndices.size(); ++ii) {
            icl = trk[tIndex].ClsEvtIndices[ii];
            tmpCls.push_back(clusterlist[icl]);
          } // ii
          util::CreateAssn(evt, *pcol, tmpCls, *pcassn);
        } // non-neutrino PFP
      }   // ipf
      // make non-PFP tracks
      for (unsigned short itr = 0; itr < trk.size(); ++itr) {
        // ignore already saved tracks
        if (trk[itr].ID < 0) continue;
        recob::Track track(
          recob::TrackTrajectory(recob::tracking::convertCollToPoint(trk[itr].TrjPos),
                                 recob::tracking::convertCollToVector(trk[itr].TrjDir),
                                 recob::Track::Flags_t(trk[itr].TrjPos.size()),
                                 false),
          0,
          -1.,
          0,
          recob::tracking::SMatrixSym55(),
          recob::tracking::SMatrixSym55(),
          trk[itr].ID);
        tcol->emplace_back(std::move(track));
        tmpHits.clear();
        for (ipl = 0; ipl < nplanes; ++ipl)
          tmpHits.insert(tmpHits.end(), trk[itr].TrkHits[ipl].begin(), trk[itr].TrkHits[ipl].end());
        util::CreateAssn(evt, *tcol, tmpHits, *thassn);
      } // itr
      // make remnant vertices
      for (unsigned short ivx = 0; ivx < vtx.size(); ++ivx) {
        if (vtx[ivx].ID < 0) continue;
        xyz[0] = vtx[ivx].X;
        xyz[1] = vtx[ivx].Y;
        xyz[2] = vtx[ivx].Z;
        recob::Vertex vertex(xyz, vtx[ivx].ID);
        vcol->emplace_back(std::move(vertex));
      }
      if (fDebugAlg > 0) PrintTracks();

      double orphanLen = 0;
      for (ipl = 0; ipl < nplanes; ++ipl) {
        for (icl = 0; icl < cls[ipl].size(); ++icl) {
          if (cls[ipl][icl].Length > 40 && cls[ipl][icl].InTrack < 0) {
            orphanLen += cls[ipl][icl].Length;
            // unused cluster
            mf::LogVerbatim("CCTM")
              << "Orphan long cluster " << ipl << ":" << icl << ":" << cls[ipl][icl].Wire[0] << ":"
              << (int)cls[ipl][icl].Time[0] << " length " << cls[ipl][icl].Length;
          }
        } // icl

        cls[ipl].clear();
        clsChain[ipl].clear();
      } // ipl
      std::cout << "Total orphan length " << orphanLen << "\n";
      trkHits[ipl].clear();
      seedHits[ipl].clear();
      vxCls[ipl].clear();
    } // tpcs

    evt.put(std::move(pcol));
    evt.put(std::move(ptassn));
    evt.put(std::move(pcassn));
    evt.put(std::move(pvassn));
    evt.put(std::move(psassn));
    evt.put(std::move(tcol));
    evt.put(std::move(thassn));
    evt.put(std::move(scol));
    evt.put(std::move(vcol));

    // final cleanup
    vtx.clear();
    trk.clear();
    allhits.clear();
    matcomb.clear();
    pfpToTrkID.clear();

  } // produce

  ///////////////////////////////////////////////////////////////////////
  void CCTrackMaker::FitVertices(detinfo::DetectorPropertiesData const& detProp,
                                 geo::TPCID const& tpcid)
  {
    std::vector<std::vector<geo::WireID>> hitWID;
    std::vector<std::vector<double>> hitX;
    std::vector<std::vector<double>> hitXErr;
    TVector3 pos, posErr;
    std::vector<TVector3> trkDir;
    std::vector<TVector3> trkDirErr;
    float ChiDOF;

    if (fNVtxTrkHitsFit == 0) return;

    unsigned short indx, indx2, iht, nHitsFit;

    for (unsigned short ivx = 0; ivx < vtx.size(); ++ivx) {
      if (!vtx[ivx].Neutrino) continue;
      hitWID.clear();
      hitX.clear();
      hitXErr.clear();
      trkDir.clear();
      // find the tracks associated with this vertex
      unsigned int thePln, theTPC, theCst;
      for (unsigned short itk = 0; itk < trk.size(); ++itk) {
        for (unsigned short end = 0; end < 2; ++end) {
          if (trk[itk].VtxIndex[end] != ivx) continue;
          unsigned short itj = 0;
          if (end == 1) itj = trk[itk].TrjPos.size() - 1;
          // increase the size of the hit vectors by 1 for this track
          indx = hitX.size();
          hitWID.resize(indx + 1);
          hitX.resize(indx + 1);
          hitXErr.resize(indx + 1);
          trkDir.resize(indx + 1);
          trkDir[indx] = trk[itk].TrjDir[itj];
          auto const nplanes = wireReadoutGeom.Nplanes(tpcid);
          for (unsigned short ipl = 0; ipl < nplanes; ++ipl) {
            if (trk[itk].TrkHits[ipl].size() < 2) continue;
            // make slots for the hits on this track in this plane
            nHitsFit = trk[itk].TrkHits[ipl].size();
            if (nHitsFit > fNVtxTrkHitsFit) nHitsFit = fNVtxTrkHitsFit;
            indx2 = hitWID[indx].size();
            hitWID[indx].resize(indx2 + nHitsFit);
            hitX[indx].resize(indx2 + nHitsFit);
            hitXErr[indx].resize(indx2 + nHitsFit);
            for (unsigned short ii = 0; ii < nHitsFit; ++ii) {
              if (end == 0) { iht = ii; }
              else {
                iht = trk[itk].TrkHits[ipl].size() - ii - 1;
              }
              hitWID[indx][indx2 + ii] = trk[itk].TrkHits[ipl][iht]->WireID();
              thePln = trk[itk].TrkHits[ipl][iht]->WireID().Plane;
              theTPC = trk[itk].TrkHits[ipl][iht]->WireID().TPC;
              theCst = trk[itk].TrkHits[ipl][iht]->WireID().Cryostat;
              hitX[indx][indx2 + ii] = detProp.ConvertTicksToX(
                trk[itk].TrkHits[ipl][iht]->PeakTime(), thePln, theTPC, theCst);
              hitXErr[indx][indx2 + ii] = fHitFitErrFac * trk[itk].TrkHits[ipl][iht]->RMS();
            } // ii
          }   // ipl
        }     // end
      }       // itk
      if (hitX.size() < 2) {
        mf::LogVerbatim("CCTM") << "Not enough hits to fit vtx " << ivx;
        continue;
      } // hitX.size() < 2
      pos(0) = vtx[ivx].X;
      pos(1) = vtx[ivx].Y;
      pos(2) = vtx[ivx].Z;
      fVertexFitAlg.VertexFit(hitWID, hitX, hitXErr, pos, posErr, trkDir, trkDirErr, ChiDOF);
      if (ChiDOF > 3000) continue;
      // update the vertex position
      vtx[ivx].X = pos(0);
      vtx[ivx].Y = pos(1);
      vtx[ivx].Z = pos(2);
      // and the track trajectory
      unsigned short fitTrk = 0;
      for (unsigned short itk = 0; itk < trk.size(); ++itk) {
        for (unsigned short end = 0; end < 2; ++end) {
          if (trk[itk].VtxIndex[end] != ivx) continue;
          unsigned short itj = 0;
          if (end == 1) itj = trk[itk].TrjPos.size() - 1;
          trk[itk].TrjDir[itj] = trkDir[fitTrk];
          ++fitTrk;
        } // end
      }   // itk
    }     // ivx
  }       // FitVertices

  ///////////////////////////////////////////////////////////////////////
  void CCTrackMaker::FillChgNear(detinfo::DetectorPropertiesData const& detProp,
                                 geo::TPCID const& tpcid)
  {
    // fills the CHgNear array

    unsigned short wire, nwires, indx;
    float dir, ctime, cx, chgWinLo, chgWinHi;
    float cnear;

    for (auto const& planeid : wireReadoutGeom.Iterate<geo::PlaneID>(tpcid)) {
      auto const ipl = planeid.Plane;
      for (unsigned short icl = 0; icl < cls[ipl].size(); ++icl) {
        // find the nearby charge at the US and DS ends
        nwires = cls[ipl][icl].Length / 2;
        if (nwires < 2) continue;
        // maximum of 30 wires for long clusters
        if (nwires > 30) nwires = 30;
        for (unsigned short end = 0; end < 2; ++end) {
          cnear = 0;
          // direction for adding/subtracting wire numbers
          dir = 1 - 2 * end;
          for (unsigned short w = 0; w < nwires; ++w) {
            wire = cls[ipl][icl].Wire[end] + dir * w;
            cx = cls[ipl][icl].X[end] + dir * w * cls[ipl][icl].Slope[end] * fWirePitch;
            ctime = detProp.ConvertXToTicks(cx, planeid);
            chgWinLo = ctime - fChgWindow;
            chgWinHi = ctime + fChgWindow;
            indx = wire - firstWire[ipl];
            if (WireHitRange[ipl][indx].first < 0) continue;
            unsigned int firhit = WireHitRange[ipl][indx].first;
            unsigned int lashit = WireHitRange[ipl][indx].second;
            for (unsigned int hit = firhit; hit < lashit; ++hit) {
              if (hit > allhits.size() - 1) {
                mf::LogError("CCTM")
                  << "FillChgNear bad lashit " << lashit << " size " << allhits.size() << "\n";
                continue;
              }
              if (allhits[hit]->PeakTime() < chgWinLo) continue;
              if (allhits[hit]->PeakTime() > chgWinHi) continue;
              cnear += allhits[hit]->Integral();
            } // hit
          }   // w
          cnear /= (float)(nwires - 1);
          if (cnear > cls[ipl][icl].Charge[end]) {
            cls[ipl][icl].ChgNear[end] = ChgNorm[ipl] * cnear / cls[ipl][icl].Charge[end];
          }
          else {
            cls[ipl][icl].ChgNear[end] = 0;
          }
        } // end
      }   // icl
    }     // ipl

  } // FillChgNear

  ///////////////////////////////////////////////////////////////////////
  void CCTrackMaker::MakeFamily(geo::TPCID const& tpcid)
  {
    // define the track/vertex and mother/daughter relationships

    unsigned short ivx, itr, ipl, ii, jtr;
    unsigned short nus, nds, nuhs, ndhs;
    float longUSTrk, longDSTrk, qual;

    // min distance^2 between a neutrino vertex candidate and a through
    // going muon
    float tgMuonCut2 = 9;

    // struct for neutrino vertex candidates
    struct NuVtx {
      unsigned short VtxIndex;
      unsigned short nUSTk;
      unsigned short nDSTk;
      unsigned short nUSHit;
      unsigned short nDSHit;
      float longUSTrk;
      float longDSTrk;
      float Qual;
    };
    std::vector<NuVtx> nuVtxCand;

    NuVtx aNuVtx;

    // analyze all of the vertices
    float best = 999, dx, dy, dz, dr;
    short imbest = -1;
    bool skipVtx;
    unsigned short itj;
    auto const nplanes = wireReadoutGeom.Nplanes(tpcid);
    for (ivx = 0; ivx < vtx.size(); ++ivx) {
      vtx[ivx].Neutrino = false;
      nus = 0;
      nds = 0;
      nuhs = 0;
      ndhs = 0;
      longUSTrk = 0;
      longDSTrk = 0;
      skipVtx = false;
      // skip vertices that are close to through-going muons
      for (itr = 0; itr < trk.size(); ++itr) {
        if (trk[itr].ID < 0) continue;
        if (trk[itr].PDGCode != 13) continue;
        for (itj = 0; itj < trk[itr].TrjPos.size(); ++itj) {
          dx = trk[itr].TrjPos[itj](0) - vtx[ivx].X;
          dy = trk[itr].TrjPos[itj](1) - vtx[ivx].Y;
          dz = trk[itr].TrjPos[itj](2) - vtx[ivx].Z;
          dr = dx * dx + dy * dy + dz * dz;
          if (dr < tgMuonCut2) {
            skipVtx = true;
            break;
          }
          if (skipVtx) break;
        } // itj
        if (skipVtx) break;
      } // itr
      if (skipVtx) continue;
      for (itr = 0; itr < trk.size(); ++itr) {
        if (trk[itr].ID < 0) continue;
        if (trk[itr].VtxIndex[0] == ivx) {
          // DS-going track
          ++nds;
          if (trk[itr].Length > longDSTrk) longDSTrk = trk[itr].Length;
          for (ipl = 0; ipl < nplanes; ++ipl)
            ndhs += trk[itr].TrkHits[ipl].size();
        } // DS-going track
        // Reject this vertex as a neutrino candidate if the track being
        // considered has a starting vertex
        if (trk[itr].VtxIndex[1] == ivx && trk[itr].VtxIndex[0] >= 0) {
          skipVtx = true;
          break;
        } // trk[itr].VtxIndex[0] > 0
        if (trk[itr].VtxIndex[1] == ivx && trk[itr].VtxIndex[0] < 0) {
          // US-going track w no US vertex
          ++nus;
          if (trk[itr].Length > longUSTrk) longUSTrk = trk[itr].Length;
          for (ipl = 0; ipl < nplanes; ++ipl)
            nuhs += trk[itr].TrkHits[ipl].size();
        } // US-going track
      }   // itr
      if (skipVtx) continue;
      if (nds == 0) continue;
      qual = 1 / (float)nds;
      qual /= (float)ndhs;
      if (nus > 0) qual *= (float)nuhs / (float)ndhs;
      if (qual < best) {
        best = qual;
        imbest = ivx;
      }
      if (nds > 0 && longDSTrk > 5) {
        // at least one longish track going DS
        aNuVtx.VtxIndex = ivx;
        aNuVtx.nUSTk = nus;
        aNuVtx.nDSTk = nds;
        aNuVtx.nUSHit = nuhs;
        aNuVtx.nDSHit = ndhs;
        aNuVtx.longUSTrk = longUSTrk;
        aNuVtx.longDSTrk = longDSTrk;
        aNuVtx.Qual = qual;
        nuVtxCand.push_back(aNuVtx);
      }
    } // ivx
    if (imbest < 0) return;

    // Found the neutrino interaction vertex
    ivx = imbest;
    vtx[ivx].Neutrino = true;
    // Put a 0 into the PFParticle -> track vector to identify a neutrino
    // track with no trajectory or hits
    pfpToTrkID.push_back(0);

    // list of DS-going current generation daughters so we can fix next
    // generation daughter assignments. This code section assumes that there
    // are no decays or 2ndry interactions with US-going primary tracks.
    std::vector<unsigned short> dtrGen;
    std::vector<unsigned short> dtrNextGen;
    for (itr = 0; itr < trk.size(); ++itr) {
      if (trk[itr].ID < 0) continue;
      if (trk[itr].VtxIndex[0] == ivx) {
        // DS-going primary track
        trk[itr].MomID = 0;
        // call every track coming from a neutrino vertex a proton
        trk[itr].PDGCode = 2212;
        pfpToTrkID.push_back(trk[itr].ID);
        dtrGen.push_back(itr);
      } // DS-going primary track
      if (trk[itr].VtxIndex[1] == ivx) {
        // US-going primary track
        trk[itr].MomID = 0;
        // call every track coming from a neutrino vertex a proton
        trk[itr].PDGCode = 2212;
        pfpToTrkID.push_back(trk[itr].ID);
        // reverse the track trajectory
        std::reverse(trk[itr].TrjPos.begin(), trk[itr].TrjPos.end());
        for (ii = 0; ii < trk[itr].TrjDir.size(); ++ii)
          trk[itr].TrjDir[ii] = -trk[itr].TrjDir[ii];
      } // DS-going primary track
    }   // itr

    if (dtrGen.size() == 0) return;

    unsigned short tmp, indx;
    unsigned short nit = 0;

    // follow daughters through all generations (< 10). Daughter tracks
    // may go US or DS
    while (nit < 10) {
      ++nit;
      dtrNextGen.clear();
      // Look for next generation daughters
      for (ii = 0; ii < dtrGen.size(); ++ii) {
        itr = dtrGen[ii];
        if (trk[itr].VtxIndex[1] >= 0) {
          // found a DS vertex
          ivx = trk[itr].VtxIndex[1];
          // look for a track associated with this vertex
          for (jtr = 0; jtr < trk.size(); ++jtr) {
            if (jtr == itr) continue;
            if (trk[jtr].VtxIndex[0] == ivx) {
              // DS-going track
              indx = trk[itr].DtrID.size();
              trk[itr].DtrID.resize(indx + 1);
              trk[itr].DtrID[indx] = jtr;
              trk[jtr].MomID = trk[itr].ID;
              // call all daughters pions
              trk[jtr].PDGCode = 211;
              dtrNextGen.push_back(jtr);
              pfpToTrkID.push_back(trk[jtr].ID);
            } // DS-going track
            if (trk[jtr].VtxIndex[1] == ivx) {
              // US-going track
              indx = trk[itr].DtrID.size();
              trk[itr].DtrID.resize(indx + 1);
              trk[itr].DtrID[indx] = jtr;
              trk[jtr].MomID = trk[itr].ID;
              // call all daughters pions
              trk[jtr].PDGCode = 211;
              dtrNextGen.push_back(jtr);
              pfpToTrkID.push_back(trk[jtr].ID);
              // reverse the track trajectory
              std::reverse(trk[jtr].TrjPos.begin(), trk[jtr].TrjPos.end());
              for (unsigned short jj = 0; jj < trk[jtr].TrjDir.size(); ++jj)
                trk[jtr].TrjDir[jj] = -trk[jtr].TrjDir[jj];
              // interchange the trk - vtx assignments
              tmp = trk[jtr].VtxIndex[0];
              trk[jtr].VtxIndex[0] = trk[jtr].VtxIndex[1];
              trk[jtr].VtxIndex[1] = tmp;
            } // DS-going track
          }   // jtr
        }     // trk[itr].VtxIndex[0] >= 0
      }       // ii (itr)
      // break out if no next gen daughters found
      if (dtrNextGen.size() == 0) break;
      dtrGen = dtrNextGen;
    } // nit

  } // MakeFamily

  ///////////////////////////////////////////////////////////////////////
  void CCTrackMaker::TagCosmics(geo::TPCID const& tpcid)
  {
    // Make cosmic ray PFParticles
    unsigned short ipf, itj;
    bool skipit = true;

    // Y,Z limits of the detector
    const geo::TPCGeo& thetpc = geom->TPC(tpcid);
    auto const world = thetpc.GetCenter();

    float XLo = world.X() - thetpc.HalfWidth() + fFiducialCut;
    float XHi = world.X() + thetpc.HalfWidth() - fFiducialCut;
    float YLo = world.Y() - thetpc.HalfHeight() + fFiducialCut;
    float YHi = world.Y() + thetpc.HalfHeight() - fFiducialCut;
    float ZLo = world.Z() - thetpc.Length() / 2 + fFiducialCut;
    float ZHi = world.Z() + thetpc.Length() / 2 - fFiducialCut;

    bool startsIn, endsIn;

    for (unsigned short itk = 0; itk < trk.size(); ++itk) {
      // ignore already used tracks
      if (trk[itk].ID < 0) continue;
      // ignore short tracks (< 10 cm)
      if (trk[itk].Length < 10) continue;
      // check for already identified PFPs
      skipit = false;
      for (ipf = 0; ipf < pfpToTrkID.size(); ++ipf) {
        if (pfpToTrkID[ipf] == trk[itk].ID) {
          skipit = true;
          break;
        }
      } // ipf
      if (skipit) continue;
      startsIn = true;
      if (trk[itk].TrjPos[0](0) < XLo || trk[itk].TrjPos[0](0) > XHi) startsIn = false;
      if (trk[itk].TrjPos[0](1) < YLo || trk[itk].TrjPos[0](1) > YHi) startsIn = false;
      if (trk[itk].TrjPos[0](2) < ZLo || trk[itk].TrjPos[0](2) > ZHi) startsIn = false;
      if (startsIn) continue;
      endsIn = true;
      itj = trk[itk].TrjPos.size() - 1;
      if (trk[itk].TrjPos[itj](0) < XLo || trk[itk].TrjPos[itj](0) > XHi) endsIn = false;
      if (trk[itk].TrjPos[itj](1) < YLo || trk[itk].TrjPos[itj](1) > YHi) endsIn = false;
      if (trk[itk].TrjPos[itj](2) < ZLo || trk[itk].TrjPos[itj](2) > ZHi) endsIn = false;
      if (endsIn) continue;
      // call it a cosmic muon
      trk[itk].PDGCode = 13;
      pfpToTrkID.push_back(trk[itk].ID);
    } // itk

    if (fDeltaRayCut <= 0) return;

    for (unsigned short itk = 0; itk < trk.size(); ++itk) {
      // find a tagged cosmic ray
      if (trk[itk].PDGCode != 13) continue;

    } // itk

  } // TagCosmics

  ///////////////////////////////////////////////////////////////////////
  void CCTrackMaker::VtxMatch(detinfo::DetectorPropertiesData const& detProp,
                              art::FindManyP<recob::Hit> const& fmCluHits,
                              geo::TPCID const& tpcid)
  {
    // Use vertex assignments to match clusters
    unsigned short ivx, ii, ipl, icl, jj, jpl, jcl, kk, kpl, kcl;
    short idir, iend, jdir, jend, kdir, kend, ioend;

    auto const nplanes = wireReadoutGeom.Nplanes(tpcid);
    for (ivx = 0; ivx < vtx.size(); ++ivx) {

      // list of cluster chains associated with this vertex in each plane
      for (ipl = 0; ipl < nplanes; ++ipl) {
        vxCls[ipl].clear();
        for (icl = 0; icl < clsChain[ipl].size(); ++icl) {
          if (clsChain[ipl][icl].InTrack >= 0) continue;
          for (iend = 0; iend < 2; ++iend) {
            if (clsChain[ipl][icl].VtxIndex[iend] == vtx[ivx].EvtIndex) vxCls[ipl].push_back(icl);
          } // end
        }   // icl
      }     // ipl

      if (prt) {
        mf::LogVerbatim myprt("CCTM");
        myprt << "VtxMatch: Vertex ID " << vtx[ivx].EvtIndex << "\n";
        for (ipl = 0; ipl < nplanes; ++ipl) {
          myprt << "ipl " << ipl << " cls";
          for (unsigned short ii = 0; ii < vxCls[ipl].size(); ++ii)
            myprt << " " << vxCls[ipl][ii];
          myprt << "\n";
        } // ipl
      }   // prt
      // match between planes, requiring clusters matched to this vertex
      iend = 0;
      jend = 0;
      bool gotkcl;
      float totErr;
      for (ipl = 0; ipl < nplanes; ++ipl) {
        if (nplanes == 2 && ipl > 0) continue;
        for (ii = 0; ii < vxCls[ipl].size(); ++ii) {
          icl = vxCls[ipl][ii];
          // ignore used clusters
          if (clsChain[ipl][icl].InTrack >= 0) continue;
          jpl = (ipl + 1) % nplanes;
          kpl = (jpl + 1) % nplanes;
          for (jj = 0; jj < vxCls[jpl].size(); ++jj) {
            jcl = vxCls[jpl][jj];
            if (clsChain[jpl][jcl].InTrack >= 0) continue;
            for (iend = 0; iend < 2; ++iend) {
              if (clsChain[ipl][icl].VtxIndex[iend] != vtx[ivx].EvtIndex) continue;
              ioend = 1 - iend;
              idir = clsChain[ipl][icl].Dir[iend];
              for (jend = 0; jend < 2; ++jend) {
                if (clsChain[jpl][jcl].VtxIndex[jend] != vtx[ivx].EvtIndex) continue;
                jdir = clsChain[jpl][jcl].Dir[jend];
                if (idir != 0 && jdir != 0 && idir != jdir) continue;
                // ignore outrageously bad other end X matches
                if (fabs(clsChain[jpl][jcl].X[1 - jend] - clsChain[ipl][icl].X[ioend]) > 50)
                  continue;
                MatchPars match;
                match.Cls[ipl] = icl;
                match.End[ipl] = iend;
                match.Cls[jpl] = jcl;
                match.End[jpl] = jend;
                match.Vtx = ivx;
                match.oVtx = -1;
                // set large so that DupMatch doesn't get confused when called before FillEndMatch
                match.Err = 1E6;
                match.oErr = 1E6;
                if (nplanes == 2) {
                  FillEndMatch2(match);
                  if (prt)
                    mf::LogVerbatim("CCTM")
                      << "FillEndMatch2: Err " << match.Err << " oErr " << match.oErr;
                  if (match.Err + match.oErr > 100) continue;
                  if (DupMatch(match, nplanes)) continue;
                  matcomb.push_back(match);
                  continue;
                }
                match.Cls[kpl] = -1;
                match.End[kpl] = 0;
                if (prt)
                  mf::LogVerbatim("CCTM")
                    << "VtxMatch: check " << ipl << ":" << icl << ":" << iend << " and " << jpl
                    << ":" << jcl << ":" << jend << " for cluster in kpl " << kpl;
                gotkcl = false;
                for (kk = 0; kk < vxCls[kpl].size(); ++kk) {
                  kcl = vxCls[kpl][kk];
                  if (clsChain[kpl][kcl].InTrack >= 0) continue;
                  for (kend = 0; kend < 2; ++kend) {
                    kdir = clsChain[kpl][kcl].Dir[kend];
                    if (idir != 0 && kdir != 0 && idir != kdir) continue;
                    if (clsChain[kpl][kcl].VtxIndex[kend] != vtx[ivx].EvtIndex) continue;
                    // rough check of other end match
                    // TODO: SHOWER-LIKE CLUSTER CHECK
                    match.Cls[kpl] = kcl;
                    match.End[kpl] = kend;
                    // first call to ignore redundant matches
                    if (DupMatch(match, nplanes)) continue;
                    FillEndMatch(detProp, tpcid, match);
                    // ignore if no signal at the other end
                    if (match.Chg[kpl] <= 0) continue;
                    if (match.Err + match.oErr > 100) continue;
                    // second call to keep matches with better error
                    if (DupMatch(match, nplanes)) continue;
                    matcomb.push_back(match);
                    gotkcl = true;
                    //                    break;
                  } // kend
                }   // kk -> kcl
                if (gotkcl) continue;
                // look for a cluster that missed the vertex assignment
                float best = 10;
                short kbst = -1;
                unsigned short kbend = 0;
                if (prt)
                  mf::LogVerbatim("CCTM") << "VtxMatch: look for missed cluster chain in kpl";
                for (kcl = 0; kcl < clsChain[kpl].size(); ++kcl) {
                  if (clsChain[kpl][kcl].InTrack >= 0) continue;
                  for (kend = 0; kend < 2; ++kend) {
                    kdir = clsChain[kpl][kcl].Dir[kend];
                    if (idir != 0 && kdir != 0 && idir != kdir) continue;
                    if (clsChain[kpl][kcl].VtxIndex[kend] >= 0) continue;
                    // make a rough dX cut at the match end
                    if (fabs(clsChain[kpl][kcl].X[kend] - vtx[ivx].X) > 5) continue;
                    // and at the other end
                    if (fabs(clsChain[kpl][kcl].X[1 - kend] - clsChain[ipl][icl].X[ioend]) > 50)
                      continue;
                    // check the error
                    match.Cls[kpl] = kcl;
                    match.End[kpl] = kend;
                    if (DupMatch(match, nplanes)) continue;
                    FillEndMatch(detProp, tpcid, match);
                    totErr = match.Err + match.oErr;
                    if (prt) {
                      mf::LogVerbatim myprt("CCTM");
                      myprt << "VtxMatch: Chk missing cluster match ";
                      for (unsigned short ii = 0; ii < nplanes; ++ii)
                        myprt << " " << ii << ":" << match.Cls[ii] << ":" << match.End[ii];
                      myprt << " Err " << match.Err << "\n";
                    }
                    if (totErr > 100) continue;
                    if (totErr < best) {
                      best = totErr;
                      kbst = kcl;
                      kbend = kend;
                    }
                  } // kend
                }   // kcl
                if (kbst >= 0) {
                  // found a decent match
                  match.Cls[kpl] = kbst;
                  match.End[kpl] = kbend;
                  FillEndMatch(detProp, tpcid, match);
                  matcomb.push_back(match);
                  // assign the vertex to this cluster
                  clsChain[kpl][kbst].VtxIndex[kbend] = ivx;
                  // and update vxCls
                  vxCls[kpl].push_back(kbst);
                }
                else {
                  // Try a 2 plane match if a 3 plane match didn't work
                  match.Cls[kpl] = -1;
                  match.End[kpl] = 0;
                  if (DupMatch(match, nplanes)) continue;
                  FillEndMatch(detProp, tpcid, match);
                  if (match.Err + match.oErr < 100) matcomb.push_back(match);
                }
              } // jend
            }   // iend
          }     // jj
        }       // ii -> icl
      }         // ipl

      if (matcomb.size() == 0) continue;
      SortMatches(detProp, fmCluHits, 1, tpcid);

    } // ivx

    for (ipl = 0; ipl < 3; ++ipl)
      vxCls[ipl].clear();

  } // VtxMatch

  ///////////////////////////////////////////////////////////////////////
  void CCTrackMaker::FindMaybeVertices(geo::TPCID const& tpcid)
  {
    // Project clusters to vertices and fill mVtxIndex. No requirement is
    // made that charge exists on the line between the Begin (End) of the
    // cluster and the vertex

    if (vtx.empty()) return;

    for (auto const& plane : wireReadoutGeom.Iterate<geo::PlaneGeo>(tpcid)) {
      auto const& planeID = plane.ID();
      unsigned int const ipl = planeID.Cryostat;
      for (unsigned int icl = 0; icl < cls[ipl].size(); ++icl) {
        for (unsigned int end = 0; end < 2u; ++end) {
          // ignore already attached clusters
          if (cls[ipl][icl].VtxIndex[end] >= 0) continue;
          short ibstvx = -1;
          float best = 1.;
          // index of the other end
          unsigned int oend = 1 - end;
          for (std::size_t ivx = 0; ivx < vtx.size(); ++ivx) {
            // ignore if the other end is attached to this vertex (which can happen with short clusters)
            if (cls[ipl][icl].VtxIndex[oend] == static_cast<short>(ivx)) continue;
            float const dWire = plane.WireCoordinate(geo::Point_t{0, vtx[ivx].Y, vtx[ivx].Z}) -
                                cls[ipl][icl].Wire[end];
            if (end == 0) {
              if (dWire > 30 || dWire < -2) continue;
            }
            else {
              if (dWire < -30 || dWire > 2) continue;
            }
            // project the cluster to the vertex wire
            float const dX = fabs(cls[ipl][icl].X[end] +
                                  cls[ipl][icl].Slope[end] * fWirePitch * dWire - vtx[ivx].X);
            if (dX < best) {
              best = dX;
              ibstvx = ivx;
            }
          } // ivx
          if (ibstvx >= 0) {
            // attach
            cls[ipl][icl].VtxIndex[end] = ibstvx;
            cls[ipl][icl].mVtxIndex[end] = ibstvx;
          }
        } // end
      }   // icl
    }     // ipl

  } // FindMaybeVertices

  ///////////////////////////////////////////////////////////////////////
  void CCTrackMaker::MakeClusterChains(detinfo::DetectorPropertiesData const& detProp,
                                       art::FindManyP<recob::Hit> const& fmCluHits,
                                       geo::TPCID const& tpcid)
  {
    unsigned short icl, icl1, icl2;
    float dw, dx, dWCut, dw1Max, dw2Max;
    float dA, dA2, dACut = fMaxDAng, chgAsymCut;
    float dXCut, chgasym, mrgErr;
    // long straight clusters
    bool ls1, ls2;
    bool gotprt = false;
    auto const nplanes = wireReadoutGeom.Nplanes(tpcid);
    for (unsigned short ipl = 0; ipl < nplanes; ++ipl) {
      if (cls[ipl].size() > 1) {
        for (icl1 = 0; icl1 < cls[ipl].size() - 1; ++icl1) {
          prt = (fDebugAlg == 666 && ipl == fDebugPlane && icl1 == fDebugCluster);
          if (prt) gotprt = true;
          // maximum delta Wire overlap is 10% of the total length
          dw1Max = 0.6 * cls[ipl][icl1].Length;
          ls1 = (cls[ipl][icl1].Length > 100 &&
                 fabs(cls[ipl][icl1].Angle[0] - cls[ipl][icl1].Angle[1]) < 0.04);
          for (icl2 = icl1 + 1; icl2 < cls[ipl].size(); ++icl2) {
            ls2 = (cls[ipl][icl2].Length > 100 &&
                   fabs(cls[ipl][icl2].Angle[0] - cls[ipl][icl2].Angle[1]) < 0.04);
            dw2Max = 0.6 * cls[ipl][icl2].Length;
            // set overlap cut to be the shorter of the two
            dWCut = dw1Max;
            if (dw2Max < dWCut) dWCut = dw2Max;
            // but not exceeding 20 for very long clusters
            if (dWCut > 100) dWCut = 100;
            if (dWCut < 2) dWCut = 2;
            chgAsymCut = fMergeChgAsym;
            // Compare end 1 of icl1 with end 0 of icl2

            if (prt)
              mf::LogVerbatim("CCTM")
                << "MCC P:C:W icl1 " << ipl << ":" << icl1 << ":" << cls[ipl][icl1].Wire[1]
                << " vtx " << cls[ipl][icl1].VtxIndex[1] << " ls1 " << ls1 << " icl2 " << ipl << ":"
                << icl2 << ":" << cls[ipl][icl2].Wire[0] << " vtx " << cls[ipl][icl2].VtxIndex[0]
                << " ls2 " << ls2 << " dWCut " << dWCut;
            if (std::abs(cls[ipl][icl1].Wire[1] - cls[ipl][icl2].Wire[0]) > dWCut) continue;
            // ignore if the clusters begin/end on the same wire
            //            if(cls[ipl][icl1].Wire[1]  == cls[ipl][icl2].Wire[0]) continue;
            // or if the angle exceeds the cut
            float af = AngleFactor(cls[ipl][icl1].Slope[1]);
            dACut = fMaxDAng * af;
            dXCut = fChainMaxdX * 5 * af;
            dA = fabs(cls[ipl][icl1].Angle[1] - cls[ipl][icl2].Angle[0]);
            // compare the match angle at the opposite ends of the clusters.
            // May have a bad end/begin angle if there is a delta-ray in the middle
            dA2 = fabs(cls[ipl][icl1].Angle[0] - cls[ipl][icl2].Angle[1]);

            if (prt)
              mf::LogVerbatim("CCTM")
                << " dA " << dA << " dA2 " << dA2 << " DACut " << dACut << " dXCut " << dXCut;

            if (dA2 < dA) dA = dA2;
            // ignore vertices that have only two associated clusters and
            // the angle is small
            if (dA < fChainVtxAng && cls[ipl][icl1].VtxIndex[1] >= 0) {
              dw = fWirePitch * (cls[ipl][icl2].Wire[0] - cls[ipl][icl1].Wire[1]);
              dx = cls[ipl][icl1].X[1] + cls[ipl][icl1].Slope[1] * dw * fWirePitch -
                   cls[ipl][icl2].X[0];
              unsigned short ivx = cls[ipl][icl1].VtxIndex[1];
              if (vtx[ivx].nClusInPln[ipl] == 2 && fabs(dx) < 1) {
                cls[ipl][icl1].VtxIndex[1] = -2;
                cls[ipl][icl2].VtxIndex[0] = -2;
                vtx[ivx].nClusInPln[ipl] = 0;
                if (prt) mf::LogVerbatim("CCTM") << " clobbered vertex " << ivx;
              } // vertices match
            }   // dA < 0.1 && ...

            // don't merge if a vertex exists at these ends
            if (cls[ipl][icl1].VtxIndex[1] >= 0) continue;
            if (cls[ipl][icl2].VtxIndex[0] >= 0) continue;

            // expand the angle match cut for clusters that appear to be stopping
            if (cls[ipl][icl2].Wire[0] - cls[ipl][icl1].Wire[1] < 3 &&
                (cls[ipl][icl1].Length < 3 || cls[ipl][icl2].Length < 3)) {
              if (prt) mf::LogVerbatim("CCTM") << "Stopping cluster";
              dACut *= 1.5;
              chgAsymCut *= 1.5;
              dXCut *= 3;
            } // stopping US cluster

            // find the angle made by the endpoints of the clusters
            dw = fWirePitch * (cls[ipl][icl2].Wire[0] - cls[ipl][icl1].Wire[1]);
            if (dw != 0) {
              dx = cls[ipl][icl2].X[0] - cls[ipl][icl1].X[1];
              float dA3 = std::abs(atan(dx / dw) - cls[ipl][icl1].Angle[1]);
              if (prt) mf::LogVerbatim("CCTM") << " dA3 " << dA3;
              if (dA3 > dA) dA = dA3;
            }

            // angle matching
            if (dA > dACut) continue;

            if (prt)
              mf::LogVerbatim("CCTM")
                << " rough dX " << fabs(cls[ipl][icl1].X[1] - cls[ipl][icl2].X[0]) << " cut = 20";

            // make a rough dX cut
            if (fabs(cls[ipl][icl1].X[1] - cls[ipl][icl2].X[0]) > 20) continue;

            // handle cosmic ray clusters that are broken at delta rays
            if (ls1 || ls2) {
              // tighter angle cuts but no charge cut
              if (dA > fChainVtxAng) continue;
            }
            else {
              chgasym = fabs(cls[ipl][icl1].Charge[1] - cls[ipl][icl2].Charge[0]);
              chgasym /= cls[ipl][icl1].Charge[1] + cls[ipl][icl2].Charge[0];
              if (prt) mf::LogVerbatim("CCTM") << " chgasym " << chgasym << " cut " << chgAsymCut;
              if (chgasym > chgAsymCut) continue;
            } // ls1 || ls2
            // project the longer cluster to the end of the shorter one
            if (cls[ipl][icl1].Length > cls[ipl][icl2].Length) {
              dw = fWirePitch * (cls[ipl][icl2].Wire[0] - cls[ipl][icl1].Wire[1]);
              dx = cls[ipl][icl1].X[1] + cls[ipl][icl1].Slope[1] * dw * fWirePitch -
                   cls[ipl][icl2].X[0];
            }
            else {
              dw = fWirePitch * (cls[ipl][icl1].Wire[1] - cls[ipl][icl2].Wire[0]);
              dx = cls[ipl][icl2].X[0] + cls[ipl][icl2].Slope[0] * dw * fWirePitch -
                   cls[ipl][icl1].X[1];
            }

            // handle overlapping clusters
            if (dA2 < 0.01 && abs(dx) > dXCut && dx < -1) {
              dx = dXClTraj(fmCluHits, ipl, icl1, 1);
              if (prt) mf::LogVerbatim("CCTM") << " new dx from dXClTraj " << dx;
            }

            if (prt)
              mf::LogVerbatim("CCTM")
                << " X0 " << cls[ipl][icl1].X[1] << " slp " << cls[ipl][icl1].Slope[1] << " dw "
                << dw << " oX " << cls[ipl][icl2].X[0] << " dx " << dx << " cut " << dXCut;

            if (fabs(dx) > dXCut) continue;

            // calculate a merge error that will be used to adjudicate between multiple merge attempts AngleFactor
            float xerr = dx / dXCut;
            float aerr = dA / dACut;
            mrgErr = xerr * xerr + aerr * aerr;

            if (prt)
              mf::LogVerbatim("CCTM")
                << "icl1 mrgErr " << mrgErr << " MergeError " << cls[ipl][icl1].MergeError[1]
                << " icl2 MergeError " << cls[ipl][icl2].MergeError[0];

            // this merge better than a previous one?
            if (mrgErr > cls[ipl][icl1].MergeError[1]) continue;
            if (mrgErr > cls[ipl][icl2].MergeError[0]) continue;

            // un-merge icl1 - this should always be true but check anyway
            if (cls[ipl][icl1].BrkIndex[1] >= 0) {
              unsigned short ocl = cls[ipl][icl1].BrkIndex[1];
              if (prt) mf::LogVerbatim("CCTM") << "clobber old icl1 BrkIndex " << ocl;
              if (cls[ipl][ocl].BrkIndex[0] == icl1) {
                cls[ipl][ocl].BrkIndex[0] = -1;
                cls[ipl][ocl].MergeError[0] = fMaxMergeError;
              }
              if (cls[ipl][ocl].BrkIndex[1] == icl1) {
                cls[ipl][ocl].BrkIndex[1] = -1;
                cls[ipl][ocl].MergeError[1] = fMaxMergeError;
              }
            } // cls[ipl][icl1].BrkIndex[1] >= 0
            cls[ipl][icl1].BrkIndex[1] = icl2;
            cls[ipl][icl1].MergeError[1] = mrgErr;

            // un-merge icl2
            if (cls[ipl][icl2].BrkIndex[0] >= 0) {
              unsigned short ocl = cls[ipl][icl2].BrkIndex[0];
              if (prt) mf::LogVerbatim("CCTM") << "clobber old icl2 BrkIndex " << ocl;
              if (cls[ipl][ocl].BrkIndex[0] == icl1) {
                cls[ipl][ocl].BrkIndex[0] = -1;
                cls[ipl][ocl].MergeError[0] = fMaxMergeError;
              }
              if (cls[ipl][ocl].BrkIndex[1] == icl1) {
                cls[ipl][ocl].BrkIndex[1] = -1;
                cls[ipl][ocl].MergeError[1] = fMaxMergeError;
              }
            } // cls[ipl][icl2].BrkIndex[0] >= 0
            cls[ipl][icl2].BrkIndex[0] = icl1;
            cls[ipl][icl2].MergeError[0] = mrgErr;
            if (prt) mf::LogVerbatim("CCTM") << " merge " << icl1 << " and " << icl2;

          } // icl2
        }   // icl1

        // look for broken clusters in which have a C shape similar to a Begin-Begin vertex. The clusters
        // will have large and opposite sign angles
        bool gotone;
        for (icl1 = 0; icl1 < cls[ipl].size() - 1; ++icl1) {
          gotone = false;
          for (icl2 = icl1 + 1; icl2 < cls[ipl].size(); ++icl2) {
            // check both ends
            for (unsigned short end = 0; end < 2; ++end) {
              // Ignore already identified broken clusters
              if (cls[ipl][icl1].BrkIndex[end] >= 0) continue;
              if (cls[ipl][icl2].BrkIndex[end] >= 0) continue;
              // require a large angle cluster
              if (fabs(cls[ipl][icl1].Angle[end]) < 1) continue;
              // and a second large angle cluster
              if (fabs(cls[ipl][icl2].Angle[end]) < 1) continue;
              if (prt)
                mf::LogVerbatim("CCTM")
                  << "BrokenC: clusters " << cls[ipl][icl1].Wire[end] << ":"
                  << (int)cls[ipl][icl1].Time[end] << " " << cls[ipl][icl2].Wire[end] << ":"
                  << (int)cls[ipl][icl2].Time[end] << " angles " << cls[ipl][icl1].Angle[end] << " "
                  << cls[ipl][icl2].Angle[end] << " dWire "
                  << fabs(cls[ipl][icl1].Wire[end] - cls[ipl][icl2].Wire[end]);
              if (fabs(cls[ipl][icl1].Wire[end] - cls[ipl][icl2].Wire[end]) > 5) continue;
              // This is really crude but maybe OK
              // project 1 -> 2
              float dsl = cls[ipl][icl2].Slope[end] - cls[ipl][icl1].Slope[end];
              float fvw =
                (cls[ipl][icl1].X[end] - cls[ipl][icl1].Wire[end] * cls[ipl][icl1].Slope[end] -
                 cls[ipl][icl2].X[end] + cls[ipl][icl2].Wire[end] * cls[ipl][icl2].Slope[end]) /
                dsl;
              if (prt) mf::LogVerbatim("CCTM") << " fvw " << fvw;
              if (fabs(cls[ipl][icl1].Wire[end] - fvw) > 4) continue;
              if (fabs(cls[ipl][icl2].Wire[end] - fvw) > 4) continue;
              cls[ipl][icl1].BrkIndex[end] = icl2;
              // TODO This could use some improvement if necessary
              cls[ipl][icl1].MergeError[end] = 1;
              cls[ipl][icl2].BrkIndex[end] = icl1;
              cls[ipl][icl2].MergeError[end] = 1;
              gotone = true;
              dx = fabs(cls[ipl][icl1].X[end] - cls[ipl][icl2].X[end]);
              if (prt)
                mf::LogVerbatim("CCTM")
                  << "BrokenC: icl1:W " << icl1 << ":" << cls[ipl][icl1].Wire[end] << " icl2:W "
                  << icl2 << ":" << cls[ipl][icl2].Wire[end] << " end " << end << " dx " << dx;
            } // end
            if (gotone) break;
          } // icl2
        }   // icl1

      } // cls[ipl].size() > 1

      // follow mother-daughter broken clusters and put them in the cluster chain array
      unsigned short end, mom, momBrkEnd, dtrBrkEnd, nit;
      short dtr;

      std::vector<bool> gotcl(cls[ipl].size());
      for (icl = 0; icl < cls[ipl].size(); ++icl)
        gotcl[icl] = false;
      if (prt)
        mf::LogVerbatim("CCTM") << "ipl " << ipl << " cls.size() " << cls[ipl].size() << "\n";

      std::vector<unsigned short> sCluster;
      std::vector<unsigned short> sOrder;
      for (icl = 0; icl < cls[ipl].size(); ++icl) {
        sCluster.clear();
        sOrder.clear();
        if (gotcl[icl]) continue;
        // don't start with a cluster broken at both ends
        if (cls[ipl][icl].BrkIndex[0] >= 0 && cls[ipl][icl].BrkIndex[1] >= 0) continue;
        for (end = 0; end < 2; ++end) {
          if (cls[ipl][icl].BrkIndex[end] < 0) continue;
          if (cls[ipl][icl].MergeError[end] > fMergeErrorCut) continue;
          gotcl[icl] = true;
          mom = icl;
          // end where the mom is broken
          momBrkEnd = end;
          sCluster.push_back(mom);
          if (momBrkEnd == 1) {
            // typical case - broken at the DS end
            sOrder.push_back(0);
          }
          else {
            // broken at the US end
            sOrder.push_back(1);
          }
          dtr = cls[ipl][icl].BrkIndex[end];
          nit = 0;
          while (dtr >= 0 && dtr < (short)cls[ipl].size() && nit < cls[ipl].size()) {
            // determine which end of the dtr should be attached to mom
            for (dtrBrkEnd = 0; dtrBrkEnd < 2; ++dtrBrkEnd)
              if (cls[ipl][dtr].BrkIndex[dtrBrkEnd] == mom) break;
            if (dtrBrkEnd == 2) {
              gotcl[icl] = false;
              break;
            }
            // check for reasonable merge error
            if (cls[ipl][dtr].MergeError[dtrBrkEnd] < fMergeErrorCut) {
              sCluster.push_back(dtr);
              sOrder.push_back(dtrBrkEnd);
              gotcl[dtr] = true;
            }
            ++nit;
            // set up to check the new mom
            mom = dtr;
            // at the other end
            momBrkEnd = 1 - dtrBrkEnd;
            // with the new dtr
            dtr = cls[ipl][mom].BrkIndex[momBrkEnd];
          } // dtr >= 0 ...
          if (dtrBrkEnd == 2) continue;
        } // end

        if (!gotcl[icl]) {
          // a single unbroken cluster
          sCluster.push_back(icl);
          sOrder.push_back(0);
        }

        if (sCluster.size() == 0) {
          mf::LogError("CCTM") << "MakeClusterChains error in plane " << ipl << " cluster " << icl;
          return;
        }

        ClsChainPar ccp;
        // fill the struct parameters assuming this is a cluster chain containing only one cluster
        unsigned short jcl = sCluster[0];
        if (jcl > cls[ipl].size()) std::cout << "oops MCC\n";
        unsigned short oend;
        for (end = 0; end < 2; ++end) {
          oend = end;
          if (sOrder[0] > 0) oend = 1 - end;
          ccp.Wire[end] = cls[ipl][jcl].Wire[oend];
          ccp.Time[end] = cls[ipl][jcl].Time[oend];
          ccp.X[end] = cls[ipl][jcl].X[oend];
          ccp.Slope[end] = cls[ipl][jcl].Slope[oend];
          ccp.Angle[end] = cls[ipl][jcl].Angle[oend];
          ccp.Dir[end] = cls[ipl][icl].Dir[oend];
          ccp.VtxIndex[end] = cls[ipl][jcl].VtxIndex[oend];
          ccp.ChgNear[end] = cls[ipl][jcl].ChgNear[oend];
          ccp.mBrkIndex[end] = cls[ipl][jcl].BrkIndex[oend];
        } // end
        ccp.Length = cls[ipl][icl].Length;
        ccp.TotChg = cls[ipl][icl].TotChg;
        ccp.InTrack = -1;

        for (unsigned short ii = 1; ii < sCluster.size(); ++ii) {
          jcl = sCluster[ii];
          if (jcl > cls[ipl].size()) std::cout << "oops MCC\n";
          // end is the end where the break is being mended
          end = sOrder[ii];
          if (end > 1) std::cout << "oops2 MCC\n";
          oend = 1 - end;
          // update the parameters at the other end of the chain
          ccp.Wire[1] = cls[ipl][jcl].Wire[oend];
          ccp.Time[1] = cls[ipl][jcl].Time[oend];
          ccp.X[1] = cls[ipl][jcl].X[oend];
          ccp.Slope[1] = cls[ipl][jcl].Slope[oend];
          ccp.Angle[1] = cls[ipl][jcl].Angle[oend];
          ccp.Dir[1] = cls[ipl][jcl].Dir[oend];
          ccp.VtxIndex[1] = cls[ipl][jcl].VtxIndex[oend];
          ccp.ChgNear[1] = cls[ipl][jcl].ChgNear[oend];
          ccp.mBrkIndex[1] = cls[ipl][jcl].BrkIndex[oend];
          ccp.Length += cls[ipl][jcl].Length;
          ccp.TotChg += cls[ipl][jcl].TotChg;
        } // ii
        ccp.ClsIndex = sCluster;
        ccp.Order = sOrder;
        // redo the direction
        if (ccp.Time[1] > ccp.Time[0]) {
          ccp.Dir[0] = 1;
          ccp.Dir[1] = -1;
        }
        else {
          ccp.Dir[0] = -1;
          ccp.Dir[1] = 1;
        }
        clsChain[ipl].push_back(ccp);

      } // icl

      // re-index mBrkIndex to point to a cluster chain, not a cluster
      unsigned short brkCls;
      bool gotit;
      for (unsigned short ccl = 0; ccl < clsChain[ipl].size(); ++ccl) {
        for (unsigned short end = 0; end < 2; ++end) {
          if (clsChain[ipl][ccl].mBrkIndex[end] < 0) continue;
          brkCls = clsChain[ipl][ccl].mBrkIndex[end];
          gotit = false;
          // find this cluster index in a cluster chain
          for (unsigned short ccl2 = 0; ccl2 < clsChain[ipl].size(); ++ccl2) {
            if (ccl2 == ccl) continue;
            if (std::find(clsChain[ipl][ccl2].ClsIndex.begin(),
                          clsChain[ipl][ccl2].ClsIndex.end(),
                          brkCls) == clsChain[ipl][ccl2].ClsIndex.end())
              continue;
            // found it
            clsChain[ipl][ccl].mBrkIndex[end] = ccl2;
            gotit = true;
            break;
          } // ccl2
          if (!gotit)
            mf::LogError("CCTM") << "MCC: Cluster chain " << ccl << " end " << end
                                 << " Failed to find brkCls " << brkCls << " in plane " << ipl;
        } // end
      }   // ccl

    } // ipl

    if (gotprt) PrintClusters(detProp, tpcid);
    prt = false;

  } // MakeClusterChains

  ///////////////////////////////////////////////////////////////////////
  float CCTrackMaker::dXClTraj(art::FindManyP<recob::Hit> const& fmCluHits,
                               unsigned short ipl,
                               unsigned short icl1,
                               unsigned short end1)
  {
    // project cluster icl1 at end1 to find the best intersection with icl2
    float dw, dx, best = 999;
    std::vector<art::Ptr<recob::Hit>> clusterhits = fmCluHits.at(cls[ipl][icl1].EvtIndex);
    for (unsigned short hit = 0; hit < clusterhits.size(); ++hit) {
      dw = clusterhits[hit]->WireID().Wire - cls[ipl][icl1].Wire[end1];
      dx = fabs(cls[ipl][icl1].Time[end1] + dw * fWirePitch * cls[ipl][icl1].Slope[end1] -
                clusterhits[hit]->PeakTime());
      if (dx < best) best = dx;
      if (dx < 0.01) break;
    } // hit
    return best;
  } // dXClTraj

  ///////////////////////////////////////////////////////////////////////
  void CCTrackMaker::StoreTrack(detinfo::DetectorPropertiesData const& detProp,
                                art::FindManyP<recob::Hit> const& fmCluHits,
                                unsigned short imat,
                                unsigned short procCode,
                                geo::TPCID const& tpcid)
  {
    // store the current "under construction" track in the trk vector

    TrkPar newtrk;

    if (imat > matcomb.size() - 1) {
      mf::LogError("CCTM") << "Bad imat in StoreTrack";
      return;
    }

    // ensure there are at least 2 hits in at least 2 planes
    unsigned short nhitinpl = 0;
    auto const nplanes = wireReadoutGeom.Nplanes(tpcid);
    for (unsigned short ipl = 0; ipl < nplanes; ++ipl)
      if (trkHits[ipl].size() > 1) ++nhitinpl;
    if (nhitinpl < 2) {
      mf::LogError("CCTM") << "StoreTrack: Not enough hits in each plane\n";
      return;
    }
    if (prt)
      mf::LogVerbatim("CCTM") << "In StoreTrack: matcomb " << imat << " cluster chains "
                              << matcomb[imat].Cls[0] << " " << matcomb[imat].Cls[1] << " "
                              << matcomb[imat].Cls[2];

    // Track hit vectors for fitting the trajectory
    std::array<std::vector<geo::WireID>, 3> trkWID;
    std::array<std::vector<double>, 3> trkX;
    std::array<std::vector<double>, 3> trkXErr;

    // track trajectory for a track
    std::vector<TVector3> trkPos;
    std::vector<TVector3> trkDir;

    newtrk.ID = trk.size() + 1;
    newtrk.Proc = procCode;
    newtrk.TrkHits = trkHits;
    // BUG the double brace syntax is required to work around clang bug 21629
    // (https://bugs.llvm.org/show_bug.cgi?id=21629)
    newtrk.VtxIndex = {{-1, -1}};
    newtrk.ChgOrder = 0;
    newtrk.MomID = -1;
    // BUG the double brace syntax is required to work around clang bug 21629
    // (https://bugs.llvm.org/show_bug.cgi?id=21629)
    newtrk.EndInTPC = {{false, false}};
    newtrk.GoodEnd = {{false, false}};
    newtrk.DtrID = {0};
    newtrk.PDGCode = -1;

    unsigned short icl, iht;

    if (prt)
      mf::LogVerbatim("CCTM") << "CCTM: Make traj for track " << newtrk.ID << " procCode "
                              << procCode << " nhits in planes " << trkHits[0].size() << " "
                              << trkHits[1].size() << " " << trkHits[2].size();
    // make the track trajectory
    if (nplanes == 2) {
      trkWID[2].resize(0);
      trkX[2].resize(0);
      trkXErr[2].resize(0);
    }
    for (auto const& planeid : wireReadoutGeom.Iterate<geo::PlaneID>(tpcid)) {
      auto const ipl = planeid.Plane;
      trkWID[ipl].resize(trkHits[ipl].size());
      trkX[ipl].resize(trkHits[ipl].size());
      trkXErr[ipl].resize(trkHits[ipl].size());
      for (iht = 0; iht < trkHits[ipl].size(); ++iht) {
        trkWID[ipl][iht] = trkHits[ipl][iht]->WireID();
        trkX[ipl][iht] = detProp.ConvertTicksToX(trkHits[ipl][iht]->PeakTime(), planeid);
        trkXErr[ipl][iht] =
          fHitFitErrFac * trkHits[ipl][iht]->RMS() * trkHits[ipl][iht]->Multiplicity();
      } // iht
    }   // ipl
    fTrackTrajectoryAlg.TrackTrajectory(trkWID, trkX, trkXErr, trkPos, trkDir);
    if (trkPos.size() < 2) {
      mf::LogError("CCTM") << "StoreTrack: No trajectory points on failed track " << newtrk.ID
                           << " in StoreTrack: matcomb " << imat << " cluster chains "
                           << matcomb[imat].Cls[0] << " " << matcomb[imat].Cls[1] << " "
                           << matcomb[imat].Cls[2];
      // make a garbage trajectory
      trkPos.resize(2);
      trkPos[1](2) = 1;
      trkDir.resize(2);
      trkDir[1](2) = 1;
    }
    newtrk.TrjPos = trkPos;
    newtrk.TrjDir = trkDir;

    if (prt) mf::LogVerbatim("CCTM") << " number of traj points " << trkPos.size();

    // determine if each end is good in the sense that there are hits in each plane
    // that are consistent in time and are presumed to form a good 3D space point
    unsigned short end, nClose, indx, jndx;
    float xErr;
    for (end = 0; end < 2; ++end) {
      nClose = 0;
      for (unsigned short ipl = 0; ipl < nplanes - 1; ++ipl) {
        if (trkX[ipl].size() == 0) continue;
        for (unsigned short jpl = ipl + 1; jpl < nplanes; ++jpl) {
          if (trkX[jpl].size() == 0) continue;
          if (end == 0) {
            indx = 0;
            jndx = 0;
          }
          else {
            indx = trkXErr[ipl].size() - 1;
            jndx = trkXErr[jpl].size() - 1;
          }
          xErr = 3 * (trkXErr[ipl][indx] + trkXErr[jpl][jndx]);
          if (std::abs(trkX[ipl][indx] - trkX[jpl][jndx]) < xErr) ++nClose;
        } // jpl
      }   // ipl
      if (nClose == nplanes) newtrk.GoodEnd[end] = true;
    } // end

    // set trajectory end points to a vertex if one exists
    unsigned short ivx, itj, ccl;
    float dx, dy, dz, dr0, dr1;
    unsigned short attachEnd;
    for (end = 0; end < 2; ++end) {
      ivx = USHRT_MAX;
      if (end == 0 && matcomb[imat].Vtx >= 0) ivx = matcomb[imat].Vtx;
      if (end == 1 && matcomb[imat].oVtx >= 0) ivx = matcomb[imat].oVtx;
      if (ivx == USHRT_MAX) continue;
      // determine the proper end using the TrjPos order and brute force
      itj = 0;
      dx = vtx[ivx].X - newtrk.TrjPos[itj](0);
      dy = vtx[ivx].Y - newtrk.TrjPos[itj](1);
      dz = vtx[ivx].Z - newtrk.TrjPos[itj](2);
      dr0 = dx * dx + dy * dy + dz * dz;
      itj = newtrk.TrjPos.size() - 1;
      dx = vtx[ivx].X - newtrk.TrjPos[itj](0);
      dy = vtx[ivx].Y - newtrk.TrjPos[itj](1);
      dz = vtx[ivx].Z - newtrk.TrjPos[itj](2);
      dr1 = dx * dx + dy * dy + dz * dz;
      attachEnd = 1;
      if (dr0 < dr1) {
        itj = 0;
        attachEnd = 0;
        // a really bad match to the vertex
        if (dr0 > 5) return;
      }
      else {
        // a really bad match to the vertex
        if (dr1 > 5) return;
      }
      newtrk.TrjPos[itj](0) = vtx[ivx].X;
      newtrk.TrjPos[itj](1) = vtx[ivx].Y;
      newtrk.TrjPos[itj](2) = vtx[ivx].Z;
      newtrk.VtxIndex[attachEnd] = ivx;
      // correct the trajectory direction
      TVector3 dir;
      if (itj == 0) {
        dir = newtrk.TrjPos[1] - newtrk.TrjPos[0];
        newtrk.TrjDir[0] = dir.Unit();
      }
      else {
        dir = newtrk.TrjPos[itj - 1] - newtrk.TrjPos[itj];
        newtrk.TrjDir[itj] = dir.Unit();
      }
    } // end

    if (newtrk.VtxIndex[0] >= 0 && newtrk.VtxIndex[0] == newtrk.VtxIndex[1]) {
      mf::LogError("CCTM")
        << "StoreTrack: Trying to attach a vertex to both ends of a track. imat = " << imat;
      return;
    }

    // calculate the length
    newtrk.Length = 0;
    float norm;
    double X, Y, Z;
    for (unsigned short itj = 1; itj < newtrk.TrjPos.size(); ++itj) {
      X = newtrk.TrjPos[itj](0) - newtrk.TrjPos[itj - 1](0);
      Y = newtrk.TrjPos[itj](1) - newtrk.TrjPos[itj - 1](1);
      Z = newtrk.TrjPos[itj](2) - newtrk.TrjPos[itj - 1](2);
      norm = sqrt(X * X + Y * Y + Z * Z);
      newtrk.Length += norm;
    }

    // store the cluster -> track assignment
    newtrk.ClsEvtIndices.clear();
    for (unsigned short ipl = 0; ipl < nplanes; ++ipl) {
      if (matcomb[imat].Cls[ipl] < 0) continue;
      ccl = matcomb[imat].Cls[ipl];
      if (ccl > clsChain[ipl].size()) std::cout << "oops StoreTrack\n";
      clsChain[ipl][ccl].InTrack = newtrk.ID;
      for (unsigned short icc = 0; icc < clsChain[ipl][ccl].ClsIndex.size(); ++icc) {
        icl = clsChain[ipl][ccl].ClsIndex[icc];
        if (icl > cls[ipl].size()) std::cout << "oops StoreTrack\n";
        cls[ipl][icl].InTrack = newtrk.ID;
        if (cls[ipl][icl].EvtIndex > fmCluHits.size() - 1) {
          std::cout << "ooops2 store track EvtIndex " << cls[ipl][icl].EvtIndex << " size "
                    << fmCluHits.size() << " icl " << icl << "\n";
          continue;
        }
        newtrk.ClsEvtIndices.push_back(cls[ipl][icl].EvtIndex);
      } // icc
    }   // ipl

    if (prt) mf::LogVerbatim("CCTM") << " track ID " << newtrk.ID << " stored in StoreTrack";

    trk.push_back(newtrk);
  } // StoreTrack

  ///////////////////////////////////////////////////////////////////////
  void CCTrackMaker::PlnMatch(detinfo::DetectorPropertiesData const& detProp,
                              geo::TPCID const& tpcid)
  {
    // Match clusters in all planes
    bool ignoreSign;
    float kSlp, kAng, kX, kWir, okWir;
    short idir, ioend, jdir, joend, kdir;

    double yp, zp;
    auto const& first_tpc = geom->TPC({0, 0});
    float tpcSizeY = first_tpc.HalfWidth();
    float tpcSizeZ = first_tpc.Length();

    float dxcut = 2;
    float dxkcut;
    float dwcut = 6;
    if (fuBCode) {
      dxcut = 20;
      dwcut = 60;
    }

    // temp array for making a rough charge asymmetry cut
    std::array<float, 3> mchg;
    auto const nplanes = wireReadoutGeom.Nplanes(tpcid);
    for (unsigned short ipl = 0; ipl < nplanes; ++ipl) {
      geo::PlaneID const iplane_id{tpcid, ipl};
      for (unsigned short icl = 0; icl < clsChain[ipl].size(); ++icl) {
        if (clsChain[ipl][icl].InTrack >= 0) continue;
        // skip short clusters
        if (clsChain[ipl][icl].Length < fMatchMinLen[algIndex]) continue;
        unsigned short jpl = (ipl + 1) % nplanes;
        unsigned short kpl = (jpl + 1) % nplanes;
        geo::PlaneID const jplane_id{tpcid, jpl};
        for (unsigned short jcl = 0; jcl < clsChain[jpl].size(); ++jcl) {
          if (clsChain[jpl][jcl].InTrack >= 0) continue;
          // skip short clusters
          if (clsChain[jpl][jcl].Length < fMatchMinLen[algIndex]) continue;
          // make first charge asymmetry cut
          mchg[0] = clsChain[ipl][icl].TotChg;
          mchg[1] = clsChain[jpl][jcl].TotChg;
          mchg[2] = mchg[1];
          if (fChgAsymFactor[algIndex] > 0 && ChargeAsym(mchg) > 0.5) continue;
          for (unsigned short iend = 0; iend < 2; ++iend) {
            idir = clsChain[ipl][icl].Dir[iend];
            for (unsigned short jend = 0; jend < 2; ++jend) {
              jdir = clsChain[jpl][jcl].Dir[jend];
              if (idir != 0 && jdir != 0 && idir != jdir) continue;
              // make an X cut
              if (fabs(clsChain[ipl][icl].X[iend] - clsChain[jpl][jcl].X[jend]) > dxcut) continue;
              ioend = 1 - iend;
              joend = 1 - jend;
              // Find the expected third (k) plane parameters
              kSlp = wireReadoutGeom.ThirdPlaneSlope(
                ipl, clsChain[ipl][icl].Slope[iend], jpl, clsChain[jpl][jcl].Slope[jend], tpcid);
              kAng = atan(kSlp);

              // Ensure the match end is within the TPC
              auto const intersection =
                wireReadoutGeom
                  .WireIDsIntersect(
                    geo::WireID{iplane_id, (unsigned int)(0.5 + clsChain[ipl][icl].Wire[iend])},
                    geo::WireID{jplane_id, (unsigned int)(0.5 + clsChain[jpl][jcl].Wire[jend])})
                  .value_or(geo::WireIDIntersection::invalid());
              yp = intersection.y;
              zp = intersection.z;
              if (yp > tpcSizeY || yp < -tpcSizeY) continue;
              if (zp < 0 || zp > tpcSizeZ) continue;

              kX = 0.5 * (clsChain[ipl][icl].X[iend] + clsChain[jpl][jcl].X[jend]);
              auto const& kplane = wireReadoutGeom.Plane({tpcid, kpl});
              kWir = kplane.WireCoordinate(geo::Point_t{0, yp, zp});

              // now look at the other end
              auto const ointersection =
                wireReadoutGeom
                  .WireIDsIntersect(
                    geo::WireID{iplane_id, (unsigned int)(0.5 + clsChain[ipl][icl].Wire[ioend])},
                    geo::WireID{jplane_id, (unsigned int)(0.5 + clsChain[jpl][jcl].Wire[joend])})
                  .value_or(geo::WireIDIntersection::invalid());
              yp = ointersection.y;
              zp = ointersection.z;
              if (yp > tpcSizeY || yp < -tpcSizeY) continue;
              if (zp < 0 || zp > tpcSizeZ) continue;
              okWir = kplane.WireCoordinate(geo::Point_t{0, yp, zp});

              if (prt)
                mf::LogVerbatim("CCTM")
                  << "PlnMatch: chk i " << ipl << ":" << icl << ":" << iend << " idir " << idir
                  << " X " << clsChain[ipl][icl].X[iend] << " j " << jpl << ":" << jcl << ":"
                  << jend << " jdir " << jdir << " X " << clsChain[jpl][jcl].X[jend];

              if (prt)
                mf::LogVerbatim("CCTM")
                  << "PlnMatch: chk j " << ipl << ":" << icl << ":" << iend << " " << jpl << ":"
                  << jcl << ":" << jend << " iSlp " << std::setprecision(2)
                  << clsChain[ipl][icl].Slope[iend] << " jSlp " << std::setprecision(2)
                  << clsChain[jpl][jcl].Slope[jend] << " kWir " << (int)kWir << " okWir "
                  << (int)okWir << " kSlp " << std::setprecision(2) << kSlp << " kAng "
                  << std::setprecision(2) << kAng << " kX " << std::setprecision(1) << kX;

              // handle the case near pi/2, where the errors on large slopes
              // could result in a wrong-sign kAng
              ignoreSign = (fabs(kSlp) > 1.5);
              if (ignoreSign) kAng = fabs(kAng);
              dxkcut = dxcut * AngleFactor(kSlp);
              bool gotkcl = false;
              for (unsigned short kcl = 0; kcl < clsChain[kpl].size(); ++kcl) {
                if (clsChain[kpl][kcl].InTrack >= 0) continue;
                // make second charge asymmetry cut
                mchg[0] = clsChain[ipl][icl].TotChg;
                mchg[1] = clsChain[jpl][jcl].TotChg;
                mchg[2] = clsChain[kpl][kcl].TotChg;
                if (fChgAsymFactor[algIndex] > 0 && ChargeAsym(mchg) > 0.5) continue;
                for (unsigned short kend = 0; kend < 2; ++kend) {
                  kdir = clsChain[kpl][kcl].Dir[kend];
                  if (idir != 0 && kdir != 0 && idir != kdir) continue;
                  if (prt)
                    mf::LogVerbatim("CCTM")
                      << " kcl " << kcl << " kend " << kend << " dx "
                      << std::abs(clsChain[kpl][kcl].X[kend] - kX) << " dxkcut " << dxkcut;
                  if (std::abs(clsChain[kpl][kcl].X[kend] - kX) > dxkcut) continue;
                  // rough dWire cut
                  if (prt)
                    mf::LogVerbatim("CCTM")
                      << " kcl " << kcl << " kend " << kend << " dw "
                      << (clsChain[kpl][kcl].Wire[kend] - kWir) << " ignoreSign " << ignoreSign;
                  if (fabs(clsChain[kpl][kcl].Wire[kend] - kWir) > dwcut) continue;
                  if (prt) mf::LogVerbatim("CCTM") << " chk k " << kpl << ":" << kcl << ":" << kend;
                  MatchPars match;
                  match.Cls[ipl] = icl;
                  match.End[ipl] = iend;
                  match.Cls[jpl] = jcl;
                  match.End[jpl] = jend;
                  match.Cls[kpl] = kcl;
                  match.End[kpl] = kend;
                  match.Err = 100;
                  if (DupMatch(match, nplanes)) continue;
                  match.Chg[ipl] = 0;
                  match.Chg[jpl] = 0;
                  match.Chg[kpl] = 0;
                  match.Vtx = clsChain[ipl][icl].VtxIndex[iend];
                  match.oVtx = -1;
                  FillEndMatch(detProp, tpcid, match);
                  if (prt)
                    mf::LogVerbatim("CCTM") << " PlnMatch: match k " << kpl << ":" << match.Cls[kpl]
                                            << ":" << match.End[kpl] << " oChg " << match.Chg[kpl]
                                            << " mErr " << match.Err << " oErr " << match.oErr;
                  if (match.Chg[kpl] == 0) continue;
                  if (match.Err > 10 || match.oErr > 10) continue;
                  if (prt) mf::LogVerbatim("CCTM") << " dup? ";
                  if (DupMatch(match, nplanes)) continue;
                  matcomb.push_back(match);
                  gotkcl = true;
                } // kend
              }   // kcl
              if (prt) mf::LogVerbatim("CCTM") << " PlnMatch: gotkcl " << gotkcl;
              if (!gotkcl) {
                // make a 2-plane match and try again
                MatchPars match;
                match.Cls[ipl] = icl;
                match.End[ipl] = iend;
                match.Cls[jpl] = jcl;
                match.End[jpl] = jend;
                match.Cls[kpl] = -1;
                match.End[kpl] = 0;
                match.Err = 100;
                if (DupMatch(match, nplanes)) continue;
                match.Chg[ipl] = 0;
                match.Chg[jpl] = 0;
                match.Chg[kpl] = 0;
                match.Vtx = clsChain[ipl][icl].VtxIndex[iend];
                match.oVtx = -1;
                FillEndMatch(detProp, tpcid, match);
                if (prt)
                  mf::LogVerbatim("CCTM")
                    << " Tried 2-plane match"
                    << " k " << kpl << ":" << match.Cls[kpl] << ":" << match.End[kpl] << " Chg "
                    << match.Chg[kpl] << " Err " << match.Err << " match.oErr " << match.oErr;
                if (match.Chg[kpl] <= 0) continue;
                if (match.Err > 10 || match.oErr > 10) continue;
                matcomb.push_back(match);
              } // !gotkcl
            }   // jend
          }     // iend
        }       // jcl
      }         // icl
    }           // ipl
  }             // PlnMatch

  ///////////////////////////////////////////////////////////////////////
  bool CCTrackMaker::DupMatch(MatchPars& match, unsigned short const nplanes)
  {
    unsigned short nMatCl, nMiss;
    float toterr = match.Err + match.oErr;
    for (unsigned int imat = 0; imat < matcomb.size(); ++imat) {
      // check for exact matches
      if (match.Cls[0] == matcomb[imat].Cls[0] && match.Cls[1] == matcomb[imat].Cls[1] &&
          match.Cls[2] == matcomb[imat].Cls[2]) {

        // compare the error
        if (toterr < matcomb[imat].Err + matcomb[imat].oErr) {
          // keep the better one
          matcomb[imat].End[0] = match.End[0];
          matcomb[imat].End[1] = match.End[1];
          matcomb[imat].End[2] = match.End[2];
          matcomb[imat].Vtx = match.Vtx;
          matcomb[imat].dWir = match.dWir;
          matcomb[imat].dAng = match.dAng;
          matcomb[imat].dX = match.dX;
          matcomb[imat].Err = match.Err;
          matcomb[imat].oVtx = match.oVtx;
          matcomb[imat].odWir = match.odWir;
          matcomb[imat].odAng = match.odAng;
          matcomb[imat].odX = match.odX;
          matcomb[imat].oErr = match.oErr;
        }
        return true;
      } // test
      // check for a 3-plane match vs 2-plane match
      nMatCl = 0;
      nMiss = 0;
      for (unsigned short ipl = 0; ipl < nplanes; ++ipl) {
        if (match.Cls[ipl] >= 0) {
          if (match.Cls[ipl] == matcomb[imat].Cls[ipl] &&
              (match.End[0] == matcomb[imat].End[0] || match.End[1] == matcomb[imat].End[1]))
            ++nMatCl;
        }
        else {
          ++nMiss;
        }
      } // ipl
      if (nMatCl == 2 && nMiss == 1) return true;
    } // imat
    return false;
  } // DupMatch

  ///////////////////////////////////////////////////////////////////////
  void CCTrackMaker::SortMatches(detinfo::DetectorPropertiesData const& detProp,
                                 art::FindManyP<recob::Hit> const& fmCluHits,
                                 unsigned short const procCode,
                                 geo::TPCID const& tpcid)
  {
    // sort cluster matches by increasing total match error. Find the minimum total error of all
    // cluster match combinations and make tracks from them
    CluLen merr;
    std::vector<CluLen> materr;
    unsigned int ii, im;

    if (matcomb.size() == 0) return;

    // sort by decreasing error
    for (ii = 0; ii < matcomb.size(); ++ii) {
      merr.index = ii;
      merr.length = matcomb[ii].Err + matcomb[ii].oErr;
      materr.push_back(merr);
    } // ii
    std::sort(materr.begin(), materr.end(), lessThan);

    auto const nplanes = wireReadoutGeom.Nplanes(tpcid);
    if (prt) {
      mf::LogVerbatim myprt("CCTM");
      myprt << "SortMatches\n";
      myprt << "   ii    im  Vx   Err     dW     dA     dX  oVx   oErr    odW   odA    odX   Asym  "
               " icl   jcl   kcl \n";
      for (ii = 0; ii < materr.size(); ++ii) {
        im = materr[ii].index;
        float asym =
          fabs(matcomb[im].Chg[0] - matcomb[im].Chg[1]) / (matcomb[im].Chg[0] + matcomb[im].Chg[1]);
        asym *=
          fabs(matcomb[im].Chg[1] - matcomb[im].Chg[2]) / (matcomb[im].Chg[1] + matcomb[im].Chg[2]);
        myprt << std::fixed << std::right << std::setw(5) << ii << std::setw(5) << im
              << std::setw(4) << matcomb[im].Vtx << std::setw(7) << std::setprecision(2)
              << matcomb[im].Err << std::setw(7) << std::setprecision(1) << matcomb[im].dWir
              << std::setw(7) << std::setprecision(2) << matcomb[im].dAng << std::setw(7)
              << std::setprecision(2) << matcomb[im].dX << std::setw(4) << matcomb[im].oVtx
              << std::setw(7) << std::setprecision(2) << matcomb[im].oErr << std::setw(7)
              << std::setprecision(1) << matcomb[im].odWir << std::setw(7) << std::setprecision(2)
              << matcomb[im].odAng << std::setw(7) << std::setprecision(2) << matcomb[im].odX
              << std::setw(7) << std::setprecision(3) << asym << " 0:" << matcomb[im].Cls[0] << ":"
              << matcomb[im].End[0] << " 1:" << matcomb[im].Cls[1] << ":" << matcomb[im].End[1];
        if (nplanes > 2) myprt << " 2:" << matcomb[im].Cls[2] << ":" << matcomb[im].End[2];
        myprt << "\n";
      } // ii
    }   // prt

    // define an array to ensure clusters are only used once
    std::array<std::vector<bool>, 3> pclUsed;
    unsigned short ipl;
    for (ipl = 0; ipl < nplanes; ++ipl) {
      pclUsed[ipl].resize(clsChain[ipl].size());
    }

    // count the total number of clusters and length used in matcomb
    unsigned short matcombTotCl = 0;
    float matcombTotLen = 0;
    unsigned short icl;
    for (ii = 0; ii < matcomb.size(); ++ii) {
      for (ipl = 0; ipl < nplanes; ++ipl) {
        if (matcomb[ii].Cls[ipl] < 0) continue;
        icl = matcomb[ii].Cls[ipl];
        ++matcombTotCl;
        matcombTotLen += clsChain[ipl][icl].Length;
      }
    }

    if (prt)
      mf::LogVerbatim("CCTM") << "Number of clusters to match " << matcombTotCl << " total length "
                              << matcombTotLen;

    if (matcombTotLen <= 0) {
      mf::LogError("CCTM") << "SortMatches: bad matcomb total length " << matcombTotLen;
      return;
    }

    // vector of matcomb indices of unique cluster matches
    std::vector<unsigned short> matIndex;
    // vector of matcomb indices of unique cluster matches that have the best total error
    std::vector<unsigned short> bestMatIndex;
    float totLen, totErr, bestTotErr = 9999;
    // start with the best match
    unsigned short jj, jm, nused, jcl;
    // fraction of the length of all clustters in matcomb that are used in a match
    float fracLen;

    for (ii = 0; ii < materr.size(); ++ii) {
      im = materr[ii].index;
      matIndex.clear();
      // skip really bad matches
      if (matcomb[im].Err > bestTotErr) continue;
      totLen = 0;
      // initialize pclUsed and flag the clusters in this match
      for (ipl = 0; ipl < nplanes; ++ipl) {
        // initialize to no clusters used
        std::fill(pclUsed[ipl].begin(), pclUsed[ipl].end(), false);
        // check for 2 plane match
        if (matcomb[im].Cls[ipl] < 0) continue;
        icl = matcomb[im].Cls[ipl];
        pclUsed[ipl][icl] = true;
        totLen += clsChain[ipl][icl].Length;
      } // ipl
      // Initialize the error sum
      totErr = matcomb[im].Err;
      // Save the index
      matIndex.push_back(im);
      // look for matches in the rest of the list that are not already matched.
      for (jj = 0; jj < materr.size(); ++jj) {
        if (jj == ii) continue;
        jm = materr[jj].index;
        // skip really bad matches
        if (matcomb[jm].Err > bestTotErr) continue;
        // check for non-unique cluster indices
        nused = 0;
        for (ipl = 0; ipl < nplanes; ++ipl) {
          if (matcomb[jm].Cls[ipl] < 0) continue;
          jcl = matcomb[jm].Cls[ipl];
          if (pclUsed[ipl][jcl]) ++nused;
          // This cluster chain was used in a previous match
          if (nused > 0) break;
          totLen += clsChain[ipl][jcl].Length;
        } // ipl
        // at least one of the clusters in this match have been used
        if (nused != 0) continue;
        // found a match with an unmatched set of clusters. Update the total error and flag them
        totErr += matcomb[jm].Err;
        matIndex.push_back(jm);
        // Flag the clusters used and see if all of them are used
        for (ipl = 0; ipl < nplanes; ++ipl) {
          if (matcomb[jm].Cls[ipl] < 0) continue;
          jcl = matcomb[jm].Cls[ipl];
          pclUsed[ipl][jcl] = true;
        } // ipl
      }   // jm
      if (totLen == 0) continue;
      nused = 0;
      for (ipl = 0; ipl < nplanes; ++ipl) {
        for (unsigned short indx = 0; indx < pclUsed[ipl].size(); ++indx)
          if (pclUsed[ipl][indx]) ++nused;
      } // ipl
      if (totLen > matcombTotLen) std::cout << "Oops " << totLen << " " << matcombTotLen << "\n";
      // weight the total error by the total length of all clusters
      fracLen = totLen / matcombTotLen;
      totErr /= fracLen;
      if (prt) {
        mf::LogVerbatim myprt("CCTM");
        myprt << "match " << im << " totErr " << totErr << " nused " << nused << " fracLen "
              << fracLen << " totLen " << totLen << " mat: ";
        for (unsigned short indx = 0; indx < matIndex.size(); ++indx)
          myprt << " " << matIndex[indx];
      } // prt
      // check for more used clusters and a better total error
      if (totErr < bestTotErr) {
        bestTotErr = totErr;
        bestMatIndex = matIndex;
        if (nused == matcombTotCl) break;
        if (prt) {
          mf::LogVerbatim myprt("CCTM");
          myprt << "bestTotErr " << bestTotErr << " nused " << nused << " matcombTotCl "
                << matcombTotCl << " mat: ";
          for (unsigned short indx = 0; indx < bestMatIndex.size(); ++indx)
            myprt << " " << bestMatIndex[indx];
        } // prt
        // stop looking if we have found everything
        if (fracLen > 0.999) break;
      } // totErr < bestTotErr
    }   // im

    if (bestTotErr > 9000) return;

    for (ii = 0; ii < bestMatIndex.size(); ++ii) {
      im = bestMatIndex[ii];
      FillTrkHits(fmCluHits, im, nplanes);
      // look for missing clusters?
      // store this track with processor code 1
      StoreTrack(detProp, fmCluHits, im, procCode, tpcid);
    } // ii

  } // SortMatches

  ///////////////////////////////////////////////////////////////////////
  void CCTrackMaker::FillEndMatch2(MatchPars& match)
  {
    // 2D version of FillEndMatch

    match.Err = 100;
    match.oErr = 100;
    match.Chg[2] = 0;
    match.dWir = 0;
    match.dAng = 0;
    match.odWir = 0;
    match.odAng = 0;

    unsigned short ipl = 0;
    unsigned short jpl = 1;

    if (match.Cls[0] < 0 || match.Cls[1] < 0) return;

    unsigned short icl = match.Cls[ipl];
    unsigned short iend = match.End[ipl];
    match.Chg[ipl] = clsChain[ipl][icl].TotChg;
    // cluster i match end
    float miX = clsChain[ipl][icl].X[iend];
    // cluster i other end
    unsigned short oiend = 1 - iend;
    float oiX = clsChain[ipl][icl].X[oiend];

    unsigned short jcl = match.Cls[jpl];
    unsigned short jend = match.End[jpl];
    match.Chg[jpl] = clsChain[jpl][jcl].TotChg;
    // cluster j match end
    float mjX = clsChain[jpl][jcl].X[jend];
    // cluster j other end
    unsigned short ojend = 1 - jend;
    float ojX = clsChain[jpl][jcl].X[ojend];

    // look for a match end vertex match
    match.Vtx = -1;
    if (clsChain[ipl][icl].VtxIndex[iend] >= 0 &&
        clsChain[ipl][icl].VtxIndex[iend] == clsChain[jpl][jcl].VtxIndex[jend]) {
      match.Vtx = clsChain[ipl][icl].VtxIndex[iend];
      miX = vtx[match.Vtx].X;
      mjX = vtx[match.Vtx].X;
    }

    // look for an other end vertex match
    match.oVtx = -1;
    if (clsChain[ipl][icl].VtxIndex[oiend] >= 0 &&
        clsChain[ipl][icl].VtxIndex[oiend] == clsChain[jpl][jcl].VtxIndex[ojend]) {
      match.oVtx = clsChain[ipl][icl].VtxIndex[oiend];
      oiX = vtx[match.oVtx].X;
      ojX = vtx[match.oVtx].X;
    }

    // find the charge asymmetry
    float chgAsym = 1;
    if (fChgAsymFactor[algIndex] > 0) {
      chgAsym = fabs(match.Chg[ipl] - match.Chg[jpl]) / (match.Chg[ipl] + match.Chg[jpl]);
      if (chgAsym > 0.5) return;
      chgAsym = 1 + fChgAsymFactor[algIndex] * chgAsym;
    }

    // find the error at the match end
    float maxSlp = fabs(clsChain[ipl][icl].Slope[iend]);
    if (fabs(clsChain[jpl][jcl].Slope[jend]) > maxSlp)
      maxSlp = fabs(clsChain[jpl][jcl].Slope[jend]);
    float sigmaX = fXMatchErr[algIndex] + std::max(maxSlp, (float)20);
    match.dX = fabs(miX - mjX);
    match.Err = chgAsym * match.dX / sigmaX;

    // find the error at the other end
    maxSlp = fabs(clsChain[ipl][icl].Slope[oiend]);
    if (fabs(clsChain[jpl][jcl].Slope[ojend]) > maxSlp)
      maxSlp = fabs(clsChain[jpl][jcl].Slope[ojend]);
    sigmaX = fXMatchErr[algIndex] + std::max(maxSlp, (float)20);
    match.odX = fabs(oiX - ojX);
    match.oErr = chgAsym * match.odX / sigmaX;

    if (prt)
      mf::LogVerbatim("CCTM") << "FEM2: m " << ipl << ":" << icl << ":" << iend << " miX " << miX
                              << " - " << jpl << ":" << jcl << ":" << jend << " mjX " << mjX
                              << " match.dX " << match.dX << " match.Err " << match.Err
                              << " chgAsym " << chgAsym << " o "
                              << " oiX " << oiX << " ojX " << ojX << " match.odX " << match.odX
                              << " match.oErr " << match.oErr << "\n";

  } // FillEndMatch2

  ///////////////////////////////////////////////////////////////////////
  void CCTrackMaker::FillEndMatch(detinfo::DetectorPropertiesData const& detProp,
                                  geo::TPCID const& tpcid,
                                  MatchPars& match)
  {
    // fill the matching parameters for this cluster match. The calling routine
    // should set the match end vertex ID (if applicable) as well as the
    // cluster IDs and matching ends in each plane. Note that the matching variables
    // Note that dWir, dAng and dTim are not filled if there is a vertex (match.Vtx >= 0).
    // Likewise, odWir, odAng and odX are not filled if there is a vertex match
    // at the other end
    auto const nplanes = wireReadoutGeom.Nplanes(tpcid);

    if (nplanes == 2) {
      FillEndMatch2(match);
      return;
    }

    std::array<short, 3> mVtx;
    std::array<short, 3> oVtx;
    std::array<float, 3> oWir;
    std::array<float, 3> oSlp;
    std::array<float, 3> oAng;
    std::array<float, 3> oX;

    std::array<float, 3> mChg;

    unsigned short ii, ipl, iend, jpl, jend, kpl, kend, oend;
    short icl, jcl, kcl;

    for (ipl = 0; ipl < 3; ++ipl) {
      mVtx[ipl] = -1;
      oVtx[ipl] = -1;
      oWir[ipl] = -66;
      oSlp[ipl] = -66;
      oAng[ipl] = -66;
      oX[ipl] = -66;
      mChg[ipl] = -1;
    } // ipl

    // initialize parameters that shouldn't have been set by the calling routine
    match.dWir = 0;
    match.dAng = 0;
    match.dX = 0;
    match.Err = 100;
    match.odWir = 0;
    match.odAng = 0;
    match.odX = 0;
    match.oErr = 100;
    match.oVtx = -1;

    if (prt) {
      mf::LogVerbatim myprt("CCTM");
      myprt << "FEM ";
      for (ipl = 0; ipl < nplanes; ++ipl) {
        myprt << " " << ipl << ":" << match.Cls[ipl] << ":" << match.End[ipl];
      }
    }

    short missingPlane = -1;
    unsigned short nClInPln = 0;
    // number of vertex matches at each end
    short aVtx = -1;
    unsigned short novxmat = 0;
    short aoVtx = -1;
    unsigned short nvxmat = 0;
    unsigned short nShortCl = 0;
    // fill the other end parameters in each plane
    for (ipl = 0; ipl < nplanes; ++ipl) {
      if (match.Cls[ipl] < 0) {
        missingPlane = ipl;
        continue;
      }
      ++nClInPln;
      icl = match.Cls[ipl];
      match.Chg[ipl] = clsChain[ipl][icl].TotChg;
      mChg[ipl] = clsChain[ipl][icl].TotChg;
      iend = match.End[ipl];
      mVtx[ipl] = clsChain[ipl][icl].VtxIndex[iend];
      if (clsChain[ipl][icl].Length < 6) ++nShortCl;
      if (mVtx[ipl] >= 0) {
        if (aVtx < 0) aVtx = mVtx[ipl];
        if (mVtx[ipl] == aVtx) ++nvxmat;
      }
      if (prt)
        mf::LogVerbatim("CCTM") << "FEM: m " << ipl << ":" << icl << ":" << iend << " Vtx "
                                << mVtx[ipl] << "  Wir " << clsChain[ipl][icl].Wire[iend]
                                << std::fixed << std::setprecision(3) << " Slp "
                                << clsChain[ipl][icl].Slope[iend] << std::fixed
                                << std::setprecision(1) << " X " << clsChain[ipl][icl].X[iend];

      oend = 1 - iend;
      oWir[ipl] = clsChain[ipl][icl].Wire[oend];
      oAng[ipl] = clsChain[ipl][icl].Angle[oend];
      oSlp[ipl] = clsChain[ipl][icl].Slope[oend];
      oX[ipl] = clsChain[ipl][icl].X[oend];
      oVtx[ipl] = clsChain[ipl][icl].VtxIndex[oend];
      if (oVtx[ipl] >= 0) {
        if (aoVtx < 0) aoVtx = oVtx[ipl];
        if (oVtx[ipl] == aoVtx) ++novxmat;
      }

      if (prt)
        mf::LogVerbatim("CCTM") << "     o " << ipl << ":" << icl << ":" << oend << " oVtx "
                                << oVtx[ipl] << " oWir " << oWir[ipl] << std::fixed
                                << std::setprecision(3) << " oSlp " << oSlp[ipl] << std::fixed
                                << std::setprecision(1) << " oX " << oX[ipl] << " Chg "
                                << (int)mChg[ipl];

    } // ipl

    bool isShort = (nShortCl > 1);

    if (nClInPln < 2) {
      mf::LogWarning("CCTM") << "Not enough matched planes supplied";
      return;
    }

    if (prt)
      mf::LogVerbatim("CCTM") << "FEM: Vtx m " << aVtx << " count " << nvxmat << " o " << aoVtx
                              << " count " << novxmat << " missingPlane " << missingPlane
                              << " nClInPln " << nClInPln;

    // perfect match
    if (nvxmat == 3 && novxmat == 3) {
      match.Vtx = aVtx;
      match.Err = 0;
      match.oVtx = aoVtx;
      match.oErr = 0;
      return;
    }

    // 2-plane vertex match?
    // factors applied to error = 1 (no vtx), 0.5 (2 pln vtx), 0.33 (3 pln vtx)
    float vxFactor = 1;
    float ovxFactor = 1;
    if (nClInPln == 3) {
      // a cluster in all 3 planes
      if (nvxmat == 3) {
        // and all vertex assignments agree at the match end
        match.Vtx = aVtx;
        vxFactor = 0.33;
      }
      if (novxmat == 3) {
        // and all vertex assignments agree at the other end
        match.oVtx = aoVtx;
        ovxFactor = 0.33;
      }
    }
    else {
      // a cluster in 2 planes
      if (nvxmat == 2) {
        match.Vtx = aVtx;
        vxFactor = 0.5;
      }
      if (novxmat == 2) {
        match.oVtx = aoVtx;
        ovxFactor = 0.5;
      }
    } // nClInPln

    // find wire, X and Time at both ends

    // Find the "other end" matching parameters with
    // two cases: a 3-plane match or a 2-plane match
    // and with/without an other end vertex

    float kWir, okWir;
    float kSlp, okSlp, kAng, okAng, okX, kX, kTim, okTim;

    if (nClInPln == 3) {
      ipl = 0;
      jpl = 1;
      kpl = 2;
    }
    else {
      // 2-plane match
      kpl = missingPlane;
      if (kpl == 0) {
        ipl = 1;
        jpl = 2;
      }
      else if (kpl == 1) {
        ipl = 2;
        jpl = 0;
      }
      else {
        ipl = 0;
        jpl = 1;
      } // kpl test
    }   // missing plane
    iend = match.End[ipl];
    jend = match.End[jpl];
    icl = match.Cls[ipl];
    jcl = match.Cls[jpl];
    if (nplanes > 2) {
      kcl = match.Cls[kpl];
      kend = match.End[kpl];
    }

    geo::PlaneID const iplaneid{tpcid, ipl};
    geo::PlaneID const jplaneid{tpcid, jpl};
    geo::PlaneID const kplaneid{tpcid, kpl};
    auto const& kplane = wireReadoutGeom.Plane(kplaneid);
    /////////// Wire, Angle, X and Time at the Other end
    okSlp = wireReadoutGeom.ThirdPlaneSlope(ipl, oSlp[ipl], jpl, oSlp[jpl], tpcid);
    okAng = atan(okSlp);
    // handle the case near pi/2, where the errors on large slopes could result in
    // a wrong-sign kAng
    bool ignoreSign = (fabs(okSlp) > 10);
    if (ignoreSign) okAng = fabs(okAng);
    if (match.oVtx >= 0) {
      // a vertex exists at the other end
      okWir = kplane.WireCoordinate(geo::Point_t{0, vtx[match.oVtx].Y, vtx[match.oVtx].Z});
      okX = vtx[match.oVtx].X;
    }
    else {
      // no vertex at the other end
      auto const [ypos, zpos, _] =
        wireReadoutGeom
          .WireIDsIntersect(geo::WireID(iplaneid, oWir[ipl]), geo::WireID(jplaneid, oWir[jpl]))
          .value_or(geo::WireIDIntersection::invalid());
      okWir = 0.5 + kplane.WireCoordinate(geo::Point_t{0, ypos, zpos});
      okX = 0.5 * (oX[ipl] + oX[jpl]);
    }
    okTim = detProp.ConvertXToTicks(okX, kplaneid);
    if (prt)
      mf::LogVerbatim("CCTM") << "FEM: oEnd"
                              << " kpl " << kpl << " okSlp " << okSlp << " okAng " << okAng
                              << " okWir " << (int)okWir << " okX " << okX;

    /////////// Wire, Angle, X and Time at the Match end

    kSlp = wireReadoutGeom.ThirdPlaneSlope(
      ipl, clsChain[ipl][icl].Slope[iend], jpl, clsChain[jpl][jcl].Slope[jend], kplaneid);
    kAng = atan(kSlp);
    if (ignoreSign) kAng = fabs(kAng);
    if (match.Vtx >= 0) {
      if (vtx.size() == 0 || (unsigned int)match.Vtx > vtx.size() - 1) {
        mf::LogError("CCTM") << "FEM: Bad match.Vtx " << match.Vtx << " vtx size " << vtx.size();
        return;
      }
      // a vertex exists at the match end
      kWir = kplane.WireCoordinate(geo::Point_t{0, vtx[match.Vtx].Y, vtx[match.Vtx].Z});
      kX = vtx[match.Vtx].X;
    }
    else {
      // no vertex at the match end
      auto const [ypos, zpos, _] =
        wireReadoutGeom
          .WireIDsIntersect(geo::WireID(iplaneid, clsChain[ipl][icl].Wire[iend]),
                            geo::WireID(jplaneid, clsChain[jpl][jcl].Wire[jend]))
          .value_or(geo::WireIDIntersection::invalid());
      kWir = 0.5 + kplane.WireCoordinate(geo::Point_t{0, ypos, zpos});
      kX = 0.5 * (clsChain[ipl][icl].X[iend] + clsChain[jpl][jcl].X[jend]);
    }
    kTim = detProp.ConvertXToTicks(kX, kplaneid);
    if (prt)
      mf::LogVerbatim("CCTM") << "FEM: mEnd"
                              << " kpl " << kpl << " kSlp " << kSlp << " kAng " << kAng << " kX "
                              << kX;

    // try to find a 3-plane match using this information
    if (nClInPln < 3 && FindMissingCluster(kpl, kcl, kend, kWir, kX, okWir, okX)) {
      nClInPln = 3;
      // update local variables
      match.Cls[kpl] = kcl;
      match.End[kpl] = kend;
      match.Chg[kpl] = clsChain[kpl][kcl].TotChg;
      mChg[kpl] = clsChain[kpl][kcl].TotChg;
      oend = 1 - kend;
      oWir[kpl] = clsChain[kpl][kcl].Wire[oend];
      oX[kpl] = clsChain[kpl][kcl].X[oend];
      oAng[kpl] = clsChain[kpl][kcl].Angle[oend];
      oSlp[kpl] = clsChain[kpl][kcl].Slope[oend];
    } // FindMissingCluster

    // decide whether to continue with a 2-plane match. The distance between match and other end should
    // be large enough to create a cluster
    if (nClInPln == 2 && fabs(okWir - kWir) > 3) return;

    // Calculate the cluster charge asymmetry. This factor will be applied
    // to the error of the end matches
    float chgAsym = 1;
    // Get the charge in the plane without a matching cluster
    if (nClInPln < 3 && mChg[missingPlane] <= 0) {
      if (missingPlane != kpl)
        mf::LogError("CCTM") << "FEM bad missingPlane " << missingPlane << " " << kpl << "\n";
      mChg[kpl] = ChargeNear(kplaneid, (unsigned short)kWir, kTim, (unsigned short)okWir, okTim);
      match.Chg[kpl] = mChg[kpl];
      if (prt)
        mf::LogVerbatim("CCTM") << "FEM: Missing cluster in " << kpl << " ChargeNear " << (int)kWir
                                << ":" << (int)kTim << " " << (int)okWir << ":" << (int)okTim
                                << " chg " << mChg[kpl];
      if (mChg[kpl] <= 0) return;
    }

    if (fChgAsymFactor[algIndex] > 0) {
      chgAsym = ChargeAsym(mChg);
      if (chgAsym > 0.5) return;
      chgAsym = 1 + fChgAsymFactor[algIndex] * chgAsym;
    }

    if (prt) mf::LogVerbatim("CCTM") << "FEM: charge asymmetry factor " << chgAsym;
    float sigmaX, sigmaA;
    float da, dx, dw;

    /////////// Matching error at the Match end
    // check for vertex consistency at the match end
    aVtx = -1;
    bool allPlnVtxMatch = false;
    if (nClInPln == 3) {
      unsigned short nmvtx = 0;
      for (ii = 0; ii < nplanes; ++ii) {
        if (mVtx[ii] >= 0) {
          if (aVtx < 0) aVtx = mVtx[ii];
          ++nmvtx;
        }
      } // ii
      // same vertex in all planes
      if (nmvtx) allPlnVtxMatch = true;
    } // nClInPln

    // inflate the X match error to allow for missing one wire on the end of a cluster
    sigmaX = fXMatchErr[algIndex] + std::max(kSlp, (float)20);
    sigmaA = fAngleMatchErr[algIndex] * AngleFactor(kSlp);
    if (prt)
      mf::LogVerbatim("CCTM") << "bb " << algIndex << "  " << fXMatchErr[algIndex] << " "
                              << fAngleMatchErr[algIndex] << " kslp " << kSlp;

    if (nClInPln == 3) {
      kcl = match.Cls[kpl];
      kend = match.End[kpl];
      dw = kWir - clsChain[kpl][kcl].Wire[kend];
      match.dWir = dw;
      if (fabs(match.dWir) > 100) return;
      if (match.Vtx >= 0) { match.dX = kX - clsChain[kpl][kcl].X[kend]; }
      else {
        match.dX = std::abs(clsChain[ipl][icl].X[iend] - clsChain[jpl][jcl].X[jend]) +
                   std::abs(clsChain[ipl][icl].X[iend] - clsChain[kpl][kcl].X[kend]);
      }
      if (prt) mf::LogVerbatim("CCTM") << " dw " << dw << " dx " << match.dX;
      // TODO: Angle matching has problems with short clusters
      if (!isShort) {
        if (ignoreSign) { match.dAng = kAng - fabs(clsChain[kpl][kcl].Angle[kend]); }
        else {
          match.dAng = kAng - clsChain[kpl][kcl].Angle[kend];
        }
      } // !isShort
      da = fabs(match.dAng) / sigmaA;
      dx = fabs(match.dX) / sigmaX;
      if (allPlnVtxMatch) {
        // matched vertex. Use angle for match error
        match.Err = vxFactor * chgAsym * da / 3;
        if (prt) mf::LogVerbatim("CCTM") << " 3-pln w Vtx  match.Err " << match.Err;
      }
      else {
        dw /= 2;
        // divide by 9
        match.Err = vxFactor * chgAsym * sqrt(dx * dx + da * da + dw * dw) / 9;
        if (prt) mf::LogVerbatim("CCTM") << " 3-pln match.Err " << match.Err;
      }
    }
    else {
      // 2-plane match
      match.dWir = -1;
      match.dAng = -1;
      match.dX = clsChain[ipl][icl].X[iend] - clsChain[jpl][jcl].X[jend];
      // degrade error by 3 for 2-plane matches
      match.Err = 3 + vxFactor * chgAsym * fabs(match.dX) / sigmaX;
      if (prt) mf::LogVerbatim("CCTM") << " 2-pln Err " << match.Err;
    } // !(nClInPln == 3)

    /////////// Matching error at the Other end
    if (nClInPln == 3) {
      // A cluster in all 3 planes
      dw = okWir - oWir[kpl];
      match.odWir = dw;
      if (match.oVtx >= 0) { match.odX = okX - oX[kpl]; }
      else {
        match.odX = std::abs(oX[ipl] - oX[jpl]) + std::abs(oX[ipl] - oX[kpl]);
      }
      if (prt)
        mf::LogVerbatim("CCTM") << " odw " << match.odWir << " odx " << match.odX << " sigmaX "
                                << sigmaX;
      // TODO: CHECK FOR SHOWER-LIKE CLUSTER OTHER END MATCH
      if (!isShort) {
        if (ignoreSign) { match.odAng = okAng - fabs(oAng[kpl]); }
        else {
          match.odAng = okAng - oAng[kpl];
        }
      } // !isShort
      da = match.odAng / sigmaA;
      dx = fabs(match.odX) / sigmaX;
      // error for wire number match
      dw /= 2;
      // divide by number of planes with clusters * 3 for dx, da and dw
      match.oErr = ovxFactor * chgAsym * sqrt(dx * dx + da * da + dw * dw) / 9;
      if (prt) mf::LogVerbatim("CCTM") << " 3-pln match.oErr " << match.oErr;
    }
    else {
      // Only 2 clusters in 3 planes
      match.odX = (oX[ipl] - oX[jpl]) / sigmaX;
      match.oErr = 3 + ovxFactor * chgAsym * fabs(match.odX);
      if (prt) mf::LogVerbatim("CCTM") << " 2-pln match.oErr " << match.oErr;
    }
  } // FillEndMatch

  ///////////////////////////////////////////////////////////////////////
  bool CCTrackMaker::FindMissingCluster(unsigned short kpl,
                                        short& kcl,
                                        unsigned short& kend,
                                        float kWir,
                                        float kX,
                                        float okWir,
                                        float okX)
  {
    // try to attach a missing cluster to the cluster chain kcl. kend is the "match end"

    unsigned short okend;
    float dxcut;

    if (kcl >= 0) return false;

    // Look for a missing cluster with loose cuts
    float kslp = fabs((okX - kX) / (okWir - kWir));
    if (kslp > 20) kslp = 20;
    // expand dX cut assuming there is a missing hit on the end of a cluster => 1 wire
    dxcut = 3 * fXMatchErr[algIndex] + kslp;
    unsigned short nfound = 0;
    unsigned short foundCl = 0, foundEnd = 0;
    for (unsigned short ccl = 0; ccl < clsChain[kpl].size(); ++ccl) {
      if (clsChain[kpl][ccl].InTrack >= 0) continue;
      // require a match at both ends
      for (unsigned short end = 0; end < 2; ++end) {
        okend = 1 - end;
        if (fabs(clsChain[kpl][ccl].Wire[end] - kWir) > 4) continue;
        if (fabs(clsChain[kpl][ccl].Wire[okend] - okWir) > 4) continue;
        // require at least one end to match
        if (fabs(clsChain[kpl][ccl].X[end] - kX) > dxcut &&
            fabs(clsChain[kpl][ccl].X[okend] - okX) > dxcut)
          continue;
        ++nfound;
        foundCl = ccl;
        foundEnd = end;
      } // end
    }   // ccl
    if (nfound == 0) return false;
    if (nfound > 1) {
      mf::LogVerbatim("CCTM") << "FindMissingCluster: Found too many matches. Write some code "
                              << nfound;
      return false;
    }
    kcl = foundCl;
    kend = foundEnd;
    return true;

  } // FindMissingCluster

  ///////////////////////////////////////////////////////////////////////
  float CCTrackMaker::ChargeAsym(std::array<float, 3>& mChg)
  {
    // find charge asymmetry between the cluster with the highest (lowest)
    // charge
    float big = 0, small = 1.E9;
    for (unsigned short ii = 0; ii < 3; ++ii) {
      if (mChg[ii] < small) small = mChg[ii];
      if (mChg[ii] > big) big = mChg[ii];
    }
    // chgAsym varies between 0 (perfect charge match) and 1 (dreadfull)
    return (big - small) / (big + small);
  } // CalculateChargeAsym

  ///////////////////////////////////////////////////////////////////////
  void CCTrackMaker::FillTrkHits(art::FindManyP<recob::Hit> const& fmCluHits,
                                 unsigned short imat,
                                 unsigned short nplanes)
  {
    // Fills the trkHits vector using cluster hits associated with the match combo imat

    unsigned short ipl;

    for (ipl = 0; ipl < 3; ++ipl)
      trkHits[ipl].clear();

    if (imat > matcomb.size()) return;

    unsigned short indx;
    std::vector<art::Ptr<recob::Hit>> clusterhits;
    unsigned short icc, ccl, icl, ecl, iht, ii;
    short endOrder, fillOrder;

    if (prt)
      mf::LogVerbatim("CCTM") << "In FillTrkHits: matcomb " << imat << " cluster chains "
                              << matcomb[imat].Cls[0] << " " << matcomb[imat].Cls[1] << " "
                              << matcomb[imat].Cls[2];

    for (ipl = 0; ipl < nplanes; ++ipl) {
      if (matcomb[imat].Cls[ipl] < 0) continue;
      // ccl is the cluster chain index
      ccl = matcomb[imat].Cls[ipl];
      // endOrder = 1 for normal order (hits added from US to DS), and -1 for reverse order
      endOrder = 1 - 2 * matcomb[imat].End[ipl];
      // re-order the sequence of cluster indices for reverse order
      if (endOrder < 0) {
        std::reverse(clsChain[ipl][ccl].ClsIndex.begin(), clsChain[ipl][ccl].ClsIndex.end());
        std::reverse(clsChain[ipl][ccl].Order.begin(), clsChain[ipl][ccl].Order.end());
        for (ii = 0; ii < clsChain[ipl][ccl].Order.size(); ++ii)
          clsChain[ipl][ccl].Order[ii] = 1 - clsChain[ipl][ccl].Order[ii];
      }
      if (ccl > clsChain[ipl].size() - 1) {
        mf::LogError("CCTM") << "Bad cluster chain index " << ccl << " in plane " << ipl;
        continue;
      }
      // loop over all the clusters in the chain
      for (icc = 0; icc < clsChain[ipl][ccl].ClsIndex.size(); ++icc) {
        icl = clsChain[ipl][ccl].ClsIndex[icc];
        if (icl > fmCluHits.size() - 1) {
          std::cout << "oops in FTH " << icl << " clsChain size " << clsChain[ipl].size() << "\n";
          exit(1);
        }
        ecl = cls[ipl][icl].EvtIndex;
        if (ecl > fmCluHits.size() - 1) {
          std::cout << "FTH bad EvtIndex " << ecl << " fmCluHits size " << fmCluHits.size() << "\n";
          continue;
        }
        clusterhits = fmCluHits.at(ecl);
        if (clusterhits.size() == 0) {
          std::cout << "FTH no cluster hits for EvtIndex " << cls[ipl][icl].EvtIndex << "\n";
          continue;
        }
        indx = trkHits[ipl].size();
        trkHits[ipl].resize(indx + clusterhits.size());
        // ensure the hit fill ordering is consistent
        fillOrder = 1 - 2 * clsChain[ipl][ccl].Order[icc];
        if (fillOrder == 1) {
          for (iht = 0; iht < clusterhits.size(); ++iht) {
            if (indx + iht > trkHits[ipl].size() - 1) std::cout << "FTH oops3\n";
            trkHits[ipl][indx + iht] = clusterhits[iht];
          }
        }
        else {
          for (ii = 0; ii < clusterhits.size(); ++ii) {
            iht = clusterhits.size() - 1 - ii;
            if (indx + ii > trkHits[ipl].size() - 1) std::cout << "FTH oops4\n";
            trkHits[ipl][indx + ii] = clusterhits[iht];
          } // ii
        }
      } // icc
      ii = trkHits[ipl].size() - 1;
      if (prt)
        mf::LogVerbatim("CCTM") << "plane " << ipl << " first p " << trkHits[ipl][0]->WireID().Plane
                                << " w " << trkHits[ipl][0]->WireID().Wire << ":"
                                << (int)trkHits[ipl][0]->PeakTime() << " last p "
                                << trkHits[ipl][ii]->WireID().Plane << " w "
                                << trkHits[ipl][ii]->WireID().Wire << ":"
                                << (int)trkHits[ipl][ii]->PeakTime();
    } // ipl

    // TODO Check the ends of trkHits to see if there are missing hits that should have been included
    // in a cluster

  } // FillTrkHits

  ///////////////////////////////////////////////////////////////////////
  void CCTrackMaker::PrintTracks() const
  {
    mf::LogVerbatim myprt("CCTM");
    myprt << "********* PrintTracks \n";
    myprt << "vtx  Index    X      Y      Z\n";
    for (unsigned short ivx = 0; ivx < vtx.size(); ++ivx) {
      myprt << std::right << std::setw(4) << ivx << std::setw(4) << vtx[ivx].EvtIndex;
      myprt << std::fixed;
      myprt << std::right << std::setw(10) << std::setprecision(1) << vtx[ivx].X;
      myprt << std::right << std::setw(7) << std::setprecision(1) << vtx[ivx].Y;
      myprt << std::right << std::setw(7) << std::setprecision(1) << vtx[ivx].Z;
      if (vtx[ivx].Neutrino) myprt << " Neutrino vertex";
      myprt << "\n";
    } // ivx

    myprt << ">>>>>>>>>> Tracks \n";
    myprt << "trk  ID  Proc nht nTrj  sX     sY     sZ     eX     eY     eZ  sVx eVx sGd eGd "
             "ChgOrd  dirZ Mom PDG     ClsIndices\n";
    for (unsigned short itr = 0; itr < trk.size(); ++itr) {
      myprt << std::right << std::setw(3) << itr << std::setw(4) << trk[itr].ID;
      myprt << std::right << std::setw(5) << std::setw(4) << trk[itr].Proc;
      unsigned short nht = 0;
      for (unsigned short ii = 0; ii < 3; ++ii)
        nht += trk[itr].TrkHits[ii].size();
      myprt << std::right << std::setw(5) << nht;
      myprt << std::setw(4) << trk[itr].TrjPos.size();
      myprt << std::fixed;
      myprt << std::right << std::setw(7) << std::setprecision(1) << trk[itr].TrjPos[0](0);
      myprt << std::right << std::setw(7) << std::setprecision(1) << trk[itr].TrjPos[0](1);
      myprt << std::right << std::setw(7) << std::setprecision(1) << trk[itr].TrjPos[0](2);
      unsigned short itj = trk[itr].TrjPos.size() - 1;
      myprt << std::right << std::setw(7) << std::setprecision(1) << trk[itr].TrjPos[itj](0);
      myprt << std::right << std::setw(7) << std::setprecision(1) << trk[itr].TrjPos[itj](1);
      myprt << std::right << std::setw(7) << std::setprecision(1) << trk[itr].TrjPos[itj](2);
      myprt << std::setw(4) << trk[itr].VtxIndex[0] << std::setw(4) << trk[itr].VtxIndex[1];
      myprt << std::setw(4) << trk[itr].GoodEnd[0];
      myprt << std::setw(4) << trk[itr].GoodEnd[1];
      myprt << std::setw(4) << trk[itr].ChgOrder;
      myprt << std::right << std::setw(10) << std::setprecision(3) << trk[itr].TrjDir[itj](2);
      myprt << std::right << std::setw(4) << trk[itr].MomID;
      myprt << std::right << std::setw(5) << trk[itr].PDGCode << "   ";
      for (unsigned short ii = 0; ii < trk[itr].ClsEvtIndices.size(); ++ii)
        myprt << " " << trk[itr].ClsEvtIndices[ii];
      myprt << "\n";
    } // itr

  } // PrintTracks

  ///////////////////////////////////////////////////////////////////////
  void CCTrackMaker::PrintClusters(detinfo::DetectorPropertiesData const& detProp,
                                   geo::TPCID const& tpcid) const
  {

    unsigned short iTime;
    mf::LogVerbatim myprt("CCTM");
    myprt << "******* PrintClusters *********  Num_Clusters_in             Wire:Time\n";
    myprt << "vtx  Index    X       Y       Z  Pln0 Pln1 Pln2          Pln0    Pln1    Pln2\n";
    for (unsigned short ivx = 0; ivx < vtx.size(); ++ivx) {
      myprt << std::right << std::setw(3) << ivx << std::setw(7) << ivx;
      myprt << std::fixed;
      myprt << std::right << std::setw(7) << std::setprecision(1) << vtx[ivx].X;
      myprt << std::right << std::setw(7) << std::setprecision(1) << vtx[ivx].Y;
      myprt << std::right << std::setw(7) << std::setprecision(1) << vtx[ivx].Z;
      myprt << std::right << std::setw(5) << vtx[ivx].nClusInPln[0];
      myprt << std::right << std::setw(5) << vtx[ivx].nClusInPln[1];
      myprt << std::right << std::setw(5) << vtx[ivx].nClusInPln[2];
      myprt << "    ";
      for (auto const& plane : wireReadoutGeom.Iterate<geo::PlaneGeo>(tpcid)) {
        int time = 0.5 + detProp.ConvertXToTicks(vtx[ivx].X, plane.ID());
        int wire = plane.WireCoordinate(geo::Point_t{0, vtx[ivx].Y, vtx[ivx].Z});
        myprt << std::right << std::setw(7) << wire << ":" << time;
      }

      myprt << "\n";
    } // ivx

    auto const nplanes = wireReadoutGeom.Nplanes(tpcid);
    for (unsigned short ipl = 0; ipl < nplanes; ++ipl) {
      myprt << ">>>>>>>>>> Cluster chains in Plane " << ipl << "\n";
      myprt << "ipl   ccl  Len    Chg    W0:T0     Ang0 Dir0  Vx0  mBk0   W1:T1     Ang1 Dir1  Vx1 "
               " mBk1  InTk    cls:Order \n";
      for (unsigned short ccl = 0; ccl < clsChain[ipl].size(); ++ccl) {
        myprt << std::right << std::setw(3) << ipl;
        myprt << std::right << std::setw(5) << ccl;
        myprt << std::right << std::setw(6) << clsChain[ipl][ccl].Length;
        myprt << std::right << std::setw(8) << (int)clsChain[ipl][ccl].TotChg;
        for (unsigned short end = 0; end < 2; ++end) {
          iTime = clsChain[ipl][ccl].Time[end];
          myprt << std::right << std::setw(5) << (int)clsChain[ipl][ccl].Wire[end] << ":"
                << std::setprecision(1) << iTime;
          if (iTime < 10) { myprt << "   "; }
          else if (iTime < 100) {
            myprt << "  ";
          }
          else if (iTime < 1000)
            myprt << " ";
          myprt << std::right << std::setw(7) << std::setprecision(2)
                << clsChain[ipl][ccl].Angle[end];
          myprt << std::right << std::setw(5) << clsChain[ipl][ccl].Dir[end];
          myprt << std::right << std::setw(5) << clsChain[ipl][ccl].VtxIndex[end];
          myprt << std::fixed << std::right << std::setw(6) << std::setprecision(1)
                << clsChain[ipl][ccl].mBrkIndex[end];
        }
        myprt << std::right << std::setw(7) << clsChain[ipl][ccl].InTrack;
        myprt << "   ";
        for (unsigned short ii = 0; ii < clsChain[ipl][ccl].ClsIndex.size(); ++ii)
          myprt << " " << clsChain[ipl][ccl].ClsIndex[ii] << ":" << clsChain[ipl][ccl].Order[ii];
        myprt << "\n";
      } // ccl
      if (fPrintAllClusters) {
        myprt << ">>>>>>>>>> Clusters in Plane " << ipl << "\n";
        myprt << "ipl  icl  Evt   Len     Chg   W0:T0     Ang0 Dir0  Vx0  CN0   W1:T1      Ang1  "
                 "Dir1  Vx1  CN1 InTk Brk0 MrgEr0 Brk1 MrgEr1\n";
        for (unsigned short icl = 0; icl < cls[ipl].size(); ++icl) {
          myprt << std::right << std::setw(3) << ipl;
          myprt << std::right << std::setw(5) << icl;
          myprt << std::right << std::setw(5) << cls[ipl][icl].EvtIndex;
          myprt << std::right << std::setw(6) << cls[ipl][icl].Length;
          myprt << std::right << std::setw(8) << (int)cls[ipl][icl].TotChg;
          for (unsigned short end = 0; end < 2; ++end) {
            iTime = cls[ipl][icl].Time[end];
            myprt << std::right << std::setw(5) << (int)cls[ipl][icl].Wire[end] << ":" << iTime;
            if (iTime < 10) { myprt << "   "; }
            else if (iTime < 100) {
              myprt << "  ";
            }
            else if (iTime < 1000)
              myprt << " ";
            myprt << std::right << std::setw(7) << std::setprecision(2) << cls[ipl][icl].Angle[end];
            myprt << std::right << std::setw(5) << cls[ipl][icl].Dir[end];
            myprt << std::right << std::setw(5) << cls[ipl][icl].VtxIndex[end];
            myprt << std::fixed << std::right << std::setw(5) << std::setprecision(1)
                  << cls[ipl][icl].ChgNear[end];
          }
          myprt << std::fixed;
          myprt << std::right << std::setw(5) << cls[ipl][icl].InTrack;
          myprt << std::right << std::setw(5) << (int)cls[ipl][icl].BrkIndex[0];
          myprt << std::right << std::setw(7) << std::setprecision(1)
                << cls[ipl][icl].MergeError[0];
          myprt << std::right << std::setw(5) << (int)cls[ipl][icl].BrkIndex[1];
          myprt << std::right << std::setw(7) << std::setprecision(1)
                << cls[ipl][icl].MergeError[1];
          myprt << "\n";
        } // icl
      }   // fPrintAllClusters
    }     // ipl
  }       // PrintClusters

  ///////////////////////////////////////////////////////////////////////
  float CCTrackMaker::AngleFactor(float slope)
  {
    float slp = fabs(slope);
    if (slp > 10.) slp = 30.;
    // return a value between 1 and 46
    return 1 + 0.05 * slp * slp;
  } // AngleFactor

  ///////////////////////////////////////////////////////////////////////
  float CCTrackMaker::ChargeNear(geo::PlaneID const& planeid,
                                 unsigned short wire1,
                                 float time1,
                                 unsigned short wire2,
                                 float time2)
  {
    // returns the hit charge along a line between (wire1, time1) and
    // (wire2, time2)

    // put in increasing wire order (wire2 > wire1)
    unsigned short w1 = wire1;
    unsigned short w2 = wire2;
    double t1 = time1;
    double t2 = time2;
    double slp, prtime;
    if (w1 == w2) { slp = 0; }
    else {
      if (w1 > w2) {
        w1 = wire2;
        w2 = wire1;
        t1 = time2;
        t2 = time1;
      }
      slp = (t2 - t1) / (w2 - w1);
    }

    unsigned short wire;

    float chg = 0;
    for (unsigned short hit = 0; hit < allhits.size(); ++hit) {
      if (allhits[hit]->WireID().asPlaneID() != planeid) continue;
      wire = allhits[hit]->WireID().Wire;
      if (wire < w1) continue;
      if (wire > w2) continue;
      prtime = t1 + (wire - w1) * slp;
      if (prtime > allhits[hit]->PeakTimePlusRMS(3)) continue;
      if (prtime < allhits[hit]->PeakTimeMinusRMS(3)) continue;
      chg += ChgNorm[planeid.Plane] * allhits[hit]->Integral();
    } // hit
    return chg;
  } // ChargeNear

  ///////////////////////////////////////////////////////////////////////
  void CCTrackMaker::FillWireHitRange(geo::TPCID const& tpcid)
  {
    // fills the WireHitRange vector. Slightly modified version of the one in ClusterCrawlerAlg

    unsigned short ipl;

    // initialize everything
    for (ipl = 0; ipl < 3; ++ipl) {
      firstWire[ipl] = INT_MAX;
      lastWire[ipl] = 0;
      firstHit[ipl] = INT_MAX;
      lastHit[ipl] = 0;
      WireHitRange[ipl].clear();
      ChgNorm[ipl] = 0;
    }

    // find the first and last wire with a hit
    unsigned short oldipl = 0;
    for (unsigned int hit = 0; hit < allhits.size(); ++hit) {
      if (static_cast<geo::TPCID const&>(allhits[hit]->WireID()) != tpcid) continue;
      ipl = allhits[hit]->WireID().Plane;
      if (allhits[hit]->WireID().Wire >
          wireReadoutGeom.Nwires(allhits[hit]->WireID().asPlaneID())) {
        if (lastWire[ipl] < firstWire[ipl]) {
          mf::LogError("CCTM") << "Invalid WireID().Wire " << allhits[hit]->WireID().Wire;
          return;
        }
      }
      //      ChgNorm[ipl] += allhits[hit]->Integral();
      if (ipl < oldipl) {
        mf::LogError("CCTM") << "Hits are not in increasing-plane order\n";
        return;
      }
      oldipl = ipl;
      if (firstHit[ipl] == INT_MAX) {
        firstHit[ipl] = hit;
        firstWire[ipl] = allhits[hit]->WireID().Wire;
      }
      lastHit[ipl] = hit;
      lastWire[ipl] = allhits[hit]->WireID().Wire;
    } // hit

    // xxx
    auto const nplanes = wireReadoutGeom.Nplanes(tpcid);
    for (ipl = 0; ipl < nplanes; ++ipl) {
      if (lastWire[ipl] < firstWire[ipl]) {
        mf::LogError("CCTM") << "Invalid first/last wire in plane " << ipl;
        return;
      }
    } // ipl

    // normalize charge in induction planes to the collection plane
    //    for(ipl = 0; ipl < nplanes; ++ipl) ChgNorm[ipl] = ChgNorm[nplanes - 1] / ChgNorm[ipl];
    for (ipl = 0; ipl < nplanes; ++ipl)
      ChgNorm[ipl] = 1;

    // now we can define the WireHitRange vector.
    int sflag, nwires, wire;
    unsigned int indx, thisWire, thisHit, lastFirstHit;
    //uint32_t chan;
    for (ipl = 0; ipl < nplanes; ++ipl) {
      nwires = lastWire[ipl] - firstWire[ipl] + 1;
      WireHitRange[ipl].resize(nwires);
      // start by defining the "no hits on wire" condition
      sflag = -2;
      for (wire = 0; wire < nwires; ++wire)
        WireHitRange[ipl][wire] = std::make_pair(sflag, sflag);
      // overwrite with the "dead wires" condition
      sflag = -1;
      // next overwrite with the index of the first/last hit on each wire
      lastWire[ipl] = firstWire[ipl];
      thisHit = firstHit[ipl];
      lastFirstHit = firstHit[ipl];
      for (unsigned int hit = firstHit[ipl]; hit <= lastHit[ipl]; ++hit) {
        thisWire = allhits[hit]->WireID().Wire;
        if (thisWire > lastWire[ipl]) {
          indx = lastWire[ipl] - firstWire[ipl];
          int tmp1 = lastFirstHit;
          int tmp2 = thisHit;
          WireHitRange[ipl][indx] = std::make_pair(tmp1, tmp2);
          lastWire[ipl] = thisWire;
          lastFirstHit = thisHit;
        }
        else if (thisWire < lastWire[ipl]) {
          mf::LogError("CCTM") << "Hit not in proper order in plane " << ipl;
          exit(1);
        }
        ++thisHit;
      } // hit
      // define the last wire
      indx = lastWire[ipl] - firstWire[ipl];
      int tmp1 = lastFirstHit;
      ++lastHit[ipl];
      int tmp2 = lastHit[ipl];
      WireHitRange[ipl][indx] = std::make_pair(tmp1, tmp2);
      // add one to lastWire and lastHit for more standard indexing
      ++lastWire[ipl];
    } // ipl

    // error checking
    for (ipl = 0; ipl < nplanes; ++ipl) {
      if (firstWire[ipl] < INT_MAX) continue;
      if (lastWire[ipl] > 0) continue;
      if (firstHit[ipl] < INT_MAX) continue;
      if (lastHit[ipl] > 0) continue;
      std::cout << "FWHR problem\n";
      exit(1);
    } // ipl

    unsigned int nht = 0;
    std::vector<bool> hchk(allhits.size());
    for (unsigned int ii = 0; ii < hchk.size(); ++ii)
      hchk[ii] = false;
    for (ipl = 0; ipl < nplanes; ++ipl) {
      for (unsigned int w = firstWire[ipl]; w < lastWire[ipl]; ++w) {
        indx = w - firstWire[ipl];
        if (indx > lastWire[ipl]) {
          std::cout << "FWHR bad index " << indx << "\n";
          exit(1);
        }
        // no hit on this wire
        if (WireHitRange[ipl][indx].first < 0) continue;
        unsigned int firhit = WireHitRange[ipl][indx].first;
        unsigned int lashit = WireHitRange[ipl][indx].second;
        for (unsigned int hit = firhit; hit < lashit; ++hit) {
          ++nht;
          if (hit > allhits.size() - 1) {
            std::cout << "FWHR: Bad hchk " << hit << " size " << allhits.size() << "\n";
            continue;
          }
          hchk[hit] = true;
          if (allhits[hit]->WireID().Plane != ipl || allhits[hit]->WireID().Wire != w) {
            std::cout << "FWHR bad plane " << allhits[hit]->WireID().Plane << " " << ipl
                      << " or wire " << allhits[hit]->WireID().Wire << " " << w << "\n";
            exit(1);
          }
        } // hit
      }   // w
    }     // ipl

    if (nht != allhits.size()) {
      std::cout << "FWHR hit count problem " << nht << " " << allhits.size() << "\n";
      for (unsigned int ii = 0; ii < hchk.size(); ++ii)
        if (!hchk[ii])
          std::cout << " " << ii << " " << allhits[ii]->WireID().Plane << " "
                    << allhits[ii]->WireID().Wire << " " << (int)allhits[ii]->PeakTime() << "\n";
      exit(1);
    }

  } // FillWireHitRange
  DEFINE_ART_MODULE(CCTrackMaker)

} // namespace<|MERGE_RESOLUTION|>--- conflicted
+++ resolved
@@ -601,13 +601,8 @@
         }
         else if (fMatchAlgs[algIndex] == 2) {
           prt = (fDebugAlg == 2);
-<<<<<<< HEAD
-          PlnMatch(detProp, fmCluHits, tpcid);
+          PlnMatch(detProp, tpcid);
           if (fMakeAlgTracks[algIndex]) SortMatches(detProp, fmCluHits, 2, tpcid);
-=======
-          PlnMatch(detProp, tpcgeom.ID());
-          if (fMakeAlgTracks[algIndex]) SortMatches(detProp, fmCluHits, 2, tpcgeom.ID());
->>>>>>> f76526ac
         }
         if (prt) PrintClusters(detProp, tpcid);
       } // algIndex
