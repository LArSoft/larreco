--- conflicted
+++ resolved
@@ -83,11 +83,7 @@
         const std::vector<recob::Wire> & wires,
         const std::vector< art::Ptr<recob::Hit> > & hits,
         std::map< size_t, TVector3 > & spoints,
-<<<<<<< HEAD
-        double* xyz);
-=======
         std::vector< std::pair<TVector3, double> > & result);
->>>>>>> bae90ad2
 
 	PointIdAlg fPointIdAlg;
 
@@ -115,11 +111,7 @@
 
 void ParticleDecayId::produce(art::Event & evt)
 {
-<<<<<<< HEAD
-    std::cout << "event " << evt.id().event() << std::endl << std::endl;
-=======
     std::cout << std::endl << "event " << evt.id().event() << std::endl;
->>>>>>> bae90ad2
 
     auto vtxs = std::make_unique< std::vector< recob::Vertex > >();
     auto vtx2trk = std::make_unique< art::Assns< recob::Vertex, recob::Track > >();
@@ -134,10 +126,7 @@
     art::FindManyP< recob::SpacePoint > spFromTracks(trkListHandle, evt, fTrackModuleLabel);
     art::FindManyP< recob::Hit > hitsFromSPoints(spListHandle, evt, fTrackModuleLabel);
 
-<<<<<<< HEAD
-=======
     std::vector< std::pair<TVector3, double> > decays;
->>>>>>> bae90ad2
 	for (size_t i = 0; i < hitsFromTracks.size(); ++i)
 	{
 		auto hits = hitsFromTracks.at(i);
@@ -146,7 +135,6 @@
 
         std::map< size_t, TVector3 > trkSpacePoints;
         for (const auto & p : spoints)
-<<<<<<< HEAD
         {
             auto sp_hits = hitsFromSPoints.at(p.key());
             for (const auto & h : sp_hits)
@@ -155,18 +143,6 @@
             }
         }
 
-        double xyz[3];
-        if (DetectDecay(*wireHandle, hits, trkSpacePoints, xyz))
-=======
->>>>>>> bae90ad2
-        {
-            auto sp_hits = hitsFromSPoints.at(p.key());
-            for (const auto & h : sp_hits)
-            {
-                trkSpacePoints[h.key()] = TVector3(p->XYZ()[0], p->XYZ()[1], p->XYZ()[2]);
-            }
-        }
-
         DetectDecay(*wireHandle, hits, trkSpacePoints, decays);
     }
 
@@ -196,11 +172,7 @@
     const std::vector<recob::Wire> & wires,
     const std::vector< art::Ptr<recob::Hit> > & hits,
     std::map< size_t, TVector3 > & spoints,
-<<<<<<< HEAD
-    double* xyz)
-=======
     std::vector< std::pair<TVector3, double> > & result)
->>>>>>> bae90ad2
 {
     const size_t nviews = 3;
 
@@ -223,7 +195,6 @@
 
 	        outputs[v][i] = fPointIdAlg.predictIdVector(wire_drift[v][i]->WireID().Wire, wire_drift[v][i]->PeakTime())[0]; // p(decay)
 	    }
-	    std::cout << std::endl;
     }
 
     std::vector< std::pair<size_t, float> > candidates2d[nviews];
@@ -261,22 +232,8 @@
     {
         for (size_t i = 0; i < candidates3d[v].size(); ++i)
         {
-<<<<<<< HEAD
-            TVector3 sp( spoints[wire_drift[v][candidates[v][i].first].key()] );
-
-            std::cout << "view:" << v << " idx:" << candidates[v][i].first
-                << " w:" << wire_drift[v][candidates[v][i].first]->WireID().Wire
-                << " d:" << wire_drift[v][candidates[v][i].first]->PeakTime()
-                << " x:" << sp.X() << " y:" << sp.Y() << " z:" << sp.Z()
-                << " p:" << candidates[v][i].second << std::endl;
-        }
-    }
-
-    std::cout << std::endl;
-=======
             TVector3 c0(candidates3d[v][i].first);
             float p0 = candidates3d[v][i].second;
->>>>>>> bae90ad2
 
             for (size_t u = v + 1; u < nviews; ++u)
             {
