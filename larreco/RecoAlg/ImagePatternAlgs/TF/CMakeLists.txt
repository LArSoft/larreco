--- conflicted
+++ resolved
@@ -4,11 +4,8 @@
 			cetlib cetlib_except
 			${TENSORFLOW}
 			${PROTOBUF}
-<<<<<<< HEAD
-      rt #WORKAROUND FOR LARSOFT ISSUE 17960
-=======
 			${FOR_TENSORFLOW}
->>>>>>> 5247123a
+      #rt #workaround for larsoft issue 17960
         )
 
 install_headers()
