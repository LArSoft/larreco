////////////////////////////////////////////////////////////////////
// Implementation of the Blurred Clustering algorithm
//
// Converts a hit map into a 2D image of the hits before convoling
// with a Gaussian function to introduce a weighted blurring.
// Clustering proceeds on this blurred image to create more
// complete clusters.
//
// M Wallbank (m.wallbank@sheffield.ac.uk), May 2015
////////////////////////////////////////////////////////////////////

#include "larreco/RecoAlg/BlurredClusteringAlg.h"
#include "cetlib/pow.h"
#include "larcore/CoreUtils/ServiceUtil.h"
#include "larcorealg/Geometry/WireGeo.h"
#include "larcoreobj/SimpleTypesAndConstants/RawTypes.h"
#include "larcoreobj/SimpleTypesAndConstants/geo_types.h"
#include "lardata/ArtDataHelper/ToElement.h"
#include "messagefacility/MessageLogger/MessageLogger.h"

#include "RtypesCore.h"
#include "TCanvas.h"
#include "TColor.h"
#include "TH2.h"
#include "TLatex.h"
#include "TMarker.h"
#include "TString.h"
#include "TStyle.h"
#include "TVector2.h"
#include "TVirtualPad.h"

#include "range/v3/view.hpp"

#include <cassert>
#include <cmath>

cluster::BlurredClusteringAlg::BlurredClusteringAlg(fhicl::ParameterSet const& pset)
  : fDebug{pset.get<bool>("Debug", false)}
  , fDetector{pset.get<std::string>("Detector", "dune35t")}
  , fBlurWire{pset.get<int>("BlurWire")}
  , fBlurTick{pset.get<int>("BlurTick")}
  , fSigmaWire{pset.get<double>("SigmaWire")}
  , fSigmaTick{pset.get<double>("SigmaTick")}
  , fMaxTickWidthBlur{pset.get<int>("MaxTickWidthBlur")}
  , fClusterWireDistance{pset.get<int>("ClusterWireDistance")}
  , fClusterTickDistance{pset.get<int>("ClusterTickDistance")}
  , fNeighboursThreshold{pset.get<unsigned int>("NeighboursThreshold")}
  , fMinNeighbours{pset.get<unsigned int>("MinNeighbours")}
  , fMinSize{pset.get<unsigned int>("MinSize")}
  , fMinSeed{pset.get<double>("MinSeed")}
  , fTimeThreshold{pset.get<double>("TimeThreshold")}
  , fChargeThreshold{pset.get<double>("ChargeThreshold")}
  , fKernelWidth{2 * fBlurWire + 1}
  , fKernelHeight{2 * fBlurTick * fMaxTickWidthBlur + 1}
  , fAllKernels{MakeKernels()}
{}

cluster::BlurredClusteringAlg::~BlurredClusteringAlg()
{
  if (fDebugCanvas) {
    std::string closeName = fDebugPDFName;
    closeName.append("]");
    fDebugCanvas->Print(closeName.c_str());
    delete fDebugCanvas;
  }
}

void cluster::BlurredClusteringAlg::CreateDebugPDF(int run, int subrun, int event)
{
  if (!fDebugCanvas) {

    // Create the grayscale palette for the Z axis
    Double_t Red[2] = {1.00, 0.00};
    Double_t Green[2] = {1.00, 0.00};
    Double_t Blue[2] = {1.00, 0.00};
    Double_t Length[2] = {0.00, 1.00};
    TColor::CreateGradientColorTable(2, Length, Red, Green, Blue, 1000);
    gStyle->SetOptStat(110000);

    // Decide what to call this PDF
    std::ostringstream oss;
    oss << "BlurredImages_Run" << run << "_Subrun" << subrun;
    fDebugPDFName = oss.str();
    fDebugCanvas = new TCanvas(fDebugPDFName.c_str(), "Image canvas", 1000, 500);
    fDebugPDFName.append(".pdf");

    std::string openName = fDebugPDFName;
    openName.append("[");
    fDebugCanvas->Print(openName.c_str());
    fDebugCanvas->Divide(2, 2);
    fDebugCanvas->SetGrid();
  }

  // Clear the pads on the canvas
  for (int i = 1; i <= 4; ++i) {
    fDebugCanvas->GetPad(i)->Clear();
  }

  std::ostringstream oss;
  oss << "Event " << event;
  fDebugCanvas->cd(1);
  TLatex l;
  l.SetTextSize(0.15);
  l.DrawLatex(0.1, 0.1, oss.str().c_str());
  fDebugCanvas->Print(fDebugPDFName.c_str());
}

void cluster::BlurredClusteringAlg::ConvertBinsToClusters(
  std::vector<std::vector<double>> const& image,
  std::vector<std::vector<int>> const& allClusterBins,
  std::vector<art::PtrVector<recob::Hit>>& clusters) const
{
  // Loop through the clusters (each a vector of bins)
  for (auto const& bins : allClusterBins) {
    // Convert the clusters (vectors of bins) to hits in a vector of recob::Hits
    art::PtrVector<recob::Hit> clusHits = ConvertBinsToRecobHits(image, bins);

    mf::LogInfo("BlurredClustering") << "Cluster made from " << bins.size() << " bins, of which "
                                     << clusHits.size() << " were real hits";

    // Make sure the clusters are above the minimum cluster size
    if (clusHits.size() < fMinSize) {
      mf::LogVerbatim("BlurredClustering")
        << "Cluster of size " << clusHits.size()
        << " not saved since it is smaller than the minimum cluster size, set to " << fMinSize;
      continue;
    }

    clusters.push_back(clusHits);
  }
}

std::vector<std::vector<double>> cluster::BlurredClusteringAlg::ConvertRecobHitsToVector(
<<<<<<< HEAD
  lariov::DBTimeStamp_t ts,
=======
>>>>>>> c11c2364
  std::vector<art::Ptr<recob::Hit>> const& hits,
  int const readoutWindowSize)
{
  // Define the size of this particular plane -- dynamically to avoid huge histograms
  int lowerTick = readoutWindowSize, upperTick{}, lowerWire = fGeom->MaxWires(), upperWire{};
  using lar::to_element;
  using ranges::views::transform;
  for (auto const& hit : hits | transform(to_element)) {
    int histWire = GlobalWire(hit.WireID());
    if (hit.PeakTime() < lowerTick) lowerTick = hit.PeakTime();
    if (hit.PeakTime() > upperTick) upperTick = hit.PeakTime();
    if (histWire < lowerWire) lowerWire = histWire;
    if (histWire > upperWire) upperWire = histWire;
  }
  fLowerTick = lowerTick - 20;
  fUpperTick = upperTick + 20;
  fLowerWire = lowerWire - 20;
  fUpperWire = upperWire + 20;

  // Use a map to keep a track of the real hits and their wire/ticks
  fHitMap.clear();
  fHitMap.resize(fUpperWire - fLowerWire,
                 std::vector<art::Ptr<recob::Hit>>(fUpperTick - fLowerTick));

  // Create a 2D vector
  std::vector<std::vector<double>> image(fUpperWire - fLowerWire,
                                         std::vector<double>(fUpperTick - fLowerTick));

  // Look through the hits
  for (auto const& hit : hits) {
    int const wire = GlobalWire(hit->WireID());
    auto const tick = static_cast<int>(hit->PeakTime());
    float const charge = hit->Integral();

    // Fill hit map and keep a note of all real hits for later
    if (charge > image.at(wire - fLowerWire).at(tick - fLowerTick)) {
      image.at(wire - fLowerWire).at(tick - fLowerTick) = charge;
      fHitMap[wire - fLowerWire][tick - fLowerTick] = hit;
    }
  }

  // Keep a note of dead wires
  fDeadWires = std::vector<bool>(fUpperWire - fLowerWire, false);
  geo::PlaneID const& planeID = hits.front()->WireID();

  for (int wire = fLowerWire; wire < fUpperWire; ++wire) {
<<<<<<< HEAD
    raw::ChannelID_t const channel =
      fGeom->PlaneWireToChannel(planeID.Plane, wire, planeID.TPC, planeID.Cryostat);
    fDeadWires[wire - fLowerWire] = !fChanStatus.IsGood(ts, channel);
=======
    raw::ChannelID_t const channel = fGeom->PlaneWireToChannel(geo::WireID(planeID, wire));
    fDeadWires[wire - fLowerWire] = !fChanStatus.IsGood(channel);
>>>>>>> c11c2364
  }

  return image;
}

int cluster::BlurredClusteringAlg::FindClusters(std::vector<std::vector<double>> const& blurred,
                                                std::vector<std::vector<int>>& allcluster) const
{
  // Size of image in x and y
  int const nbinsx = blurred.size();
  int const nbinsy = blurred.at(0).size();
  int const nbins = nbinsx * nbinsy;

  // Vectors to hold hit information
  std::vector<bool> used(nbins);
  std::vector<std::pair<double, int>> values;

  // Place the bin number and contents as a pair in the values vector
  for (int xbin = 0; xbin < nbinsx; ++xbin) {
    for (int ybin = 0; ybin < nbinsy; ++ybin) {
      int const bin = ConvertWireTickToBin(blurred, xbin, ybin);
      values.emplace_back(ConvertBinToCharge(blurred, bin), bin);
    }
  }

  // Sort the values into charge order
  std::sort(values.rbegin(), values.rend());

  // Count the number of iterations of the cluster forming loop (== number of clusters)
  int niter = 0;

  // Clustering loops
  // First loop - considers highest charge hits in decreasing order, and puts them in a new cluster if they aren't already clustered (makes new cluster every iteration)
  // Second loop - looks at the direct neighbours of this seed and clusters to this if above charge/time thresholds. Runs recursively over all hits in cluster (inc. new ones)
  while (true) {

    // Start a new cluster each time loop is executed
    std::vector<int> cluster;
    std::vector<double> times;

    // Get the highest charge bin (go no further if below seed threshold)
    if (double const blurred_binval = values[niter].first; blurred_binval < fMinSeed) break;

    // Iterate through the bins from highest charge down
    int const bin = values[niter++].second;

    // Put this bin in used if not already there
    if (used[bin]) continue;
    used[bin] = true;

    // Start a new cluster
    cluster.push_back(bin);

    // Get the time of this hit
    if (double const time = GetTimeOfBin(blurred, bin); time > 0) times.push_back(time);

    // Now cluster neighbouring hits to this seed
    while (true) {

      bool added_cluster{false};

      for (unsigned int clusBin = 0; clusBin < cluster.size(); ++clusBin) {

        // Get x and y values for bin (c++ returns a%b = a if a<b)
        int const binx = cluster[clusBin] % nbinsx;
        int const biny = ((cluster[clusBin] - binx) / nbinsx) % nbinsy;

        // Look for hits in the neighbouring x/y bins
        for (int x = binx - fClusterWireDistance; x <= binx + fClusterWireDistance; x++) {
          if (x >= nbinsx or x < 0) continue;
          for (int y = biny - fClusterTickDistance; y <= biny + fClusterTickDistance; y++) {
            if (y >= nbinsy or y < 0) continue;
            if (x == binx and y == biny) continue;

            // Get this bin
            auto const bin = ConvertWireTickToBin(blurred, x, y);
            if (bin >= nbinsx * nbinsy or bin < 0) continue;
            if (used[bin]) continue;

            // Get the blurred value and time for this bin
            double const blurred_binval = ConvertBinToCharge(blurred, bin);
            double const time =
              GetTimeOfBin(blurred, bin); // NB for 'fake' hits, time is defaulted to -10000

            // Check real hits pass time cut (ignores fake hits)
            if (time > 0 && times.size() > 0 && !PassesTimeCut(times, time)) continue;

            // Add to cluster if bin value is above threshold
            if (blurred_binval > fChargeThreshold) {
              used[bin] = true;
              cluster.push_back(bin);
              added_cluster = true;
              if (time > 0) { times.push_back(time); }
            } // End of adding blurred bin to cluster
          }
        } // End of looking at directly neighbouring bins

      } // End of looping over bins already in this cluster

      if (!added_cluster) break;

    } // End of adding hits to this cluster

    // Check this cluster is above minimum size
    if (cluster.size() < fMinSize) {
      for (auto const bin : cluster) {
        assert(bin >= 0);
        used[bin] = false;
      }
      continue;
    }

    // Fill in holes in the cluster
    for (unsigned int clusBin = 0; clusBin < cluster.size(); clusBin++) {

      // Looks at directly neighbouring bins (and not itself)
      for (int x = -1; x <= 1; ++x) {
        for (int y = -1; y <= 1; ++y) {
          if (x == 0 && y == 0) continue;

          // Look at neighbouring bins to the clustered bin which are inside the cluster
          int neighbouringBin = cluster[clusBin] + x + (y * nbinsx);
          if (neighbouringBin < nbinsx || neighbouringBin % nbinsx == 0 ||
              neighbouringBin % nbinsx == nbinsx - 1 || neighbouringBin >= nbinsx * (nbinsy - 1))
            continue;

          double const time = GetTimeOfBin(blurred, neighbouringBin);

          // If not already clustered and passes neighbour/time thresholds, add to cluster
          if (!used[neighbouringBin] &&
              (NumNeighbours(nbinsx, used, neighbouringBin) > fNeighboursThreshold) &&
              PassesTimeCut(times, time)) {
            used[neighbouringBin] = true;
            cluster.push_back(neighbouringBin);

            if (time > 0) { times.push_back(time); }
          } // End of clustering neighbouring bin
        }
      } // End of looping over neighbouring bins

    } // End of looping over bins already in cluster

    mf::LogVerbatim("Blurred Clustering")
      << "Size of cluster after filling in holes: " << cluster.size();

    // Remove peninsulas - hits which have too few neighbouring hits in the cluster (defined by fMinNeighbours)
    while (true) {
      bool removed_cluster{false};

      // Loop over all the bins in the cluster
      for (int clusBin = cluster.size() - 1; clusBin >= 0; clusBin--) {
        auto const bin = cluster[clusBin];

        // If bin is in cluster ignore
        if (bin < nbinsx || bin % nbinsx == 0 || bin % nbinsx == nbinsx - 1 ||
            bin >= nbinsx * (nbinsy - 1))
          continue;

        // Remove hit if it has too few neighbouring hits
        if (NumNeighbours(nbinsx, used, bin) < fMinNeighbours) {
          used[bin] = false;
          removed_cluster = true;
          cluster.erase(cluster.begin() + clusBin);
        }
      }

      if (!removed_cluster) break;
    }

    mf::LogVerbatim("Blurred Clustering")
      << "Size of cluster after removing peninsulas: " << cluster.size();

    // Disregard cluster if not of minimum size
    if (cluster.size() < fMinSize) {
      for (auto const bin : cluster) {
        assert(bin >= 0);
        used[bin] = false;
      }
      continue;
    }

    // Put this cluster in the vector of clusters
    allcluster.push_back(cluster);

  } // End loop over this cluster

  // Return the number of clusters found in this hit map
  return allcluster.size();
}

int cluster::BlurredClusteringAlg::GlobalWire(const geo::WireID& wireID) const
{
  double globalWire = -999;

  // Induction
  if (fGeom->SignalType(wireID) == geo::kInduction) {
    auto const wireCenter = fGeom->WireIDToWireGeo(wireID).GetCenter();
    globalWire = fGeom->WireCoordinate(wireCenter,
                                       geo::PlaneID{wireID.Cryostat, wireID.TPC % 2, wireID.Plane});
  }

  // Collection
  else {
    // FOR COLLECTION WIRES, HARD CODE THE GEOMETRY FOR GIVEN DETECTORS
    // THIS _SHOULD_ BE TEMPORARY. GLOBAL WIRE SUPPORT IS BEING ADDED TO THE LARSOFT GEOMETRY AND SHOULD BE AVAILABLE SOON
    geo::PlaneID const planeid{wireID.Cryostat, 0, wireID.Plane};
    if (fDetector == "dune35t") {
      unsigned int nwires = fGeom->Nwires(planeid);
      if (wireID.TPC == 0 or wireID.TPC == 1)
        globalWire = wireID.Wire;
      else if (wireID.TPC == 2 or wireID.TPC == 3 or wireID.TPC == 4 or wireID.TPC == 5)
        globalWire = nwires + wireID.Wire;
      else if (wireID.TPC == 6 or wireID.TPC == 7)
        globalWire = (2 * nwires) + wireID.Wire;
      else
        mf::LogError("BlurredClusterAlg")
          << "Error when trying to find a global induction plane coordinate for TPC " << wireID.TPC
          << " (geometry " << fDetector << ")";
    }
    else if (fDetector == "dune10kt") {
      unsigned int nwires = fGeom->Nwires(planeid);
      // Detector geometry has four TPCs, two on top of each other, repeated along z...
      int block = wireID.TPC / 4;
      globalWire = (nwires * block) + wireID.Wire;
    }
    else {
      auto const wireCenter = fGeom->WireIDToWireGeo(wireID).GetCenter();
      globalWire = fGeom->WireCoordinate(
        wireCenter, geo::PlaneID{wireID.Cryostat, wireID.TPC % 2, wireID.Plane});
    }
  }

  return std::round(globalWire);
}

std::vector<std::vector<double>> cluster::BlurredClusteringAlg::GaussianBlur(
  std::vector<std::vector<double>> const& image) const
{
  if (fSigmaWire == 0 and fSigmaTick == 0) return image;

  auto const [blur_wire, blur_tick, sigma_wire, sigma_tick] = FindBlurringParameters();

  // Convolve the Gaussian
  int width = 2 * blur_wire + 1;
  int height = 2 * blur_tick + 1;
  int nbinsx = image.size();
  int nbinsy = image.at(0).size();

  // Blurred histogram and normalisation for each bin
  std::vector<std::vector<double>> copy(nbinsx, std::vector<double>(nbinsy, 0));

  // Loop through all the bins in the histogram to blur
  for (int x = 0; x < nbinsx; ++x) {
    for (int y = 0; y < nbinsy; ++y) {

      if (image[x][y] == 0) continue;

      // Scale the tick blurring based on the width of the hit
      int tick_scale =
        std::sqrt(cet::square(fHitMap[x][y]->RMS()) + cet::square(sigma_tick)) / (double)sigma_tick;
      tick_scale = std::max(std::min(tick_scale, fMaxTickWidthBlur), 1);
      auto const& correct_kernel = fAllKernels[sigma_wire][sigma_tick * tick_scale];

      // Find any dead wires in the potential blurring region
      auto const [lower_bin_dead, upper_bin_dead] = DeadWireCount(x, width);

      // Note of how many dead wires we have passed whilst blurring in the wire direction
      // If blurring below the seed hit, need to keep a note of how many dead wires to come
      // If blurring above, need to keep a note of how many dead wires have passed
      auto dead_wires_passed{lower_bin_dead};

      // Loop over the blurring region around this hit
      for (int blurx = -(width / 2 + lower_bin_dead); blurx < (width + 1) / 2 + upper_bin_dead;
           ++blurx) {
        if (x + blurx < 0) continue;
        for (int blury = -height / 2 * tick_scale;
             blury < ((((height + 1) / 2) - 1) * tick_scale) + 1;
             ++blury) {
          if (blurx < 0 and fDeadWires[x + blurx]) dead_wires_passed -= 1;

          // Smear the charge of this hit
          double const weight = correct_kernel[fKernelWidth * (fKernelHeight / 2 + blury) +
                                               (fKernelWidth / 2 + (blurx - dead_wires_passed))];
          if (x + blurx >= 0 and x + blurx < nbinsx and y + blury >= 0 and y + blury < nbinsy)
            copy[x + blurx][y + blury] += weight * image[x][y];

          if (blurx > 0 and fDeadWires[x + blurx]) dead_wires_passed += 1;
        }
      } // blurring region
    }
  } // hits to blur

  // HAVE REMOVED NOMALISATION CODE
  // WHEN USING DIFFERENT KERNELS, THERE'S NO EASY WAY OF DOING THIS...
  // RECONSIDER...

  // Return the blurred histogram
  return copy;
}

TH2F* cluster::BlurredClusteringAlg::MakeHistogram(std::vector<std::vector<double>> const& image,
                                                   TString const name) const
{
  auto hist = new TH2F(name,
                       name,
                       fUpperWire - fLowerWire,
                       fLowerWire - 0.5,
                       fUpperWire - 0.5,
                       fUpperTick - fLowerTick,
                       fLowerTick - 0.5,
                       fUpperTick - 0.5);
  hist->SetXTitle("Wire number");
  hist->SetYTitle("Tick number");
  hist->SetZTitle("Charge");

  for (unsigned int imageWireIt = 0; imageWireIt < image.size(); ++imageWireIt) {
    int const wire = imageWireIt + fLowerWire;
    for (unsigned int imageTickIt = 0; imageTickIt < image.at(imageWireIt).size(); ++imageTickIt) {
      int const tick = imageTickIt + fLowerTick;
      hist->Fill(wire, tick, image.at(imageWireIt).at(imageTickIt));
    }
  }

  return hist;
}

void cluster::BlurredClusteringAlg::SaveImage(
  TH2F* image,
  std::vector<art::PtrVector<recob::Hit>> const& allClusters,
  int const pad,
  int const tpc,
  int const plane)
{
  // Make a vector of clusters
  std::vector<std::vector<int>> allClusterBins;

  for (auto const& cluster : allClusters) {
    if (cluster.empty()) continue;

    std::vector<int> clusterBins;

    for (auto const& hit : cluster) {
      unsigned int const wire = GlobalWire(hit->WireID());
      float const tick = hit->PeakTime();
      int bin = image->GetBin((wire - fLowerWire) + 1, (tick - fLowerTick) + 1);
      if (cluster.size() < fMinSize) bin *= -1;

      clusterBins.push_back(bin);
    }

    allClusterBins.push_back(clusterBins);
  }

  SaveImage(image, allClusterBins, pad, tpc, plane);
}

void cluster::BlurredClusteringAlg::SaveImage(TH2F* image,
                                              int const pad,
                                              int const tpc,
                                              int const plane)
{
  std::vector<std::vector<int>> allClusterBins;
  SaveImage(image, allClusterBins, pad, tpc, plane);
}

void cluster::BlurredClusteringAlg::SaveImage(TH2F* image,
                                              std::vector<std::vector<int>> const& allClusterBins,
                                              int const pad,
                                              int const tpc,
                                              int const plane)
{
  fDebugCanvas->cd(pad);
  std::string stage;

  switch (pad) {
  case 1: stage = "Stage 1: Unblurred"; break;
  case 2: stage = "Stage 2: Blurred"; break;
  case 3: stage = "Stage 3: Blurred with clusters overlaid"; break;
  case 4: stage = "Stage 4: Output clusters"; break;
  default: stage = "Unknown stage"; break;
  }

  std::stringstream title;
  title << stage << " -- TPC " << tpc << ", Plane " << plane; // << " (Event " << fEvent << ")";

  image->SetName(title.str().c_str());
  image->SetTitle(title.str().c_str());
  image->DrawCopy("colz");

  // Draw the clustered hits on the histograms
  int clusterNum = 2;
  for (auto const& bins : allClusterBins) {
    TMarker mark(0, 0, 20);
    mark.SetMarkerColor(clusterNum);
    mark.SetMarkerSize(0.1);

    for (auto bin : bins) {
      // Hit from a cluster that we aren't going to save
      if (bin < 0) {
        bin *= -1;
        mark.SetMarkerStyle(24);
      }

      int wire, tick, z;
      image->GetBinXYZ(bin, wire, tick, z);
      mark.DrawMarker(wire + fLowerWire - 1, tick + fLowerTick - 1);
      mark.SetMarkerStyle(20);
    }
  }

  if (pad == 4) {
    fDebugCanvas->Print(fDebugPDFName.c_str());
    fDebugCanvas->Clear("D");
  }
}

// Private member functions

art::PtrVector<recob::Hit> cluster::BlurredClusteringAlg::ConvertBinsToRecobHits(
  std::vector<std::vector<double>> const& image,
  std::vector<int> const& bins) const
{
  // Create the vector of hits to output
  art::PtrVector<recob::Hit> hits;

  // Look through the hits in the cluster
  for (auto const bin : bins) {
    // Take each hit and convert it to a recob::Hit
    art::Ptr<recob::Hit> const hit = ConvertBinToRecobHit(image, bin);

    // If this hit was a real hit put it in the hit selection
    if (!hit.isNull()) hits.push_back(hit);
  }

  // Return the vector of hits to make cluster
  return hits;
}

art::Ptr<recob::Hit> cluster::BlurredClusteringAlg::ConvertBinToRecobHit(
  std::vector<std::vector<double>> const& image,
  int const bin) const
{
  int const wire = bin % image.size();
  int const tick = bin / image.size();
  return fHitMap[wire][tick];
}

int cluster::BlurredClusteringAlg::ConvertWireTickToBin(
  std::vector<std::vector<double>> const& image,
  int const xbin,
  int const ybin) const
{
  return ybin * image.size() + xbin;
}

double cluster::BlurredClusteringAlg::ConvertBinToCharge(
  std::vector<std::vector<double>> const& image,
  int const bin) const
{
  int const x = bin % image.size();
  int const y = bin / image.size();
  return image.at(x).at(y);
}

std::pair<int, int> cluster::BlurredClusteringAlg::DeadWireCount(int const wire_bin,
                                                                 int const width) const
{
  auto deadWires = std::make_pair(0, 0);

  int const lower_bin = width / 2;
  int const upper_bin = (width + 1) / 2;

  auto const offset = wire_bin + fLowerWire;
  for (int wire = std::max(offset - lower_bin, fLowerWire);
       wire < std::min(offset + upper_bin, fUpperWire);
       ++wire) {
    if (!fDeadWires[wire - fLowerWire]) continue;

    if (wire < offset)
      ++deadWires.first;
    else if (wire > offset)
      ++deadWires.second;
  }

  return deadWires;
}

std::array<int, 4> cluster::BlurredClusteringAlg::FindBlurringParameters() const
{
  // Calculate least squares slope
  double nhits{}, sumx{}, sumy{}, sumx2{}, sumxy{};
  for (unsigned int wireIt = 0; wireIt < fHitMap.size(); ++wireIt) {
    for (unsigned int tickIt = 0; tickIt < fHitMap.at(wireIt).size(); ++tickIt) {
      if (fHitMap[wireIt][tickIt].isNull()) continue;
      ++nhits;
      int const x = wireIt + fLowerWire;
      int const y = tickIt + fLowerTick;
      sumx += x;
      sumy += y;
      sumx2 += x * x;
      sumxy += x * y;
    }
  }
  double const gradient = (nhits * sumxy - sumx * sumy) / (nhits * sumx2 - sumx * sumx);

  // Get the rough unit vector for the trajectories, making sure to
  // catch the vertical gradient.
  auto const unit = std::isnan(gradient) ? TVector2{0, 1} : TVector2{1, gradient}.Unit();

  // Use this direction to scale the blurring radii and Gaussian sigma
  int const blur_wire = std::max(std::abs(std::round(fBlurWire * unit.X())), 1.);
  int const blur_tick = std::max(std::abs(std::round(fBlurTick * unit.Y())), 1.);

  int const sigma_wire = std::max(std::abs(std::round(fSigmaWire * unit.X())), 1.);
  int const sigma_tick = std::max(std::abs(std::round(fSigmaTick * unit.Y())), 1.);
  return {{blur_wire, blur_tick, sigma_wire, sigma_tick}};
}

double cluster::BlurredClusteringAlg::GetTimeOfBin(std::vector<std::vector<double>> const& image,
                                                   int const bin) const
{
  auto const hit = ConvertBinToRecobHit(image, bin);
  return hit.isNull() ? -10000. : hit->PeakTime();
}

std::vector<std::vector<std::vector<double>>> cluster::BlurredClusteringAlg::MakeKernels() const
{
  // Kernel size is the largest possible given the hit width rescaling
  std::vector<std::vector<std::vector<double>>> allKernels(
    fSigmaWire + 1,
    std::vector<std::vector<double>>(fSigmaTick * fMaxTickWidthBlur + 1,
                                     std::vector<double>(fKernelWidth * fKernelHeight)));

  // Ranges of kernels to make
  // Complete range of sigmas possible after dynamic fixing and hit width convolution
  for (int sigma_wire = 1; sigma_wire <= fSigmaWire; ++sigma_wire) {
    for (int sigma_tick = 1; sigma_tick <= fSigmaTick * fMaxTickWidthBlur; ++sigma_tick) {

      // New kernel
      std::vector<double> kernel(fKernelWidth * fKernelHeight, 0);

      // Smear out according to the blur radii in each direction
      for (int i = -fBlurWire; i <= fBlurWire; i++) {
        for (int j = -fBlurTick * fMaxTickWidthBlur; j <= fBlurTick * fMaxTickWidthBlur; j++) {

          // Fill kernel
          double const sig2i = 2. * sigma_wire * sigma_wire;
          double const sig2j = 2. * sigma_tick * sigma_tick;

          int const key = (fKernelWidth * (j + fBlurTick * fMaxTickWidthBlur)) + (i + fBlurWire);
          double const value = 1. / std::sqrt(sig2i * M_PI) * std::exp(-i * i / sig2i) * 1. /
                               std::sqrt(sig2j * M_PI) * std::exp(-j * j / sig2j);
          kernel.at(key) = value;
        }
      } // End loop over blurring region

      allKernels[sigma_wire][sigma_tick] = move(kernel);
    }
  }
  return allKernels;
}

unsigned int cluster::BlurredClusteringAlg::NumNeighbours(int const nbinsx,
                                                          std::vector<bool> const& used,
                                                          int const bin) const
{
  unsigned int neighbours = 0;

  // Loop over all directly neighbouring hits (not itself)
  for (int x = -1; x <= 1; x++) {
    for (int y = -1; y <= 1; y++) {
      if (x == 0 && y == 0) continue;

      // Determine bin
      int neighbouringBin =
        bin + x +
        (y *
         nbinsx); /// 2D hists can be considered a string of bins - the equation to convert between them is [bin = x + (nbinsx * y)]

      // If this bin is in the cluster, increase the neighbouring bin counter
      if (used.at(neighbouringBin)) neighbours++;
    }
  }

  // Return the number of neighbours in the cluster of a particular hit
  return neighbours;
}

bool cluster::BlurredClusteringAlg::PassesTimeCut(std::vector<double> const& times,
                                                  double const time) const
{
  for (auto const t : times) {
    if (std::abs(time - t) < fTimeThreshold) return true;
  }
  return false;
}<|MERGE_RESOLUTION|>--- conflicted
+++ resolved
@@ -131,10 +131,7 @@
 }
 
 std::vector<std::vector<double>> cluster::BlurredClusteringAlg::ConvertRecobHitsToVector(
-<<<<<<< HEAD
   lariov::DBTimeStamp_t ts,
-=======
->>>>>>> c11c2364
   std::vector<art::Ptr<recob::Hit>> const& hits,
   int const readoutWindowSize)
 {
@@ -181,14 +178,8 @@
   geo::PlaneID const& planeID = hits.front()->WireID();
 
   for (int wire = fLowerWire; wire < fUpperWire; ++wire) {
-<<<<<<< HEAD
-    raw::ChannelID_t const channel =
-      fGeom->PlaneWireToChannel(planeID.Plane, wire, planeID.TPC, planeID.Cryostat);
+    raw::ChannelID_t const channel = fGeom->PlaneWireToChannel(geo::WireID(planeID, wire));
     fDeadWires[wire - fLowerWire] = !fChanStatus.IsGood(ts, channel);
-=======
-    raw::ChannelID_t const channel = fGeom->PlaneWireToChannel(geo::WireID(planeID, wire));
-    fDeadWires[wire - fLowerWire] = !fChanStatus.IsGood(channel);
->>>>>>> c11c2364
   }
 
   return image;
