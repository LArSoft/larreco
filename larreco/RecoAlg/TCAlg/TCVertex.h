////////////////////////////////////////////////////////////////////////
//
//
// TCAlg vertex code
//
// Bruce Baller
//
///////////////////////////////////////////////////////////////////////
#ifndef TRAJCLUSTERALGVERTEX_H
#define TRAJCLUSTERALGVERTEX_H


// C/C++ standard libraries
#include <array>
#include <vector>
#include <bitset>
#include <utility> // std::pair<>
#include <cmath>
#include <iostream>
#include <iomanip>
#include <algorithm>

#include "messagefacility/MessageLogger/MessageLogger.h"

// LArSoft libraries
#include "larcoreobj/SimpleTypesAndConstants/geo_types.h"
#include "larreco/RecoAlg/TCAlg/DataStructs.h"
#include "larreco/RecoAlg/TCAlg/DebugStruct.h"
#include "larreco/RecoAlg/TCAlg/Utils.h"

namespace tca {
  
  void Find2DVertices(TjStuff& tjs, const DebugStuff& debug, const CTP_t& inCTP);
  void FindHammerVertices(TjStuff& tjs, const DebugStuff& debug, const CTP_t& inCTP);
  void FindHammerVertices2(TjStuff& tjs, const DebugStuff& debug, const CTP_t& inCTP);
  void Find3DVertices(TjStuff& tjs, const DebugStuff& debug, const geo::TPCID& tpcid);
  void CompleteIncomplete3DVertices(TjStuff& tjs, const DebugStuff& debug, const geo::TPCID& tpcid);
  void CompleteIncomplete3DVerticesInGaps(TjStuff& tjs, const DebugStuff& debug, const geo::TPCID& tpcid);
  // Improve hit assignments near vertex 
  void VtxHitsSwap(TjStuff& tjs, const DebugStuff& debug, const CTP_t inCTP);

  unsigned short TPNearVertex(TjStuff& tjs, const TrajPoint& tp);
  bool AttachAnyTrajToVertex(TjStuff& tjs, unsigned short iv, bool prt);
  bool AttachTrajToAnyVertex(TjStuff& tjs, unsigned short itj, bool prt);
  bool AttachTrajToVertex(TjStuff& tjs, Trajectory& tj, VtxStore& vx, bool prt);
  float TrajPointVertexPull(TjStuff& tjs, const TrajPoint& tp, const VtxStore& vx);
  float VertexVertexPull(TjStuff& tjs, const VtxStore& vx1, const VtxStore& vx2);
  bool FitVertex(TjStuff& tjs, VtxStore& vx, bool prt);
  bool StoreVertex(TjStuff& tjs, VtxStore& vx);
<<<<<<< HEAD
  void CheckVtxAssociations(TjStuff& tjs, const CTP_t& inCTP);
=======
  void ChkVtxAssociations(TjStuff& tjs, const CTP_t& inCTP, bool prt);
>>>>>>> e940c314
  void KillPoorVertices(TjStuff& tjs);
  void MakeVertexObsolete(TjStuff& tjs, unsigned short ivx);
  //    void Refine2DVertices();
} // namespace

#endif // ifndef TRAJCLUSTERALGVERTEX_H<|MERGE_RESOLUTION|>--- conflicted
+++ resolved
@@ -47,11 +47,7 @@
   float VertexVertexPull(TjStuff& tjs, const VtxStore& vx1, const VtxStore& vx2);
   bool FitVertex(TjStuff& tjs, VtxStore& vx, bool prt);
   bool StoreVertex(TjStuff& tjs, VtxStore& vx);
-<<<<<<< HEAD
-  void CheckVtxAssociations(TjStuff& tjs, const CTP_t& inCTP);
-=======
   void ChkVtxAssociations(TjStuff& tjs, const CTP_t& inCTP, bool prt);
->>>>>>> e940c314
   void KillPoorVertices(TjStuff& tjs);
   void MakeVertexObsolete(TjStuff& tjs, unsigned short ivx);
   //    void Refine2DVertices();
