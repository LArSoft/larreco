////////////////////////////////////////////////////////////////////////
//
//
// TCAlg vertex code
//
// Bruce Baller
//
///////////////////////////////////////////////////////////////////////
#ifndef TRAJCLUSTERALGVERTEX_H
#define TRAJCLUSTERALGVERTEX_H


// C/C++ standard libraries
#include <array>
#include <vector>
#include <bitset>
#include <utility> // std::pair<>
#include <cmath>
#include <iostream>
#include <iomanip>
#include <algorithm>

#include "messagefacility/MessageLogger/MessageLogger.h"

// LArSoft libraries
#include "larcoreobj/SimpleTypesAndConstants/geo_types.h"
#include "larreco/RecoAlg/TCAlg/DataStructs.h"
#include "larreco/RecoAlg/TCAlg/DebugStruct.h"
#include "larreco/RecoAlg/TCAlg/Utils.h"

namespace tca {
  
  void Find2DVertices(TjStuff& tjs, const DebugStuff& debug, const CTP_t& inCTP);
  void FindHammerVertices(TjStuff& tjs, const DebugStuff& debug, const CTP_t& inCTP);
  void FindHammerVertices2(TjStuff& tjs, const DebugStuff& debug, const CTP_t& inCTP);
  void Find3DVertices(TjStuff& tjs, const DebugStuff& debug, const geo::TPCID& tpcid);
  void Match3DVtxTjs(TjStuff& tjsconst, const geo::TPCID& tpcid, bool prt);
  void CompleteIncomplete3DVertices(TjStuff& tjs, const DebugStuff& debug, const geo::TPCID& tpcid);
  void CompleteIncomplete3DVerticesInGaps(TjStuff& tjs, const DebugStuff& debug, const geo::TPCID& tpcid);
  // Improve hit assignments near vertex 
  void VtxHitsSwap(TjStuff& tjs, const DebugStuff& debug, const CTP_t inCTP);

  unsigned short TPNearVertex(TjStuff& tjs, const TrajPoint& tp);
  bool AttachAnyTrajToVertex(TjStuff& tjs, unsigned short iv, bool prt);
  bool AttachTrajToAnyVertex(TjStuff& tjs, unsigned short itj, bool prt);
  bool AttachTrajToVertex(TjStuff& tjs, Trajectory& tj, VtxStore& vx, bool prt);
  float TrajPointVertexPull(TjStuff& tjs, const TrajPoint& tp, const VtxStore& vx);
  float VertexVertexPull(TjStuff& tjs, const VtxStore& vx1, const VtxStore& vx2);
  bool FitVertex(TjStuff& tjs, VtxStore& vx, bool prt);
  bool StoreVertex(TjStuff& tjs, VtxStore& vx);
  void ChkVtxAssociations(TjStuff& tjs, const CTP_t& inCTP);
  void SetVtxScore(TjStuff& tjs, VtxStore& vx2, bool prt);
  void KillPoorVertices(TjStuff& tjs);
  void MakeVertexObsolete(TjStuff& tjs, unsigned short ivx);
  std::vector<int> GetVtxTjIDs(const TjStuff& tjs, const VtxStore& vx2);
<<<<<<< HEAD
=======
  std::vector<int> GetVtxTjIDs(const TjStuff& tjs, const Vtx3Store& vx3, short& score);
>>>>>>> 0b561d2f
  //    void Refine2DVertices();
} // namespace

#endif // ifndef TRAJCLUSTERALGVERTEX_H<|MERGE_RESOLUTION|>--- conflicted
+++ resolved
@@ -53,10 +53,7 @@
   void KillPoorVertices(TjStuff& tjs);
   void MakeVertexObsolete(TjStuff& tjs, unsigned short ivx);
   std::vector<int> GetVtxTjIDs(const TjStuff& tjs, const VtxStore& vx2);
-<<<<<<< HEAD
-=======
   std::vector<int> GetVtxTjIDs(const TjStuff& tjs, const Vtx3Store& vx3, short& score);
->>>>>>> 0b561d2f
   //    void Refine2DVertices();
 } // namespace
 
