--- conflicted
+++ resolved
@@ -3,13 +3,8 @@
           LIB_LIBRARIES lardataobj_RecoBase
                         larcore_Geometry
                         larcore_Geometry_Geometry_service
-<<<<<<< HEAD
                         larreco_Calorimetry
-#                        lardata_RecoObjects larreco_Deprecated
-      ${ART_FRAMEWORK_CORE}
-=======
                         ${ART_FRAMEWORK_CORE}
->>>>>>> d9835383
 			${ART_FRAMEWORK_PRINCIPAL}
                         art_Persistency_Common
                         art_Persistency_Provenance
