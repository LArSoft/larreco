--- conflicted
+++ resolved
@@ -6,21 +6,6 @@
 #include "larreco/RecoAlg/TCAlg/DebugStruct.h"            // for DebugStuff
 #include "larreco/RecoAlg/TCAlg/TCVertex.h"               // for tcc, evt
 #include "larreco/RecoAlg/TCAlg/Utils.h"                  // for SetEndPoints
-<<<<<<< HEAD
-#include <algorithm>                                      // for find, max
-#include <array>                                          // for array, arr...
-#include <bitset>                                         // for bitset<>::...
-#include <cmath>                                          // for sqrt, atan
-#include <iomanip>                                        // for operator<<
-#include <iostream>                                       // for cout
-#include <limits.h>                                       // for USHRT_MAX
-#include <math.h>                                         // for abs, nearb...
-#include <numeric>                                        // for iota
-#include <stdlib.h>                                       // for abs, size_t
-#include <string>                                         // for basic_string
-#include <utility>                                        // for pair
-#include <vector>                                         // for vector
-=======
 
 #include <algorithm> // for find, max
 #include <array>     // for array, arr...
@@ -34,7 +19,6 @@
 #include <string>    // for basic_string
 #include <utility>   // for pair
 #include <vector>    // for vector
->>>>>>> c11c2364
 
 #include "messagefacility/MessageLogger/MessageLogger.h"
 
