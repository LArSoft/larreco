--- conflicted
+++ resolved
@@ -139,13 +139,9 @@
           float nMissedWires = tps * std::abs(ltp.Dir[0]) - dwc;
           float maxWireSkip = tcc.maxWireSkipNoSignal;
           if(sigOK) maxWireSkip = tcc.maxWireSkipWithSignal;
-<<<<<<< HEAD
-          if(tcc.dbgStp) mf::LogVerbatim("TC")<<" StepAway: no hits found at ltp "<<PrintPos(slc, ltp)<<" nMissedWires "<<std::fixed<<std::setprecision(1)<<nMissedWires<<" dead wire count "<<dwc<<" maxWireSkip "<<maxWireSkip<<" tj.PDGCode "<<tj.PDGCode;
-=======
           if(tcc.dbgStp) mf::LogVerbatim("TC")<<" StepAway: no hits found at ltp "<<PrintPos(slc, ltp)
               <<" nMissedWires "<<std::fixed<<std::setprecision(1)<<nMissedWires
               <<" dead wire count "<<dwc<<" maxWireSkip "<<maxWireSkip<<" tj.PDGCode "<<tj.PDGCode;
->>>>>>> 1ac930b9
           if(nMissedWires > maxWireSkip) {
             // We passed a number of wires without adding hits and are ready to quit.
             // First see if there is one good unused hit on the end TP and if so use it
