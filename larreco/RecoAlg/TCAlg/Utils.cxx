#include "larreco/RecoAlg/TCAlg/Utils.h"

namespace tca {

  ////////////////////////////////////////////////
  unsigned short PDGCodeIndex(TjStuff& tjs, int PDGCode)
  {
    unsigned short pdg = abs(PDGCode);
    if(pdg == 11) return 0; // electron
    if(pdg == 13) return 1; // muon
    if(pdg == 211) return 2; // pion
    if(pdg == 321) return 3; // kaon
    if(pdg == 2212) return 4; // proton
    
    return USHRT_MAX;
    
  } // PDGCodeIndex
  
  ////////////////////////////////////////////////
  bool WireHitRangeOK(const TjStuff& tjs, const CTP_t& inCTP)
  {
    // returns true if the passed CTP code is consistent with the CT code of the WireHitRangeVector
    geo::PlaneID planeID = DecodeCTP(inCTP);
    if(planeID.Cryostat != tjs.WireHitRangeCstat) return false;
    if(planeID.TPC != tjs.WireHitRangeTPC) return false;
    return true;
  }

  ////////////////////////////////////////////////
  void MakeTrajectoryObsolete(TjStuff& tjs, unsigned short itj)
  {
    // Note that this does not change the state of UseHit to allow
    // resurrecting the trajectory later (RestoreObsoleteTrajectory)
    if(itj > tjs.allTraj.size() - 1) return;
    unsigned int iht;
    for(auto& tp : tjs.allTraj[itj].Pts) {
      for(unsigned short ii = 0; ii < tp.Hits.size(); ++ii) {
        iht = tp.Hits[ii];
        if(tjs.fHits[iht].InTraj == tjs.allTraj[itj].ID) tjs.fHits[iht].InTraj = 0;
      } // ii
    } // tp
    tjs.allTraj[itj].AlgMod[kKilled] = true;
  } // MakeTrajectoryObsolete
  
  ////////////////////////////////////////////////
  void RestoreObsoleteTrajectory(TjStuff& tjs, unsigned short itj)
  {
    if(itj > tjs.allTraj.size() - 1) return;
    if(!tjs.allTraj[itj].AlgMod[kKilled]) {
      mf::LogWarning("TC")<<"RestoreObsoleteTrajectory: Trying to restore not-obsolete trajectory "<<tjs.allTraj[itj].ID;
      return;
    }
    unsigned int iht;
    for(auto& tp : tjs.allTraj[itj].Pts) {
      for(unsigned short ii = 0; ii < tp.Hits.size(); ++ii) {
        if(tp.UseHit[ii]) {
          iht = tp.Hits[ii];
          if(tjs.fHits[iht].InTraj == 0) {
            tjs.fHits[iht].InTraj = tjs.allTraj[itj].ID;
          }
        }
      } // ii
    } // tp
    tjs.allTraj[itj].AlgMod[kKilled] = false;
  } // RestoreObsoleteTrajectory

  //////////////////////////////////////////
  bool SplitAllTraj(TjStuff& tjs, unsigned short itj, unsigned short pos, unsigned short ivx, bool prt)
  {
    // Splits the trajectory itj in the tjs.allTraj vector into two trajectories at position pos. Splits
    // the trajectory and associates the ends to the supplied vertex.
    // Here is an example where itj has 9 points and we will split at pos = 4
    // itj (0 1 2 3 4 5 6 7 8) -> new traj (0 1 2 3) + new traj (4 5 6 7 8)
    
    if(itj > tjs.allTraj.size()-1) return false;
    if(pos < tjs.allTraj[itj].EndPt[0] + 1 || pos > tjs.allTraj[itj].EndPt[1] - 1) return false;
    
    Trajectory& tj = tjs.allTraj[itj];
    
    // ensure that there will be at least 3 TPs on each trajectory
    unsigned short ipt, ii, ntp = 0;
    for(ipt = 0; ipt < pos; ++ipt) {
      if(tj.Pts[ipt].Chg > 0) ++ntp;
      if(ntp > 2) break;
    } // ipt
    if(ntp < 3) {
      if(prt) mf::LogVerbatim("TC")<<"SplitAllTraj: Split point to small at begin "<<ntp<<" pos "<<pos<<" ID ";
      return false;
    }
    ntp = 0;
    for(ipt = pos + 1; ipt < tj.Pts.size(); ++ipt) {
      if(tj.Pts[ipt].Chg > 0) ++ntp;
      if(ntp > 2) break;
    } // ipt
    if(ntp < 3) {
      if(prt) mf::LogVerbatim("TC")<<"SplitAllTraj: Split point too small at end "<<ntp<<" pos "<<pos<<" EndPt "<<tj.EndPt[1];
      return false;
    }
    
    // make a copy
    Trajectory newTj = tjs.allTraj[itj];
    newTj.ID = tjs.allTraj.size() + 1;
    
    // Leave the first section of tj in place. Re-assign the hits
    // to the new trajectory
    unsigned int iht;
    for(ipt = pos + 1; ipt < tj.Pts.size(); ++ipt) {
      tj.Pts[ipt].Chg = 0;
      for(ii = 0; ii < tj.Pts[ipt].Hits.size(); ++ii) {
        if(!tj.Pts[ipt].UseHit[ii]) continue;
        iht = tj.Pts[ipt].Hits[ii];
        // This shouldn't happen but check anyway
        if(tjs.fHits[iht].InTraj != tj.ID) continue;
        tjs.fHits[iht].InTraj = newTj.ID;
        tj.Pts[ipt].UseHit[ii] = false;
      } // ii
    } // ipt
    SetEndPoints(tjs, tj);
    if(ivx != USHRT_MAX) tj.VtxID[1] = tjs.vtx[ivx].ID;
    tj.AlgMod[kSplitTraj] = true;
    if(prt) {
      mf::LogVerbatim("TC")<<"Splittjs.allTraj: itj "<<tj.ID<<" EndPts "<<tj.EndPt[0]<<" to "<<tj.EndPt[1];
    }
    
    // Append 3 points from the end of tj onto the
    // beginning of newTj so that hits can be swapped between
    // them later
    unsigned short eraseSize = pos - 2;
    if(eraseSize > newTj.Pts.size() - 1) {
      mf::LogWarning("TC")<<"Splittjs.allTraj: Bad erase size ";
      return false;
    }
    
    // erase the TPs at the beginning of the new trajectory
    newTj.Pts.erase(newTj.Pts.begin(), newTj.Pts.begin() + eraseSize);
    // unset the first 3 TP hits
    for(ipt = 0; ipt < 3; ++ipt) {
      for(ii = 0; ii < newTj.Pts[ipt].Hits.size(); ++ii) newTj.Pts[ipt].UseHit[ii] = false;
    } // ipt
    SetEndPoints(tjs, newTj);
    if(ivx != USHRT_MAX) newTj.VtxID[0] = tjs.vtx[ivx].ID;
    newTj.AlgMod[kSplitTraj] = true;
    tjs.allTraj.push_back(newTj);
    if(prt) {
      mf::LogVerbatim("TC")<<"Splittjs.allTraj: NewTj "<<newTj.ID<<" EndPts "<<newTj.EndPt[0]<<" to "<<newTj.EndPt[1];
    }
    return true;
    
  } // SplitAllTraj
  
  //////////////////////////////////////////
  void TrajPointTrajDOCA(TjStuff& tjs, TrajPoint const& tp, Trajectory const& tj, unsigned short& closePt, float& minSep)
  {
    // Finds the point, ipt, on trajectory tj that is closest to trajpoint tp
    float best = minSep * minSep;
    closePt = USHRT_MAX;
    float dw, dt, dp2;
    unsigned short ipt;
    for(ipt = tj.EndPt[0]; ipt <= tj.EndPt[1]; ++ipt) {
      dw = tj.Pts[ipt].Pos[0] - tp.Pos[0];
      dt = tj.Pts[ipt].Pos[1] - tp.Pos[1];
      dp2 = dw * dw + dt * dt;
      if(dp2 < best) {
        best = dp2;
        closePt = ipt;
      }
    } // ipt
    minSep = sqrt(best);
  } // TrajPointTrajDOCA
  
  //////////////////////////////////////////
  void TrajTrajDOCA(Trajectory const& tj1, Trajectory const& tj2, unsigned short& ipt1, unsigned short& ipt2, float& minSep)
  {
    // Find the Distance Of Closest Approach between two trajectories less than minSep
    float best = minSep * minSep;
    ipt1 = 0; ipt2 = 0;
    float dw, dt, dp2;
    unsigned short i1, i2;
    for(i1 = tj1.EndPt[0]; i1 < tj1.EndPt[1] + 1; ++i1) {
      for(i2 = tj2.EndPt[0]; i2 < tj2.EndPt[1] + 1; ++i2) {
        dw = tj1.Pts[i1].Pos[0] - tj2.Pts[i2].Pos[0];
        dt = tj1.Pts[i1].Pos[1] - tj2.Pts[i2].Pos[1];
        dp2 = dw * dw + dt * dt;
        if(dp2 < best) {
          best = dp2;
          ipt1 = i1;
          ipt2 = i2;
        }
      } // i2
    } // i1
    minSep = sqrt(best);
  } // TrajTrajDOCA

  //////////////////////////////////////////
  float HitSep2(TjStuff& tjs, unsigned int iht, unsigned int jht)
  {
    // returns the separation^2 between two hits in WSE units
    if(iht > tjs.fHits.size()-1 || jht > tjs.fHits.size()-1) return 1E6;
    float dw = (float)tjs.fHits[iht].WireID.Wire - (float)tjs.fHits[jht].WireID.Wire;
    float dt = (tjs.fHits[iht].PeakTime - tjs.fHits[jht].PeakTime) * tjs.UnitsPerTick;
    return dw * dw + dt * dt;
  } // HitSep2
  
  //////////////////////////////////////////
  float PointTrajSep2(float wire, float time, TrajPoint const& tp)
  {
    float dw = wire - tp.Pos[0];
    float dt = time - tp.Pos[1];
    return dw * dw + dt * dt;
  }
  
  //////////////////////////////////////////
  float PointTrajDOCA(TjStuff const& tjs, unsigned int iht, TrajPoint const& tp)
  {
    float wire = tjs.fHits[iht].WireID.Wire;
    float time = tjs.fHits[iht].PeakTime * tjs.UnitsPerTick;
    return sqrt(PointTrajDOCA2(tjs, wire, time, tp));
  } // PointTrajDOCA
  
  //////////////////////////////////////////
  float PointTrajDOCA(TjStuff const& tjs, float wire, float time, TrajPoint const& tp)
  {
    return sqrt(PointTrajDOCA2(tjs, wire, time, tp));
  } // PointTrajDOCA
  
  //////////////////////////////////////////
  float PointTrajDOCA2(TjStuff const& tjs, float wire, float time, TrajPoint const& tp)
  {
    // returns the distance of closest approach squared between a (wire, time(WSE)) point
    // and a trajectory point
    
    float t = (wire  - tp.Pos[0]) * tp.Dir[0] + (time - tp.Pos[1]) * tp.Dir[1];
    float dw = tp.Pos[0] + t * tp.Dir[0] - wire;
    float dt = tp.Pos[1] + t * tp.Dir[1] - time;
    return (dw * dw + dt * dt);
    
  } // PointTrajDOCA2
  
  //////////////////////////////////////////
  void TrajIntersection(TrajPoint const& tp1, TrajPoint const& tp2, float& x, float& y)
  {
    // returns the intersection position, (x,y), of two trajectory points
    
    x = -9999; y = -9999;
    
    double arg1 = tp1.Pos[0] * tp1.Dir[1] - tp1.Pos[1] * tp1.Dir[0];
    double arg2 = tp2.Pos[0] * tp1.Dir[1] - tp2.Pos[1] * tp1.Dir[0];
    double arg3 = tp2.Dir[0] * tp1.Dir[1] - tp2.Dir[1] * tp1.Dir[0];
    if(arg3 == 0) return;
    double s = (arg1 - arg2) / arg3;
    
    x = (float)(tp2.Pos[0] + s * tp2.Dir[0]);
    y = (float)(tp2.Pos[1] + s * tp2.Dir[1]);
    
  } // TrajIntersection
  
  //////////////////////////////////////////
  float TrajLength(Trajectory& tj)
  {
    float len = 0, dx, dy;
    unsigned short ipt;
    unsigned short prevPt = tj.EndPt[0];
    for(ipt = tj.EndPt[0] + 1; ipt < tj.EndPt[1] + 1; ++ipt) {
      if(tj.Pts[ipt].Chg == 0) continue;
      dx = tj.Pts[ipt].Pos[0] - tj.Pts[prevPt].Pos[0];
      dy = tj.Pts[ipt].Pos[1] - tj.Pts[prevPt].Pos[1];
      len += sqrt(dx * dx + dy * dy);
      prevPt = ipt;
    }
    return len;
  } // TrajLength

  //////////////////////////////////////////
  float PosSep(const std::array<float, 2>& pos1, const std::array<float, 2>& pos2)
  {
    return sqrt(PosSep2(pos1, pos2));
  } // PosSep
  
  //////////////////////////////////////////
  float PosSep2(const std::array<float, 2>& pos1, const std::array<float, 2>& pos2)
  {
    // returns the separation distance^2 between two positions
    float d0 = pos1[0] - pos2[0];
    float d1 = pos1[1] - pos2[1];
    return d0*d0+d1*d1;
  } // PosSep2
  
  //////////////////////////////////////////
  float TrajPointSeparation(TrajPoint& tp1, TrajPoint& tp2)
  {
    // Returns the separation distance between two trajectory points
    float dx = tp1.Pos[0] - tp2.Pos[0];
    float dy = tp1.Pos[1] - tp2.Pos[1];
    return sqrt(dx * dx + dy * dy);
  } // TrajPointSeparation
  
  //////////////////////////////////////////
  void TrajClosestApproach(Trajectory const& tj, float x, float y, unsigned short& closePt, float& Distance)
  {
    // find the closest approach between a trajectory tj and a point (x,y). Returns
    // the index of the closest trajectory point and the distance
    
    float dx, dy, dist, best = 1E6;
    closePt = 0;
    Distance = best;
    
    for(unsigned short ipt = tj.EndPt[0]; ipt < tj.EndPt[1] + 1; ++ipt) {
      if(tj.Pts[ipt].Chg == 0) continue;
      dx = tj.Pts[ipt].Pos[0] - x;
      dy = tj.Pts[ipt].Pos[1] - y;
      dist = dx * dx + dy * dy;
      if(dist < best) {
        best = dist;
        closePt = ipt;
      }
      // TODO is this wise?
      //      if(dist > best) break;
    } // ipt
    
    Distance = sqrt(best);
    
  } // TrajClosestApproach
  
  /////////////////////////////////////////
  float TwoTPAngle(TrajPoint& tp1, TrajPoint& tp2)
  {
    // Calculates the angle of a line between two TPs
    float dw = tp2.Pos[0] - tp1.Pos[0];
    float dt = tp2.Pos[1] - tp1.Pos[1];
    return atan2(dw, dt);
  } // TwoTPAngle
  
  ////////////////////////////////////////////////
  std::vector<unsigned int> PutTrajHitsInVector(Trajectory const& tj, HitStatus_t hitRequest)
  {
    // Put hits in each trajectory point into a flat vector
    std::vector<unsigned int> hitVec;
    hitVec.reserve(tj.Pts.size());
    unsigned short ipt, ii;
    unsigned int iht;
    for(ipt = 0; ipt < tj.Pts.size(); ++ipt) {
      for(ii = 0; ii < tj.Pts[ipt].Hits.size(); ++ii) {
        iht = tj.Pts[ipt].Hits[ii];
        bool useit = (hitRequest == kAllHits);
        if(tj.Pts[ipt].UseHit[ii] && hitRequest == kUsedHits) useit = true;
        if(!tj.Pts[ipt].UseHit[ii] && hitRequest == kUnusedHits) useit = true;
        if(useit) hitVec.push_back(iht);
      } // iht
    } // ipt
    return hitVec;
  } // PutTrajHitsInVector
  
  //////////////////////////////////////////
  bool HitIsInTj(Trajectory const& tj, const unsigned int& iht, short nPtsToCheck)
  {
    // returns true if hit iht is associated with trajectory tj. Checking starts at the
    // end of tj for nPtsToCheck points
    for(unsigned short ii = 0; ii < tj.Pts.size(); ++ii) {
      unsigned short ipt = tj.Pts.size() - 1 - ii;
      if(std::find(tj.Pts[ipt].Hits.begin(), tj.Pts[ipt].Hits.end(), iht) != tj.Pts[ipt].Hits.end()) return true;
      // only go back a few points
      if(nPtsToCheck >= 0 && ii == nPtsToCheck) return false;
      if(ipt == 0) return false;
    } // ii
    return false;

  } // HitIsInTj
  
  //////////////////////////////////////////
  bool HasDuplicateHits(Trajectory const& tj)
  {
    // returns true if a hit is associated with more than one TP
    auto tjHits = PutTrajHitsInVector(tj, kAllHits);
    for(unsigned short ii = 0; ii < tjHits.size() - 1; ++ii) {
      for(unsigned short jj = ii + 1; jj < tjHits.size(); ++jj) if(tjHits[ii] == tjHits[jj]) return true;
    } // iht
    return false;
  } // HasDuplicateHits
  
  //////////////////////////////////////////
  void MoveTPToWire(TrajPoint& tp, float wire)
  {
    // Project TP to a "wire position" Pos[0] and update Pos[1]
    if(tp.Dir[0] == 0) return;
    float dw = wire - tp.Pos[0];
    if(std::abs(dw) < 0.01) return;
    tp.Pos[0] = wire;
    tp.Pos[1] += dw * tp.Dir[1] / tp.Dir[0];
  } // MoveTPToWire
  
  //////////////////////////////////////////
  std::vector<unsigned int> FindCloseHits(TjStuff const& tjs, std::array<int, 2> const& wireWindow, std::array<float, 2> const& timeWindow, const unsigned short plane, HitStatus_t hitRequest, bool usePeakTime,  bool& hitsNear)
  {
    // returns a vector of hits that are within the Window[Pos0][Pos1] in plane.
    // Note that hits on wire wireWindow[1] are returned as well. The definition of close
    // depends on setting of usePeakTime. If UsePeakTime is true, a hit is considered nearby if
    // the PeakTime is within the window. This is shown schematically here where
    // the time is on the horizontal axis and a "-" denotes a valid entry
    // timeWindow     -----------------
    // hit PeakTime             +         close
    // hit PeakTime  +                    not close
    // If usePeakTime is false, a hit is considered nearby if the hit StartTick and EndTick overlap with the timeWindow
    // Time window                  ---------
    // Hit StartTick-EndTick      --------        close
    // Hit StartTick - EndTick                  --------  not close
    
    hitsNear = false;
    std::vector<unsigned int> closeHits;
    if(plane > tjs.FirstWire.size() - 1) return closeHits;
    // window in the wire coordinate
    int loWire = wireWindow[0];
    if(loWire < (int)tjs.FirstWire[plane]) loWire = tjs.FirstWire[plane];
    int hiWire = wireWindow[1];
    if(hiWire > (int)tjs.LastWire[plane]-1) hiWire = tjs.LastWire[plane]-1;
    // window in the time coordinate
    float minTick = timeWindow[0] / tjs.UnitsPerTick;
    float maxTick = timeWindow[1] / tjs.UnitsPerTick;
    for(int wire = loWire; wire <= hiWire; ++wire) {
      if(tjs.WireHitRange[plane][wire].first < 0) continue;
      unsigned int firstHit = (unsigned int)tjs.WireHitRange[plane][wire].first;
      unsigned int lastHit = (unsigned int)tjs.WireHitRange[plane][wire].second;
      for(unsigned int iht = firstHit; iht < lastHit; ++iht) {
        if(usePeakTime) {
          if(tjs.fHits[iht].PeakTime < minTick) continue;
          if(tjs.fHits[iht].PeakTime > maxTick) break;
        } else {
          int hiLo = minTick;
          if(tjs.fHits[iht].StartTick > hiLo) hiLo = tjs.fHits[iht].StartTick;
          int loHi = maxTick;
          if(tjs.fHits[iht].EndTick < loHi) loHi = tjs.fHits[iht].EndTick;
          if(loHi < hiLo) continue;
          if(hiLo > loHi) break;
        }
        hitsNear = true;
        bool takeit = (hitRequest == kAllHits);
        if(hitRequest == kUsedHits && tjs.fHits[iht].InTraj > 0) takeit = true;
        if(hitRequest == kUnusedHits && tjs.fHits[iht].InTraj == 0) takeit = true;
        if(takeit) closeHits.push_back(iht);
      } // iht
    } // wire
    return closeHits;
  } // FindCloseHits

  //////////////////////////////////////////
  bool FindCloseHits(TjStuff const& tjs, TrajPoint& tp, float const& maxDelta, HitStatus_t hitRequest)
  {
    // Fills tp.Hits sets tp.UseHit true for hits that are close to tp.Pos. Returns true if there are
    // close hits OR if the wire at this position is dead
    
    tp.Hits.clear();
    tp.UseHit.reset();
    if(!WireHitRangeOK(tjs, tp.CTP)) {
      std::cout<<"FindCloseHits: WireHitRange not valid for CTP "<<tp.CTP<<". tjs.WireHitRange Cstat "<<tjs.WireHitRangeCstat<<" TPC "<<tjs.WireHitRangeTPC<<"\n";
      return false;
    }
    
    geo::PlaneID planeID = DecodeCTP(tp.CTP);
    unsigned short ipl = planeID.Plane;
    
    unsigned int wire = std::nearbyint(tp.Pos[0]);
    if(wire < tjs.FirstWire[ipl]) return false;
    if(wire > tjs.LastWire[ipl]-1) return false;
    
    // dead wire
    if(tjs.WireHitRange[ipl][wire].first == -1) return true;
    // live wire with no hits
    if(tjs.WireHitRange[ipl][wire].first == -2) return false;
    
    unsigned int firstHit = (unsigned int)tjs.WireHitRange[ipl][wire].first;
    unsigned int lastHit = (unsigned int)tjs.WireHitRange[ipl][wire].second;

    float fwire = wire;
    for(unsigned int iht = firstHit; iht < lastHit; ++iht) {
      bool useit = (hitRequest == kAllHits);
      if(hitRequest == kUsedHits && tjs.fHits[iht].InTraj > 0) useit = true;
      if(hitRequest == kUnusedHits && tjs.fHits[iht].InTraj == 0) useit = true;
      if(!useit) continue;
      float ftime = tjs.UnitsPerTick * tjs.fHits[iht].PeakTime;
      float delta = PointTrajDOCA(tjs, fwire, ftime, tp);
//      std::cout<<"chk "<<PrintHit(tjs.fHits[iht])<<" delta "<<delta<<" maxDelta "<<maxDelta<<"\n";
      if(delta < maxDelta) tp.Hits.push_back(iht);
    } // iht
    if(tp.Hits.size() > 16) {
      mf::LogWarning("TC")<<"FindCloseHits: Found "<<tp.Hits.size()<<" hits. Truncating to 16";
      tp.Hits.resize(16);
    }
    // Set UseHit false. The calling routine should decide if these hits should be used
    tp.UseHit.reset();
    return true;
    
  } // FindCloseHits
  
  //////////////////////////////////////////
  void ReverseTraj(TjStuff& tjs, Trajectory& tj)
  {
    // reverse the trajectory
    if(tj.Pts.empty()) return;
    // reverse the crawling direction flag
    tj.StepDir = -tj.StepDir;
    // Vertices
    std::swap(tj.VtxID[0], tj.VtxID[1]);
    // trajectory points
    std::reverse(tj.Pts.begin(), tj.Pts.end());
    // Reverse the stopping bits
    std::bitset<2> flipped;
    for(unsigned short ii = 0; ii < 2; ++ii) flipped[1 - ii] = tj.StopsAtEnd[ii];
    tj.StopsAtEnd = flipped;
<<<<<<< HEAD
=======
    // and the kink bits
    for(unsigned short ii = 0; ii < 2; ++ii) flipped[1 - ii] = tj.KinkAtEnd[ii];
    tj.KinkAtEnd = flipped;
>>>>>>> 0ab12ff8
    // reverse the direction vector on all points
    for(unsigned short ipt = 0; ipt < tj.Pts.size(); ++ipt) {
      if(tj.Pts[ipt].Dir[0] != 0) tj.Pts[ipt].Dir[0] = -tj.Pts[ipt].Dir[0];
      if(tj.Pts[ipt].Dir[1] != 0) tj.Pts[ipt].Dir[1] = -tj.Pts[ipt].Dir[1];
      tj.Pts[ipt].Ang = atan2(tj.Pts[ipt].Dir[1], tj.Pts[ipt].Dir[0]);
    } // ipt
    SetEndPoints(tjs, tj);
  } // ReverseTraj

  //////////////////////////////////////////
  float DeltaAngle(float Ang1, float Ang2) {
    return std::abs(std::remainder(Ang1 - Ang2, M_PI));
  }
  
  ////////////////////////////////////////////////
  void SetStopsAtEnd(TjStuff& tjs, Trajectory& tj)
  {
    // Sets the StopsAtEnd bits on the trajectory using a trivial algorithm
    if(tj.Pts.size() < 4) return;
    
    tj.StopsAtEnd[0] = false;
    tj.StopsAtEnd[1] = false;
    
    // require a significant increase in charge for the first (last) end points ignoring the first and last
    const float chgrat = 1.2;

    unsigned short endPt = tj.EndPt[0];
    // require 3 charged points at end 0
//    std::cout<<"ID "<<tj.ID<<"_0 "<<(int)tj.Pts[endPt + 1].Chg<<" "<<(int)tj.Pts[endPt + 2].Chg<<" "<<(int)tj.Pts[endPt + 3].Chg<<"\n";
    if(tj.Pts[endPt + 1].Chg > 0 &&  tj.Pts[endPt + 2].Chg > 0 &&  tj.Pts[endPt + 3].Chg > 0) {
      // end 0
      if(tj.Pts[endPt + 1].Chg > chgrat * tj.Pts[endPt + 2].Chg &&
         tj.Pts[endPt + 2].Chg > chgrat * tj.Pts[endPt + 3].Chg) {
        tj.StopsAtEnd[0] = true;
      }
    } // 3 charged points at end 0
    
    endPt = tj.EndPt[1];
    // require 3 charged points at end 1
//    std::cout<<"ID "<<tj.ID<<"_1 "<<(int)tj.Pts[endPt - 1].Chg<<" "<<(int)tj.Pts[endPt - 2].Chg<<" "<<(int)tj.Pts[endPt - 3].Chg<<"\n";
    if(tj.Pts[endPt - 1].Chg > 0 &&  tj.Pts[endPt - 2].Chg > 0 &&  tj.Pts[endPt - 3].Chg > 0) {
      // end 0
      if(tj.Pts[endPt - 1].Chg > chgrat * tj.Pts[endPt - 2].Chg &&
         tj.Pts[endPt - 2].Chg > chgrat * tj.Pts[endPt - 3].Chg) {
        tj.StopsAtEnd[1] = true;
      }
    } // 3 charged points at end 0
    
  } // StopsAtEnd
  
  ////////////////////////////////////////////////
  void SetEndPoints(TjStuff& tjs, Trajectory& tj)
  {
    // Find the first (last) TPs, EndPt[0] (EndPt[1], that have charge
    
    tj.EndPt[0] = 0; tj.EndPt[1] = 0;
    if(tj.Pts.size() == 0) return;
    
    // check the end point pointers
    for(unsigned short ipt = 0; ipt < tj.Pts.size(); ++ipt) {
      if(tj.Pts[ipt].Chg != 0) {
        tj.EndPt[0] = ipt;
        break;
      }
    }
    for(unsigned short ii = 0; ii < tj.Pts.size(); ++ii) {
      unsigned short ipt = tj.Pts.size() - 1 - ii;
      if(tj.Pts[ipt].Chg != 0) {
        tj.EndPt[1] = ipt;
        break;
      }
    }
  } // SetEndPoints
  
  ////////////////////////////////////////////////
  short MCSMom(TjStuff& tjs, Trajectory& tj)
  {
    return MCSMom(tjs, tj, tj.EndPt[0], tj.EndPt[1]);
  } // MCSMom
  
  
  ////////////////////////////////////////////////
  short MCSMom(TjStuff& tjs, Trajectory& tj, unsigned short firstPt, unsigned short lastPt)
  {
    // Estimate the trajectory momentum using Multiple Coulomb Scattering ala PDG RPP
    

    if(firstPt < tj.EndPt[0]) return 0;
    if(lastPt > tj.EndPt[1]) return 0;
    
    double tjLen = TrajPointSeparation(tj.Pts[firstPt], tj.Pts[lastPt]);
    if(tjLen == 0) return 0;
    // mom calculated in MeV
    double mom = 13.8 * sqrt(tjLen / 14) / MCSThetaRMS(tjs, tj, firstPt, lastPt);
    if(mom > 999) mom = 999;
    return (short)mom;
  } // MCSMom
  
  /////////////////////////////////////////
  double MCSThetaRMS(TjStuff& tjs, Trajectory& tj, unsigned short firstPt, unsigned short lastPt)
  {
    if(firstPt < tj.EndPt[0]) return 1;
    if(lastPt > tj.EndPt[1]) return 1;
    
    TrajPoint tmp;
    // make a bare trajectory point to define a line between firstPt and lastPt.
    // Use the position of the hits at these points
    TrajPoint firstTP = tj.Pts[firstPt];
    firstTP.Pos = firstTP.HitPos;
    TrajPoint lastTP = tj.Pts[lastPt];
    lastTP.Pos = lastTP.HitPos;
    MakeBareTrajPoint(tjs, firstTP, lastTP, tmp);
    // sum up the deviations^2
    double dsum = 0;
    unsigned short cnt = 0;
    for(unsigned short ipt = firstPt + 1; ipt < lastPt; ++ipt) {
      if(tj.Pts[ipt].Chg == 0) continue;
      dsum += PointTrajDOCA2(tjs, tj.Pts[ipt].HitPos[0],  tj.Pts[ipt].HitPos[1], tmp);
      ++cnt;
    } // ipt
    if(cnt == 0) return 1;
    // require that cnt is a significant fraction of the total number of charged points
    // so that we don't get erroneously high MCSMom when there are large gaps.
    // This is the number of points expected in the count if there are no gaps
    unsigned short numPts = lastPt - firstPt - 1;
    // return the previously calculated value of MCSMom
    if(numPts > 5 && cnt < 0.7 * numPts) return tj.MCSMom;
    double sigmaS = sqrt(dsum / (double)cnt);
    double tjLen = TrajPointSeparation(tj.Pts[firstPt], tj.Pts[lastPt]);
    if(tjLen == 0) return 0;
    // Theta_o =  4 * sqrt(3) * sigmaS / path
    return (6.8 * sigmaS / tjLen);
    
  } // MCSThetaRMS

  /////////////////////////////////////////
  void TagDeltaRays(TjStuff& tjs, const CTP_t& inCTP, const std::vector<short>& fDeltaRayTag, short debugWorkID)
  {
    // fDeltaRayTag vector elements
    // [0] = max separation of both endpoints from a muon
    // [1] = minimum MCSMom
    // [2] = maximum MCSMom
    
    if(fDeltaRayTag[0] < 0) return;
    if(fDeltaRayTag.size() < 3) return;
    
    float sepCut = fDeltaRayTag[0];
    unsigned short minMom = fDeltaRayTag[1];
    unsigned short maxMom = fDeltaRayTag[2];
    
    for(unsigned short itj = 0; itj < tjs.allTraj.size(); ++itj) {
      Trajectory& muTj = tjs.allTraj[itj];
      if(muTj.CTP != inCTP) continue;
      if(muTj.AlgMod[kKilled]) continue;
      bool prt = (muTj.WorkID == debugWorkID);
      if(prt) mf::LogVerbatim("TC")<<"TagDeltaRays: Muon "<<muTj.CTP<<" "<<PrintPos(tjs, muTj.Pts[muTj.EndPt[0]])<<"-"<<PrintPos(tjs, muTj.Pts[muTj.EndPt[1]]);
      if(muTj.PDGCode != 13) continue;
      // Found a muon, now look for delta rays
      for(unsigned short jtj = 0; jtj < tjs.allTraj.size(); ++jtj) {
        Trajectory& drTj = tjs.allTraj[jtj];
        if(drTj.AlgMod[kKilled]) continue;
        if(drTj.CTP != inCTP) continue;
        if(drTj.PDGCode == 13) continue;
        // already tagged
        if(drTj.PDGCode == 12) continue;
        // MCSMom cut
        if(drTj.MCSMom < minMom) continue;
        if(drTj.MCSMom > maxMom) continue;
        // some rough cuts to require that the delta ray is within the
        // ends of the muon
        if(muTj.StepDir > 0) {
          if(drTj.Pts[drTj.EndPt[0]].Pos[0] < muTj.Pts[muTj.EndPt[0]].Pos[0]) continue;
          if(drTj.Pts[drTj.EndPt[1]].Pos[0] > muTj.Pts[muTj.EndPt[1]].Pos[0]) continue;
        } else {
          if(drTj.Pts[drTj.EndPt[0]].Pos[0] > muTj.Pts[muTj.EndPt[0]].Pos[0]) continue;
          if(drTj.Pts[drTj.EndPt[1]].Pos[0] < muTj.Pts[muTj.EndPt[1]].Pos[0]) continue;
        }
        unsigned short muPt0, muPt1;
        float sep0 = sepCut;
        // check both ends of the prospective delta ray
        TrajPointTrajDOCA(tjs, drTj.Pts[drTj.EndPt[0]], muTj, muPt0, sep0);
        if(sep0 == sepCut) continue;
        if(prt) mf::LogVerbatim("TC")<<"  ID "<<drTj.ID<<" "<<PrintPos(tjs, drTj.Pts[drTj.EndPt[0]])<<" muPt0 "<<muPt0<<" sep0 "<<sep0;
        // stay away from the ends
        if(muPt0 < muTj.EndPt[0] + 5) continue;
        if(muPt0 > muTj.EndPt[1] - 5) continue;
        float sep1 = sepCut;
        TrajPointTrajDOCA(tjs, drTj.Pts[drTj.EndPt[1]], muTj, muPt1, sep1);
        if(prt) mf::LogVerbatim("TC")<<"      "<<PrintPos(tjs, drTj.Pts[drTj.EndPt[1]])<<" muPt1 "<<muPt1<<" sep1 "<<sep1;
        if(sep1 == sepCut) continue;
        // stay away from the ends
        if(muPt1 < muTj.EndPt[0] + 5) continue;
        if(muPt1 > muTj.EndPt[1] - 5) continue;
        if(prt) mf::LogVerbatim("TC")<<" delta ray "<<drTj.ID<<" near "<<PrintPos(tjs, muTj.Pts[muPt0]);
        drTj.ParentTrajID = muTj.ID;
        drTj.PDGCode = 12;
      } // jtj
    } // itj
    
  } // TagDeltaRays
  
  /////////////////////////////////////////
  void TagMuonDirections(TjStuff& tjs, const short& minDeltaRayLength, short debugWorkID)
  {
    // Determine muon directions delta-ray proximity to muon trajectories
    
    if(minDeltaRayLength < 0) return;
    
    unsigned short minLen = minDeltaRayLength;
    
    for(unsigned short itj = 0; itj < tjs.allTraj.size(); ++itj) {
      Trajectory& muTj = tjs.allTraj[itj];
      if(muTj.AlgMod[kKilled]) continue;
      bool prt = (muTj.WorkID == debugWorkID);
      if(prt) {
        mf::LogVerbatim("TC")<<"TagMuonDirection: Muon "<<muTj.CTP<<" "<<PrintPos(tjs, muTj.Pts[muTj.EndPt[0]])<<"-"<<PrintPos(tjs, muTj.Pts[muTj.EndPt[1]]);
      }
      if(muTj.PDGCode != 13) continue;
      // look for delta ray trajectories and count the number of times that
      // one end is closer than the other to the muon
      unsigned short n0 = 0;
      unsigned short n1 = 0;
      for(unsigned short jtj = 0; jtj < tjs.allTraj.size(); ++jtj) {
        Trajectory& drTj = tjs.allTraj[jtj];
        if(drTj.AlgMod[kKilled]) continue;
        if(drTj.PDGCode != 12) continue;
        if(drTj.ParentTrajID != muTj.ID) continue;
        // ignore short delta rays
        if(drTj.Pts.size() < minLen) continue;
        float sep0 = 100;
        unsigned short muPt0;
        TrajPointTrajDOCA(tjs, drTj.Pts[drTj.EndPt[0]], muTj, muPt0, sep0);
        if(muPt0 > muTj.EndPt[1]) continue;
        float sep1 = 100;
        unsigned short muPt1;
        TrajPointTrajDOCA(tjs, drTj.Pts[drTj.EndPt[1]], muTj, muPt1, sep1);
        if(prt) mf::LogVerbatim("TC")<<" drTj.ID "<<drTj.ID<<" sep 0 "<<sep0<<" sep1 "<<sep1;
        if(muPt1 > muTj.EndPt[1]) continue;
        if(sep0 < sep1) { ++n0; } else { ++n1; }
      } // unsigned short jtj
      // Can't tell the direction using this method, so leave the current assignment unchanged
      if(prt) mf::LogVerbatim("TC")<<" n0 "<<n0<<" n1 "<<n1;
      if(n0 == n1) continue;
      if(n0 > n1) {
        // Delta-rays are closer to the beginning (0) end than the end (1) end
        muTj.Dir = 1;
      } else {
        muTj.Dir = -1;
      }
      if(muTj.StepDir < 0) muTj.Dir = -muTj.Dir;
    } // itj
  } // TagMuonDirections
  
  ////////////////////////////////////////////////
  void TagShowerTraj(TjStuff& tjs, const CTP_t& inCTP, const std::vector<short>& fShowerTag, short debugWorkID)
  {
    // A simple tagging scheme - hopefully
    if(fShowerTag[0] < 0) return;
    
    // Tag as shower-like (PDGCode = 12) if the MCSMom is < fShowerTag[0]
    // and the number of other trajectories that have a separation < fShowerTag[1]
    // is >= fShowerTag[2]
    // Note that the separation is a float and fShowerTag is a short
    float sepCut = fShowerTag[1];
    for(auto& tj : tjs.allTraj) {
      if(tj.CTP != inCTP) continue;
      if(tj.AlgMod[kKilled]) continue;
      // already tagged
      if(tj.PDGCode > 0) continue;
      // first we cut on MCSMom
      if(tj.MCSMom > fShowerTag[0]) continue;
      // Next cut on proximity to other trajectories if requested.
      if(fShowerTag[1] <= 0) {
        tj.PDGCode = 12;
        continue;
      }
      // Count the number of trajectories that are within fShowerTag[1]
      unsigned short nNear = 0;
      for(auto& atj : tjs.allTraj) {
        if(atj.CTP != inCTP) continue;
        if(atj.AlgMod[kKilled]) continue;
        if(atj.ID == tj.ID) continue;
        // ignore nearby muons
        if(atj.PDGCode == 13) continue;
        float minSep = sepCut;
        unsigned short ipt1, ipt2;
        // Find the Distance Of Closest Approach between the two trajectories
        // with the specified minimum separation
        TrajTrajDOCA(tj, atj, ipt1, ipt2, minSep);
        // Count the number of nearby trajectories within the cut
        if(minSep < sepCut) ++nNear;
        // no sense continuing if we are there
        if(nNear == fShowerTag[2]) break;
      } // atj
      if(nNear >= fShowerTag[2]) tj.PDGCode = 12;
    } // tj
  } // TagShowerTraj
  
  
  /////////////////////////////////////////
  void MakeBareTrajPoint(TjStuff& tjs, unsigned int fromHit, unsigned int toHit, TrajPoint& tp)
  {
    CTP_t tCTP = EncodeCTP(tjs.fHits[fromHit].WireID);
    MakeBareTrajPoint(tjs, (float)tjs.fHits[fromHit].WireID.Wire, tjs.fHits[fromHit].PeakTime,
                           (float)tjs.fHits[toHit].WireID.Wire,   tjs.fHits[toHit].PeakTime, tCTP, tp);
    
  } // MakeBareTrajPoint
  
  /////////////////////////////////////////
  void MakeBareTrajPoint(TjStuff& tjs, float fromWire, float fromTick, float toWire, float toTick, CTP_t tCTP, TrajPoint& tp)
  {
    tp.CTP = tCTP;
    tp.Pos[0] = fromWire;
    tp.Pos[1] = tjs.UnitsPerTick * fromTick;
    tp.Dir[0] = toWire - fromWire;
    tp.Dir[1] = tjs.UnitsPerTick * (toTick - fromTick);
    float norm = sqrt(tp.Dir[0] * tp.Dir[0] + tp.Dir[1] * tp.Dir[1]);
    tp.Dir[0] /= norm;
    tp.Dir[1] /= norm;
    tp.Ang = atan2(tp.Dir[1], tp.Dir[0]);
  } // MakeBareTrajPoint
  
  /////////////////////////////////////////
  void MakeBareTrajPoint(TjStuff& tjs, const TrajPoint& tpIn1, const TrajPoint& tpIn2, TrajPoint& tpOut)
  {
    tpOut.CTP = tpIn1.CTP;
    tpOut.Pos = tpIn1.Pos;
    tpOut.Dir[0] = tpIn2.Pos[0] - tpIn1.Pos[0];
    tpOut.Dir[1] = tpIn2.Pos[1] - tpIn1.Pos[1];
    float norm = sqrt(tpOut.Dir[0] * tpOut.Dir[0] + tpOut.Dir[1] * tpOut.Dir[1]);
    if(norm == 0) {
      mf::LogError myprt("TC");
      myprt<<"Bad Dir in MakeBareTrajPoint ";
      myprt<<" tpIn1 Pos "<<tpIn1.Pos[0]<<" "<<tpIn1.Pos[1];
      myprt<<" tpIn2 Pos "<<tpIn2.Pos[0]<<" "<<tpIn2.Pos[1];
      tpOut.Pos[0] = -99;
      return;
    }
    tpOut.Dir[0] /= norm;
    tpOut.Dir[1] /= norm;
    tpOut.Ang = atan2(tpOut.Dir[1], tpOut.Dir[0]);
  } // MakeBareTrajPoint
  
  ////////////////////////////////////////////////
  float TPHitsRMSTime(TjStuff& tjs, TrajPoint& tp, HitStatus_t hitRequest)
  {
    return tjs.UnitsPerTick * TPHitsRMSTick(tjs, tp, hitRequest);
  } // TPHitsRMSTime

  ////////////////////////////////////////////////
  float TPHitsRMSTick(TjStuff& tjs, TrajPoint& tp, HitStatus_t hitRequest)
  {
    // Estimate the RMS of all hits associated with a trajectory point
    // without a lot of calculation
    if(tp.Hits.empty()) return 0;
    float minVal = 9999;
    float maxVal = 0;
    for(unsigned short ii = 0; ii < tp.Hits.size(); ++ii) {
      bool useit = (hitRequest == kAllHits);
      if(hitRequest == kUsedHits && tp.UseHit[ii]) useit = true;
      if(hitRequest == kUnusedHits && !tp.UseHit[ii]) useit = true;
      if(!useit) continue;
      unsigned int iht = tp.Hits[ii];
      float cv = tjs.fHits[iht].PeakTime;
      float rms = tjs.fHits[iht].RMS;
      float arg = cv - rms;
      if(arg < minVal) minVal = arg;
      arg = cv + rms;
      if(arg > maxVal) maxVal = arg;
    } // ii
    if(maxVal == 0) return 0;
    return (maxVal - minVal) / 2;
  } // TPHitsRMSTick
  
  ////////////////////////////////////////////////
  float HitsRMSTime(TjStuff& tjs, const std::vector<unsigned int>& hitsInMultiplet, HitStatus_t hitRequest)
  {
    return tjs.UnitsPerTick * HitsRMSTick(tjs, hitsInMultiplet, hitRequest);
  } // HitsRMSTick

  ////////////////////////////////////////////////
  float HitsRMSTick(TjStuff& tjs, const std::vector<unsigned int>& hitsInMultiplet, HitStatus_t hitRequest)
  {
    if(hitsInMultiplet.empty()) return 0;
    
    if(hitsInMultiplet.size() == 1) return tjs.fHits[hitsInMultiplet[0]].RMS;
 
    float minVal = 9999;
    float maxVal = 0;
    for(unsigned short ii = 0; ii < hitsInMultiplet.size(); ++ii) {
      unsigned int iht = hitsInMultiplet[ii];
      bool useit = (hitRequest == kAllHits);
      if(hitRequest == kUsedHits && tjs.fHits[iht].InTraj > 0) useit = true;
      if(hitRequest == kUnusedHits && tjs.fHits[iht].InTraj == 0) useit = true;
      if(!useit) continue;
      float cv = tjs.fHits[iht].PeakTime;
      float rms = tjs.fHits[iht].RMS;
      float arg = cv - rms;
      if(arg < minVal) minVal = arg;
      arg = cv + rms;
      if(arg > maxVal) maxVal = arg;
    } // ii
    if(maxVal == 0) return 0;
    return (maxVal - minVal) / 2;
  } // HitsRMSTick
  
  ////////////////////////////////////////////////
  float HitsPosTime(TjStuff& tjs, const std::vector<unsigned int>& hitsInMultiplet, float& sum, HitStatus_t hitRequest)
  {
    return tjs.UnitsPerTick * HitsPosTick(tjs, hitsInMultiplet, sum, hitRequest);
  } // HitsPosTime
  
  ////////////////////////////////////////////////
  float HitsPosTick(TjStuff& tjs, const std::vector<unsigned int>& hitsInMultiplet, float& sum, HitStatus_t hitRequest)
  {
    // returns the position and the charge
    float pos = 0;
    sum = 0;
    for(unsigned short ii = 0; ii < hitsInMultiplet.size(); ++ii) {
      unsigned int iht = hitsInMultiplet[ii];
      bool useit = (hitRequest == kAllHits);
      if(hitRequest == kUsedHits && tjs.fHits[iht].InTraj > 0) useit = true;
      if(hitRequest == kUnusedHits && tjs.fHits[iht].InTraj == 0) useit = true;
      if(!useit) continue;
      float chg = tjs.fHits[iht].Integral;
      pos += chg * tjs.fHits[iht].PeakTime;
      sum += chg;
    } // ii
    if(sum == 0) return 0;
    return pos / sum;
  } // HitsPosTick
  
  //////////////////////////////////////////
  unsigned short NumHitsInTP(const TrajPoint& tp, HitStatus_t hitRequest)
  {
    // Counts the number of hits of the specified type in tp
    if(tp.Hits.empty()) return 0;
    
    if(hitRequest == kAllHits) return tp.Hits.size();
    
    unsigned short nhits = 0;
    for(unsigned short ii = 0; ii < tp.Hits.size(); ++ii) {
      if(hitRequest == kUsedHits) {
        if(tp.UseHit[ii]) ++nhits;
      } else {
        // looking for unused hits
        if(!tp.UseHit[ii]) ++nhits;
      }
    } // ii
    return nhits;
  } // NumHitsInTP
  
  //////////////////////////////////////////
  unsigned short TPNearVertex(TjStuff& tjs, const TrajPoint& tp)
  {
    // Returns the index of a vertex if tp is nearby
    for(unsigned short ivx = 0; ivx < tjs.vtx.size(); ++ivx) {
      if(tjs.vtx[ivx].NTraj == 0) continue;
      if(tjs.vtx[ivx].CTP != tp.CTP) continue;
      if(std::abs(tjs.vtx[ivx].Pos[0] - tp.Pos[0]) > 1.2) continue;
      if(std::abs(tjs.vtx[ivx].Pos[1] - tp.Pos[1]) > 1.2) continue;
      return ivx;
    } // ivx
    return USHRT_MAX;
  } // TPNearVertex
  
  //////////////////////////////////////////
  bool AttachAnyTrajToVertex(TjStuff& tjs, unsigned short ivx, const std::vector<float>& fVertex2DCuts, bool vtxPrt)
  {
    
    if(ivx > tjs.vtx.size() - 1) return false;
    if(tjs.vtx[ivx].NTraj == 0) return false;
    if(fVertex2DCuts[0] < 0) return false;
    
    VtxStore& vx = tjs.vtx[ivx];
    
    unsigned short nadd = 0;
    for(unsigned short itj = 0; itj < tjs.allTraj.size(); ++itj) {
      Trajectory& tj = tjs.allTraj[itj];
      if(tj.AlgMod[kKilled]) continue;
      if(tj.CTP != vx.CTP) continue;
      if(tj.VtxID[0] == vx.ID || tj.VtxID[1] == vx.ID) continue;
      if(AttachTrajToVertex(tjs, tj, vx, fVertex2DCuts, vtxPrt)) ++nadd;
    } // itj
    if(nadd == 0) return false;
    return true;
    
  } // AttachAnyTrajToVertex
  
  //////////////////////////////////////////
  bool AttachTrajToAnyVertex(TjStuff& tjs, unsigned short itj, const std::vector<float>& fVertex2DCuts, bool vtxPrt)
  {
    
    if(itj > tjs.allTraj.size() - 1) return false;
    if(fVertex2DCuts[0] < 0) return false;
    if(tjs.vtx.size() == 0) return false;
    
    Trajectory& tj = tjs.allTraj[itj];
    
    unsigned short nadd = 0;
    for(unsigned short ivx = 0; ivx < tjs.vtx.size(); ++ivx) {
      VtxStore& vx = tjs.vtx[ivx];
      if(vx.NTraj == 0) continue;
      if(vx.CTP != tj.CTP) continue;
      if(tj.VtxID[0] == vx.ID || tj.VtxID[1] == vx.ID) continue;
      if(AttachTrajToVertex(tjs, tj, vx, fVertex2DCuts, vtxPrt)) ++nadd;
    } // ivx
    if(nadd == 0) return false;
    return true;
    
  } // AttachAnyTrajToVertex

  //////////////////////////////////////////
  bool AttachTrajToVertex(TjStuff& tjs, Trajectory& tj, VtxStore& vx, const std::vector<float>& fVertex2DCuts, bool prt)
  {
    
    // fVertex2DCuts fcl input usage
    // 0 = maximum length of a short trajectory
    // 1 = max vertex - trajectory separation for short trajectories
    // 2 = max vertex - trajectory separation for long trajectories
    // 3 = max position pull for adding TJs to a vertex
    // 4 = max allowed vertex position error

    if(tj.AlgMod[kKilled]) return false;
    if(tj.CTP != vx.CTP) return false;
    // already attached?
    if(tj.VtxID[0] == vx.ID || tj.VtxID[1] == vx.ID) return false;
    
    unsigned short maxShortTjLen = fVertex2DCuts[0];
    // square the separation cut to simplify testing in the loop
    float maxSepCutShort2 = fVertex2DCuts[1] * fVertex2DCuts[1];
    float maxSepCutLong2 = fVertex2DCuts[2] * fVertex2DCuts[2];
    
    // assume that end 0 is closest to the vertex
    unsigned short end = 0;
    float vtxTjSep2 = PosSep2(vx.Pos, tj.Pts[tj.EndPt[0]].Pos);
    float sep1 = PosSep2(vx.Pos, tj.Pts[tj.EndPt[1]].Pos);
    if(sep1 < vtxTjSep2) {
      // End 1 is closer
      end = 1;
      vtxTjSep2 = sep1;
    }
    // is the trajectory short?
    bool tjShort = (tj.EndPt[1] - tj.EndPt[0] < maxShortTjLen);
    // ignore bad separation between the closest tj end and the vertex
    if(tjShort) {
      if(vtxTjSep2 > maxSepCutShort2) return false;
    } else {
      if(vtxTjSep2 > maxSepCutLong2) return false;
    }
    
    // Calculate the pull on the vertex
    TrajPoint& tp = tj.Pts[tj.EndPt[end]];
    float tpVxPull = TrajPointVertexPull(tjs, tp, vx);

    // See if the vertex position is close to an end
    unsigned short closePt;
    float closestApproach;
    TrajClosestApproach(tj, vx.Pos[0], vx.Pos[1], closePt, closestApproach);
    // count the number of points between the end of the trajectory and the vertex.
    // tj     -------------   tj ------------
    // vx  *   >> dpt = 0     vx   *  >> dpt = 2
    short dpt;
    if(end == 0) {
      dpt = closePt - tj.EndPt[end];
    } else {
      dpt = tj.EndPt[end] - closePt;
    }
    
    if(prt) {
      mf::LogVerbatim myprt("TC");
      myprt<<"ATTV: vx.ID "<<vx.ID;
      myprt<<" oldTJs";
      for(unsigned short itj = 0; itj < tjs.allTraj.size(); ++itj) {
        Trajectory& tj = tjs.allTraj[itj];
        if(tj.AlgMod[kKilled]) continue;
        if(tj.CTP != vx.CTP) continue;
        if(tj.VtxID[0] == vx.ID) myprt<<" "<<tj.ID<<"_0";
        if(tj.VtxID[1] == vx.ID) myprt<<" "<<tj.ID<<"_1";
      }
      myprt<<" +tjID "<<tj.ID<<"_"<<end<<" vtxTjSep "<<sqrt(vtxTjSep2)<<" tpVxPull "<<tpVxPull;
    }
    if(tpVxPull > fVertex2DCuts[3]) return false;
    if(dpt > 2) return false;

    // Passed all the cuts. Attach it to the vertex and try a fit
    tj.VtxID[end] = vx.ID;
    if(FitVertex(tjs, vx, fVertex2DCuts, prt)) {
      if(prt) mf::LogVerbatim("TC")<<" success";
      return true;
    }
    
    // fit failed so remove the tj -> vx assignment
    tj.VtxID[end] = 0;
    // and refit
    if(prt) mf::LogVerbatim("TC")<<" failed. Re-fit w/o this tj ";
    FitVertex(tjs, vx, fVertex2DCuts, prt);
    return false;
    
  } // AttachTrajToVertex

  /////////////////////////////////////////
  float TrajPointVertexPull(TjStuff& tjs, const TrajPoint& tp, const VtxStore& vx)
  {
    // Calculates the position pull between a trajectory point and a vertex

    // impact parameter between them
    double ip = PointTrajDOCA(tjs, vx.Pos[0], vx.Pos[1], tp);
    // separation^2
    double sep2 = PosSep2(vx.Pos, tp.Pos);
    
    // Find the projection of the vertex error ellipse in a coordinate system
    // along the TP direction
    double vxErrW = vx.PosErr[0] * tp.Dir[1];
    double vxErrT = vx.PosErr[1] * tp.Dir[0];
    double vxErr2 = vxErrW * vxErrW + vxErrT * vxErrT;
    
    // close together so ignore the TP projection error and return
    // the pull using only the vertex error
    if(sep2 < 1) return (float)(ip/sqrt(vxErr2));
    
    double dang = ip / sqrt(sep2);

    // calculate the angle error.
    // Start with the vertex error^2
    double angErr = vxErr2 / sep2;
    // Add the TP angle error^2
    angErr += tp.AngErr * tp.AngErr;
    if(angErr == 0) return 999;
    angErr = sqrt(angErr);
    return (float)(dang / angErr);
    
  } // TrajPointVertexPull
  
  /////////////////////////////////////////
  float VertexVertexPull(TjStuff& tjs, const VtxStore& vx1, const VtxStore& vx2)
  {
    // Calculates the position pull between two vertices
    double dw = vx1.Pos[0] - vx2.Pos[0];
    double dt = vx1.Pos[1] - vx2.Pos[1];
    double dwErr2 = (vx1.PosErr[0] * vx1.PosErr[0] + vx2.PosErr[0] * vx2.PosErr[0]) / 2;
    double dtErr2 = (vx1.PosErr[1] * vx1.PosErr[1] + vx2.PosErr[1] * vx2.PosErr[1]) / 2;
    dw = dw * dw / dwErr2;
    dt = dt * dt / dtErr2;
    return (float)sqrt(dw + dt);
  }
  
  /////////////////////////////////////////
  bool FitVertex(TjStuff& tjs, VtxStore& vx, const std::vector<float>& fVertex2DCuts, bool prt)
  {
    // A poor-mans fitting scheme. If the fitted vertex position error is within the supplied
    // value, the position and errors are updated and we return true, otherwise the vertex is
    // left unchanged and we return false
    
    // fVertex2DCuts fcl input usage
    // 0 = maximum length of a short trajectory
    // 1 = max vertex - trajectory separation for short trajectories
    // 2 = max vertex - trajectory separation for long trajectories
    // 3 = max position pull for adding TJs to a vertex
    // 4 = max allowed vertex position error
    
    // Create a vector of trajectory points that will be used to fit the vertex position
    std::vector<TrajPoint> vxTp;
    for(auto& tj : tjs.allTraj) {
      if(tj.AlgMod[kKilled]) continue;
      if(tj.CTP != vx.CTP) continue;
      if(tj.VtxID[0] == vx.ID) vxTp.push_back(tj.Pts[tj.EndPt[0]]);
      if(tj.VtxID[1] == vx.ID) vxTp.push_back(tj.Pts[tj.EndPt[1]]);
    } // tj
    
    vx.NTraj = vxTp.size();
    
    if(vxTp.size() < 2) return false;
    
    if(prt) {
      PrintHeader("FV");
      for(auto& tp : vxTp) PrintTrajPoint("FV", tjs, 0, 1, 1, tp);
    }
    if(vx.Stat[kFixed]) {
      if(prt) mf::LogVerbatim("TC")<<" vertex position fixed. No fit.";
      return true;
    }
 
    // Find trajectory intersections pair-wise tweaking the angle and position(?) within
    // +/- 1 sigma
    double sum0 = 0, sum02 = 0;
    double sum1 = 0, sum12 = 0;
    double sumw = 0;
    double wgt;
    // a temporary TP for tweaking the angle
    TrajPoint tmp;
    for(unsigned short itj = 0; itj < vxTp.size() - 1; ++itj) {
      for(unsigned short jtj = itj + 1; jtj < vxTp.size(); ++jtj) {
        float p0, p1;
        TrajIntersection(vxTp[itj], vxTp[jtj], p0, p1);
        // accumulate
        wgt = 1;
        sum0 += wgt * p0; sum02 += wgt * p0 * p0; sum1 += wgt * p1; sum12 += wgt * p1 * p1; sumw += wgt;
        // tweak the itj angle +
        tmp = vxTp[itj];
        tmp.Ang += tmp.AngErr;
        tmp.Dir[0] = cos(tmp.Ang); tmp.Dir[1] = sin(tmp.Ang);
        TrajIntersection(tmp, vxTp[jtj], p0, p1);
        // accumulate
        // adjust the weight for 4 points at +/1 1 sigma = 0.607 / 4
        wgt = 0.152;
        sum0 += wgt * p0; sum02 += wgt * p0 * p0; sum1 += wgt * p1; sum12 += wgt * p1 * p1; sumw += wgt;
        // tweak the itj angle -
        tmp = vxTp[itj];
        tmp.Ang -= 2 * tmp.AngErr;
        tmp.Dir[0] = cos(tmp.Ang); tmp.Dir[1] = sin(tmp.Ang);
        TrajIntersection(tmp, vxTp[jtj], p0, p1);
        // accumulate
        sum0 += wgt * p0; sum02 += wgt * p0 * p0; sum1 += wgt * p1; sum12 += wgt * p1 * p1; sumw += wgt;
        // Repeat this process with jtj
        // tweak the jtj angle +
        tmp = vxTp[jtj];
        tmp.Ang += tmp.AngErr;
        tmp.Dir[0] = cos(tmp.Ang); tmp.Dir[1] = sin(tmp.Ang);
        TrajIntersection(vxTp[itj], tmp, p0, p1);
        // accumulate
        sum0 += wgt * p0; sum02 += wgt * p0 * p0; sum1 += wgt * p1; sum12 += wgt * p1 * p1; sumw += wgt;
        // tweak the itj angle -
        tmp = vxTp[itj];
        tmp.Ang -= 2 * tmp.AngErr;
        tmp.Dir[0] = cos(tmp.Ang); tmp.Dir[1] = sin(tmp.Ang);
        TrajIntersection(vxTp[itj], tmp, p0, p1);
        // accumulate
        sum0 += wgt * p0; sum02 += wgt * p0 * p0; sum1 += wgt * p1; sum12 += wgt * p1 * p1; sumw += wgt;
      } // jtj
    } // itj
    
    double vxP0 = sum0 / sumw;
    double vxP1 = sum1 / sumw;
    double vxP0rms = sqrt((sum02 - sumw * vxP0 * vxP0) / sumw);
    double vxP1rms = sqrt((sum12 - sumw * vxP1 * vxP1) / sumw);
    // don't let the errors get too small
    if(vxP0rms < 0.5) vxP0rms = 0.5;
    if(vxP1rms < 0.5) vxP1rms = 0.5;
    
    if(prt) mf::LogVerbatim("TC")<<"FitVertex "<<vx.ID<<" CTP "<<vx.CTP<<" NTraj "<<vx.NTraj<<" in "<<std::fixed<<std::setprecision(1)<<vx.Pos[0]<<" : "<<vx.Pos[1]/tjs.UnitsPerTick<<" out "<<vxP0<<"+/-"<<vxP0rms<<" : "<<vxP1/tjs.UnitsPerTick<<"+/-"<<vxP1rms/tjs.UnitsPerTick;
    
    if(vxP0rms > fVertex2DCuts[4] || vxP1rms > fVertex2DCuts[4]) {
      if(prt) mf::LogVerbatim("TC")<<" fit failed. fVertex2DCuts[4] "<<fVertex2DCuts[4];
      return false;
    }
    
    vx.Pos[0] = vxP0;
    vx.PosErr[0] = vxP0rms;
    vx.Pos[1] = vxP1;
    vx.PosErr[1] = vxP1rms;
    
    // Calculate chisq
    vx.ChiDOF = 0;
    for(unsigned short itj = 0; itj < vxTp.size(); ++itj) {
      vx.ChiDOF += TrajPointVertexPull(tjs, vxTp[itj], vx);
    } // itj
    vx.ChiDOF /= (float)vxTp.size();
    
    if(prt) {
      mf::LogVerbatim myprt("TC");
      myprt<<"Pull";
      for(unsigned short itj = 0; itj < vxTp.size(); ++itj) {
        float pull = TrajPointVertexPull(tjs, vxTp[itj], vx);
        myprt<<" "<<PrintPos(tjs, vxTp[itj])<<"-"<<std::fixed<<std::setprecision(2)<<pull;
      } // itj
      myprt<<" ChiDOF "<<vx.ChiDOF;
    }
    return true;
    
  } // FitVertex
  
  // ****************************** Printing  ******************************
  
  void PrintAllTraj(std::string someText, TjStuff& tjs, DebugStuff& debug, unsigned short itj, unsigned short ipt)
  {
    
    mf::LogVerbatim myprt("TC");
    
    if(!tjs.vtx3.empty()) {
      // print out 3D vertices
      myprt<<"****** 3D vertices ******************************************__2DVtx_Indx__*******\n";
      myprt<<"Vtx  Cstat  TPC     X       Y       Z    XEr  YEr  ZEr  pln0 pln1 pln2  Wire\n";
      for(unsigned short iv = 0; iv < tjs.vtx3.size(); ++iv) {
        myprt<<std::right<<std::setw(3)<<std::fixed<<iv<<std::setprecision(1);
        myprt<<std::right<<std::setw(7)<<tjs.vtx3[iv].CStat;
        myprt<<std::right<<std::setw(5)<<tjs.vtx3[iv].TPC;
        myprt<<std::right<<std::setw(8)<<tjs.vtx3[iv].X;
        myprt<<std::right<<std::setw(8)<<tjs.vtx3[iv].Y;
        myprt<<std::right<<std::setw(8)<<tjs.vtx3[iv].Z;
        myprt<<std::right<<std::setw(5)<<tjs.vtx3[iv].XErr;
        myprt<<std::right<<std::setw(5)<<tjs.vtx3[iv].YErr;
        myprt<<std::right<<std::setw(5)<<tjs.vtx3[iv].ZErr;
        myprt<<std::right<<std::setw(5)<<tjs.vtx3[iv].Ptr2D[0];
        myprt<<std::right<<std::setw(5)<<tjs.vtx3[iv].Ptr2D[1];
        myprt<<std::right<<std::setw(5)<<tjs.vtx3[iv].Ptr2D[2];
        myprt<<std::right<<std::setw(5)<<tjs.vtx3[iv].Wire;
        if(tjs.vtx3[iv].Wire < 0) {
          myprt<<"    Matched in all planes";
        } else {
          myprt<<"    Incomplete";
        }
        myprt<<"\n";
      }
    } // tjs.vtx3.size
    
    if(!tjs.vtx.empty()) {
      // print out 2D vertices
      myprt<<"************ 2D vertices ************\n";
      myprt<<"Vtx   CTP    wire     error   tick     error  ChiDOF  NTj Pass  Topo traj IDs\n";
      for(unsigned short iv = 0; iv < tjs.vtx.size(); ++iv) {
        auto const& aVtx = tjs.vtx[iv];
        if(debug.Plane < 3 && debug.Plane != (int)aVtx.CTP) continue;
        if(aVtx.NTraj == 0) continue;
        myprt<<std::right<<std::setw(3)<<std::fixed<<aVtx.ID<<std::setprecision(1);
        myprt<<std::right<<std::setw(6)<<aVtx.CTP;
        myprt<<std::right<<std::setw(8)<<aVtx.Pos[0]<<" +/- ";
        myprt<<std::right<<std::setw(4)<<aVtx.PosErr[0];
        myprt<<std::right<<std::setw(8)<<aVtx.Pos[1]/tjs.UnitsPerTick<<" +/- ";
        myprt<<std::right<<std::setw(4)<<aVtx.PosErr[1]/tjs.UnitsPerTick;
        myprt<<std::right<<std::setw(8)<<aVtx.ChiDOF;
        myprt<<std::right<<std::setw(5)<<aVtx.NTraj;
        myprt<<std::right<<std::setw(5)<<aVtx.Pass;
        myprt<<std::right<<std::setw(6)<<aVtx.Topo;
        myprt<<"    ";
        // display the traj indices
        for(unsigned short ii = 0; ii < tjs.allTraj.size(); ++ii) {
          auto const& aTj = tjs.allTraj[ii];
          if(debug.Plane < 3 && debug.Plane != (int)aTj.CTP) continue;
          if(aTj.AlgMod[kKilled]) continue;
          for(unsigned short end = 0; end < 2; ++end)
            if(aTj.VtxID[end] == (short)aVtx.ID) myprt<<std::right<<std::setw(4)<<aTj.ID<<"_"<<end;
        }
        myprt<<"\n";
      } // iv
    } // tjs.vtx.size
    
    if(tjs.allTraj.empty()) {
      mf::LogVerbatim("TC")<<someText<<" No allTraj trajectories to print";
      return;
    }
    
    // Print all trajectories in tjs.allTraj if itj == USHRT_MAX
    // Print a single traj (itj) and a single TP (ipt) or all TPs (USHRT_MAX)
    if(itj == USHRT_MAX) {
      // Print summary trajectory information
      std::vector<unsigned int> tmp;
      myprt<<someText<<" TRJ  ID CTP Pass Pts frm  to     W:Tick   Ang AveQ     W:T      Ang AveQ ChgRMS  Mom Dir __Vtx__ Stp PDG  Par TRuPDG  E*P TruKE  WorkID\n";
      for(unsigned short ii = 0; ii < tjs.allTraj.size(); ++ii) {
        auto const& aTj = tjs.allTraj[ii];
        if(debug.Plane >=0 && debug.Plane < 3 && (unsigned short)debug.Plane != aTj.CTP) continue;
        myprt<<someText<<" ";
        if(aTj.AlgMod[kKilled]) { myprt<<"xxx"; } else { myprt<<"TRJ"; }
        myprt<<std::fixed<<std::setw(4)<<aTj.ID;
        myprt<<std::setw(3)<<aTj.CTP;
        myprt<<std::setw(5)<<aTj.Pass;
        myprt<<std::setw(5)<<aTj.Pts.size();
        myprt<<std::setw(4)<<aTj.EndPt[0];
        myprt<<std::setw(4)<<aTj.EndPt[1];
        int endPt = aTj.EndPt[0];
        TrajPoint tp = aTj.Pts[endPt];
        int itick = tp.Pos[1]/tjs.UnitsPerTick;
        if(itick < 0) itick = 0;
        myprt<<std::setw(6)<<(int)(tp.Pos[0]+0.5)<<":"<<itick; // W:T
        if(itick < 10) myprt<<" "; if(itick < 100) myprt<<" "; if(itick < 1000) myprt<<" ";
        myprt<<std::setw(6)<<std::setprecision(2)<<tp.Ang;
        myprt<<std::setw(5)<<(int)tp.AveChg;
        endPt = aTj.EndPt[1];
        tp = aTj.Pts[endPt];
        itick = tp.Pos[1]/tjs.UnitsPerTick;
        myprt<<std::setw(6)<<(int)(tp.Pos[0]+0.5)<<":"<<itick; // W:T
        if(itick < 10) myprt<<" "; if(itick < 100) myprt<<" "; if(itick < 1000) myprt<<" ";
        myprt<<std::setw(6)<<std::setprecision(2)<<tp.Ang;
        myprt<<std::setw(5)<<(int)tp.AveChg;
        myprt<<std::setw(7)<<std::setprecision(2)<<aTj.ChgRMS;
        myprt<<std::setw(5)<<aTj.MCSMom;
        myprt<<std::setw(4)<<aTj.Dir;
        myprt<<std::setw(4)<<aTj.VtxID[0];
        myprt<<std::setw(4)<<aTj.VtxID[1];
        myprt<<std::setw(2)<<aTj.StopsAtEnd[0]<<aTj.StopsAtEnd[1];
        myprt<<std::setw(5)<<aTj.PDGCode;
        myprt<<std::setw(5)<<aTj.ParentTrajID;
        myprt<<std::setw(6)<<aTj.TruPDG;
        myprt<<std::setw(6)<<std::setprecision(2)<<aTj.EffPur;
        myprt<<std::setw(5)<<(int)aTj.TruKE;
        myprt<<std::setw(7)<<aTj.WorkID;
        // print the seed hit that started this trajectory
        if(aTj.StepDir > 0) {
          if(aTj.Pts[0].Chg == 0) myprt<<" "<<PrintPos(tjs, aTj.Pts[0]);
        } else {
          endPt = aTj.EndPt[1];
          if(aTj.Pts[0].Chg == 0) myprt<<" "<<PrintPos(tjs, aTj.Pts[endPt]);
        }
        for(unsigned short ib = 0; ib < AlgBitNames.size(); ++ib) if(aTj.AlgMod[ib]) myprt<<" "<<AlgBitNames[ib];
        myprt<<"\n";
      } // ii
      return;
    } // itj > tjs.allTraj.size()-1
    
    if(itj > tjs.allTraj.size()-1) return;
    
    auto const& aTj = tjs.allTraj[itj];
    
    mf::LogVerbatim("TC")<<"Print tjs.allTraj["<<itj<<"]: ClusterIndex "<<aTj.ClusterIndex<<" Vtx[0] "<<aTj.VtxID[0]<<" Vtx[1] "<<aTj.VtxID[1];
    myprt<<"AlgBits";
    for(unsigned short ib = 0; ib < AlgBitNames.size(); ++ib) if(aTj.AlgMod[ib]) myprt<<" "<<AlgBitNames[ib];
    myprt<<"\n";
    
    PrintHeader(someText);
    if(ipt == USHRT_MAX) {
      // print all points
      for(unsigned short ii = 0; ii < aTj.Pts.size(); ++ii) PrintTrajPoint(someText, tjs, ii, aTj.StepDir, aTj.Pass, aTj.Pts[ii]);
    } else {
      // print just one
      PrintTrajPoint(someText, tjs, ipt, aTj.StepDir, aTj.Pass, aTj.Pts[ipt]);
    }
  } // PrintAllTraj
  
  
  //////////////////////////////////////////
  void PrintTrajectory(std::string someText, TjStuff& tjs, Trajectory const& tj, unsigned short tPoint)
  {
    // prints one or all trajectory points on tj
    
    unsigned short first = 0;
    unsigned short last = tj.Pts.size();
    if(tPoint == USHRT_MAX) {
      if(tj.ID < 0) {
        mf::LogVerbatim myprt("TC");
        myprt<<someText<<" ";
        myprt<<"Work:    ID "<<tj.ID<<" CTP "<<tj.CTP<<" StepDir "<<tj.StepDir<<" PDG "<<tj.PDGCode<<" TruPDG "<<tj.TruPDG<<" tjs.vtx "<<tj.VtxID[0]<<" "<<tj.VtxID[1]<<" nPts "<<tj.Pts.size()<<" EndPts "<<tj.EndPt[0]<<" "<<tj.EndPt[1];
        myprt<<" AlgMod names:";
        for(unsigned short ib = 0; ib < AlgBitNames.size(); ++ib) if(tj.AlgMod[ib]) myprt<<" "<<AlgBitNames[ib];
      } else {
        mf::LogVerbatim myprt("TC");
        myprt<<"tjs.allTraj: ID "<<tj.ID<<" CTP "<<tj.CTP<<" StepDir "<<tj.StepDir<<" PDG "<<tj.PDGCode<<" TruPDG "<<tj.TruPDG<<" tjs.vtx "<<tj.VtxID[0]<<" "<<tj.VtxID[1]<<" nPts "<<tj.Pts.size()<<" EndPts "<<tj.EndPt[0]<<" "<<tj.EndPt[1];
        myprt<<" AlgMod names:";
        for(unsigned short ib = 0; ib < AlgBitNames.size(); ++ib) if(tj.AlgMod[ib]) myprt<<" "<<AlgBitNames[ib];
      }
      PrintHeader(someText);
      for(unsigned short ipt = first; ipt < last; ++ipt) PrintTrajPoint(someText, tjs, ipt, tj.StepDir, tj.Pass, tj.Pts[ipt]);
    } else {
      // just print one traj point
      if(tPoint > tj.Pts.size() -1) {
        mf::LogVerbatim("TC")<<"Can't print non-existent traj point "<<tPoint;
        return;
      }
      PrintTrajPoint(someText, tjs, tPoint, tj.StepDir, tj.Pass, tj.Pts[tPoint]);
    }
  } // PrintTrajectory
  
  //////////////////////////////////////////
  void PrintHeader(std::string someText)
  {
    mf::LogVerbatim("TC")<<someText<<" TRP  CTP  Ind  Stp      W:Tick    Delta  RMS    Ang   Err   Dir0  Dir1      Q    AveQ  Pull FitChi  NTPF  Hits ";
  } // PrintHeader
  
  ////////////////////////////////////////////////
  void PrintTrajPoint(std::string someText, TjStuff& tjs, unsigned short ipt, short dir, unsigned short pass, TrajPoint const& tp)
  {
    mf::LogVerbatim myprt("TC");
    myprt<<someText<<" TRP"<<std::fixed;
    myprt<<pass;
    if(dir > 0) { myprt<<"+"; } else { myprt<<"-"; }
    myprt<<std::setw(3)<<tp.CTP;
    myprt<<std::setw(5)<<ipt;
    myprt<<std::setw(5)<<tp.Step;
    myprt<<std::setw(7)<<std::setprecision(1)<<tp.Pos[0]<<":"<<tp.Pos[1]/tjs.UnitsPerTick; // W:T
    if(tp.Pos[1] < 10) myprt<<"  "; if(tp.Pos[1] < 100) myprt<<" "; if(tp.Pos[1] < 1000) myprt<<" ";
    myprt<<std::setw(6)<<std::setprecision(2)<<tp.Delta;
    myprt<<std::setw(6)<<std::setprecision(2)<<tp.DeltaRMS;
    myprt<<std::setw(6)<<std::setprecision(2)<<tp.Ang;
    myprt<<std::setw(6)<<std::setprecision(2)<<tp.AngErr;
    myprt<<std::setw(6)<<std::setprecision(2)<<tp.Dir[0];
    myprt<<std::setw(6)<<std::setprecision(2)<<tp.Dir[1];
    myprt<<std::setw(7)<<(int)tp.Chg;
    myprt<<std::setw(8)<<(int)tp.AveChg;
    myprt<<std::setw(6)<<std::setprecision(1)<<tp.ChgPull;
    myprt<<std::setw(7)<<tp.FitChi;
    myprt<<std::setw(6)<<tp.NTPsFit;
    // print the hits associated with this traj point
    for(unsigned short ii = 0; ii < tp.Hits.size(); ++ii) {
      unsigned int iht = tp.Hits[ii];
      myprt<<" "<<tjs.fHits[iht].WireID.Wire<<":"<<(int)tjs.fHits[iht].PeakTime;
      if(tp.UseHit[ii]) {
        // Distinguish used hits from nearby hits
        myprt<<"_";
      } else {
        myprt<<"x";
      }
      myprt<<tjs.fHits[iht].InTraj;
    } // iht
  } // PrintTrajPoint
  
  /////////////////////////////////////////
  std::string PrintHitShort(const TCHit& hit)
  {
    return std::to_string(hit.WireID.Plane) + ":" + std::to_string(hit.WireID.Wire) + ":" + std::to_string((int)hit.PeakTime);
  } // PrintHit
  
  /////////////////////////////////////////
  std::string PrintHit(const TCHit& hit)
  {
    return std::to_string(hit.WireID.Plane) + ":" + std::to_string(hit.WireID.Wire) + ":" + std::to_string((int)hit.PeakTime) + "_" + std::to_string(hit.InTraj);
  } // PrintHit
  
  /////////////////////////////////////////
  std::string PrintPos(TjStuff& tjs, TrajPoint const& tp)
  {
    unsigned int wire = std::nearbyint(tp.Pos[0]);
    int time = std::nearbyint(tp.Pos[1]/tjs.UnitsPerTick);
    return std::to_string(wire) + ":" + std::to_string(time);
  } // PrintPos

  
} // namespace tca
<|MERGE_RESOLUTION|>--- conflicted
+++ resolved
@@ -505,12 +505,9 @@
     std::bitset<2> flipped;
     for(unsigned short ii = 0; ii < 2; ++ii) flipped[1 - ii] = tj.StopsAtEnd[ii];
     tj.StopsAtEnd = flipped;
-<<<<<<< HEAD
-=======
     // and the kink bits
     for(unsigned short ii = 0; ii < 2; ++ii) flipped[1 - ii] = tj.KinkAtEnd[ii];
     tj.KinkAtEnd = flipped;
->>>>>>> 0ab12ff8
     // reverse the direction vector on all points
     for(unsigned short ipt = 0; ipt < tj.Pts.size(); ++ipt) {
       if(tj.Pts[ipt].Dir[0] != 0) tj.Pts[ipt].Dir[0] = -tj.Pts[ipt].Dir[0];
@@ -524,42 +521,6 @@
   float DeltaAngle(float Ang1, float Ang2) {
     return std::abs(std::remainder(Ang1 - Ang2, M_PI));
   }
-  
-  ////////////////////////////////////////////////
-  void SetStopsAtEnd(TjStuff& tjs, Trajectory& tj)
-  {
-    // Sets the StopsAtEnd bits on the trajectory using a trivial algorithm
-    if(tj.Pts.size() < 4) return;
-    
-    tj.StopsAtEnd[0] = false;
-    tj.StopsAtEnd[1] = false;
-    
-    // require a significant increase in charge for the first (last) end points ignoring the first and last
-    const float chgrat = 1.2;
-
-    unsigned short endPt = tj.EndPt[0];
-    // require 3 charged points at end 0
-//    std::cout<<"ID "<<tj.ID<<"_0 "<<(int)tj.Pts[endPt + 1].Chg<<" "<<(int)tj.Pts[endPt + 2].Chg<<" "<<(int)tj.Pts[endPt + 3].Chg<<"\n";
-    if(tj.Pts[endPt + 1].Chg > 0 &&  tj.Pts[endPt + 2].Chg > 0 &&  tj.Pts[endPt + 3].Chg > 0) {
-      // end 0
-      if(tj.Pts[endPt + 1].Chg > chgrat * tj.Pts[endPt + 2].Chg &&
-         tj.Pts[endPt + 2].Chg > chgrat * tj.Pts[endPt + 3].Chg) {
-        tj.StopsAtEnd[0] = true;
-      }
-    } // 3 charged points at end 0
-    
-    endPt = tj.EndPt[1];
-    // require 3 charged points at end 1
-//    std::cout<<"ID "<<tj.ID<<"_1 "<<(int)tj.Pts[endPt - 1].Chg<<" "<<(int)tj.Pts[endPt - 2].Chg<<" "<<(int)tj.Pts[endPt - 3].Chg<<"\n";
-    if(tj.Pts[endPt - 1].Chg > 0 &&  tj.Pts[endPt - 2].Chg > 0 &&  tj.Pts[endPt - 3].Chg > 0) {
-      // end 0
-      if(tj.Pts[endPt - 1].Chg > chgrat * tj.Pts[endPt - 2].Chg &&
-         tj.Pts[endPt - 2].Chg > chgrat * tj.Pts[endPt - 3].Chg) {
-        tj.StopsAtEnd[1] = true;
-      }
-    } // 3 charged points at end 0
-    
-  } // StopsAtEnd
   
   ////////////////////////////////////////////////
   void SetEndPoints(TjStuff& tjs, Trajectory& tj)
