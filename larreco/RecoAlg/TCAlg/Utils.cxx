--- conflicted
+++ resolved
@@ -18,10 +18,7 @@
     
     TVector3 dir;
     dir[0] = part->Px(); dir[1] = part->Py(); dir[2] = part->Pz();
-<<<<<<< HEAD
-=======
     if(dir.Mag() == 0) return;
->>>>>>> 40418bb0
     dir.SetMag(1);
     TVector3 pos;
     pos[0] = part->Vx() + 100 * dir[0];
@@ -86,7 +83,7 @@
     return imTheOne;
     
   } // MCParticleStartTj
-<<<<<<< HEAD
+  
   /////////////////////////////////////////
   unsigned short GetMCPartListIndex(TjStuff& tjs, const ShowerStruct& ss, unsigned short& nTruHits)
   {
@@ -125,47 +122,6 @@
   } // GetMCPartListIndex
   
   /////////////////////////////////////////
-=======
-  
-  /////////////////////////////////////////
-  unsigned short GetMCPartListIndex(TjStuff& tjs, const ShowerStruct& ss, unsigned short& nTruHits)
-  {
-    // Returns the index of the MCParticle that has the most number of matches
-    // to the hits in this shower
-    
-    if(tjs.MCPartList.empty()) return USHRT_MAX;
-    if(ss.TjIDs.empty()) return USHRT_MAX;
-    
-    std::vector<unsigned short> pListCnt(tjs.MCPartList.size());
-    
-    for(auto& tjid : ss.TjIDs) {
-      Trajectory& tj = tjs.allTraj[tjid - 1];
-      for(auto& tp : tj.Pts) {
-        for(unsigned short ii = 0; ii < tp.Hits.size(); ++ii) {
-          if(!tp.UseHit[ii]) continue;
-          unsigned int iht = tp.Hits[ii];
-          // ignore unmatched hits
-          if(tjs.fHits[iht].MCPartListIndex > tjs.MCPartList.size() - 1) continue;
-          ++pListCnt[tjs.fHits[iht].MCPartListIndex];
-        } // ii
-      } // pt
-    } // tjid
-    
-    unsigned short pIndex = USHRT_MAX;
-    nTruHits = 0;
-    for(unsigned short ii = 0; ii < pListCnt.size(); ++ii) {
-      if(pListCnt[ii] > nTruHits) {
-        nTruHits = pListCnt[ii];
-        pIndex = ii;
-      }
-    } // ii
-    
-    return pIndex;
-    
-  } // GetMCPartListIndex
-  
-  /////////////////////////////////////////
->>>>>>> 40418bb0
   unsigned short GetMCPartListIndex(TjStuff& tjs, const Trajectory& tj, unsigned short& nTruHits)
   {
     // Returns the index of the MCParticle that has the most number of matches
@@ -280,11 +236,7 @@
       pos2[1] = (jtp2Pos0 - jw0 - jsn * pos2[2]) / jcs;
     }
     dir = pos2 - pos;
-<<<<<<< HEAD
-    dir.SetMag(1);
-=======
     if(dir.Mag() != 0) dir.SetMag(1);
->>>>>>> 40418bb0
     // Reverse the direction?
     if(dir[0] * itp.Dir[0] < 0) dir *= -1;
 
@@ -2202,11 +2154,7 @@
   } // TagMuonDirections
 
   /////////////////////////////////////////
-<<<<<<< HEAD
-  bool MakeBareTrajPoint(TjStuff& tjs, unsigned int fromHit, unsigned int toHit, TrajPoint& tp)
-=======
   bool MakeBareTrajPoint(const TjStuff& tjs, unsigned int fromHit, unsigned int toHit, TrajPoint& tp)
->>>>>>> 40418bb0
   {
     CTP_t tCTP = EncodeCTP(tjs.fHits[fromHit].WireID);
     return MakeBareTrajPoint(tjs, (float)tjs.fHits[fromHit].WireID.Wire, tjs.fHits[fromHit].PeakTime,
@@ -2623,10 +2571,6 @@
             myprt<<" Parent Tj "<<ss.ParentID<<" FOM "<<ss.ParentFOM;
           } else {
             myprt<<" No external parent defined";
-<<<<<<< HEAD
-          }
-          myprt<<" TruParentID "<<ss.TruParentID;
-=======
           }
           myprt<<" TruParentID "<<ss.TruParentID<<"\n";
           if(ss.PrimaryVtxIndex.empty()) {
@@ -2637,7 +2581,6 @@
               myprt<<" "<<ss.PrimaryVtxIndex[ipv]<<" FOM "<<std::fixed<<std::setprecision(1)<<ss.PrimaryVtxFOM[ipv];
             } // ipv
           }
->>>>>>> 40418bb0
           myprt<<"\n................................................";
         } // ic
       } // Shower Tj
