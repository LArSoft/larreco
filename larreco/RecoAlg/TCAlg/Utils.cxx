#include "larreco/RecoAlg/TCAlg/Utils.h"

namespace tca {

  ////////////////////////////////////////////////
  unsigned short PDGCodeIndex(TjStuff& tjs, int PDGCode)
  {
    unsigned short pdg = abs(PDGCode);
    if(pdg == 11) return 0; // electron
    if(pdg == 13) return 1; // muon
    if(pdg == 211) return 2; // pion
    if(pdg == 321) return 3; // kaon
    if(pdg == 2212) return 4; // proton
    
    return USHRT_MAX;
    
  } // PDGCodeIndex
  
  ////////////////////////////////////////////////
  bool WireHitRangeOK(const TjStuff& tjs, const CTP_t& inCTP)
  {
    // returns true if the passed CTP code is consistent with the CT code of the WireHitRangeVector
    geo::PlaneID planeID = DecodeCTP(inCTP);
    if(planeID.Cryostat != tjs.WireHitRangeCstat) return false;
    if(planeID.TPC != tjs.WireHitRangeTPC) return false;
    return true;
  }

  ////////////////////////////////////////////////
  void MakeTrajectoryObsolete(TjStuff& tjs, unsigned short itj)
  {
    // Note that this does not change the state of UseHit to allow
    // resurrecting the trajectory later (RestoreObsoleteTrajectory)
    if(itj > tjs.allTraj.size() - 1) return;
    unsigned int iht;
    for(auto& tp : tjs.allTraj[itj].Pts) {
      for(unsigned short ii = 0; ii < tp.Hits.size(); ++ii) {
        iht = tp.Hits[ii];
        if(tjs.fHits[iht].InTraj == tjs.allTraj[itj].ID) tjs.fHits[iht].InTraj = 0;
      } // ii
    } // tp
    tjs.allTraj[itj].AlgMod[kKilled] = true;
  } // MakeTrajectoryObsolete
  
  ////////////////////////////////////////////////
  void RestoreObsoleteTrajectory(TjStuff& tjs, unsigned short itj)
  {
    if(itj > tjs.allTraj.size() - 1) return;
    if(!tjs.allTraj[itj].AlgMod[kKilled]) {
      mf::LogWarning("TC")<<"RestoreObsoleteTrajectory: Trying to restore not-obsolete trajectory "<<tjs.allTraj[itj].ID;
      return;
    }
    unsigned int iht;
    for(auto& tp : tjs.allTraj[itj].Pts) {
      for(unsigned short ii = 0; ii < tp.Hits.size(); ++ii) {
        if(tp.UseHit[ii]) {
          iht = tp.Hits[ii];
          if(tjs.fHits[iht].InTraj == 0) {
            tjs.fHits[iht].InTraj = tjs.allTraj[itj].ID;
          }
        }
      } // ii
    } // tp
    tjs.allTraj[itj].AlgMod[kKilled] = false;
  } // RestoreObsoleteTrajectory

  //////////////////////////////////////////
  bool SplitAllTraj(TjStuff& tjs, unsigned short itj, unsigned short pos, unsigned short ivx, bool prt)
  {
    // Splits the trajectory itj in the tjs.allTraj vector into two trajectories at position pos. Splits
    // the trajectory and associates the ends to the supplied vertex.
    // Here is an example where itj has 9 points and we will split at pos = 4
    // itj (0 1 2 3 4 5 6 7 8) -> new traj (0 1 2 3) + new traj (4 5 6 7 8)
    
    if(itj > tjs.allTraj.size()-1) return false;
    if(pos < tjs.allTraj[itj].EndPt[0] + 1 || pos > tjs.allTraj[itj].EndPt[1] - 1) return false;
    
    Trajectory& tj = tjs.allTraj[itj];
    
    // ensure that there will be at least 3 TPs on each trajectory
    unsigned short ipt, ii, ntp = 0;
    for(ipt = 0; ipt < pos; ++ipt) {
      if(tj.Pts[ipt].Chg > 0) ++ntp;
      if(ntp > 2) break;
    } // ipt
    if(ntp < 3) {
      if(prt) mf::LogVerbatim("TC")<<"SplitAllTraj: Split point to small at begin "<<ntp<<" pos "<<pos<<" ID ";
      return false;
    }
    ntp = 0;
    for(ipt = pos + 1; ipt < tj.Pts.size(); ++ipt) {
      if(tj.Pts[ipt].Chg > 0) ++ntp;
      if(ntp > 2) break;
    } // ipt
    if(ntp < 3) {
      if(prt) mf::LogVerbatim("TC")<<"SplitAllTraj: Split point too small at end "<<ntp<<" pos "<<pos<<" EndPt "<<tj.EndPt[1];
      return false;
    }
    
    // make a copy
    Trajectory newTj = tjs.allTraj[itj];
    newTj.ID = tjs.allTraj.size() + 1;
    
    // Leave the first section of tj in place. Re-assign the hits
    // to the new trajectory
    unsigned int iht;
    for(ipt = pos + 1; ipt < tj.Pts.size(); ++ipt) {
      tj.Pts[ipt].Chg = 0;
      for(ii = 0; ii < tj.Pts[ipt].Hits.size(); ++ii) {
        if(!tj.Pts[ipt].UseHit[ii]) continue;
        iht = tj.Pts[ipt].Hits[ii];
        // This shouldn't happen but check anyway
        if(tjs.fHits[iht].InTraj != tj.ID) continue;
        tjs.fHits[iht].InTraj = newTj.ID;
        tj.Pts[ipt].UseHit[ii] = false;
      } // ii
    } // ipt
    SetEndPoints(tjs, tj);
    if(ivx != USHRT_MAX) tj.VtxID[1] = tjs.vtx[ivx].ID;
    tj.AlgMod[kSplitTraj] = true;
    if(prt) {
      mf::LogVerbatim("TC")<<"Splittjs.allTraj: itj "<<tj.ID<<" EndPts "<<tj.EndPt[0]<<" to "<<tj.EndPt[1];
    }
    
    // Append 3 points from the end of tj onto the
    // beginning of newTj so that hits can be swapped between
    // them later
    unsigned short eraseSize = pos - 2;
    if(eraseSize > newTj.Pts.size() - 1) {
      mf::LogWarning("TC")<<"Splittjs.allTraj: Bad erase size ";
      return false;
    }
    
    // erase the TPs at the beginning of the new trajectory
    newTj.Pts.erase(newTj.Pts.begin(), newTj.Pts.begin() + eraseSize);
    // unset the first 3 TP hits
    for(ipt = 0; ipt < 3; ++ipt) {
      for(ii = 0; ii < newTj.Pts[ipt].Hits.size(); ++ii) newTj.Pts[ipt].UseHit[ii] = false;
    } // ipt
    SetEndPoints(tjs, newTj);
    if(ivx != USHRT_MAX) newTj.VtxID[0] = tjs.vtx[ivx].ID;
    newTj.AlgMod[kSplitTraj] = true;
    tjs.allTraj.push_back(newTj);
    if(prt) {
      mf::LogVerbatim("TC")<<"Splittjs.allTraj: NewTj "<<newTj.ID<<" EndPts "<<newTj.EndPt[0]<<" to "<<newTj.EndPt[1];
    }
    return true;
    
  } // SplitAllTraj
  
  //////////////////////////////////////////
  void TrajPointTrajDOCA(TjStuff& tjs, TrajPoint const& tp, Trajectory const& tj, unsigned short& closePt, float& minSep)
  {
    // Finds the point, ipt, on trajectory tj that is closest to trajpoint tp
    float best = minSep * minSep;
    closePt = USHRT_MAX;
    float dw, dt, dp2;
    unsigned short ipt;
    for(ipt = tj.EndPt[0]; ipt <= tj.EndPt[1]; ++ipt) {
      dw = tj.Pts[ipt].Pos[0] - tp.Pos[0];
      dt = tj.Pts[ipt].Pos[1] - tp.Pos[1];
      dp2 = dw * dw + dt * dt;
      if(dp2 < best) {
        best = dp2;
        closePt = ipt;
      }
    } // ipt
    minSep = sqrt(best);
  } // TrajPointTrajDOCA
  
  //////////////////////////////////////////
  void TrajTrajDOCA(Trajectory const& tj1, Trajectory const& tj2, unsigned short& ipt1, unsigned short& ipt2, float& minSep)
  {
    // Find the Distance Of Closest Approach between two trajectories less than minSep
    float best = minSep * minSep;
    ipt1 = 0; ipt2 = 0;
    float dw, dt, dp2;
    unsigned short i1, i2;
    for(i1 = tj1.EndPt[0]; i1 < tj1.EndPt[1] + 1; ++i1) {
      for(i2 = tj2.EndPt[0]; i2 < tj2.EndPt[1] + 1; ++i2) {
        dw = tj1.Pts[i1].Pos[0] - tj2.Pts[i2].Pos[0];
        dt = tj1.Pts[i1].Pos[1] - tj2.Pts[i2].Pos[1];
        dp2 = dw * dw + dt * dt;
        if(dp2 < best) {
          best = dp2;
          ipt1 = i1;
          ipt2 = i2;
        }
      } // i2
    } // i1
    minSep = sqrt(best);
  } // TrajTrajDOCA

  //////////////////////////////////////////
  float HitSep2(TjStuff& tjs, unsigned int iht, unsigned int jht)
  {
    // returns the separation^2 between two hits in WSE units
    if(iht > tjs.fHits.size()-1 || jht > tjs.fHits.size()-1) return 1E6;
    float dw = (float)tjs.fHits[iht].WireID.Wire - (float)tjs.fHits[jht].WireID.Wire;
    float dt = (tjs.fHits[iht].PeakTime - tjs.fHits[jht].PeakTime) * tjs.UnitsPerTick;
    return dw * dw + dt * dt;
  } // HitSep2
  
  //////////////////////////////////////////
  float PointTrajSep2(float wire, float time, TrajPoint const& tp)
  {
    float dw = wire - tp.Pos[0];
    float dt = time - tp.Pos[1];
    return dw * dw + dt * dt;
  }
  
  //////////////////////////////////////////
  float PointTrajDOCA(TjStuff const& tjs, unsigned int iht, TrajPoint const& tp)
  {
    float wire = tjs.fHits[iht].WireID.Wire;
    float time = tjs.fHits[iht].PeakTime * tjs.UnitsPerTick;
    return sqrt(PointTrajDOCA2(tjs, wire, time, tp));
  } // PointTrajDOCA
  
  //////////////////////////////////////////
  float PointTrajDOCA(TjStuff const& tjs, float wire, float time, TrajPoint const& tp)
  {
    return sqrt(PointTrajDOCA2(tjs, wire, time, tp));
  } // PointTrajDOCA
  
  //////////////////////////////////////////
  float PointTrajDOCA2(TjStuff const& tjs, float wire, float time, TrajPoint const& tp)
  {
    // returns the distance of closest approach squared between a (wire, time(WSE)) point
    // and a trajectory point
    
    float t = (wire  - tp.Pos[0]) * tp.Dir[0] + (time - tp.Pos[1]) * tp.Dir[1];
    float dw = tp.Pos[0] + t * tp.Dir[0] - wire;
    float dt = tp.Pos[1] + t * tp.Dir[1] - time;
    return (dw * dw + dt * dt);
    
  } // PointTrajDOCA2
  
  //////////////////////////////////////////
  void TrajIntersection(TrajPoint const& tp1, TrajPoint const& tp2, float& x, float& y)
  {
    // returns the intersection position, (x,y), of two trajectory points
    
    x = -9999; y = -9999;
    
    double arg1 = tp1.Pos[0] * tp1.Dir[1] - tp1.Pos[1] * tp1.Dir[0];
    double arg2 = tp2.Pos[0] * tp1.Dir[1] - tp2.Pos[1] * tp1.Dir[0];
    double arg3 = tp2.Dir[0] * tp1.Dir[1] - tp2.Dir[1] * tp1.Dir[0];
    if(arg3 == 0) return;
    double s = (arg1 - arg2) / arg3;
    
    x = (float)(tp2.Pos[0] + s * tp2.Dir[0]);
    y = (float)(tp2.Pos[1] + s * tp2.Dir[1]);
    
  } // TrajIntersection
  
  //////////////////////////////////////////
  float TrajLength(Trajectory& tj)
  {
    float len = 0, dx, dy;
    unsigned short ipt;
    unsigned short prevPt = tj.EndPt[0];
    for(ipt = tj.EndPt[0] + 1; ipt < tj.EndPt[1] + 1; ++ipt) {
      if(tj.Pts[ipt].Chg == 0) continue;
      dx = tj.Pts[ipt].Pos[0] - tj.Pts[prevPt].Pos[0];
      dy = tj.Pts[ipt].Pos[1] - tj.Pts[prevPt].Pos[1];
      len += sqrt(dx * dx + dy * dy);
      prevPt = ipt;
    }
    return len;
  } // TrajLength

  //////////////////////////////////////////
  float PosSep(const std::array<float, 2>& pos1, const std::array<float, 2>& pos2)
  {
    return sqrt(PosSep2(pos1, pos2));
  } // PosSep
  
  //////////////////////////////////////////
  float PosSep2(const std::array<float, 2>& pos1, const std::array<float, 2>& pos2)
  {
    // returns the separation distance^2 between two positions
    float d0 = pos1[0] - pos2[0];
    float d1 = pos1[1] - pos2[1];
    return d0*d0+d1*d1;
  } // PosSep2
  
  //////////////////////////////////////////
  float TrajPointSeparation(TrajPoint& tp1, TrajPoint& tp2)
  {
    // Returns the separation distance between two trajectory points
    float dx = tp1.Pos[0] - tp2.Pos[0];
    float dy = tp1.Pos[1] - tp2.Pos[1];
    return sqrt(dx * dx + dy * dy);
  } // TrajPointSeparation
  
  //////////////////////////////////////////
  void TrajClosestApproach(Trajectory const& tj, float x, float y, unsigned short& closePt, float& Distance)
  {
    // find the closest approach between a trajectory tj and a point (x,y). Returns
    // the index of the closest trajectory point and the distance
    
    float dx, dy, dist, best = 1E6;
    closePt = 0;
    Distance = best;
    
    for(unsigned short ipt = tj.EndPt[0]; ipt < tj.EndPt[1] + 1; ++ipt) {
      if(tj.Pts[ipt].Chg == 0) continue;
      dx = tj.Pts[ipt].Pos[0] - x;
      dy = tj.Pts[ipt].Pos[1] - y;
      dist = dx * dx + dy * dy;
      if(dist < best) {
        best = dist;
        closePt = ipt;
      }
      // TODO is this wise?
      //      if(dist > best) break;
    } // ipt
    
    Distance = sqrt(best);
    
  } // TrajClosestApproach
  
  /////////////////////////////////////////
  float TwoTPAngle(TrajPoint& tp1, TrajPoint& tp2)
  {
    // Calculates the angle of a line between two TPs
    float dw = tp2.Pos[0] - tp1.Pos[0];
    float dt = tp2.Pos[1] - tp1.Pos[1];
    return atan2(dw, dt);
  } // TwoTPAngle
  
  ////////////////////////////////////////////////
  std::vector<unsigned int> PutTrajHitsInVector(Trajectory const& tj, HitStatus_t hitRequest)
  {
    // Put hits in each trajectory point into a flat vector
    std::vector<unsigned int> hitVec;
    hitVec.reserve(tj.Pts.size());
    unsigned short ipt, ii;
    unsigned int iht;
    for(ipt = 0; ipt < tj.Pts.size(); ++ipt) {
      for(ii = 0; ii < tj.Pts[ipt].Hits.size(); ++ii) {
        iht = tj.Pts[ipt].Hits[ii];
        bool useit = (hitRequest == kAllHits);
        if(tj.Pts[ipt].UseHit[ii] && hitRequest == kUsedHits) useit = true;
        if(!tj.Pts[ipt].UseHit[ii] && hitRequest == kUnusedHits) useit = true;
        if(useit) hitVec.push_back(iht);
      } // iht
    } // ipt
    return hitVec;
  } // PutTrajHitsInVector
  
  //////////////////////////////////////////
  bool HitIsInTj(Trajectory const& tj, const unsigned int& iht, short nPtsToCheck)
  {
    // returns true if hit iht is associated with trajectory tj. Checking starts at the
    // end of tj for nPtsToCheck points
    for(unsigned short ii = 0; ii < tj.Pts.size(); ++ii) {
      unsigned short ipt = tj.Pts.size() - 1 - ii;
      if(std::find(tj.Pts[ipt].Hits.begin(), tj.Pts[ipt].Hits.end(), iht) != tj.Pts[ipt].Hits.end()) return true;
      // only go back a few points
      if(nPtsToCheck >= 0 && ii == nPtsToCheck) return false;
      if(ipt == 0) return false;
    } // ii
    return false;

  } // HitIsInTj
  
  //////////////////////////////////////////
  bool HasDuplicateHits(Trajectory const& tj)
  {
    // returns true if a hit is associated with more than one TP
    auto tjHits = PutTrajHitsInVector(tj, kAllHits);
    for(unsigned short ii = 0; ii < tjHits.size() - 1; ++ii) {
      for(unsigned short jj = ii + 1; jj < tjHits.size(); ++jj) if(tjHits[ii] == tjHits[jj]) return true;
    } // iht
    return false;
  } // HasDuplicateHits
  
  //////////////////////////////////////////
  void MoveTPToWire(TrajPoint& tp, float wire)
  {
    // Project TP to a "wire position" Pos[0] and update Pos[1]
    if(tp.Dir[0] == 0) return;
    float dw = wire - tp.Pos[0];
    if(std::abs(dw) < 0.01) return;
    tp.Pos[0] = wire;
    tp.Pos[1] += dw * tp.Dir[1] / tp.Dir[0];
  } // MoveTPToWire
  
  //////////////////////////////////////////
  std::vector<unsigned int> FindCloseHits(TjStuff const& tjs, std::array<int, 2> const& wireWindow, std::array<float, 2> const& timeWindow, const unsigned short plane, HitStatus_t hitRequest, bool usePeakTime,  bool& hitsNear)
  {
    // returns a vector of hits that are within the Window[Pos0][Pos1] in plane.
    // Note that hits on wire wireWindow[1] are returned as well. The definition of close
    // depends on setting of usePeakTime. If UsePeakTime is true, a hit is considered nearby if
    // the PeakTime is within the window. This is shown schematically here where
    // the time is on the horizontal axis and a "-" denotes a valid entry
    // timeWindow     -----------------
    // hit PeakTime             +         close
    // hit PeakTime  +                    not close
    // If usePeakTime is false, a hit is considered nearby if the hit StartTick and EndTick overlap with the timeWindow
    // Time window                  ---------
    // Hit StartTick-EndTick      --------        close
    // Hit StartTick - EndTick                  --------  not close
    
    hitsNear = false;
    std::vector<unsigned int> closeHits;
    if(plane > tjs.FirstWire.size() - 1) return closeHits;
    // window in the wire coordinate
    int loWire = wireWindow[0];
    if(loWire < (int)tjs.FirstWire[plane]) loWire = tjs.FirstWire[plane];
    int hiWire = wireWindow[1];
    if(hiWire > (int)tjs.LastWire[plane]-1) hiWire = tjs.LastWire[plane]-1;
    // window in the time coordinate
    float minTick = timeWindow[0] / tjs.UnitsPerTick;
    float maxTick = timeWindow[1] / tjs.UnitsPerTick;
    for(int wire = loWire; wire <= hiWire; ++wire) {
      if(tjs.WireHitRange[plane][wire].first < 0) continue;
      unsigned int firstHit = (unsigned int)tjs.WireHitRange[plane][wire].first;
      unsigned int lastHit = (unsigned int)tjs.WireHitRange[plane][wire].second;
      for(unsigned int iht = firstHit; iht < lastHit; ++iht) {
        if(usePeakTime) {
          if(tjs.fHits[iht].PeakTime < minTick) continue;
          if(tjs.fHits[iht].PeakTime > maxTick) break;
        } else {
          int hiLo = minTick;
          if(tjs.fHits[iht].StartTick > hiLo) hiLo = tjs.fHits[iht].StartTick;
          int loHi = maxTick;
          if(tjs.fHits[iht].EndTick < loHi) loHi = tjs.fHits[iht].EndTick;
          if(loHi < hiLo) continue;
          if(hiLo > loHi) break;
        }
        hitsNear = true;
        bool takeit = (hitRequest == kAllHits);
        if(hitRequest == kUsedHits && tjs.fHits[iht].InTraj > 0) takeit = true;
        if(hitRequest == kUnusedHits && tjs.fHits[iht].InTraj == 0) takeit = true;
        if(takeit) closeHits.push_back(iht);
      } // iht
    } // wire
    return closeHits;
  } // FindCloseHits

  //////////////////////////////////////////
  bool FindCloseHits(TjStuff const& tjs, TrajPoint& tp, float const& maxDelta, HitStatus_t hitRequest)
  {
    // Fills tp.Hits sets tp.UseHit true for hits that are close to tp.Pos. Returns true if there are
    // close hits OR if the wire at this position is dead
    
    tp.Hits.clear();
    tp.UseHit.reset();
    if(!WireHitRangeOK(tjs, tp.CTP)) {
      std::cout<<"FindCloseHits: WireHitRange not valid for CTP "<<tp.CTP<<". tjs.WireHitRange Cstat "<<tjs.WireHitRangeCstat<<" TPC "<<tjs.WireHitRangeTPC<<"\n";
      return false;
    }
    
    geo::PlaneID planeID = DecodeCTP(tp.CTP);
    unsigned short ipl = planeID.Plane;
    
    unsigned int wire = std::nearbyint(tp.Pos[0]);
    if(wire < tjs.FirstWire[ipl]) return false;
    if(wire > tjs.LastWire[ipl]-1) return false;
    
    // dead wire
    if(tjs.WireHitRange[ipl][wire].first == -1) return true;
    // live wire with no hits
    if(tjs.WireHitRange[ipl][wire].first == -2) return false;
    
    unsigned int firstHit = (unsigned int)tjs.WireHitRange[ipl][wire].first;
    unsigned int lastHit = (unsigned int)tjs.WireHitRange[ipl][wire].second;

    float fwire = wire;
    for(unsigned int iht = firstHit; iht < lastHit; ++iht) {
      bool useit = (hitRequest == kAllHits);
      if(hitRequest == kUsedHits && tjs.fHits[iht].InTraj > 0) useit = true;
      if(hitRequest == kUnusedHits && tjs.fHits[iht].InTraj == 0) useit = true;
      if(!useit) continue;
      float ftime = tjs.UnitsPerTick * tjs.fHits[iht].PeakTime;
      float delta = PointTrajDOCA(tjs, fwire, ftime, tp);
//      std::cout<<"chk "<<PrintHit(tjs.fHits[iht])<<" delta "<<delta<<" maxDelta "<<maxDelta<<"\n";
      if(delta < maxDelta) tp.Hits.push_back(iht);
    } // iht
    if(tp.Hits.size() > 16) {
      mf::LogWarning("TC")<<"FindCloseHits: Found "<<tp.Hits.size()<<" hits. Truncating to 16";
      tp.Hits.resize(16);
    }
    // Set UseHit false. The calling routine should decide if these hits should be used
    tp.UseHit.reset();
    return true;
    
  } // FindCloseHits
  
  //////////////////////////////////////////
  void ReverseTraj(TjStuff& tjs, Trajectory& tj)
  {
    // reverse the trajectory
    if(tj.Pts.empty()) return;
    // reverse the crawling direction flag
    tj.StepDir = -tj.StepDir;
    // Vertices
    std::swap(tj.VtxID[0], tj.VtxID[1]);
    // trajectory points
    std::reverse(tj.Pts.begin(), tj.Pts.end());
    // Reverse the stopping bits
    std::bitset<2> flipped;
    for(unsigned short ii = 0; ii < 2; ++ii) flipped[1 - ii] = tj.StopsAtEnd[ii];
    tj.StopsAtEnd = flipped;
    // and the kink bits
    for(unsigned short ii = 0; ii < 2; ++ii) flipped[1 - ii] = tj.KinkAtEnd[ii];
    tj.KinkAtEnd = flipped;
    // reverse the direction vector on all points
    for(unsigned short ipt = 0; ipt < tj.Pts.size(); ++ipt) {
      if(tj.Pts[ipt].Dir[0] != 0) tj.Pts[ipt].Dir[0] = -tj.Pts[ipt].Dir[0];
      if(tj.Pts[ipt].Dir[1] != 0) tj.Pts[ipt].Dir[1] = -tj.Pts[ipt].Dir[1];
      tj.Pts[ipt].Ang = atan2(tj.Pts[ipt].Dir[1], tj.Pts[ipt].Dir[0]);
    } // ipt
    SetEndPoints(tjs, tj);
  } // ReverseTraj

  //////////////////////////////////////////
  float DeltaAngle(float Ang1, float Ang2) {
    return std::abs(std::remainder(Ang1 - Ang2, M_PI));
  }
  
  ////////////////////////////////////////////////
  void SetEndPoints(TjStuff& tjs, Trajectory& tj)
  {
    // Find the first (last) TPs, EndPt[0] (EndPt[1], that have charge
    
    tj.EndPt[0] = 0; tj.EndPt[1] = 0;
    if(tj.Pts.size() == 0) return;
    
    // check the end point pointers
    for(unsigned short ipt = 0; ipt < tj.Pts.size(); ++ipt) {
      if(tj.Pts[ipt].Chg != 0) {
        tj.EndPt[0] = ipt;
        break;
      }
    }
    for(unsigned short ii = 0; ii < tj.Pts.size(); ++ii) {
      unsigned short ipt = tj.Pts.size() - 1 - ii;
      if(tj.Pts[ipt].Chg != 0) {
        tj.EndPt[1] = ipt;
        break;
      }
    }
  } // SetEndPoints
  
  ////////////////////////////////////////////////
  bool TrajIsClean(TjStuff& tjs, Trajectory& tj, bool prt)
  {
    // Returns true if the trajectory has low hit multiplicity and is in a
    // clean environment
    unsigned short nUsed = 0;
    unsigned short nTotHits = 0;
    for(unsigned short ipt = tj.EndPt[0]; ipt <= tj.EndPt[1]; ++ipt) {
      TrajPoint& tp = tj.Pts[ipt];
      nTotHits += tp.Hits.size();
      for(unsigned short ii = 0; ii < tp.Hits.size(); ++ii) {
        if(tp.UseHit[ii]) ++nUsed;
      } // ii
    } // ipt
    if(nTotHits == 0) return false;
    float fracUsed = (float)nUsed / (float)nTotHits;
    if(prt) mf::LogVerbatim("TC")<<"TrajIsClean: nTotHits "<<nTotHits<<" nUsed "<<nUsed<<" fracUsed "<<fracUsed;
    
    if(fracUsed > 0.9) return true;
    return false;
    
  } // TrajIsClean
  
  ////////////////////////////////////////////////
  short MCSMom(TjStuff& tjs, Trajectory& tj)
  {
    return MCSMom(tjs, tj, tj.EndPt[0], tj.EndPt[1]);
  } // MCSMom
  
  
  ////////////////////////////////////////////////
  short MCSMom(TjStuff& tjs, Trajectory& tj, unsigned short firstPt, unsigned short lastPt)
  {
    // Estimate the trajectory momentum using Multiple Coulomb Scattering ala PDG RPP
    

    if(firstPt < tj.EndPt[0]) return 0;
    if(lastPt > tj.EndPt[1]) return 0;
    
    double tjLen = TrajPointSeparation(tj.Pts[firstPt], tj.Pts[lastPt]);
    if(tjLen == 0) return 0;
    // mom calculated in MeV
    double mom = 13.8 * sqrt(tjLen / 14) / MCSThetaRMS(tjs, tj, firstPt, lastPt);
    if(mom > 999) mom = 999;
    return (short)mom;
  } // MCSMom
  
  /////////////////////////////////////////
  float MCSThetaRMS(TjStuff& tjs, Trajectory& tj)
  {
    // This returns the MCS scattering angle expected for one WSE unit of travel along the trajectory.
    // It is used to define kink and vertex cuts. This should probably be named something different to
    // prevent confusion
    
    return MCSThetaRMS(tjs, tj, tj.EndPt[0], tj.EndPt[1]) / sqrt(TrajPointSeparation(tj.Pts[tj.EndPt[0]], tj.Pts[tj.EndPt[1]]));
    
  } // MCSThetaRMS
  
  /////////////////////////////////////////
  double MCSThetaRMS(TjStuff& tjs, Trajectory& tj, unsigned short firstPt, unsigned short lastPt)
  {
    // This returns the MCS scattering angle expected for the length of the trajectory
    // spanned by firstPt to lastPt. It is used primarily to calculate MCSMom
    
    if(firstPt < tj.EndPt[0]) return 1;
    if(lastPt > tj.EndPt[1]) return 1;
    
    TrajPoint tmp;
    // make a bare trajectory point to define a line between firstPt and lastPt.
    // Use the position of the hits at these points
    TrajPoint firstTP = tj.Pts[firstPt];
    firstTP.Pos = firstTP.HitPos;
    TrajPoint lastTP = tj.Pts[lastPt];
    lastTP.Pos = lastTP.HitPos;
    MakeBareTrajPoint(tjs, firstTP, lastTP, tmp);
    // sum up the deviations^2
    double dsum = 0;
    unsigned short cnt = 0;
    for(unsigned short ipt = firstPt + 1; ipt < lastPt; ++ipt) {
      if(tj.Pts[ipt].Chg == 0) continue;
      dsum += PointTrajDOCA2(tjs, tj.Pts[ipt].HitPos[0],  tj.Pts[ipt].HitPos[1], tmp);
      ++cnt;
    } // ipt
    if(cnt == 0) return 1;
    // require that cnt is a significant fraction of the total number of charged points
    // so that we don't get erroneously high MCSMom when there are large gaps.
    // This is the number of points expected in the count if there are no gaps
    unsigned short numPts = lastPt - firstPt - 1;
    // return the previously calculated value of MCSMom
    if(numPts > 5 && cnt < 0.7 * numPts) return tj.MCSMom;
    double sigmaS = sqrt(dsum / (double)cnt);
    double tjLen = TrajPointSeparation(tj.Pts[firstPt], tj.Pts[lastPt]);
    if(tjLen == 0) return 0;
    // Theta_o =  4 * sqrt(3) * sigmaS / path
    return (6.8 * sigmaS / tjLen);
    
  } // MCSThetaRMS

  /////////////////////////////////////////
  void TagDeltaRays(TjStuff& tjs, const CTP_t& inCTP, const std::vector<short>& fDeltaRayTag, short debugWorkID)
  {
    // fDeltaRayTag vector elements
    // [0] = max separation of both endpoints from a muon
    // [1] = minimum MCSMom
    // [2] = maximum MCSMom
    
    if(fDeltaRayTag[0] < 0) return;
    if(fDeltaRayTag.size() < 3) return;
    
    float sepCut = fDeltaRayTag[0];
    unsigned short minMom = fDeltaRayTag[1];
    unsigned short maxMom = fDeltaRayTag[2];
    
    for(unsigned short itj = 0; itj < tjs.allTraj.size(); ++itj) {
      Trajectory& muTj = tjs.allTraj[itj];
      if(muTj.CTP != inCTP) continue;
      if(muTj.AlgMod[kKilled]) continue;
      bool prt = (muTj.WorkID == debugWorkID);
      if(prt) mf::LogVerbatim("TC")<<"TagDeltaRays: Muon "<<muTj.CTP<<" "<<PrintPos(tjs, muTj.Pts[muTj.EndPt[0]])<<"-"<<PrintPos(tjs, muTj.Pts[muTj.EndPt[1]]);
      if(muTj.PDGCode != 13) continue;
      // Found a muon, now look for delta rays
      for(unsigned short jtj = 0; jtj < tjs.allTraj.size(); ++jtj) {
        Trajectory& drTj = tjs.allTraj[jtj];
        if(drTj.AlgMod[kKilled]) continue;
        if(drTj.CTP != inCTP) continue;
        if(drTj.PDGCode == 13) continue;
        // already tagged
        if(drTj.PDGCode == 12) continue;
        // MCSMom cut
        if(drTj.MCSMom < minMom) continue;
        if(drTj.MCSMom > maxMom) continue;
        // some rough cuts to require that the delta ray is within the
        // ends of the muon
        if(muTj.StepDir > 0) {
          if(drTj.Pts[drTj.EndPt[0]].Pos[0] < muTj.Pts[muTj.EndPt[0]].Pos[0]) continue;
          if(drTj.Pts[drTj.EndPt[1]].Pos[0] > muTj.Pts[muTj.EndPt[1]].Pos[0]) continue;
        } else {
          if(drTj.Pts[drTj.EndPt[0]].Pos[0] > muTj.Pts[muTj.EndPt[0]].Pos[0]) continue;
          if(drTj.Pts[drTj.EndPt[1]].Pos[0] < muTj.Pts[muTj.EndPt[1]].Pos[0]) continue;
        }
        unsigned short muPt0, muPt1;
        float sep0 = sepCut;
        // check both ends of the prospective delta ray
        TrajPointTrajDOCA(tjs, drTj.Pts[drTj.EndPt[0]], muTj, muPt0, sep0);
        if(sep0 == sepCut) continue;
        if(prt) mf::LogVerbatim("TC")<<"  ID "<<drTj.ID<<" "<<PrintPos(tjs, drTj.Pts[drTj.EndPt[0]])<<" muPt0 "<<muPt0<<" sep0 "<<sep0;
        // stay away from the ends
        if(muPt0 < muTj.EndPt[0] + 5) continue;
        if(muPt0 > muTj.EndPt[1] - 5) continue;
        float sep1 = sepCut;
        TrajPointTrajDOCA(tjs, drTj.Pts[drTj.EndPt[1]], muTj, muPt1, sep1);
        if(prt) mf::LogVerbatim("TC")<<"      "<<PrintPos(tjs, drTj.Pts[drTj.EndPt[1]])<<" muPt1 "<<muPt1<<" sep1 "<<sep1;
        if(sep1 == sepCut) continue;
        // stay away from the ends
        if(muPt1 < muTj.EndPt[0] + 5) continue;
        if(muPt1 > muTj.EndPt[1] - 5) continue;
        if(prt) mf::LogVerbatim("TC")<<" delta ray "<<drTj.ID<<" near "<<PrintPos(tjs, muTj.Pts[muPt0]);
        drTj.ParentTrajID = muTj.ID;
        drTj.PDGCode = 12;
      } // jtj
    } // itj
    
  } // TagDeltaRays
  
  /////////////////////////////////////////
  void TagMuonDirections(TjStuff& tjs, const short& minDeltaRayLength, short debugWorkID)
  {
    // Determine muon directions delta-ray proximity to muon trajectories
    
    if(minDeltaRayLength < 0) return;
    
    unsigned short minLen = minDeltaRayLength;
    
    for(unsigned short itj = 0; itj < tjs.allTraj.size(); ++itj) {
      Trajectory& muTj = tjs.allTraj[itj];
      if(muTj.AlgMod[kKilled]) continue;
      bool prt = (muTj.WorkID == debugWorkID);
      if(prt) {
        mf::LogVerbatim("TC")<<"TagMuonDirection: Muon "<<muTj.CTP<<" "<<PrintPos(tjs, muTj.Pts[muTj.EndPt[0]])<<"-"<<PrintPos(tjs, muTj.Pts[muTj.EndPt[1]]);
      }
      if(muTj.PDGCode != 13) continue;
      // look for delta ray trajectories and count the number of times that
      // one end is closer than the other to the muon
      unsigned short n0 = 0;
      unsigned short n1 = 0;
      for(unsigned short jtj = 0; jtj < tjs.allTraj.size(); ++jtj) {
        Trajectory& drTj = tjs.allTraj[jtj];
        if(drTj.AlgMod[kKilled]) continue;
        if(drTj.PDGCode != 12) continue;
        if(drTj.ParentTrajID != muTj.ID) continue;
        // ignore short delta rays
        if(drTj.Pts.size() < minLen) continue;
        float sep0 = 100;
        unsigned short muPt0;
        TrajPointTrajDOCA(tjs, drTj.Pts[drTj.EndPt[0]], muTj, muPt0, sep0);
        if(muPt0 > muTj.EndPt[1]) continue;
        float sep1 = 100;
        unsigned short muPt1;
        TrajPointTrajDOCA(tjs, drTj.Pts[drTj.EndPt[1]], muTj, muPt1, sep1);
        if(prt) mf::LogVerbatim("TC")<<" drTj.ID "<<drTj.ID<<" sep 0 "<<sep0<<" sep1 "<<sep1;
        if(muPt1 > muTj.EndPt[1]) continue;
        if(sep0 < sep1) { ++n0; } else { ++n1; }
      } // unsigned short jtj
      // Can't tell the direction using this method, so leave the current assignment unchanged
      if(prt) mf::LogVerbatim("TC")<<" n0 "<<n0<<" n1 "<<n1;
      if(n0 == n1) continue;
      if(n0 > n1) {
        // Delta-rays are closer to the beginning (0) end than the end (1) end
        muTj.Dir = 1;
      } else {
        muTj.Dir = -1;
      }
      if(muTj.StepDir < 0) muTj.Dir = -muTj.Dir;
    } // itj
  } // TagMuonDirections
  
  ////////////////////////////////////////////////
  void TagShowerTraj(TjStuff& tjs, const CTP_t& inCTP, const std::vector<short>& fShowerTag, short debugWorkID)
  {
    // A simple tagging scheme - hopefully
    if(fShowerTag[0] < 0) return;
    
    // Tag as shower-like (PDGCode = 12) if the MCSMom is < fShowerTag[0]
    // and the number of other trajectories that have a separation < fShowerTag[1]
    // is >= fShowerTag[2]
    // Note that the separation is a float and fShowerTag is a short
    float sepCut = fShowerTag[1];
    for(auto& tj : tjs.allTraj) {
      if(tj.CTP != inCTP) continue;
      if(tj.AlgMod[kKilled]) continue;
      // already tagged
      if(tj.PDGCode > 0) continue;
      // first we cut on MCSMom
      if(tj.MCSMom > fShowerTag[0]) continue;
      // Next cut on proximity to other trajectories if requested.
      if(fShowerTag[1] <= 0) {
        tj.PDGCode = 12;
        continue;
      }
      // Count the number of trajectories that are within fShowerTag[1]
      unsigned short nNear = 0;
      for(auto& atj : tjs.allTraj) {
        if(atj.CTP != inCTP) continue;
        if(atj.AlgMod[kKilled]) continue;
        if(atj.ID == tj.ID) continue;
        // ignore nearby muons
        if(atj.PDGCode == 13) continue;
        float minSep = sepCut;
        unsigned short ipt1, ipt2;
        // Find the Distance Of Closest Approach between the two trajectories
        // with the specified minimum separation
        TrajTrajDOCA(tj, atj, ipt1, ipt2, minSep);
        // Count the number of nearby trajectories within the cut
        if(minSep < sepCut) ++nNear;
        // no sense continuing if we are there
        if(nNear == fShowerTag[2]) break;
      } // atj
      if(nNear >= fShowerTag[2]) tj.PDGCode = 12;
    } // tj
  } // TagShowerTraj
  
  
  /////////////////////////////////////////
  void MakeBareTrajPoint(TjStuff& tjs, unsigned int fromHit, unsigned int toHit, TrajPoint& tp)
  {
    CTP_t tCTP = EncodeCTP(tjs.fHits[fromHit].WireID);
    MakeBareTrajPoint(tjs, (float)tjs.fHits[fromHit].WireID.Wire, tjs.fHits[fromHit].PeakTime,
                           (float)tjs.fHits[toHit].WireID.Wire,   tjs.fHits[toHit].PeakTime, tCTP, tp);
    
  } // MakeBareTrajPoint
  
  /////////////////////////////////////////
  void MakeBareTrajPoint(TjStuff& tjs, float fromWire, float fromTick, float toWire, float toTick, CTP_t tCTP, TrajPoint& tp)
  {
    tp.CTP = tCTP;
    tp.Pos[0] = fromWire;
    tp.Pos[1] = tjs.UnitsPerTick * fromTick;
    tp.Dir[0] = toWire - fromWire;
    tp.Dir[1] = tjs.UnitsPerTick * (toTick - fromTick);
    float norm = sqrt(tp.Dir[0] * tp.Dir[0] + tp.Dir[1] * tp.Dir[1]);
    tp.Dir[0] /= norm;
    tp.Dir[1] /= norm;
    tp.Ang = atan2(tp.Dir[1], tp.Dir[0]);
  } // MakeBareTrajPoint
  
  /////////////////////////////////////////
  void MakeBareTrajPoint(TjStuff& tjs, const TrajPoint& tpIn1, const TrajPoint& tpIn2, TrajPoint& tpOut)
  {
    tpOut.CTP = tpIn1.CTP;
    tpOut.Pos = tpIn1.Pos;
    tpOut.Dir[0] = tpIn2.Pos[0] - tpIn1.Pos[0];
    tpOut.Dir[1] = tpIn2.Pos[1] - tpIn1.Pos[1];
    float norm = sqrt(tpOut.Dir[0] * tpOut.Dir[0] + tpOut.Dir[1] * tpOut.Dir[1]);
    if(norm == 0) {
      mf::LogError myprt("TC");
      myprt<<"Bad Dir in MakeBareTrajPoint ";
      myprt<<" tpIn1 Pos "<<tpIn1.Pos[0]<<" "<<tpIn1.Pos[1];
      myprt<<" tpIn2 Pos "<<tpIn2.Pos[0]<<" "<<tpIn2.Pos[1];
      tpOut.Pos[0] = -99;
      return;
    }
    tpOut.Dir[0] /= norm;
    tpOut.Dir[1] /= norm;
    tpOut.Ang = atan2(tpOut.Dir[1], tpOut.Dir[0]);
  } // MakeBareTrajPoint
  
  ////////////////////////////////////////////////
  float TPHitsRMSTime(TjStuff& tjs, TrajPoint& tp, HitStatus_t hitRequest)
  {
    return tjs.UnitsPerTick * TPHitsRMSTick(tjs, tp, hitRequest);
  } // TPHitsRMSTime

  ////////////////////////////////////////////////
  float TPHitsRMSTick(TjStuff& tjs, TrajPoint& tp, HitStatus_t hitRequest)
  {
    // Estimate the RMS of all hits associated with a trajectory point
    // without a lot of calculation
    if(tp.Hits.empty()) return 0;
    float minVal = 9999;
    float maxVal = 0;
    for(unsigned short ii = 0; ii < tp.Hits.size(); ++ii) {
      bool useit = (hitRequest == kAllHits);
      if(hitRequest == kUsedHits && tp.UseHit[ii]) useit = true;
      if(hitRequest == kUnusedHits && !tp.UseHit[ii]) useit = true;
      if(!useit) continue;
      unsigned int iht = tp.Hits[ii];
      float cv = tjs.fHits[iht].PeakTime;
      float rms = tjs.fHits[iht].RMS;
      float arg = cv - rms;
      if(arg < minVal) minVal = arg;
      arg = cv + rms;
      if(arg > maxVal) maxVal = arg;
    } // ii
    if(maxVal == 0) return 0;
    return (maxVal - minVal) / 2;
  } // TPHitsRMSTick
  
  ////////////////////////////////////////////////
  float HitsRMSTime(TjStuff& tjs, const std::vector<unsigned int>& hitsInMultiplet, HitStatus_t hitRequest)
  {
    return tjs.UnitsPerTick * HitsRMSTick(tjs, hitsInMultiplet, hitRequest);
  } // HitsRMSTick

  ////////////////////////////////////////////////
  float HitsRMSTick(TjStuff& tjs, const std::vector<unsigned int>& hitsInMultiplet, HitStatus_t hitRequest)
  {
    if(hitsInMultiplet.empty()) return 0;
    
    if(hitsInMultiplet.size() == 1) return tjs.fHits[hitsInMultiplet[0]].RMS;
 
    float minVal = 9999;
    float maxVal = 0;
    for(unsigned short ii = 0; ii < hitsInMultiplet.size(); ++ii) {
      unsigned int iht = hitsInMultiplet[ii];
      bool useit = (hitRequest == kAllHits);
      if(hitRequest == kUsedHits && tjs.fHits[iht].InTraj > 0) useit = true;
      if(hitRequest == kUnusedHits && tjs.fHits[iht].InTraj == 0) useit = true;
      if(!useit) continue;
      float cv = tjs.fHits[iht].PeakTime;
      float rms = tjs.fHits[iht].RMS;
      float arg = cv - rms;
      if(arg < minVal) minVal = arg;
      arg = cv + rms;
      if(arg > maxVal) maxVal = arg;
    } // ii
    if(maxVal == 0) return 0;
    return (maxVal - minVal) / 2;
  } // HitsRMSTick
  
  ////////////////////////////////////////////////
  float HitsPosTime(TjStuff& tjs, const std::vector<unsigned int>& hitsInMultiplet, float& sum, HitStatus_t hitRequest)
  {
    return tjs.UnitsPerTick * HitsPosTick(tjs, hitsInMultiplet, sum, hitRequest);
  } // HitsPosTime
  
  ////////////////////////////////////////////////
  float HitsPosTick(TjStuff& tjs, const std::vector<unsigned int>& hitsInMultiplet, float& sum, HitStatus_t hitRequest)
  {
    // returns the position and the charge
    float pos = 0;
    sum = 0;
    for(unsigned short ii = 0; ii < hitsInMultiplet.size(); ++ii) {
      unsigned int iht = hitsInMultiplet[ii];
      bool useit = (hitRequest == kAllHits);
      if(hitRequest == kUsedHits && tjs.fHits[iht].InTraj > 0) useit = true;
      if(hitRequest == kUnusedHits && tjs.fHits[iht].InTraj == 0) useit = true;
      if(!useit) continue;
      float chg = tjs.fHits[iht].Integral;
      pos += chg * tjs.fHits[iht].PeakTime;
      sum += chg;
    } // ii
    if(sum == 0) return 0;
    return pos / sum;
  } // HitsPosTick
  
  //////////////////////////////////////////
  unsigned short NumHitsInTP(const TrajPoint& tp, HitStatus_t hitRequest)
  {
    // Counts the number of hits of the specified type in tp
    if(tp.Hits.empty()) return 0;
    
    if(hitRequest == kAllHits) return tp.Hits.size();
    
    unsigned short nhits = 0;
    for(unsigned short ii = 0; ii < tp.Hits.size(); ++ii) {
      if(hitRequest == kUsedHits) {
        if(tp.UseHit[ii]) ++nhits;
      } else {
        // looking for unused hits
        if(!tp.UseHit[ii]) ++nhits;
      }
    } // ii
    return nhits;
  } // NumHitsInTP
  
  //////////////////////////////////////////
  unsigned short TPNearVertex(TjStuff& tjs, const TrajPoint& tp)
  {
    // Returns the index of a vertex if tp is nearby
    for(unsigned short ivx = 0; ivx < tjs.vtx.size(); ++ivx) {
      if(tjs.vtx[ivx].NTraj == 0) continue;
      if(tjs.vtx[ivx].CTP != tp.CTP) continue;
      if(std::abs(tjs.vtx[ivx].Pos[0] - tp.Pos[0]) > 1.2) continue;
      if(std::abs(tjs.vtx[ivx].Pos[1] - tp.Pos[1]) > 1.2) continue;
      return ivx;
    } // ivx
    return USHRT_MAX;
  } // TPNearVertex
  
  //////////////////////////////////////////
  bool AttachAnyTrajToVertex(TjStuff& tjs, unsigned short ivx, const std::vector<float>& fVertex2DCuts, bool vtxPrt)
  {
    
    if(ivx > tjs.vtx.size() - 1) return false;
    if(tjs.vtx[ivx].NTraj == 0) return false;
    if(fVertex2DCuts[0] < 0) return false;
    
    VtxStore& vx = tjs.vtx[ivx];
    
    unsigned short nadd = 0;
    for(unsigned short itj = 0; itj < tjs.allTraj.size(); ++itj) {
      Trajectory& tj = tjs.allTraj[itj];
      if(tj.AlgMod[kKilled]) continue;
      if(tj.CTP != vx.CTP) continue;
      if(tj.VtxID[0] == vx.ID || tj.VtxID[1] == vx.ID) continue;
      if(AttachTrajToVertex(tjs, tj, vx, fVertex2DCuts, vtxPrt)) ++nadd;
    } // itj
    if(vtxPrt) mf::LogVerbatim("TC")<<" AttachAnyTrajToVertex: nadd "<<nadd;
    if(nadd == 0) return false;
    return true;
    
  } // AttachAnyTrajToVertex
  
  //////////////////////////////////////////
  bool AttachTrajToAnyVertex(TjStuff& tjs, unsigned short itj, const std::vector<float>& fVertex2DCuts, bool vtxPrt)
  {
    
    if(itj > tjs.allTraj.size() - 1) return false;
    if(fVertex2DCuts[0] < 0) return false;
    if(tjs.vtx.size() == 0) return false;
    
    Trajectory& tj = tjs.allTraj[itj];
    
    unsigned short nadd = 0;
    for(unsigned short ivx = 0; ivx < tjs.vtx.size(); ++ivx) {
      VtxStore& vx = tjs.vtx[ivx];
      if(vx.NTraj == 0) continue;
      if(vx.CTP != tj.CTP) continue;
      if(tj.VtxID[0] == vx.ID || tj.VtxID[1] == vx.ID) continue;
      if(AttachTrajToVertex(tjs, tj, vx, fVertex2DCuts, vtxPrt)) ++nadd;
    } // ivx
    if(nadd == 0) return false;
    return true;
    
  } // AttachAnyTrajToVertex

  //////////////////////////////////////////
  bool AttachTrajToVertex(TjStuff& tjs, Trajectory& tj, VtxStore& vx, const std::vector<float>& fVertex2DCuts, bool prt)
  {
    
    // fVertex2DCuts fcl input usage
    // 0 = maximum length of a short trajectory
    // 1 = max vertex - trajectory separation for short trajectories
    // 2 = max vertex - trajectory separation for long trajectories
    // 3 = max position pull for adding TJs to a vertex
    // 4 = max allowed vertex position error

    if(tj.AlgMod[kKilled]) return false;
    if(tj.CTP != vx.CTP) return false;
    // already attached?
    if(tj.VtxID[0] == vx.ID || tj.VtxID[1] == vx.ID) return false;
    
    unsigned short maxShortTjLen = fVertex2DCuts[0];
    // square the separation cut to simplify testing in the loop
    float maxSepCutShort2 = fVertex2DCuts[1] * fVertex2DCuts[1];
    float maxSepCutLong2 = fVertex2DCuts[2] * fVertex2DCuts[2];
    
    // assume that end 0 is closest to the vertex
    unsigned short end = 0;
    float vtxTjSep2 = PosSep2(vx.Pos, tj.Pts[tj.EndPt[0]].Pos);
    float sep1 = PosSep2(vx.Pos, tj.Pts[tj.EndPt[1]].Pos);
    if(sep1 < vtxTjSep2) {
      // End 1 is closer
      end = 1;
      vtxTjSep2 = sep1;
    }
    // is the trajectory short?
    bool tjShort = (tj.EndPt[1] - tj.EndPt[0] < maxShortTjLen);
    // ignore bad separation between the closest tj end and the vertex
    if(tjShort) {
      if(vtxTjSep2 > maxSepCutShort2) return false;
    } else {
      if(vtxTjSep2 > maxSepCutLong2) return false;
    }
    
    // Calculate the pull on the vertex
    TrajPoint& tp = tj.Pts[tj.EndPt[end]];
    float tpVxPull = TrajPointVertexPull(tjs, tp, vx);

    // See if the vertex position is close to an end
    unsigned short closePt;
    float closestApproach;
    TrajClosestApproach(tj, vx.Pos[0], vx.Pos[1], closePt, closestApproach);
    // count the number of points between the end of the trajectory and the vertex.
    // tj     -------------   tj ------------
    // vx  *   >> dpt = 0     vx   *  >> dpt = 2
    short dpt;
    if(end == 0) {
      dpt = closePt - tj.EndPt[end];
    } else {
      dpt = tj.EndPt[end] - closePt;
    }
    
    if(prt) {
      mf::LogVerbatim myprt("TC");
      myprt<<"ATTV: vx.ID "<<vx.ID;
      myprt<<" oldTJs";
      for(unsigned short itj = 0; itj < tjs.allTraj.size(); ++itj) {
        Trajectory& tj = tjs.allTraj[itj];
        if(tj.AlgMod[kKilled]) continue;
        if(tj.CTP != vx.CTP) continue;
        if(tj.VtxID[0] == vx.ID) myprt<<" "<<tj.ID<<"_0";
        if(tj.VtxID[1] == vx.ID) myprt<<" "<<tj.ID<<"_1";
      }
      myprt<<" +tjID "<<tj.ID<<"_"<<end<<" vtxTjSep "<<sqrt(vtxTjSep2)<<" tpVxPull "<<tpVxPull<<" fVertex2DCuts[3] "<<fVertex2DCuts[3];
    }
    if(tpVxPull > fVertex2DCuts[3]) return false;
    if(dpt > 2) return false;

    // Passed all the cuts. Attach it to the vertex and try a fit
    tj.VtxID[end] = vx.ID;
    if(FitVertex(tjs, vx, fVertex2DCuts, prt)) {
      if(prt) mf::LogVerbatim("TC")<<" success";
      return true;
    }
    
    // fit failed so remove the tj -> vx assignment
    tj.VtxID[end] = 0;
    // and refit
    if(prt) mf::LogVerbatim("TC")<<" failed. Re-fit w/o this tj ";
    FitVertex(tjs, vx, fVertex2DCuts, prt);
    return false;
    
  } // AttachTrajToVertex

  /////////////////////////////////////////
  float TrajPointVertexPull(TjStuff& tjs, const TrajPoint& tp, const VtxStore& vx)
  {
    // Calculates the position pull between a trajectory point and a vertex

    // impact parameter between them
    double ip = PointTrajDOCA(tjs, vx.Pos[0], vx.Pos[1], tp);
    // separation^2
    double sep2 = PosSep2(vx.Pos, tp.Pos);
    
    // Find the projection of the vertex error ellipse in a coordinate system
    // along the TP direction
    double vxErrW = vx.PosErr[0] * tp.Dir[1];
    double vxErrT = vx.PosErr[1] * tp.Dir[0];
    double vxErr2 = vxErrW * vxErrW + vxErrT * vxErrT;
    
    // close together so ignore the TP projection error and return
    // the pull using only the vertex error
    if(sep2 < 1) return (float)(ip/sqrt(vxErr2));
    
    double dang = ip / sqrt(sep2);

    // calculate the angle error.
    // Start with the vertex error^2
    double angErr = vxErr2 / sep2;
    // Add the TP angle error^2
    angErr += tp.AngErr * tp.AngErr;
    if(angErr == 0) return 999;
    angErr = sqrt(angErr);
    return (float)(dang / angErr);
    
  } // TrajPointVertexPull
  
  /////////////////////////////////////////
  float VertexVertexPull(TjStuff& tjs, const VtxStore& vx1, const VtxStore& vx2)
  {
    // Calculates the position pull between two vertices
    double dw = vx1.Pos[0] - vx2.Pos[0];
    double dt = vx1.Pos[1] - vx2.Pos[1];
    double dwErr2 = (vx1.PosErr[0] * vx1.PosErr[0] + vx2.PosErr[0] * vx2.PosErr[0]) / 2;
    double dtErr2 = (vx1.PosErr[1] * vx1.PosErr[1] + vx2.PosErr[1] * vx2.PosErr[1]) / 2;
    dw = dw * dw / dwErr2;
    dt = dt * dt / dtErr2;
    return (float)sqrt(dw + dt);
  }
  
  /////////////////////////////////////////
  bool FitVertex(TjStuff& tjs, VtxStore& vx, const std::vector<float>& fVertex2DCuts, bool prt)
  {
    // A poor-mans fitting scheme. If the fitted vertex position error is within the supplied
    // value, the position and errors are updated and we return true, otherwise the vertex is
    // left unchanged and we return false
    
    // fVertex2DCuts fcl input usage
    // 0 = maximum length of a short trajectory
    // 1 = max vertex - trajectory separation for short trajectories
    // 2 = max vertex - trajectory separation for long trajectories
    // 3 = max position pull for adding TJs to a vertex
    // 4 = max allowed vertex position error
    
    // Create a vector of trajectory points that will be used to fit the vertex position
    std::vector<TrajPoint> vxTp;
    for(auto& tj : tjs.allTraj) {
      if(tj.AlgMod[kKilled]) continue;
      if(tj.CTP != vx.CTP) continue;
      if(tj.VtxID[0] == vx.ID) vxTp.push_back(tj.Pts[tj.EndPt[0]]);
      if(tj.VtxID[1] == vx.ID) vxTp.push_back(tj.Pts[tj.EndPt[1]]);
    } // tj
    
    vx.NTraj = vxTp.size();
    
    if(vxTp.size() < 2) return false;
    
    if(prt) {
      PrintHeader("FV");
      for(auto& tp : vxTp) PrintTrajPoint("FV", tjs, 0, 1, 1, tp);
    }
    if(vx.Stat[kFixed]) {
      if(prt) mf::LogVerbatim("TC")<<" vertex position fixed. No fit.";
      return true;
    }
 
    // Find trajectory intersections pair-wise tweaking the angle and position(?) within
    // +/- 1 sigma
    double sum0 = 0, sum02 = 0;
    double sum1 = 0, sum12 = 0;
    double sumw = 0;
    double wgt;
    // a temporary TP for tweaking the angle
    TrajPoint tmp;
    for(unsigned short itj = 0; itj < vxTp.size() - 1; ++itj) {
      for(unsigned short jtj = itj + 1; jtj < vxTp.size(); ++jtj) {
        float p0, p1;
        TrajIntersection(vxTp[itj], vxTp[jtj], p0, p1);
        // accumulate
        wgt = 1;
        sum0 += wgt * p0; sum02 += wgt * p0 * p0; sum1 += wgt * p1; sum12 += wgt * p1 * p1; sumw += wgt;
        // tweak the itj angle +
        tmp = vxTp[itj];
        tmp.Ang += tmp.AngErr;
        tmp.Dir[0] = cos(tmp.Ang); tmp.Dir[1] = sin(tmp.Ang);
        TrajIntersection(tmp, vxTp[jtj], p0, p1);
        // accumulate
        // adjust the weight for 4 points at +/1 1 sigma = 0.607 / 4
        wgt = 0.152;
        sum0 += wgt * p0; sum02 += wgt * p0 * p0; sum1 += wgt * p1; sum12 += wgt * p1 * p1; sumw += wgt;
        // tweak the itj angle -
        tmp = vxTp[itj];
        tmp.Ang -= 2 * tmp.AngErr;
        tmp.Dir[0] = cos(tmp.Ang); tmp.Dir[1] = sin(tmp.Ang);
        TrajIntersection(tmp, vxTp[jtj], p0, p1);
        // accumulate
        sum0 += wgt * p0; sum02 += wgt * p0 * p0; sum1 += wgt * p1; sum12 += wgt * p1 * p1; sumw += wgt;
        // Repeat this process with jtj
        // tweak the jtj angle +
        tmp = vxTp[jtj];
        tmp.Ang += tmp.AngErr;
        tmp.Dir[0] = cos(tmp.Ang); tmp.Dir[1] = sin(tmp.Ang);
        TrajIntersection(vxTp[itj], tmp, p0, p1);
        // accumulate
        sum0 += wgt * p0; sum02 += wgt * p0 * p0; sum1 += wgt * p1; sum12 += wgt * p1 * p1; sumw += wgt;
        // tweak the itj angle -
        tmp = vxTp[itj];
        tmp.Ang -= 2 * tmp.AngErr;
        tmp.Dir[0] = cos(tmp.Ang); tmp.Dir[1] = sin(tmp.Ang);
        TrajIntersection(vxTp[itj], tmp, p0, p1);
        // accumulate
        sum0 += wgt * p0; sum02 += wgt * p0 * p0; sum1 += wgt * p1; sum12 += wgt * p1 * p1; sumw += wgt;
      } // jtj
    } // itj
    
    double vxP0 = sum0 / sumw;
    double vxP1 = sum1 / sumw;
    double vxP0rms = sqrt((sum02 - sumw * vxP0 * vxP0) / sumw);
    double vxP1rms = sqrt((sum12 - sumw * vxP1 * vxP1) / sumw);
    // don't let the errors get too small
    if(vxP0rms < 0.5) vxP0rms = 0.5;
    if(vxP1rms < 0.5) vxP1rms = 0.5;
    
    if(prt) mf::LogVerbatim("TC")<<"FitVertex "<<vx.ID<<" CTP "<<vx.CTP<<" NTraj "<<vx.NTraj<<" in "<<std::fixed<<std::setprecision(1)<<vx.Pos[0]<<":"<<vx.Pos[1]/tjs.UnitsPerTick<<" out "<<vxP0<<"+/-"<<vxP0rms<<":"<<vxP1/tjs.UnitsPerTick<<"+/-"<<vxP1rms/tjs.UnitsPerTick;
    
    if(vxP0rms > fVertex2DCuts[4] || vxP1rms > fVertex2DCuts[4]) {
      if(prt) mf::LogVerbatim("TC")<<" fit failed. fVertex2DCuts[4] "<<fVertex2DCuts[4];
      return false;
    }
    
    vx.Pos[0] = vxP0;
    vx.PosErr[0] = vxP0rms;
    vx.Pos[1] = vxP1;
    vx.PosErr[1] = vxP1rms;
    
    // Calculate chisq
    vx.ChiDOF = 0;
    for(unsigned short itj = 0; itj < vxTp.size(); ++itj) {
      vx.ChiDOF += TrajPointVertexPull(tjs, vxTp[itj], vx);
    } // itj
    vx.ChiDOF /= (float)vxTp.size();
    
    if(prt) {
      mf::LogVerbatim myprt("TC");
      myprt<<"Pull";
      for(unsigned short itj = 0; itj < vxTp.size(); ++itj) {
        float pull = TrajPointVertexPull(tjs, vxTp[itj], vx);
        myprt<<" "<<PrintPos(tjs, vxTp[itj])<<"-"<<std::fixed<<std::setprecision(2)<<pull;
      } // itj
      myprt<<" ChiDOF "<<vx.ChiDOF;
    }
    return true;
    
  } // FitVertex
  
  // ****************************** Printing  ******************************
  
  void PrintAllTraj(std::string someText, TjStuff& tjs, DebugStuff& debug, unsigned short itj, unsigned short ipt)
  {
    
    mf::LogVerbatim myprt("TC");
    
    if(!tjs.vtx3.empty()) {
      // print out 3D vertices
      myprt<<"****** 3D vertices ******************************************__2DVtx_Indx__*******\n";
      myprt<<"Vtx  Cstat  TPC     X       Y       Z    XEr  YEr  ZEr  pln0 pln1 pln2  Wire\n";
      for(unsigned short iv = 0; iv < tjs.vtx3.size(); ++iv) {
        myprt<<std::right<<std::setw(3)<<std::fixed<<iv<<std::setprecision(1);
        myprt<<std::right<<std::setw(7)<<tjs.vtx3[iv].CStat;
        myprt<<std::right<<std::setw(5)<<tjs.vtx3[iv].TPC;
        myprt<<std::right<<std::setw(8)<<tjs.vtx3[iv].X;
        myprt<<std::right<<std::setw(8)<<tjs.vtx3[iv].Y;
        myprt<<std::right<<std::setw(8)<<tjs.vtx3[iv].Z;
        myprt<<std::right<<std::setw(5)<<tjs.vtx3[iv].XErr;
        myprt<<std::right<<std::setw(5)<<tjs.vtx3[iv].YErr;
        myprt<<std::right<<std::setw(5)<<tjs.vtx3[iv].ZErr;
        myprt<<std::right<<std::setw(5)<<tjs.vtx3[iv].Ptr2D[0];
        myprt<<std::right<<std::setw(5)<<tjs.vtx3[iv].Ptr2D[1];
        myprt<<std::right<<std::setw(5)<<tjs.vtx3[iv].Ptr2D[2];
        myprt<<std::right<<std::setw(5)<<tjs.vtx3[iv].Wire;
        if(tjs.vtx3[iv].Wire < 0) {
          myprt<<"    Matched in all planes";
        } else {
          myprt<<"    Incomplete";
        }
        myprt<<"\n";
      }
    } // tjs.vtx3.size
    
    if(!tjs.vtx.empty()) {
      // print out 2D vertices
      myprt<<"************ 2D vertices ************\n";
      myprt<<"Vtx   CTP    wire     error   tick     error  ChiDOF  NTj Pass  Topo traj IDs\n";
      for(unsigned short iv = 0; iv < tjs.vtx.size(); ++iv) {
        auto const& aVtx = tjs.vtx[iv];
        if(debug.Plane < 3 && debug.Plane != (int)DecodeCTP(aVtx.CTP).Plane) continue;
        if(aVtx.NTraj == 0) continue;
        myprt<<std::right<<std::setw(3)<<std::fixed<<aVtx.ID<<std::setprecision(1);
        myprt<<std::right<<std::setw(6)<<aVtx.CTP;
        myprt<<std::right<<std::setw(8)<<aVtx.Pos[0]<<" +/- ";
        myprt<<std::right<<std::setw(4)<<aVtx.PosErr[0];
        myprt<<std::right<<std::setw(8)<<aVtx.Pos[1]/tjs.UnitsPerTick<<" +/- ";
        myprt<<std::right<<std::setw(4)<<aVtx.PosErr[1]/tjs.UnitsPerTick;
        myprt<<std::right<<std::setw(8)<<aVtx.ChiDOF;
        myprt<<std::right<<std::setw(5)<<aVtx.NTraj;
        myprt<<std::right<<std::setw(5)<<aVtx.Pass;
        myprt<<std::right<<std::setw(6)<<aVtx.Topo;
        myprt<<"    ";
        // display the traj indices
        for(unsigned short ii = 0; ii < tjs.allTraj.size(); ++ii) {
          auto const& aTj = tjs.allTraj[ii];
          if(debug.Plane < 3 && debug.Plane != (int)DecodeCTP(aTj.CTP).Plane) continue;
          if(aTj.AlgMod[kKilled]) continue;
          for(unsigned short end = 0; end < 2; ++end)
            if(aTj.VtxID[end] == (short)aVtx.ID) myprt<<std::right<<std::setw(4)<<aTj.ID<<"_"<<end;
        }
        myprt<<"\n";
      } // iv
    } // tjs.vtx.size
    
    if(tjs.allTraj.empty()) {
      mf::LogVerbatim("TC")<<someText<<" No allTraj trajectories to print";
      return;
    }
    
    // Print all trajectories in tjs.allTraj if itj == USHRT_MAX
    // Print a single traj (itj) and a single TP (ipt) or all TPs (USHRT_MAX)
    if(itj == USHRT_MAX) {
      // Print summary trajectory information
      std::vector<unsigned int> tmp;
      myprt<<someText<<" TRJ  ID CTP Pass Pts frm  to     W:Tick   Ang AveQ     W:T      Ang AveQ ChgRMS  Mom Dir __Vtx__ Stp PDG  Par TRuPDG  E*P TruKE  WorkID\n";
      for(unsigned short ii = 0; ii < tjs.allTraj.size(); ++ii) {
        auto const& aTj = tjs.allTraj[ii];
        if(debug.Plane >=0 && debug.Plane < 3 && debug.Plane != (int)DecodeCTP(aTj.CTP).Plane) continue;
        myprt<<someText<<" ";
        if(aTj.AlgMod[kKilled]) { myprt<<"xxx"; } else { myprt<<"TRJ"; }
        myprt<<std::fixed<<std::setw(4)<<aTj.ID;
        myprt<<std::setw(3)<<aTj.CTP;
        myprt<<std::setw(5)<<aTj.Pass;
        myprt<<std::setw(5)<<aTj.Pts.size();
        myprt<<std::setw(4)<<aTj.EndPt[0];
        myprt<<std::setw(4)<<aTj.EndPt[1];
        int endPt = aTj.EndPt[0];
        TrajPoint tp = aTj.Pts[endPt];
        int itick = tp.Pos[1]/tjs.UnitsPerTick;
        if(itick < 0) itick = 0;
        myprt<<std::setw(6)<<(int)(tp.Pos[0]+0.5)<<":"<<itick; // W:T
        if(itick < 10) myprt<<" "; if(itick < 100) myprt<<" "; if(itick < 1000) myprt<<" ";
        myprt<<std::setw(6)<<std::setprecision(2)<<tp.Ang;
        myprt<<std::setw(5)<<(int)tp.AveChg;
        endPt = aTj.EndPt[1];
        tp = aTj.Pts[endPt];
        itick = tp.Pos[1]/tjs.UnitsPerTick;
        myprt<<std::setw(6)<<(int)(tp.Pos[0]+0.5)<<":"<<itick; // W:T
        if(itick < 10) myprt<<" "; if(itick < 100) myprt<<" "; if(itick < 1000) myprt<<" ";
        myprt<<std::setw(6)<<std::setprecision(2)<<tp.Ang;
        myprt<<std::setw(5)<<(int)tp.AveChg;
        myprt<<std::setw(7)<<std::setprecision(2)<<aTj.ChgRMS;
        myprt<<std::setw(5)<<aTj.MCSMom;
        myprt<<std::setw(4)<<aTj.Dir;
        myprt<<std::setw(4)<<aTj.VtxID[0];
        myprt<<std::setw(4)<<aTj.VtxID[1];
        myprt<<std::setw(2)<<aTj.StopsAtEnd[0]<<aTj.StopsAtEnd[1];
        myprt<<std::setw(5)<<aTj.PDGCode;
        myprt<<std::setw(5)<<aTj.ParentTrajID;
        myprt<<std::setw(6)<<aTj.TruPDG;
        myprt<<std::setw(6)<<std::setprecision(2)<<aTj.EffPur;
        myprt<<std::setw(5)<<(int)aTj.TruKE;
        myprt<<std::setw(7)<<aTj.WorkID;
        // print the seed hit that started this trajectory
        if(aTj.StepDir > 0) {
          if(aTj.Pts[0].Chg == 0) myprt<<" "<<PrintPos(tjs, aTj.Pts[0]);
        } else {
          endPt = aTj.EndPt[1];
          if(aTj.Pts[0].Chg == 0) myprt<<" "<<PrintPos(tjs, aTj.Pts[endPt]);
        }
        for(unsigned short ib = 0; ib < AlgBitNames.size(); ++ib) if(aTj.AlgMod[ib]) myprt<<" "<<AlgBitNames[ib];
        myprt<<"\n";
      } // ii
      return;
    } // itj > tjs.allTraj.size()-1
    
    if(itj > tjs.allTraj.size()-1) return;
    
    auto const& aTj = tjs.allTraj[itj];
    
    mf::LogVerbatim("TC")<<"Print tjs.allTraj["<<itj<<"]: ClusterIndex "<<aTj.ClusterIndex<<" Vtx[0] "<<aTj.VtxID[0]<<" Vtx[1] "<<aTj.VtxID[1];
    myprt<<"AlgBits";
    for(unsigned short ib = 0; ib < AlgBitNames.size(); ++ib) if(aTj.AlgMod[ib]) myprt<<" "<<AlgBitNames[ib];
    myprt<<"\n";
    
    PrintHeader(someText);
    if(ipt == USHRT_MAX) {
      // print all points
      for(unsigned short ii = 0; ii < aTj.Pts.size(); ++ii) PrintTrajPoint(someText, tjs, ii, aTj.StepDir, aTj.Pass, aTj.Pts[ii]);
    } else {
      // print just one
      PrintTrajPoint(someText, tjs, ipt, aTj.StepDir, aTj.Pass, aTj.Pts[ipt]);
    }
  } // PrintAllTraj
  
  
  //////////////////////////////////////////
  void PrintTrajectory(std::string someText, TjStuff& tjs, Trajectory const& tj, unsigned short tPoint)
  {
    // prints one or all trajectory points on tj
    
    unsigned short first = 0;
    unsigned short last = tj.Pts.size();
    if(tPoint == USHRT_MAX) {
      if(tj.ID < 0) {
        mf::LogVerbatim myprt("TC");
        myprt<<someText<<" ";
        myprt<<"Work:    ID "<<tj.ID<<" CTP "<<tj.CTP<<" StepDir "<<tj.StepDir<<" PDG "<<tj.PDGCode<<" TruPDG "<<tj.TruPDG<<" tjs.vtx "<<tj.VtxID[0]<<" "<<tj.VtxID[1]<<" nPts "<<tj.Pts.size()<<" EndPts "<<tj.EndPt[0]<<" "<<tj.EndPt[1];
<<<<<<< HEAD
=======
        myprt<<" MCSMom "<<tj.MCSMom;
>>>>>>> 53bdd0be
        myprt<<" AlgMod names:";
        for(unsigned short ib = 0; ib < AlgBitNames.size(); ++ib) if(tj.AlgMod[ib]) myprt<<" "<<AlgBitNames[ib];
      } else {
        mf::LogVerbatim myprt("TC");
        myprt<<"tjs.allTraj: ID "<<tj.ID<<" CTP "<<tj.CTP<<" StepDir "<<tj.StepDir<<" PDG "<<tj.PDGCode<<" TruPDG "<<tj.TruPDG<<" tjs.vtx "<<tj.VtxID[0]<<" "<<tj.VtxID[1]<<" nPts "<<tj.Pts.size()<<" EndPts "<<tj.EndPt[0]<<" "<<tj.EndPt[1];
<<<<<<< HEAD
=======
        myprt<<" MCSMom "<<tj.MCSMom;
>>>>>>> 53bdd0be
        myprt<<" AlgMod names:";
        for(unsigned short ib = 0; ib < AlgBitNames.size(); ++ib) if(tj.AlgMod[ib]) myprt<<" "<<AlgBitNames[ib];
      }
      PrintHeader(someText);
      for(unsigned short ipt = first; ipt < last; ++ipt) PrintTrajPoint(someText, tjs, ipt, tj.StepDir, tj.Pass, tj.Pts[ipt]);
    } else {
      // just print one traj point
      if(tPoint > tj.Pts.size() -1) {
        mf::LogVerbatim("TC")<<"Can't print non-existent traj point "<<tPoint;
        return;
      }
      PrintTrajPoint(someText, tjs, tPoint, tj.StepDir, tj.Pass, tj.Pts[tPoint]);
    }
  } // PrintTrajectory
  
  //////////////////////////////////////////
  void PrintHeader(std::string someText)
  {
    mf::LogVerbatim("TC")<<someText<<" TRP  CTP  Ind  Stp      W:Tick    Delta  RMS    Ang   Err   Dir0  Dir1      Q    AveQ  Pull FitChi  NTPF  Hits ";
  } // PrintHeader
  
  ////////////////////////////////////////////////
  void PrintTrajPoint(std::string someText, TjStuff& tjs, unsigned short ipt, short dir, unsigned short pass, TrajPoint const& tp)
  {
    mf::LogVerbatim myprt("TC");
    myprt<<someText<<" TRP"<<std::fixed;
    myprt<<pass;
    if(dir > 0) { myprt<<"+"; } else { myprt<<"-"; }
    myprt<<std::setw(3)<<tp.CTP;
    myprt<<std::setw(5)<<ipt;
    myprt<<std::setw(5)<<tp.Step;
    myprt<<std::setw(7)<<std::setprecision(1)<<tp.Pos[0]<<":"<<tp.Pos[1]/tjs.UnitsPerTick; // W:T
    if(tp.Pos[1] < 10) myprt<<"  "; if(tp.Pos[1] < 100) myprt<<" "; if(tp.Pos[1] < 1000) myprt<<" ";
    myprt<<std::setw(6)<<std::setprecision(2)<<tp.Delta;
    myprt<<std::setw(6)<<std::setprecision(2)<<tp.DeltaRMS;
    myprt<<std::setw(6)<<std::setprecision(2)<<tp.Ang;
    myprt<<std::setw(6)<<std::setprecision(2)<<tp.AngErr;
    myprt<<std::setw(6)<<std::setprecision(2)<<tp.Dir[0];
    myprt<<std::setw(6)<<std::setprecision(2)<<tp.Dir[1];
    myprt<<std::setw(7)<<(int)tp.Chg;
    myprt<<std::setw(8)<<(int)tp.AveChg;
    myprt<<std::setw(6)<<std::setprecision(1)<<tp.ChgPull;
    myprt<<std::setw(7)<<tp.FitChi;
    myprt<<std::setw(6)<<tp.NTPsFit;
    // print the hits associated with this traj point
    for(unsigned short ii = 0; ii < tp.Hits.size(); ++ii) {
      unsigned int iht = tp.Hits[ii];
      myprt<<" "<<tjs.fHits[iht].WireID.Wire<<":"<<(int)tjs.fHits[iht].PeakTime;
      if(tp.UseHit[ii]) {
        // Distinguish used hits from nearby hits
        myprt<<"_";
      } else {
        myprt<<"x";
      }
      myprt<<tjs.fHits[iht].InTraj;
    } // iht
  } // PrintTrajPoint
  
  /////////////////////////////////////////
  std::string PrintHitShort(const TCHit& hit)
  {
    return std::to_string(hit.WireID.Plane) + ":" + std::to_string(hit.WireID.Wire) + ":" + std::to_string((int)hit.PeakTime);
  } // PrintHit
  
  /////////////////////////////////////////
  std::string PrintHit(const TCHit& hit)
  {
    return std::to_string(hit.WireID.Plane) + ":" + std::to_string(hit.WireID.Wire) + ":" + std::to_string((int)hit.PeakTime) + "_" + std::to_string(hit.InTraj);
  } // PrintHit
  
  /////////////////////////////////////////
  std::string PrintPos(TjStuff& tjs, TrajPoint const& tp)
  {
    unsigned int wire = std::nearbyint(tp.Pos[0]);
    int time = std::nearbyint(tp.Pos[1]/tjs.UnitsPerTick);
    return std::to_string(wire) + ":" + std::to_string(time);
  } // PrintPos

  
} // namespace tca
<|MERGE_RESOLUTION|>--- conflicted
+++ resolved
@@ -1441,19 +1441,13 @@
         mf::LogVerbatim myprt("TC");
         myprt<<someText<<" ";
         myprt<<"Work:    ID "<<tj.ID<<" CTP "<<tj.CTP<<" StepDir "<<tj.StepDir<<" PDG "<<tj.PDGCode<<" TruPDG "<<tj.TruPDG<<" tjs.vtx "<<tj.VtxID[0]<<" "<<tj.VtxID[1]<<" nPts "<<tj.Pts.size()<<" EndPts "<<tj.EndPt[0]<<" "<<tj.EndPt[1];
-<<<<<<< HEAD
-=======
         myprt<<" MCSMom "<<tj.MCSMom;
->>>>>>> 53bdd0be
         myprt<<" AlgMod names:";
         for(unsigned short ib = 0; ib < AlgBitNames.size(); ++ib) if(tj.AlgMod[ib]) myprt<<" "<<AlgBitNames[ib];
       } else {
         mf::LogVerbatim myprt("TC");
         myprt<<"tjs.allTraj: ID "<<tj.ID<<" CTP "<<tj.CTP<<" StepDir "<<tj.StepDir<<" PDG "<<tj.PDGCode<<" TruPDG "<<tj.TruPDG<<" tjs.vtx "<<tj.VtxID[0]<<" "<<tj.VtxID[1]<<" nPts "<<tj.Pts.size()<<" EndPts "<<tj.EndPt[0]<<" "<<tj.EndPt[1];
-<<<<<<< HEAD
-=======
         myprt<<" MCSMom "<<tj.MCSMom;
->>>>>>> 53bdd0be
         myprt<<" AlgMod names:";
         for(unsigned short ib = 0; ib < AlgBitNames.size(); ++ib) if(tj.AlgMod[ib]) myprt<<" "<<AlgBitNames[ib];
       }
