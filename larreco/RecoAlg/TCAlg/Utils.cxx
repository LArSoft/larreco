#include "larreco/RecoAlg/TCAlg/Utils.h"

namespace tca {
<<<<<<< HEAD

  /////////////////////////////////////////
=======
  
  /////////////////////////////////////////
  void DefinePFParticleRelationships(TjStuff& tjs)
  {
    
    // Define the parent (j) - daughter (i) relationship and the PDGCode
    for(unsigned short ipfp = 0; ipfp < tjs.matchVecPFPList.size(); ++ipfp) {
      unsigned short imv = tjs.matchVecPFPList[ipfp];
      auto& ms = tjs.matchVec[imv];
      // assume that this is its own parent
      ms.ParentMSIndex = ipfp;
      unsigned short n11 = 0;
      unsigned short n13 = 0;
      unsigned short nsh = 0;
      // look for a parent (j) in the list of trajectories
      for(unsigned short ii = 0; ii < ms.TjIDs.size(); ++ii) {
        unsigned short itj = ms.TjIDs[ii] - 1;
        Trajectory& tj = tjs.allTraj[itj];
        if(tj.PDGCode == 11) ++n11;
        if(tj.PDGCode == 13) ++n13;
        if(tj.AlgMod[kShowerTj]) ++nsh;
        // Look for a parent trajectory that is matched in 3D
        if(tj.ParentTrajID > 0 && tjs.allTraj[tj.ParentTrajID - 1].AlgMod[kMat3D]) {
          // Look for this parent in matchVecPFPList
          for(unsigned short jpfp = 0; jpfp < tjs.matchVecPFPList.size(); ++jpfp) {
            if(jpfp == ipfp) continue;
            unsigned short jmv = tjs.matchVecPFPList[jpfp];
            auto& jms = tjs.matchVec[jmv];
            if(std::find(jms.TjIDs.begin(), jms.TjIDs.end(), tj.ParentTrajID) != jms.TjIDs.end()) {
              ms.ParentMSIndex = jpfp;
              if(std::find(jms.DtrIndices.begin(), jms.DtrIndices.end(), ipfp) == jms.DtrIndices.end()) jms.DtrIndices.push_back(ipfp);
              break;
            }
          } // jpfp
        } // ParentTrajID > 0
      } // ii
      ms.PDGCode = 13;
      if(nsh > 1) {
        // use PDGCode = 1111 for a shower Tj
        ms.PDGCode = 1111;
      } else if(n11 > n13) {
        // a generic shower-like Tj
        ms.PDGCode = 11;
      }
    } // ipfp

  } // DefinePFParticleRelationships
  
  /////////////////////////////////////////
  void MergeBrokenTjs(TjStuff& tjs, std::vector<MatchStruct>& matVec)
  {
    // merge broken trajectories listed in matVec
    if(matVec.empty()) return;
    
    // Merge fragments of broken Tjs
    for(unsigned int indx = 0; indx < matVec.size() - 1; ++indx) {
      MatchStruct& ims = matVec[indx];
      if(ims.TjIDs.size() < 3) break;
      if(ims.Count < 5) continue;
      int minCnt = 0.1 * ims.Count;
      if(minCnt < 5) minCnt = 5;
      for(unsigned short jndx = indx + 1; jndx < matVec.size(); ++jndx) {
        MatchStruct& jms = matVec[jndx];
        if(jms.TjIDs.size() < 3) break;
        if(jms.Count < minCnt) continue;
        bool pln0Same = (jms.TjIDs[0] == ims.TjIDs[0]);
        bool pln1Same = (jms.TjIDs[1] == ims.TjIDs[1]);
        bool pln2Same = (jms.TjIDs[2] == ims.TjIDs[2]);
        int id1 = 0;
        int id2 = 0;
        if(pln0Same && pln1Same && !pln2Same) { id1 = ims.TjIDs[2]; id2 = jms.TjIDs[2]; }
        if(pln0Same && !pln1Same && pln2Same) { id1 = ims.TjIDs[1]; id2 = jms.TjIDs[1]; }
        if(!pln0Same && pln1Same && pln2Same) { id1 = ims.TjIDs[0]; id2 = jms.TjIDs[0]; }
        if(id1 == 0) continue;
        //        if(prt) mf::LogVerbatim("TC")<<" trial merge of "<<id1<<" Count "<<ims.Count<<" and "<<id2<<" "<<" Count "<<jms.Count;
        // Try to merge in the best order. Generally the ID that is lower will have been reconstructed first
        if(id2 < id1) std::swap(id1, id2);
        unsigned int itj1 = id1 - 1;
        unsigned int itj2 = id2 - 1;
        Trajectory& tj1 = tjs.allTraj[itj1];
        Trajectory& tj2 = tjs.allTraj[itj2];
        if(CompatibleMerge(tjs, tj1, tj2) && MergeAndStore(tjs, itj1, itj2, false)) {
          // success
          int newTjID = tjs.allTraj.size();
          tjs.allTraj[newTjID - 1].AlgMod[kMat3DMerge] = true;
          tjs.allTraj[itj1].AlgMod[kMat3DMerge] = true;
          tjs.allTraj[itj2].AlgMod[kMat3DMerge] = true;
//          if(prt) mf::LogVerbatim("TC")<<" merge successfull. newTjID "<<newTjID;
          std::replace(ims.TjIDs.begin(), ims.TjIDs.begin(), id1, newTjID);
          std::replace(ims.TjIDs.begin(), ims.TjIDs.begin(), id2, newTjID);
          for(auto& kms : matVec) {
            if(std::find(kms.TjIDs.begin(), kms.TjIDs.end(), id1) != kms.TjIDs.end()) kms.Count = 0;
            if(std::find(kms.TjIDs.begin(), kms.TjIDs.end(), id2) != kms.TjIDs.end()) kms.Count = 0;
          }
        }
      } // jndx
    } // indx
  } // MergeBrokenTjs

  /////////////////////////////////////////
>>>>>>> a2f7448c
  bool TrajPoint3D(TjStuff& tjs, const TrajPoint& itp, const TrajPoint& jtp, TVector3& pos, TVector3& dir)
  {
    // Calculate a 3D position and direction from two trajectory points
    
    dir.SetX(999);
    pos = {0, 0, 0};
    
    if(itp.CTP == jtp.CTP) return false;
    
    geo::PlaneID iPlnID = DecodeCTP(itp.CTP);
    geo::PlaneID jPlnID = DecodeCTP(jtp.CTP);

    double ix = tjs.detprop->ConvertTicksToX(itp.Pos[1] / tjs.UnitsPerTick, iPlnID);
    double jx = tjs.detprop->ConvertTicksToX(jtp.Pos[1] / tjs.UnitsPerTick, jPlnID);

    // don't continue if the points are too far apart in X
    if(std::abs(ix - jx) > 10) return false;
    pos[0] = 0.5 * (ix + jx);

    unsigned int iWire = (unsigned int)(itp.Pos[0] + 0.5);
    if(!tjs.geom->HasWire(geo::WireID(iPlnID.Cryostat, iPlnID.TPC, iPlnID.Plane, iWire))) return false;
    unsigned int jWire = (unsigned int)(jtp.Pos[0] + 0.5);
    if(!tjs.geom->HasWire(geo::WireID(jPlnID.Cryostat, jPlnID.TPC, jPlnID.Plane, jWire))) return false;

    // determine the wire orientation and offsets using WireCoordinate
    // wire = yp * OrthY + zp * OrthZ - Wire0 = cs * yp + sn * zp - wire0
    // wire offset
    double iw0 = tjs.geom->WireCoordinate(0, 0, iPlnID);
    // cosine-like component
    double ics = tjs.geom->WireCoordinate(1, 0, iPlnID) - iw0;
    // sine-like component
    double isn = tjs.geom->WireCoordinate(0, 1, iPlnID) - iw0;
    
    double jw0 = tjs.geom->WireCoordinate(0, 0, jPlnID);
    double jcs = tjs.geom->WireCoordinate(1, 0, jPlnID) - jw0;
    double jsn = tjs.geom->WireCoordinate(0, 1, jPlnID) - jw0;
    
    double den = isn * jcs - ics * jsn;
    if(den == 0) return false;
    // Find the Z position of the intersection
    pos[2] = (jcs * (itp.Pos[0] - iw0) - ics * (jtp.Pos[0] - jw0)) / den;
    // and the Y position
    if(ics != 0) {
      pos[1] = (itp.Pos[0] - iw0 - isn * pos[2]) / ics;
    } else {
      pos[1] = (jtp.Pos[0] - jw0 - jsn * pos[2]) / jcs;
    }
    
    // Now find the direction. Protect against large angles first
    if(jtp.Dir[1] == 0) {
      // Going either in the +X direction or -X direction
      if(jtp.Dir[0] > 0) {
        dir.SetX(1);
      } else {
        dir.SetX(-1);
      }
      dir.SetY(0);
      dir.SetZ(0);
      return true;
    } // jtp.Dir[1] == 0
    
    // make a copy of itp and shift it by many wires to avoid precision problems
    TrajPoint itp2 = itp;
    MoveTPToWire(itp2, itp2.Pos[0] + 100);
    // Create a second TVector3 for the shifted point
    TVector3 pos2;
    // Find the X position corresponding to the shifted point 
    pos2[0] = tjs.detprop->ConvertTicksToX(itp2.Pos[1] / tjs.UnitsPerTick, iPlnID);
    // Convert X to Ticks in the j plane and then to WSE units
    double jtp2Pos1 = tjs.detprop->ConvertXToTicks(pos2[0], jPlnID) * tjs.UnitsPerTick;
    // Find the wire position (Pos0) in the j plane that this corresponds to
    double jtp2Pos0 = (jtp2Pos1 - jtp.Pos[1]) * (jtp.Dir[0] / jtp.Dir[1]) + jtp.Pos[0];
    // Find the Y,Z position using itp2 and jtp2Pos0
    pos2[2] = (jcs * (itp2.Pos[0] - iw0) - ics * (jtp2Pos0 - jw0)) / den;
    if(ics != 0) {
      pos2[1] = (itp2.Pos[0] - iw0 - isn * pos2[2]) / ics;
    } else {
      pos2[1] = (jtp2Pos0 - jw0 - jsn * pos2[2]) / jcs;
    }
    dir = pos2 - pos;
    if(dir.Mag() != 0) dir.SetMag(1);
    // Reverse the direction?
    if(dir[0] * itp.Dir[0] < 0) dir *= -1;
    return true;

  } // TrajPoint3D
  
  /////////////////////////////////////////
  bool FindMatchingPts(TjStuff& tjs, MatchStruct& ms, std::vector<TrajPoint>& stps, std::vector<TrajPoint>& etps, bool prt)
  {
    // Return a set of TrajPoints in the list of Tjs matched in MatchStruct ms that match in X at the start (stps)
    // defined in this function to be the lowest X value and the end (etps) 
    // and the end (epts). 
    
    stps.clear();
    etps.clear();
    if(ms.Count == 0) return false;
    
    // find the X range spanned by all matching Tjs
    float xlo = 1E6;
    float xhi = -1E6;
    for(unsigned short ii = 0; ii < ms.TjIDs.size(); ++ii) {
      unsigned short itj = ms.TjIDs[ii] - 1;
      const Trajectory& tj = tjs.allTraj[itj];
      unsigned short plane = DecodeCTP(tj.CTP).Plane;
      for(unsigned short end = 0; end < 2; ++end) {
        unsigned short endPt = tj.EndPt[end];
        const TrajPoint& tp = tj.Pts[endPt];
        float xpos = tjs.detprop->ConvertTicksToX(tp.Pos[1]/tjs.UnitsPerTick, plane, ms.TPCID.TPC, ms.TPCID.Cryostat);
        if(xpos < xlo) xlo = xpos;
        if(xpos > xhi) xhi = xpos;
      } // end
    } // ii
    // the number of bins in X
<<<<<<< HEAD
    unsigned short nxbins = (xhi - xlo) / tjs.Match3DCuts[0];
=======
    float xbinSize = tjs.Match3DCuts[0];
    unsigned short nxbins = (xhi - xlo) / xbinSize;
    if(nxbins < 2) {
      // try going smaller if there aren't enough bins
      xbinSize /= 2;
      nxbins = (xhi - xlo) / xbinSize;
    }
>>>>>>> a2f7448c
    // create X matching vectors for each Tj. Initialize with bogus Tj point indices
    std::vector<std::vector<unsigned short>> tjpt(ms.TjIDs.size(), std::vector<unsigned short>(nxbins, USHRT_MAX));
    // temp vector for holding the low end of the X bin value
    std::vector<float> binX(nxbins);
<<<<<<< HEAD
    for(unsigned short bin = 0; bin < nxbins; ++bin) binX[bin] = xlo + bin * tjs.Match3DCuts[0];
=======
    for(unsigned short bin = 0; bin < nxbins; ++bin) binX[bin] = xlo + bin * xbinSize;
>>>>>>> a2f7448c
    for(unsigned short ii = 0; ii < ms.TjIDs.size(); ++ii) {
      unsigned short itj = ms.TjIDs[ii] - 1;
      const Trajectory& tj = tjs.allTraj[itj];
      unsigned short plane = DecodeCTP(tj.CTP).Plane;
      for(unsigned short ipt = tj.EndPt[0]; ipt <= tj.EndPt[1]; ++ipt) {
        const TrajPoint& tp = tj.Pts[ipt];
        float xpos = tjs.detprop->ConvertTicksToX(tp.Pos[1]/tjs.UnitsPerTick, plane, ms.TPCID.TPC, ms.TPCID.Cryostat);
<<<<<<< HEAD
        unsigned short bin = (xpos - xlo) / tjs.Match3DCuts[0];
=======
        unsigned short bin = (xpos - xlo) / xbinSize;
>>>>>>> a2f7448c
        if(bin > nxbins - 1) continue;
        tjpt[ii][bin] = ipt;
        // put this in the next x bin as well
        if(bin < nxbins - 2) tjpt[ii][bin + 1] = ipt;
      } // ipt
      // fill in the large gaps that will exist for shower Tjs
      if(tj.AlgMod[kShowerTj]) {
        // find the last valid point
        unsigned short lastBin = 0;
        for(lastBin = nxbins - 1; lastBin > 1; --lastBin) if(tjpt[ii][lastBin] != USHRT_MAX) break;
        // find the first valid point
        unsigned short firstBin = 0;
        for(firstBin = 0; firstBin < lastBin; ++firstBin) if(tjpt[ii][firstBin] != USHRT_MAX) break;
        if(lastBin <= firstBin) continue;
        for(unsigned short bin = firstBin + 1; bin < lastBin;  ++bin) tjpt[ii][bin] = tjpt[ii][bin - 1];
      } // fill shower Tj gaps
    } // ii
    
    // Count the number of Tjs that are matched in each x bin
    std::vector<unsigned short> cnts(nxbins);
    for(unsigned short bin = 0; bin < nxbins; ++bin) {
      cnts[bin] = 0;
      for(unsigned short ii = 0; ii < ms.TjIDs.size(); ++ii) if(tjpt[ii][bin] != USHRT_MAX) ++cnts[bin];
    } // bin
    
    if(prt) {
      mf::LogVerbatim myprt("TC");
      myprt<<" tjpts";
      for(auto tjID : ms.TjIDs) myprt<<" "<<tjID;
      myprt<<"\n";
      for(unsigned short bin = 0; bin < nxbins; ++bin) {
        myprt<<" bin "<<bin<<" "<<std::fixed<<std::setprecision(1)<<binX[bin];
        myprt<<" cnts "<<cnts[bin];
        myprt<<" tjpt";
        for(unsigned short ii = 0; ii < ms.TjIDs.size(); ++ii) {
          myprt<<" "<<tjpt[ii][bin];
        } // ii
        myprt<<"\n";
      } // bin
    }

    // find the first and last bins where all planes are matched
    unsigned short firstAll = USHRT_MAX;
    for(firstAll = 0; firstAll < nxbins; ++firstAll) if(cnts[firstAll] == ms.TjIDs.size()) break;
    if(firstAll > nxbins - 1) return false;
    unsigned short lastAll = USHRT_MAX;
    for(lastAll = nxbins - 1; lastAll > firstAll + 1; --lastAll) if(cnts[lastAll] == ms.TjIDs.size()) break;
<<<<<<< HEAD
    if(prt) mf::LogVerbatim("TC")<<"firstAll "<<firstAll<<" lastAll "<<lastAll<<"\n";
=======
    if(prt) mf::LogVerbatim("TC")<<"firstAll "<<firstAll<<" lastAll "<<lastAll;
>>>>>>> a2f7448c
    if(lastAll <= firstAll) return false;
    
    // next find the first and last bins where at least two planes match
    unsigned short first2 = firstAll;
    unsigned short last2 = lastAll;
    
    // This section is only necessary for 3-plane matches
    if(ms.TjIDs.size() > 2) {
      if(first2 > 0) {
        for(unsigned short ii = 1; ii < nxbins; ++ii) {
          unsigned short bin = firstAll - ii;
          if(cnts[bin] < 2) {
            first2 = bin + 1;
            break;
          }
          // got to the first bin so it must have 2 planes matches
          if(bin == 0) {
            first2 = 0;
            break;
          }
        } // ii
      } // first2 > 0
      if(last2 < nxbins - 1) {
        for(unsigned short bin = lastAll + 1; bin < nxbins; ++bin) {
          if(cnts[bin] < 2) {
            last2 = bin - 1;
            break;
          }
          if(bin == nxbins - 1) last2 = bin;
        } // bin
      } // last2 < nxbins - 1
    }
    if(prt) mf::LogVerbatim("TC")<<"first2 "<<first2<<" last2 "<<last2;
    if(last2 <= first2) return false;
    
    // decide if a Tjs needs to be reversed so that the match order is consistent
    std::vector<short> posOrder(ms.TjIDs.size());
    for(unsigned short ii = 0; ii < ms.TjIDs.size(); ++ii) {
      posOrder[ii] = -1;
      if(tjpt[ii][lastAll] > tjpt[ii][firstAll]) posOrder[ii] = 1;
    }
    
    unsigned short reverseMe = USHRT_MAX;
    if(ms.TjIDs.size() > 2) {
      // 3-plane TPC
      if(posOrder[1] == posOrder[0] && posOrder[2] != posOrder[0]) {
        reverseMe = 2;
      } else if(posOrder[2] == posOrder[0] && posOrder[1] != posOrder[0]) {
        reverseMe = 1;
      } else if(posOrder[2] == posOrder[1] && posOrder[0] != posOrder[1]) {
        reverseMe = 0;
      }
    } else {
      // 2-plane TPC
      if(posOrder[0] != posOrder[1]) reverseMe = 1;
    }
    if(reverseMe != USHRT_MAX) {
      unsigned short itj = ms.TjIDs[reverseMe] - 1;
      Trajectory& tj = tjs.allTraj[itj];
      // make a copy to simplify getting the tjpt order correct
      Trajectory old = tj;
      if(prt) mf::LogVerbatim("TC")<<"reverse tj "<<tj.ID;
<<<<<<< HEAD
      ReverseTraj(tjs, tj);
=======
      // temporarily mask off the 3D match bit so that ReverseTraj doesn't complain
      tj.AlgMod[kMat3D] = false;
      ReverseTraj(tjs, tj);
      tj.AlgMod[kMat3D] = true;
>>>>>>> a2f7448c
      for(unsigned short newpt = tj.EndPt[0]; newpt <= tj.EndPt[1]; ++newpt) {
        for(unsigned short oldpt = old.EndPt[0]; oldpt <= old.EndPt[1]; ++oldpt) {
          if(tj.Pts[newpt].Pos[0] != old.Pts[oldpt].Pos[0]) continue;
          if(tj.Pts[newpt].Pos[1] != old.Pts[oldpt].Pos[1]) continue;
          // out with the old. in with the new
          std::replace(tjpt[reverseMe].begin(), tjpt[reverseMe].end(), oldpt, newpt);
<<<<<<< HEAD
          if(oldpt == first2) first2 = newpt;
          if(oldpt == last2) last2 = newpt;
          // don't bother with firstAll or lastAll since they aren't used below
=======
>>>>>>> a2f7448c
          break;
        } // oldpt
      } // newpt
    } // reverseMe
    
    // now fill the start vector and set the matched end of the Tj in the match struct
    for(unsigned short ii = 0; ii < ms.TjIDs.size(); ++ii) {
      unsigned short itj = ms.TjIDs[ii] - 1;
      const Trajectory& tj = tjs.allTraj[itj];
      if(tjpt[ii][first2] > tj.Pts.size() - 1) continue;
      unsigned short ipt = tjpt[ii][first2];
      // Make a copy of the trajectory point that will define the position and direction
      TrajPoint tp = tj.Pts[ipt];
      // highjack some unsigned short TP variables
      tp.Step = tj.ID;
      tp.NTPsFit = ipt;
      tp.Hits.clear();
      stps.push_back(tp);
    } // ii
    
    // and the end vector
    for(unsigned short ii = 0; ii < ms.TjIDs.size(); ++ii) {
      unsigned short itj = ms.TjIDs[ii] - 1;
      const Trajectory& tj = tjs.allTraj[itj];
      if(tjpt[ii][last2] > tj.Pts.size() - 1) continue;
      unsigned short ipt = tjpt[ii][last2];
      // Make a copy of the trajectory point that will define the position and direction
      TrajPoint tp = tj.Pts[ipt];
      // highjack some unsigned short TP variables
      tp.Step = tj.ID;
      tp.NTPsFit = ipt;
      tp.Hits.clear();
      etps.push_back(tp);
    } // ii
    
    return true;

  } // FindMatchingPts
  
  /////////////////////////////////////////
  bool CompatibleMerge(TjStuff& tjs, const Trajectory& tj1, const Trajectory& tj2)
  {
    // Returns true if the two trajectories meet some basic requirements for merging
    
    if(tj1.CTP != tj2.CTP) return false;
    if(tj1.AlgMod[kKilled] || tj2.AlgMod[kKilled]) return false;
    // assume that the merge will occur between end1 of tj1 and end0 of tj2
    unsigned short end1 = 1;
    unsigned short end2 = 0;
    const TrajPoint& tp10 = tj1.Pts[tj1.EndPt[0]];
    const TrajPoint& tp11 = tj1.Pts[tj1.EndPt[1]];
    const TrajPoint& tp20 = tj2.Pts[tj2.EndPt[0]];
    const TrajPoint& tp21 = tj2.Pts[tj2.EndPt[1]];
    if(PosSep2(tp10.Pos, tp21.Pos) < PosSep2(tp11.Pos, tp20.Pos)) { end1 = 0; end2 = 1; }
    
    const TrajPoint& tp1 = tj1.Pts[tj1.EndPt[end1]];
    const TrajPoint& tp2 = tj1.Pts[tj1.EndPt[end2]];
    
    if(tp1.AngleCode == 2 && tp2.AngleCode == 2) return true;
    
    if(!SignalBetween(tjs, tp1, tp2, 0.8, false)) return false;
    
    float sep = PosSep2(tp1.Pos, tp2.Pos);
    // require < 5^2 wires
    if(sep > 25) return false;
    // either one short?
    if(tj1.Pts.size() < 5 || tj2.Pts.size() < 5) return false;
    if(sep > 15) return false;
    if(DeltaAngle(tp1.Ang, tp2.Ang) > 0.8) return false;
    
    return true;
    
  } // CompatibleMerge
  
  /////////////////////////////////////////
  void FilldEdx(TjStuff& tjs, MatchStruct& ms)
  {
    // Fills the dEdX vector in the match struct. This function should be called after the
    // matched trajectory points are ordered so that dE/dx is calculated at the start of the PFParticle
    if(ms.Count == 0) return;
    // error check
    bool notgood = false;
    for(unsigned short startend = 0; startend < 2; ++startend) {
      if(ms.dEdx[startend].size() != tjs.NumPlanes) notgood = true;
      if(ms.dEdxErr[startend].size() != tjs.NumPlanes) notgood = true;
    }
    if(notgood) {
      std::cout<<"FilldEdx found inconsistent sizes for dEdx\n";
      return;
    }

    double t0 = 0;
    
    unsigned short maxlen = 0;
    for(auto tjID : ms.TjIDs) {
      Trajectory& tj = tjs.allTraj[tjID - 1];
      geo::PlaneID planeID = DecodeCTP(tj.CTP);
      double angleToVert = tjs.geom->WireAngleToVertical(tjs.geom->View(planeID), planeID.TPC, planeID.Cryostat) - 0.5 * ::util::pi<>();
      for(unsigned short startend = 0; startend < 2; ++startend) {
<<<<<<< HEAD
=======
        ms.dEdx[startend][planeID.Plane] = 0;
        tj.dEdx[startend] = 0;
>>>>>>> a2f7448c
        double cosgamma = std::abs(std::sin(angleToVert) * ms.Dir[startend].Y() + std::cos(angleToVert) * ms.Dir[startend].Z());
        if(cosgamma == 0) continue;
        double dx = tjs.geom->WirePitch(planeID) / cosgamma;
        if(dx == 0) continue;
        double dQ = tj.Pts[tj.EndPt[startend]].AveChg;
        if(dQ == 0) continue;
        // convert to dQ/dx
        dQ /= dx;
        double time = tj.Pts[tj.EndPt[startend]].Pos[1] / tjs.UnitsPerTick;
<<<<<<< HEAD
        ms.dEdx[startend][planeID.Plane] = tjs.caloAlg->dEdx_AREA(dQ, time, planeID.Plane, t0);
        tj.dEdx[startend] = ms.dEdx[startend][planeID.Plane];
        // ChgRMS is the fractional error
        ms.dEdxErr[startend][planeID.Plane] = ms.dEdx[startend][planeID.Plane] * tj.ChgRMS;
=======
        float dedx = tjs.caloAlg->dEdx_AREA(dQ, time, planeID.Plane, t0);
        if(dedx > 999) dedx = 999;
        ms.dEdx[startend][planeID.Plane] = dedx;
        tj.dEdx[startend] = dedx;
        // ChgRMS is the fractional error
        ms.dEdxErr[startend][planeID.Plane] = dedx * tj.ChgRMS;
>>>>>>> a2f7448c
      } // startend
      // Grab the best plane iusing the start f 1 < dE/dx < 50 MeV/cm
      if(ms.dEdx[0][planeID.Plane] > 1 && ms.dEdx[0][planeID.Plane] < 50) {
        if(tj.Pts.size() > maxlen) {
          maxlen = tj.Pts.size();
          ms.BestPlane = planeID.Plane;
        }
      } // valid dE/dx
    } // tj
  } // FilldEdX

  /////////////////////////////////////////
  unsigned short AngleRange(TjStuff& tjs, TrajPoint const& tp)
  {
    return AngleRange(tjs, tp.Ang);
  }
  
  /////////////////////////////////////////
  void SetAngleCode(TjStuff& tjs, TrajPoint& tp)
  {
    unsigned short ar = AngleRange(tjs, tp.Ang);
    if(ar == tjs.AngleRanges.size() - 1) {
      // Very large angle
      tp.AngleCode = 2;
    } else if(tjs.AngleRanges.size() > 2 && ar == tjs.AngleRanges.size() - 2) {
      // Large angle
      tp.AngleCode = 1;
    } else {
      // Small angle
      tp.AngleCode = 0;
    }
    
  } // SetAngleCode
  
  /////////////////////////////////////////
  unsigned short AngleRange(TjStuff& tjs, float angle)
  {
    // returns the index of the angle range
    if(angle > M_PI) angle = M_PI;
    if(angle < -M_PI) angle = M_PI;
    if(angle < 0) angle = -angle;
    if(angle > M_PI/2) angle = M_PI - angle;
    for(unsigned short ir = 0; ir < tjs.AngleRanges.size(); ++ir) {
      if(angle < tjs.AngleRanges[ir]) return ir;
    }
    return tjs.AngleRanges.size() - 1;
  } // AngleRange
  
  //////////////////////////////////////////
  void FitTraj(TjStuff& tjs, Trajectory& tj)
  {
    // Jacket around FitTraj to fit the leading edge of the supplied trajectory
    unsigned short originPt = tj.EndPt[1];
    unsigned short npts = tj.Pts[originPt].NTPsFit;
    TrajPoint tpFit;
    unsigned short fitDir = -1;
    FitTraj(tjs, tj, originPt, npts, fitDir, tpFit);
    tj.Pts[originPt] = tpFit;
    
  } // FitTraj
  
  //////////////////////////////////////////
  void FitTraj(TjStuff& tjs, Trajectory& tj, unsigned short originPt, unsigned short npts, short fitDir, TrajPoint& tpFit)
  {
    // Fit the supplied trajectory using HitPos positions with the origin at originPt.
    // The npts is interpreted as the number of points on each side of the origin
    // The allowed modes are as follows, where i denotes a TP that is included, . denotes
    // a TP with no hits, and x denotes a TP that is not included
    //TP 012345678  fitDir  originPt npts
    //   Oiiixxxxx   1        0       4 << npts in the fit
    //   xi.iiOxxx  -1        5       4
    //   xiiiOiiix   0        4       4 << 2 * npts + 1 points in the fit
    //   xxxiO.ixx   0        4       1
    //   0iiixxxxx   0        0       4
    // This routine puts the results into tp if the fit is successfull. The
    // fit "direction" is in increasing order along the trajectory from 0 to tj.Pts.size() - 1.
    
    //    static const float twoPi = 2 * M_PI;
    
    if(originPt > tj.Pts.size() - 1) {
      mf::LogWarning("TC")<<"FitTraj: Requesting fit of invalid TP "<<originPt;
      return;
    }
    
    // copy the origin TP into the fit TP
    tpFit = tj.Pts[originPt];
    // Assume that the fit will fail
    tpFit.FitChi = 999;
    if(fitDir < -1 || fitDir > 1) return;
    
    std::vector<double> x, y;
    std::array<float, 2> origin = tj.Pts[originPt].HitPos;
    // Use TP position if there aren't any hits on it
    if(tj.Pts[originPt].Chg == 0) origin = tj.Pts[originPt].Pos;
    
    // simple two point case
    if(NumPtsWithCharge(tjs, tj, false) == 2) {
      for(unsigned short ipt = tj.EndPt[0]; ipt < tj.EndPt[1]; ++ipt) {
        if(tj.Pts[ipt].Chg == 0) continue;
        double xx = tj.Pts[ipt].HitPos[0] - origin[0];
        double yy = tj.Pts[ipt].HitPos[1] - origin[1];
        x.push_back(xx);
        y.push_back(yy);
      } // ii
      if(x.size() != 2) return;
      if(x[0] == x[1]) {
        // Either + or - pi/2
        tpFit.Ang = M_PI/2;
        if(y[1] < y[0]) tpFit.Ang = -tpFit.Ang;
      } else {
        double dx = x[1] - x[0];
        double dy = y[1] - y[0];
        tpFit.Ang = atan2(dy, dx);
      }
      tpFit.Dir[0] = cos(tpFit.Ang);
      tpFit.Dir[1] = sin(tpFit.Ang);
      tpFit.Pos[0] += origin[0];
      tpFit.Pos[1] += origin[1];
      tpFit.AngErr = 0.01;
      tpFit.FitChi = 0.01;
      SetAngleCode(tjs, tpFit);
      return;
    } // two points
    
    std::vector<double> w, q;
    std::array<double, 2> dir;
    double xx, yy, xr, yr;
    double chgWt;
    
    // Rotate the traj hit position into the coordinate system defined by the
    // originPt traj point, where x = along the trajectory, y = transverse
    double rotAngle = tj.Pts[originPt].Ang;
    double cs = cos(-rotAngle);
    double sn = sin(-rotAngle);
    
    // enter the originPT hit info if it exists
    if(tj.Pts[originPt].Chg > 0) {
      xx = tj.Pts[originPt].HitPos[0] - origin[0];
      yy = tj.Pts[originPt].HitPos[1] - origin[1];
      xr = cs * xx - sn * yy;
      yr = sn * xx + cs * yy;
      x.push_back(xr);
      y.push_back(yr);
      chgWt = tj.Pts[originPt].ChgPull;
      if(chgWt < 1) chgWt = 1;
      chgWt *= chgWt;
      w.push_back(chgWt * tj.Pts[originPt].HitPosErr2);
    }
    
    // correct npts to account for the origin point
    if(fitDir != 0) --npts;
    
    // step in the + direction first
    if(fitDir != -1) {
      unsigned short cnt = 0;
      for(unsigned short ipt = originPt + 1; ipt < tj.Pts.size(); ++ipt) {
        if(tj.Pts[ipt].Chg == 0) continue;
        xx = tj.Pts[ipt].HitPos[0] - origin[0];
        yy = tj.Pts[ipt].HitPos[1] - origin[1];
        xr = cs * xx - sn * yy;
        yr = sn * xx + cs * yy;
        x.push_back(xr);
        y.push_back(yr);
        chgWt = tj.Pts[ipt].ChgPull;
        if(chgWt < 1) chgWt = 1;
        chgWt *= chgWt;
        w.push_back(chgWt * tj.Pts[ipt].HitPosErr2);
        ++cnt;
        if(cnt == npts) break;
      } // ipt
    } // fitDir != -1
    
    // step in the - direction next
    if(fitDir != 1 && originPt > 0) {
      unsigned short cnt = 0;
      for(unsigned short ii = 1; ii < tj.Pts.size(); ++ii) {
        unsigned short ipt = originPt - ii;
        if(ipt > tj.Pts.size() - 1) continue;
        if(tj.Pts[ipt].Chg == 0) continue;
        xx = tj.Pts[ipt].HitPos[0] - origin[0];
        yy = tj.Pts[ipt].HitPos[1] - origin[1];
        xr = cs * xx - sn * yy;
        yr = sn * xx + cs * yy;
        x.push_back(xr);
        y.push_back(yr);
        chgWt = tj.Pts[ipt].ChgPull;
        if(chgWt < 1) chgWt = 1;
        chgWt *= chgWt;
        w.push_back(chgWt * tj.Pts[ipt].HitPosErr2);
        ++cnt;
        if(cnt == npts) break;
        if(ipt == 0) break;
      } // ipt
    } // fitDir != -1
    
    // Not enough points to define a line?
    if(x.size() < 2) return;
    
    double sum = 0.;
    double sumx = 0.;
    double sumy = 0.;
    double sumxy = 0.;
    double sumx2 = 0.;
    double sumy2 = 0.;
    
    // weight by the charge ratio and accumulate sums
    double wght;
    for(unsigned short ipt = 0; ipt < x.size(); ++ipt) {
      if(w[ipt] < 0.00001) w[ipt] = 0.00001;
      wght = 1 / w[ipt];
      sum   += wght;
      sumx  += wght * x[ipt];
      sumy  += wght * y[ipt];
      sumx2 += wght * x[ipt] * x[ipt];
      sumy2 += wght * y[ipt] * y[ipt];
      sumxy += wght * x[ipt] * y[ipt];
    }
    // calculate coefficients and std dev
    double delta = sum * sumx2 - sumx * sumx;
    if(delta == 0) return;
    // A is the intercept
    double A = (sumx2 * sumy - sumx * sumxy) / delta;
    // B is the slope
    double B = (sumxy * sum  - sumx * sumy) / delta;
    
    // The chisq will be set below if there are enough points. Don't allow it to be 0
    // so we can take Chisq ratios later
    tpFit.FitChi = 0.01;
    double newang = atan(B);
    dir[0] = cos(newang);
    dir[1] = sin(newang);
    // rotate back into the (w,t) coordinate system
    cs = cos(rotAngle);
    sn = sin(rotAngle);
    tpFit.Dir[0] = cs * dir[0] - sn * dir[1];
    tpFit.Dir[1] = sn * dir[0] + cs * dir[1];
    // ensure that the direction is consistent with the originPt direction
    bool flipDir = false;
    if(AngleRange(tjs, tj.Pts[originPt]) > 0) {
      flipDir = std::signbit(tpFit.Dir[1]) != std::signbit(tj.Pts[originPt].Dir[1]);
    } else {
      flipDir = std::signbit(tpFit.Dir[0]) != std::signbit(tj.Pts[originPt].Dir[0]);
    }
    if(flipDir) {
      tpFit.Dir[0] = -tpFit.Dir[0];
      tpFit.Dir[1] = -tpFit.Dir[1];
    }
    tpFit.Ang = atan2(tpFit.Dir[1], tpFit.Dir[0]);
    SetAngleCode(tjs, tpFit);
    //    if(prt) mf::LogVerbatim("TC")<<"FitTraj "<<originPt<<" originPt Dir "<<tj.Pts[originPt].Dir[0]<<" "<<tj.Pts[originPt].Dir[1]<<" rotAngle "<<rotAngle<<" tpFit.Dir "<<tpFit.Dir[0]<<" "<<tpFit.Dir[1]<<" Ang "<<tpFit.Ang<<" flipDir "<<flipDir<<" fit vector size "<<x.size();
    
    // rotate (0, intcpt) into (W,T) coordinates
    tpFit.Pos[0] = -sn * A + origin[0];
    tpFit.Pos[1] =  cs * A + origin[1];
    // force the origin to be at origin[0]
    if(tpFit.AngleCode < 2) MoveTPToWire(tpFit, origin[0]);
    
    if(x.size() < 3) return;
    
    // Calculate chisq/DOF
    double ndof = x.size() - 2;
    double varnce = (sumy2 + A*A*sum + B*B*sumx2 - 2 * (A*sumy + B*sumxy - A*B*sumx)) / ndof;
    if(varnce > 0.) {
      // Intercept error is not used
      //      InterceptError = sqrt(varnce * sumx2 / delta);
      double slopeError = sqrt(varnce * sum / delta);
      tpFit.AngErr = std::abs(atan(slopeError));
    } else {
      tpFit.AngErr = 0.01;
    }
    sum = 0;
    // calculate chisq
    double arg;
    for(unsigned short ii = 0; ii < y.size(); ++ii) {
      arg = y[ii] - A - B * x[ii];
      sum += arg * arg / w[ii];
    }
    tpFit.FitChi = sum / ndof;
    
  } // FitTraj

   ////////////////////////////////////////////////
  void WatchHit(std::string someText, TjStuff& tjs, const unsigned int& wHit, short& wInTraj, const unsigned short& tjID)
  {
    // a temp routine to watch when inTraj changes for the supplied hit index, watchHit
    if(wHit > tjs.fHits.size() - 1) return;
    
    if(tjs.fHits[wHit].InTraj != wInTraj) {
      std::cout<<someText<<" Hit "<<PrintHitShort(tjs.fHits[wHit])<<" was InTraj "<<wInTraj<<" now InTraj "<<tjs.fHits[wHit].InTraj<<" tjID = "<<tjID<<"\n";
      wInTraj = tjs.fHits[wHit].InTraj;
    }
  } // WatchHit

  ////////////////////////////////////////////////
  void Reverse3DMatchTjs(TjStuff& tjs, MatchStruct& ms, bool prt)
  {
    // Return true if the 3D matched hits in the trajectories in tjs.matchVecPFPList are in the wrong order in terms of the
    // physics standpoint, e.g. dQ/dx, muon delta-ray tag, cosmic rays entering the detector, etc. 
    
    // Don't reverse showers
    if(ms.PDGCode == 1111) return;

    // through-going track? Check for outside the Fiducial Volume at the start (s) and end (e).
    // These variables assume that the TPC is exposed to a beam that contains muons entering at the front and
    // a background of cosmic rays that enter from the top
<<<<<<< HEAD
    bool sAtSide = (mv.XYZ[0][0] < tjs.XLo || mv.XYZ[0][0] > tjs.XHi);
    bool sAtTop = (mv.XYZ[0][1] > tjs.YHi);
    bool sAtBottom = (mv.XYZ[0][1] < tjs.YLo);
    bool sAtFront = (mv.XYZ[0][2] < tjs.ZLo);
    bool sAtBack = (mv.XYZ[0][2] > tjs.ZHi);
    
    bool eAtSide = (mv.XYZ[1][0] < tjs.XLo || mv.XYZ[1][0] > tjs.XHi);
    bool eAtTop = (mv.XYZ[1][1] > tjs.YHi);
    bool eAtBottom = (mv.XYZ[1][1] < tjs.YLo);
    bool eAtFront = (mv.XYZ[1][2] < tjs.ZLo);
    bool eAtBack = (mv.XYZ[1][2] > tjs.ZHi);
=======
    bool sAtSide = (ms.XYZ[0][0] < tjs.XLo || ms.XYZ[0][0] > tjs.XHi);
    bool sAtTop = (ms.XYZ[0][1] > tjs.YHi);
    bool sAtBottom = (ms.XYZ[0][1] < tjs.YLo);
    bool sAtFront = (ms.XYZ[0][2] < tjs.ZLo);
    bool sAtBack = (ms.XYZ[0][2] > tjs.ZHi);
    
    bool eAtSide = (ms.XYZ[1][0] < tjs.XLo || ms.XYZ[1][0] > tjs.XHi);
    bool eAtTop = (ms.XYZ[1][1] > tjs.YHi);
    bool eAtBottom = (ms.XYZ[1][1] < tjs.YLo);
    bool eAtFront = (ms.XYZ[1][2] < tjs.ZLo);
    bool eAtBack = (ms.XYZ[1][2] > tjs.ZHi);
>>>>>>> a2f7448c
    
    // the start (end) is outside the FV
    bool sOutsideFV = sAtBottom || sAtTop || sAtFront || sAtBack;
    bool eOutsideFV = eAtBottom || eAtTop || eAtFront || eAtBack;
    
    if(prt) {
      mf::LogVerbatim myprt("TC");
<<<<<<< HEAD
      myprt<<"sXYZ ("<<(int)mv.XYZ[0][0]<<", "<<(int)mv.XYZ[0][1]<<", "<<(int)mv.XYZ[0][2]<<") sOutsideFV "<<sOutsideFV;
      myprt<<" eXYZ ("<<(int)mv.XYZ[1][0]<<", "<<(int)mv.XYZ[1][1]<<", "<<(int)mv.XYZ[1][2]<<") eOutsideFV "<<eOutsideFV;
=======
      myprt<<"sXYZ ("<<(int)ms.XYZ[0][0]<<", "<<(int)ms.XYZ[0][1]<<", "<<(int)ms.XYZ[0][2]<<") sOutsideFV "<<sOutsideFV;
      myprt<<" eXYZ ("<<(int)ms.XYZ[1][0]<<", "<<(int)ms.XYZ[1][1]<<", "<<(int)ms.XYZ[1][2]<<") eOutsideFV "<<eOutsideFV;
>>>>>>> a2f7448c
    } // prt
    
    bool reverseMe = false;
    if(sOutsideFV && eOutsideFV) {
      // both ends are outside the FV - probably a through-going muon. See if it enters at the top or the front.
      // looks like a beam muon
      if(sAtFront && eAtBack) return;
      // beam muon in the wrong direction?
      if(eAtFront && sAtBack) reverseMe = true;
      // Next consider cosmic rays entering the top
      if(sAtTop && eAtBottom) return;
      if(eAtTop && sAtBottom) reverseMe = true;
      // entering/leaving the sides
      if(sAtSide && eAtBottom) return;
      if(eAtSide && sAtBottom) reverseMe = true;
    } // outside the FV

    // look for stopping Tjs for contained PFParticles
    if(!reverseMe) {
      unsigned short braggCnt0 = 0;
      unsigned short braggCnt1 = 0;
      for(auto& tjID : ms.TjIDs) {
        auto& tj = tjs.allTraj[tjID - 1];
        if(tj.StopFlag[0][kBragg]) ++braggCnt0;
        if(tj.StopFlag[1][kBragg]) ++braggCnt1;
      }
      if(braggCnt0 > 0 || braggCnt1 > 0) {
        ms.PDGCode = 2212;
        // Vote for a Bragg peak at the beginning. It should be at the end
        if(braggCnt0 > braggCnt1) reverseMe = true;
      } // found a Bragg Peak 
    } // look for stopping Tjs 
    
    if(!reverseMe) return;
    
    // All of the trajectories should be reversed
    for(auto& tjID : ms.TjIDs) {
      unsigned short itj = tjID - 1;
      Trajectory& tj = tjs.allTraj[itj];
      tj.AlgMod[kMat3D] = false;
      ReverseTraj(tjs, tj);
      tj.AlgMod[kMat3D] = true;
    } // tjID
    // swap the matchVec end info also
    std::swap(ms.XYZ[0], ms.XYZ[1]);
    std::swap(ms.Dir[0], ms.Dir[1]);
    std::swap(ms.DirErr[0], ms.DirErr[1]);
    std::swap(ms.dEdx[0], ms.dEdx[1]);
    std::swap(ms.dEdxErr[0], ms.dEdxErr[1]);
    std::swap(ms.Vx3ID[0], ms.Vx3ID[1]);
    
    return;
    
  } // Reverse3DMatchTjs

  ////////////////////////////////////////////////
  unsigned int MatchVecIndex(const TjStuff& tjs, int tjID)
  {
    // returns the index into the tjs.matchVec vector of the first 3D match that
    // includes tjID
    for(unsigned int ipfp = 0; ipfp < tjs.matchVecPFPList.size(); ++ipfp) {
      unsigned int ims = tjs.matchVecPFPList[ipfp];
      const MatchStruct& ms = tjs.matchVec[ims];
      if(std::find(ms.TjIDs.begin(), ms.TjIDs.end(), tjID) != ms.TjIDs.end()) return ims;
    } // indx
    return UINT_MAX;
  } // MatchedTjs
  
  ////////////////////////////////////////////////
  unsigned int MatchVecIndex(const TjStuff& tjs, int tjID1, int tjID2)
  {
    // returns the index into the tjs.matchVec vector of the first 3D match that
    // includes both tjID1 and tjID2
    for(unsigned int ipfp = 0; ipfp < tjs.matchVecPFPList.size(); ++ipfp) {
      unsigned int ims = tjs.matchVecPFPList[ipfp];
      const MatchStruct& ms = tjs.matchVec[ims];
      if(std::find(ms.TjIDs.begin(), ms.TjIDs.end(), tjID1) != ms.TjIDs.end() &&
         std::find(ms.TjIDs.begin(), ms.TjIDs.end(), tjID2) != ms.TjIDs.end()) return ims;
    } // indx
    return INT_MAX;
  } // MatchedTjs
  
  ////////////////////////////////////////////////
  void ReleaseHits(TjStuff& tjs, Trajectory& tj)
  {
    // Sets InTraj[] = 0 and UseHit false for all TPs in work. Called when abandoning work
    for(auto& tp : tj.Pts) {
      for(auto& iht : tp.Hits) {
        if(tjs.fHits[iht].InTraj == tj.ID) tjs.fHits[iht].InTraj = 0;
      }
    } // tp
    
  } // ReleaseWorkHits
  
  //////////////////////////////////////////
  void UnsetUsedHits(TjStuff& tjs, TrajPoint& tp)
  {
    // Sets InTraj = 0 and UseHit false for all used hits in tp
    for(unsigned short ii = 0; ii < tp.Hits.size(); ++ii) {
      if(tp.UseHit[ii]) {
        tjs.fHits[tp.Hits[ii]].InTraj = 0;
        tp.UseHit[ii] = false;
      } // UseHit
    } // ii
    tp.Chg = 0;
  } // UnsetUsedHits

  ////////////////////////////////////////////////
  bool StoreTraj(TjStuff& tjs, Trajectory& tj)
  {
    
    if(tj.EndPt[1] <= tj.EndPt[0]) return false;
    
    if(!(tj.StepDir == 1 || tj.StepDir == -1)) {
      mf::LogError("TC")<<"StoreTraj: Invalid StepDir "<<tj.StepDir;
      return false;
    }
    
    if(tjs.allTraj.size() >= USHRT_MAX) {
      mf::LogError("TC")<<"StoreTraj: Too many trajectories "<<tjs.allTraj.size();
      return false;
    }
    // This shouldn't be necessary but do it anyway
    SetEndPoints(tjs, tj);
    
    // Calculate the charge near the end and beginning if necessary. This must be a short
    // trajectory. Find the average using 4 points
    if(tj.Pts[tj.EndPt[0]].AveChg <= 0) {
      unsigned short cnt = 0;
      float sum = 0;
      for(unsigned short ipt = tj.EndPt[0] + 1; ipt <= tj.EndPt[1]; ++ipt) {
        if(tj.Pts[ipt].Chg == 0) continue;
        sum += tj.Pts[ipt].Chg;
        ++cnt;
        if(cnt == 4) break;
      }
      tj.Pts[tj.EndPt[0]].AveChg = sum / (float)cnt;
    }
    if(tj.Pts[tj.EndPt[1]].AveChg <= 0) {
      float sum = 0;
      unsigned short cnt = 0;
      for(unsigned short ii = 1; ii < tj.Pts.size(); ++ii) {
        unsigned short ipt = tj.EndPt[1] - ii;
        if(tj.Pts[ipt].Chg == 0) continue;
        sum += tj.Pts[ipt].Chg;
        ++cnt;
        if(cnt == 4) break;
        if(ipt == 0) break;
      } // ii
      tj.Pts[tj.EndPt[1]].AveChg = sum / (float)cnt;
    } // begin charge == end charge
    
    short trID = tjs.allTraj.size() + 1;
    for(unsigned short ipt = tj.EndPt[0]; ipt < tj.EndPt[1] + 1; ++ipt) {
      for(unsigned short ii = 0; ii < tj.Pts[ipt].Hits.size(); ++ii) {
        if(tj.Pts[ipt].UseHit[ii]) {
          unsigned int iht = tj.Pts[ipt].Hits[ii];
          if(tjs.fHits[iht].InTraj > 0) {
            mf::LogWarning("TC")<<"StoreTraj: Failed trying to store hit "<<PrintHit(tjs.fHits[iht])<<" in new tjs.allTraj "<<trID<<" but it is used in traj ID = "<<tjs.fHits[iht].InTraj<<" with WorkID "<<tjs.allTraj[tjs.fHits[iht].InTraj-1].WorkID<<" Print and quit";
            PrintTrajectory("SW", tjs, tj, USHRT_MAX);
            ReleaseHits(tjs, tj);
            return false;
          } // error
          tjs.fHits[iht].InTraj = trID;
        }
      } // ii
    } // ipt
    
    // ensure that inTraj is clean for the ID
    for(unsigned int iht = 0; iht < tjs.fHits.size(); ++iht) {
      if(tjs.fHits[iht].InTraj == tj.ID) {
        mf::LogWarning("TC")<<"StoreTraj: Hit "<<PrintHit(tjs.fHits[iht])<<" thinks it belongs to traj ID "<<tj.ID<<" but it wasn't stored\n";
        PrintTrajectory("SW", tjs, tj, USHRT_MAX);
        return false;
      }
    } // iht
    
    tj.WorkID = tj.ID;
    tj.ID = trID;
    // Calculate the overall charge RMS relative to a linear
    UpdateChgRMS(tjs, tj);
    tjs.allTraj.push_back(tj);
//    if(prt) mf::LogVerbatim("TC")<<"StoreTraj trID "<<trID<<" CTP "<<tj.CTP<<" EndPts "<<tj.EndPt[0]<<" "<<tj.EndPt[1];
    if(debug.Hit != UINT_MAX) {
      // print out some debug info
      for(unsigned short ipt = 0; ipt < tj.Pts.size(); ++ipt) {
        for(unsigned short ii = 0; ii < tj.Pts[ipt].Hits.size(); ++ii) {
          unsigned int iht = tj.Pts[ipt].Hits[ii];
          if(iht == debug.Hit) std::cout<<"Debug hit appears in trajectory w WorkID "<<tj.WorkID<<" UseHit "<<tj.Pts[ipt].UseHit[ii]<<"\n";
        } // ii
      } // ipt
    } // debug.Hit ...
    
    return true;
    
  } // StoreTraj
  
  ////////////////////////////////////////////////
  void UpdateChgRMS(TjStuff& tjs, Trajectory& tj)
  {
    // Calculates the ChgRMS variable using all points on the trajectory except a few at the end
    double ave = 0;
    double sum2 = 0;
    double cnt = 0;
    for(short ipt = tj.EndPt[0] + 5; ipt < tj.EndPt[1] - 5; ++ipt) {
      TrajPoint& tp = tj.Pts[ipt];
      if(tp.Chg == 0) continue;
      ave += tp.Chg;
      sum2 += tp.Chg * tp.Chg;
      ++cnt;
    } // tp
    if(cnt < 5) return;
    ave /= cnt;
    sum2 = sum2 - cnt * ave * ave;
    if(sum2 < 0) return;
    tj.ChgRMS = sqrt(sum2 / (cnt - 1));
    tj.ChgRMS /= ave;
  } // UpdateChgRMS
  
  ////////////////////////////////////////////////
  bool InTrajOK(TjStuff& tjs, std::string someText)
  {
    // Check tjs.allTraj -> InTraj associations
    
    unsigned short tID;
    unsigned int iht;
    unsigned short itj = 0;
    std::vector<unsigned int> tHits;
    std::vector<unsigned int> atHits;
    for(auto& tj : tjs.allTraj) {
      // ignore abandoned trajectories
      if(tj.AlgMod[kKilled]) continue;
      tID = tj.ID;
      if(tj.AlgMod[kKilled]) {
        std::cout<<someText<<" ChkInTraj hit size mis-match in tj ID "<<tj.ID<<" AlgBitNames";
        for(unsigned short ib = 0; ib < AlgBitNames.size(); ++ib) if(tj.AlgMod[ib]) std::cout<<" "<<AlgBitNames[ib];
        std::cout<<"\n";
        continue;
      }
      tHits = PutTrajHitsInVector(tj, kUsedHits);
      if(tHits.size() < 2) {
        std::cout<<someText<<" ChkInTraj: Insufficient hits in traj "<<tj.ID<<"\n";
        PrintTrajectory("CIT", tjs, tj, USHRT_MAX);
        continue;
      }
      std::sort(tHits.begin(), tHits.end());
      atHits.clear();
      for(iht = 0; iht < tjs.fHits.size(); ++iht) {
        if(tjs.fHits[iht].InTraj == tID) atHits.push_back(iht);
      } // iht
      if(atHits.size() < 2) {
        std::cout<<someText<<" ChkInTraj: Insufficient hits in atHits in traj "<<tj.ID<<" Killing it\n";
        tj.AlgMod[kKilled] = true;
        continue;
      }
      if(!std::equal(tHits.begin(), tHits.end(), atHits.begin())) {
        mf::LogVerbatim myprt("TC");
        myprt<<someText<<" ChkInTraj failed: inTraj - UseHit mis-match for tj ID "<<tID<<" tj.WorkID "<<tj.WorkID<<" atHits size "<<atHits.size()<<" tHits size "<<tHits.size()<<" in CTP "<<tj.CTP<<"\n";
        myprt<<"AlgMods: ";
        for(unsigned short ib = 0; ib < AlgBitNames.size(); ++ib) if(tj.AlgMod[ib]) myprt<<" "<<AlgBitNames[ib];
        myprt<<"\n";
        myprt<<"index     inTraj     UseHit \n";
        for(iht = 0; iht < atHits.size(); ++iht) {
          myprt<<"iht "<<iht<<" "<<PrintHit(tjs.fHits[atHits[iht]]);
          if(iht < tHits.size()) myprt<<" "<<PrintHit(tjs.fHits[tHits[iht]]);
          if(atHits[iht] != tHits[iht]) myprt<<" <<< "<<atHits[iht]<<" != "<<tHits[iht];
          myprt<<"\n";
        } // iht
        if(tHits.size() > atHits.size()) {
          for(iht = atHits.size(); iht < atHits.size(); ++iht) {
            myprt<<"atHits "<<iht<<" "<<PrintHit(tjs.fHits[atHits[iht]])<<"\n";
          } // iht
          PrintTrajectory("CIT", tjs, tj, USHRT_MAX);
        } // tHit.size > atHits.size()
        return false;
      }
      // check the VtxID
      for(unsigned short end = 0; end < 2; ++end) {
        if(tj.VtxID[end] > tjs.vtx.size()) {
          mf::LogVerbatim("TC")<<someText<<" ChkInTraj: Bad VtxID "<<tj.ID;
          std::cout<<someText<<" ChkInTraj: Bad VtxID "<<tj.ID<<" vtx size "<<tjs.vtx.size()<<"\n";
          tj.AlgMod[kKilled] = true;
          PrintTrajectory("CIT", tjs, tj, USHRT_MAX);
          return false;
        }
      } // end
      ++itj;
    } // tj
    return true;
    
  } // InTrajOK

  //////////////////////////////////////////
  void TrimEndPts(TjStuff& tjs, Trajectory& tj, const std::vector<float>& fQualityCuts, bool prt)
  {
    // Trim the hits off the end until there are at least fMinPts consecutive hits at the end
    // and the fraction of hits on the trajectory exceeds fQualityCuts[0]
    // Minimum length requirement accounting for dead wires where - denotes a wire with a point
    // and D is a dead wire. Here is an example with minPts = 3
    //  ---DDDDD--- is OK
    //  ----DD-DD-- is OK
    //  ----DDD-D-- is OK
    //  ----DDDDD-- is not OK
    
    if(!tjs.UseAlg[kTEP]) return;
    
    unsigned short minPts = fQualityCuts[1];
    float maxPtSep = minPts + 2;
    if(NumPtsWithCharge(tjs, tj, false) < minPts) return;
    
    if(prt) {
      mf::LogVerbatim("TC")<<"TrimEndPts: minPts "<<minPts<<" required. maxPtSep "<<maxPtSep<<" Minimum hit fraction "<<fQualityCuts[0];
      if(tj.Pts.size() < 50) PrintTrajectory("TEPi", tjs, tj, USHRT_MAX);
    }

    unsigned short newEndPt = tj.EndPt[1];
    unsigned short nPtsWithCharge;
    float hitFrac = 0;
    while(newEndPt > minPts) {
      nPtsWithCharge = 0;
      if(tj.Pts[newEndPt].Chg == 0) {
        --newEndPt;
        continue;
      }
      for(unsigned short jj = 0; jj < minPts; ++jj) {
        unsigned short jpt = newEndPt - jj;
        if(tj.Pts[jpt].Chg > 0) ++nPtsWithCharge; 
        if(jpt < minPts) break;
      } // jj
      float ptSep = std::abs(tj.Pts[newEndPt - minPts].Pos[0] - tj.Pts[newEndPt].Pos[0]);
      if(prt) mf::LogVerbatim("TC")<<" newEndPt "<<newEndPt<<" ptSep "<<ptSep<<" nPtsWithCharge "<<nPtsWithCharge;
      // allow only one dead wire at the end
      if(nPtsWithCharge == minPts && ptSep < maxPtSep) {
        // minPts consecutive points have charge. Check the TP Chg fraction
        float npwc = NumPtsWithCharge(tjs, tj, true, tj.EndPt[0], newEndPt);
        float nwires = std::abs(tj.Pts[tj.EndPt[0]].Pos[0] - tj.Pts[newEndPt].Pos[0]) + 1;
        hitFrac = npwc / nwires;
        if(prt) mf::LogVerbatim("TC")<<" check hitFrac "<<newEndPt<<" nwires "<<(int)nwires<<" npwc "<<(int)npwc<<" hitFrac "<<hitFrac;
        if(hitFrac > fQualityCuts[0]) break;
        newEndPt -= minPts;
      }
      --newEndPt;
    } // newEndPt

    // passed the cuts with no modifications
    if(newEndPt == tj.EndPt[1]) return;

    // newEndPt is now the last point that satisfies these conditions
    // dead wire check
    nPtsWithCharge = 0;
    unsigned short nConsecutivePts = 0;
    for(unsigned short jj = 0; jj < minPts; ++jj) {
      unsigned short jpt = newEndPt - jj;
      if(tj.Pts[jpt].Chg > 0) ++nPtsWithCharge;
      if(jj > 0 && std::abs(tj.Pts[jpt+1].Pos[0] - tj.Pts[jpt].Pos[0]) < 1.5) ++nConsecutivePts;
      if(jpt == 0) break;
    } // jj
    
    if(prt) mf::LogVerbatim("TC")<<" newEndPt "<<newEndPt<<" nConsecutivePts "<<nConsecutivePts<<" Required "<<minPts - 1;
    
    // lop off the last point if the consecutive point condition isn't met and re-calculate
    if(nConsecutivePts < minPts - 1 && newEndPt > minPts) {
      --newEndPt;
      nPtsWithCharge = 0;
      unsigned short nConsecutivePts = 0;
      for(unsigned short jj = 0; jj < minPts; ++jj) {
        unsigned short jpt = newEndPt - jj;
        if(tj.Pts[jpt].Chg > 0) ++nPtsWithCharge;
        if(jj > 0 && std::abs(tj.Pts[jpt+1].Pos[0] - tj.Pts[jpt].Pos[0]) < 1.5) ++nConsecutivePts;
        if(jpt == 0) break;
      } // jj
      if(prt) mf::LogVerbatim("TC")<<"   newEndPt "<<newEndPt<<" nConsecutivePts "<<nConsecutivePts<<" Required "<<minPts - 1;
    }
    
    if(newEndPt < minPts) {
      tj.AlgMod[kKilled] = true;
      return;
    }
    
    float nwires = std::abs(tj.Pts[tj.EndPt[0]].Pos[0] - tj.Pts[newEndPt].Pos[0]) + 1;
    float npwc = NumPtsWithCharge(tjs, tj, true, tj.EndPt[0], newEndPt);
    hitFrac = npwc / nwires;
    
    if(hitFrac < fQualityCuts[0]) tj.AlgMod[kKilled] = true;
    if(prt) mf::LogVerbatim("TC")<<" Old endpoint "<<tj.EndPt[1]<<" newEndPt "<<newEndPt<<" nwires "<<nwires<<" npwc "<<npwc<<" nConsecutivePts "<<nConsecutivePts<<" hitFrac "<<hitFrac<<" Killed? "<<tj.AlgMod[kKilled];
    
    // failed the cuts
    if(tj.AlgMod[kKilled]) return;
    
    // modifications required
    tj.EndPt[1] = newEndPt;    
    for(unsigned short ipt = newEndPt + 1; ipt < tj.Pts.size(); ++ipt) {
//      if(prt) mf::LogVerbatim("TC")<<" unset "<<ipt;
      UnsetUsedHits(tjs, tj.Pts[ipt]);
    }
    SetEndPoints(tjs, tj);
    tj.Pts.resize(tj.EndPt[1] + 1);
    tj.AlgMod[kTEP] = true;
    if(prt) PrintTrajectory("TEPo", tjs, tj, USHRT_MAX);
    
  } // TrimEndPts
  
  /////////////////////////////////////////
  bool SignalBetween(TjStuff& tjs, const TrajPoint& tp1, const TrajPoint& tp2, const float& MinWireSignalFraction, bool prt)
  {
    // Returns true if there is a signal on > MinWireSignalFraction of the wires between tp1 and tp2.
    if(MinWireSignalFraction == 0) return true;
    
    int fromWire = std::nearbyint(tp1.Pos[0]);
    int toWire = std::nearbyint(tp2.Pos[0]);
    
    if(fromWire == toWire) {
      TrajPoint tp = tp1;
      // check for a signal midway between
      tp.Pos[1] = 0.5 * (tp1.Pos[1] + tp2.Pos[1]);
      if(prt) mf::LogVerbatim("TC")<<" SignalBetween fromWire = toWire = "<<fromWire<<" SignalAtTp? "<<SignalAtTp(tjs, tp);
      return SignalAtTp(tjs, tp);
    }

    // define a trajectory point located at tp1 that has a direction towards tp2
    TrajPoint tp;
    if(!MakeBareTrajPoint(tjs, tp1, tp2, tp)) return true;
    
    return SignalBetween(tjs, tp, toWire, MinWireSignalFraction, prt);

  } // SignalBetween

  /////////////////////////////////////////
  bool SignalBetween(TjStuff& tjs, TrajPoint tp, float toPos0, const float& MinWireSignalFraction, bool prt)
  {
    // Returns true if there is a signal on > MinWireSignalFraction of the wires between tp and toPos0.
    // Note that this uses the direction vector of the tp
    
    if(MinWireSignalFraction == 0) return true;
    
    int fromWire = std::nearbyint(tp.Pos[0]);
    int toWire = std::nearbyint(toPos0);
    
    if(fromWire == toWire) {
      if(prt) mf::LogVerbatim("TC")<<" SignalBetween fromWire = toWire = "<<fromWire<<" SignalAtTp? "<<SignalAtTp(tjs, tp);
      return SignalAtTp(tjs, tp);
    }
    
    int nWires = abs(toWire - fromWire) + 1;
    
    unsigned short maxWiresNoSignal = (1 - MinWireSignalFraction) * nWires;
    if(std::abs(tp.Dir[0]) < 0.001) tp.Dir[0] = 0.001;
    float stepSize = std::abs(1/tp.Dir[0]);
    // ensure that we step in the right direction
    if(toWire > fromWire && tp.Dir[0] < 0) stepSize = -stepSize;
    if(toWire < fromWire && tp.Dir[0] > 0) stepSize = -stepSize;
    unsigned short nsig = 0;
    unsigned short num = 0;
    unsigned short nmissed = 0;
    for(unsigned short cnt = 0; cnt < nWires; ++cnt) {
      ++num;
      if(SignalAtTp(tjs, tp)) {
        ++nsig;
      } else {
        ++nmissed;
        if(nmissed == maxWiresNoSignal) return false;
      }
      tp.Pos[0] += tp.Dir[0] * stepSize;
      tp.Pos[1] += tp.Dir[1] * stepSize;
    } // cnt
    float sigFrac = (float)nsig / (float)nWires;
    if(prt) mf::LogVerbatim("TC")<<"  SignalBetween fromWire "<<fromWire<<" toWire "<<toWire<<" nWires "<<nWires<<" nsig "<<nsig<<" "<<sigFrac;
    return (sigFrac >= MinWireSignalFraction);
    
  } // SignalBetween
  
  ////////////////////////////////////////////////
  bool TrajHitsOK(TjStuff& tjs, const std::vector<unsigned int>& iHitsInMultiplet, const std::vector<unsigned int>& jHitsInMultiplet)
  {
    // Hits (assume to be on adjacent wires have an acceptable signal overlap
    
    if(iHitsInMultiplet.empty() || jHitsInMultiplet.empty()) return false;
    
    float sum;
    float cvI = HitsPosTick(tjs, iHitsInMultiplet, sum, kAllHits);
    float minI = 1E6;
    float maxI = 0;
    for(auto& iht : iHitsInMultiplet) {
      float cv = tjs.fHits[iht].PeakTime;
      float rms = tjs.fHits[iht].RMS;
      float arg = cv - 3 * rms;
      if(arg < minI) minI = arg;
      arg = cv + 3 * rms;
      if(arg > maxI) maxI = arg;
    }
    
    float cvJ = HitsPosTick(tjs, jHitsInMultiplet, sum, kAllHits);
    float minJ = 1E6;
    float maxJ = 0;
    for(auto& jht : jHitsInMultiplet) {
      float cv = tjs.fHits[jht].PeakTime;
      float rms = tjs.fHits[jht].RMS;
      float arg = cv - 3 * rms;
      if(arg < minJ) minJ = arg;
      arg = cv + 3 * rms;
      if(arg > maxJ) maxJ = arg;
    }
    
    if(cvI < cvJ) {
      if(maxI > minJ) return true;
    } else {
      if(minI < maxJ) return true;
    }
    return false;
  } // TrajHitsOK
  
  /////////////////////////////////////////
  bool TrajHitsOK(TjStuff& tjs, const unsigned int iht, const unsigned int jht)
  {
    // ensure that two adjacent hits have an acceptable overlap
    if(iht > tjs.fHits.size() - 1) return false;
    if(jht > tjs.fHits.size() - 1) return false;
    // require that they be on adjacent wires
    TCHit& ihit = tjs.fHits[iht];
    TCHit& jhit = tjs.fHits[jht];
    unsigned int iwire = ihit.WireID.Wire;
    unsigned int jwire = jhit.WireID.Wire;
    if(abs(iwire - jwire) > 1) return false;
    if(ihit.PeakTime > jhit.PeakTime) {
      float minISignal = ihit.PeakTime - 3 * ihit.RMS;
      float maxJSignal = jhit.PeakTime + 3 * ihit.RMS;
      if(maxJSignal > minISignal) return true;
    } else {
      float maxISignal = ihit.PeakTime + 3 * ihit.RMS;
      float minJSignal = jhit.PeakTime - 3 * ihit.RMS;
      if(minJSignal > maxISignal) return true;
    }
    return false;
  } // TrajHitsOK

  
  /////////////////////////////////////////
  bool SignalAtTp(TjStuff& tjs, const TrajPoint& tp)
  {
    // returns true if there is a hit near tp.Pos
    
    if(tp.Pos[0] < 0) return false;
    unsigned int wire = std::nearbyint(tp.Pos[0]);
    geo::PlaneID planeID = DecodeCTP(tp.CTP);
    unsigned int ipl = planeID.Plane;
    if(wire >= tjs.NumWires[ipl]) return false;
    if(tp.Pos[1] > tjs.MaxPos1[ipl]) return false;
    // Assume dead wires have a signal
    if(tjs.WireHitRange[ipl][wire].first == -1) return true;
    float projTick = (float)(tp.Pos[1] / tjs.UnitsPerTick);
    // estimate the tick range for non-zero angle
    float tickRange = 0;
    if(std::abs(tp.Dir[1]) != 0) {
      tickRange = std::abs(0.5 / tp.Dir[1]) / tjs.UnitsPerTick;
      // don't let it get too large
      if(tickRange > 40) tickRange = 40;
    }
    float loTpTick = projTick - tickRange;
    float hiTpTick = projTick + tickRange;
    unsigned int firstHit = (unsigned int)tjs.WireHitRange[ipl][wire].first;
    unsigned int lastHit = (unsigned int)tjs.WireHitRange[ipl][wire].second;
    
    for(unsigned int iht = firstHit; iht < lastHit; ++iht) {
      TCHit& hit = tjs.fHits[iht];
      if(projTick < hit.PeakTime) {
        float loHitTick = hit.PeakTime - 3 * hit.RMS;
        if(hiTpTick > loHitTick) return true;
      } else {
        float hiHitTick = hit.PeakTime + 3 * hit.RMS;
        if(loTpTick < hiHitTick) return true;
      }
    } // iht
    return false;
    
  } // SignalAtTp

  //////////////////////////////////////////
  float TpSumHitChg(TjStuff& tjs, TrajPoint const& tp){
    float totchg = 0;
    for (size_t i = 0; i<tp.Hits.size(); ++i){
      if (!tp.UseHit[i]) continue;
      totchg += tjs.fHits[tp.Hits[i]].Integral;
    }
    return totchg;
  } // TpSumHitChg

  //////////////////////////////////////////
  bool CheckHitClusterAssociations(TjStuff& tjs)
  {
    // check hit - cluster associations
    
    if(tjs.fHits.size() != tjs.inClus.size()) {
      mf::LogWarning("TC")<<"CHCA: Sizes wrong "<<tjs.fHits.size()<<" "<<tjs.inClus.size();
      return false;
    }
    
    unsigned int iht;
    short clID;
    
    // check cluster -> hit association
    for(unsigned short icl = 0; icl < tjs.tcl.size(); ++icl) {
      if(tjs.tcl[icl].ID < 0) continue;
      clID = tjs.tcl[icl].ID;
      for(unsigned short ii = 0; ii < tjs.tcl[icl].tclhits.size(); ++ii) {
        iht = tjs.tcl[icl].tclhits[ii];
        if(iht > tjs.fHits.size() - 1) {
          mf::LogWarning("CC")<<"CHCA: Bad tclhits index "<<iht<<" tjs.fHits size "<<tjs.fHits.size();
          return false;
        } // iht > tjs.fHits.size() - 1
        if(tjs.inClus[iht] != clID) {
          mf::LogError("TC")<<"CHCA: Bad cluster -> hit association. clID "<<clID<<" hit "<<PrintHit(tjs.fHits[iht])<<" tjs.inClus "<<tjs.inClus[iht]<<" CTP "<<tjs.tcl[icl].CTP;
          return false;
        }
      } // ii
    } // icl
    
    // check hit -> cluster association
    unsigned short icl;
    for(iht = 0; iht < tjs.fHits.size(); ++iht) {
      if(tjs.inClus[iht] <= 0) continue;
      icl = tjs.inClus[iht] - 1;
      // see if the cluster is obsolete
      if(tjs.tcl[icl].ID < 0) {
        mf::LogError("TC")<<"CHCA: Hit "<<PrintHit(tjs.fHits[iht])<<" associated with an obsolete cluster tjs.tcl[icl].ID "<<tjs.tcl[icl].ID;
        return false;
      }
      if (std::find(tjs.tcl[icl].tclhits.begin(), tjs.tcl[icl].tclhits.end(), iht) == tjs.tcl[icl].tclhits.end()) {
        mf::LogError("TC")<<"CHCA: Hit "<<":"<<PrintHit(tjs.fHits[iht])<<" -> tjs.inClus "<<tjs.inClus[iht]<<" but isn't in tjs.tcl[icl].ID "<<tjs.tcl[icl].ID<<" list of hits. icl "<<icl<<" iht "<<iht;
        for(unsigned short itj = 0; itj < tjs.allTraj.size(); ++itj) {
          if(tjs.allTraj[itj].ClusterIndex == icl) mf::LogError("TC")<<"CHCA: Cluster index "<<icl<<" found in traj ID "<<tjs.allTraj[itj].ID;
        } // itj
        PrintAllTraj("CHCA", tjs, debug, USHRT_MAX, USHRT_MAX);
        return false;
      }
    } // iht
    
    return true;
    
  } // CheckHitClusterAssociations()
  
  //////////////////////////////////////////
  unsigned short NumPtsWithCharge(TjStuff& tjs, const Trajectory& tj, bool includeDeadWires)
  {
    unsigned short firstPt = tj.EndPt[0];
    unsigned short lastPt = tj.EndPt[1];
    return NumPtsWithCharge(tjs, tj, includeDeadWires, firstPt, lastPt);
  }
  
  //////////////////////////////////////////
  unsigned short NumPtsWithCharge(TjStuff& tjs, const Trajectory& tj, bool includeDeadWires, unsigned short firstPt, unsigned short lastPt)
  {
    unsigned short ntp = 0;
    for(unsigned short ipt = firstPt; ipt <= lastPt; ++ipt) if(tj.Pts[ipt].Chg > 0) ++ntp;
    // Add the count of deadwires
    if(includeDeadWires) ntp += DeadWireCount(tjs, tj.Pts[firstPt], tj.Pts[lastPt]);
    return ntp;
  } // NumPtsWithCharge
  
  //////////////////////////////////////////
  float DeadWireCount(TjStuff& tjs, const TrajPoint& tp1, const TrajPoint& tp2)
  {
    return DeadWireCount(tjs, tp1.Pos[0], tp2.Pos[0], tp1.CTP);
  } // DeadWireCount
  
  //////////////////////////////////////////
  float DeadWireCount(TjStuff& tjs, const float& inWirePos1, const float& inWirePos2, CTP_t tCTP)
  {
    if(inWirePos1 < -0.4 || inWirePos2 < -0.4) return 0;
    unsigned int inWire1 = std::nearbyint(inWirePos1);
    unsigned int inWire2 = std::nearbyint(inWirePos2);
    geo::PlaneID planeID = DecodeCTP(tCTP);
    unsigned short plane = planeID.Plane;
    if(inWire1 > tjs.NumWires[plane] || inWire2 > tjs.NumWires[plane]) return 0;
    if(inWire1 > inWire2) {
      // put in increasing order
      unsigned int tmp = inWire1;
      inWire1 = inWire2;
      inWire2 = tmp;
    } // inWire1 > inWire2
    ++inWire2;
    unsigned int wire, ndead = 0;
    for(wire = inWire1; wire < inWire2; ++wire) if(tjs.WireHitRange[plane][wire].first == -1) ++ndead;
    return ndead;
  } // DeadWireCount

  ////////////////////////////////////////////////
  unsigned short PDGCodeIndex(TjStuff& tjs, int PDGCode)
  {
    unsigned short pdg = abs(PDGCode);
    if(pdg == 11) return 0; // electron
    if(pdg == 13) return 1; // muon
    if(pdg == 211) return 2; // pion
    if(pdg == 321) return 3; // kaon
    if(pdg == 2212) return 4; // proton
    
    return USHRT_MAX;
    
  } // PDGCodeIndex

  ////////////////////////////////////////////////
  void MakeTrajectoryObsolete(TjStuff& tjs, unsigned short itj)
  {
    // Note that this does not change the state of UseHit to allow
    // resurrecting the trajectory later (RestoreObsoleteTrajectory)
    if(itj > tjs.allTraj.size() - 1) return;
    unsigned int iht;
    for(auto& tp : tjs.allTraj[itj].Pts) {
      for(unsigned short ii = 0; ii < tp.Hits.size(); ++ii) {
        iht = tp.Hits[ii];
        if(tjs.fHits[iht].InTraj == tjs.allTraj[itj].ID) tjs.fHits[iht].InTraj = 0;
      } // ii
    } // tp
    tjs.allTraj[itj].AlgMod[kKilled] = true;
  } // MakeTrajectoryObsolete
  
  ////////////////////////////////////////////////
  void RestoreObsoleteTrajectory(TjStuff& tjs, unsigned short itj)
  {
    if(itj > tjs.allTraj.size() - 1) return;
    if(!tjs.allTraj[itj].AlgMod[kKilled]) {
      mf::LogWarning("TC")<<"RestoreObsoleteTrajectory: Trying to restore not-obsolete trajectory "<<tjs.allTraj[itj].ID;
      return;
    }
    unsigned int iht;
    for(auto& tp : tjs.allTraj[itj].Pts) {
      for(unsigned short ii = 0; ii < tp.Hits.size(); ++ii) {
        if(tp.UseHit[ii]) {
          iht = tp.Hits[ii];
          if(tjs.fHits[iht].InTraj == 0) {
            tjs.fHits[iht].InTraj = tjs.allTraj[itj].ID;
          }
        }
      } // ii
    } // tp
    tjs.allTraj[itj].AlgMod[kKilled] = false;
  } // RestoreObsoleteTrajectory

  //////////////////////////////////////////
  bool SplitAllTraj(TjStuff& tjs, unsigned short itj, unsigned short pos, unsigned short ivx, bool prt)
  {
    // Splits the trajectory itj in the tjs.allTraj vector into two trajectories at position pos. Splits
    // the trajectory and associates the ends to the supplied vertex.
    // Here is an example where itj has 9 points and we will split at pos = 4
    // itj (0 1 2 3 4 5 6 7 8) -> new traj (0 1 2 3) + new traj (4 5 6 7 8)
    
    if(itj > tjs.allTraj.size()-1) return false;
    if(pos < tjs.allTraj[itj].EndPt[0] + 1 || pos > tjs.allTraj[itj].EndPt[1] - 1) return false;
    if(ivx != USHRT_MAX && ivx > tjs.vtx.size() - 1) return false;
    
    Trajectory& tj = tjs.allTraj[itj];
    
    if(prt) {
      mf::LogVerbatim myprt("TC");
      myprt<<"SplitAllTraj: Split Tj ID "<<tj.ID<<" at point "<<pos;
      if(ivx < tjs.vtx.size()) myprt<<" with Vtx ID "<<tjs.vtx[ivx].ID;
    }

    // ensure that there will be at least 3 TPs on each trajectory
    unsigned short ipt, ii, ntp = 0;
    for(ipt = 0; ipt < pos; ++ipt) {
      if(tj.Pts[ipt].Chg > 0) ++ntp;
      if(ntp > 2) break;
    } // ipt
    if(ntp < 3) {
      if(prt) mf::LogVerbatim("TC")<<" Split point to small at begin "<<ntp<<" pos "<<pos<<" ID ";
      return false;
    }
    ntp = 0;
    for(ipt = pos + 1; ipt < tj.Pts.size(); ++ipt) {
      if(tj.Pts[ipt].Chg > 0) ++ntp;
      if(ntp > 2) break;
    } // ipt
    if(ntp < 3) {
      if(prt) mf::LogVerbatim("TC")<<" Split point too small at end "<<ntp<<" pos "<<pos<<" EndPt "<<tj.EndPt[1];
      return false;
    }
    
    // make a copy that will become the Tj after the split point
    Trajectory newTj = tjs.allTraj[itj];
    newTj.ID = tjs.allTraj.size() + 1;
    // make another copy in case something goes wrong
    Trajectory oldTj = tjs.allTraj[itj];
    
    
    // Leave the first section of tj in place. Re-assign the hits
    // to the new trajectory
    unsigned int iht;
    for(ipt = pos + 1; ipt < tj.Pts.size(); ++ipt) {
      tj.Pts[ipt].Chg = 0;
      for(ii = 0; ii < tj.Pts[ipt].Hits.size(); ++ii) {
        if(!tj.Pts[ipt].UseHit[ii]) continue;
        iht = tj.Pts[ipt].Hits[ii];
        // This shouldn't happen but check anyway
        if(tjs.fHits[iht].InTraj != tj.ID) continue;
        tjs.fHits[iht].InTraj = newTj.ID;
        tj.Pts[ipt].UseHit[ii] = false;
      } // ii
    } // ipt
    SetEndPoints(tjs, tj);
    
    // Append 3 points from the end of tj onto the
    // beginning of newTj so that hits can be swapped between
    // them later
    unsigned short eraseSize = pos - 2;
    if(eraseSize > newTj.Pts.size() - 1) {
      tj = oldTj;
      return false;
    }
    
    if(ivx < tjs.vtx.size()) tj.VtxID[1] = tjs.vtx[ivx].ID;
    tj.AlgMod[kSplit] = true;
    if(prt) {
      mf::LogVerbatim("TC")<<" Splitting trajectory ID "<<tj.ID<<" new EndPts "<<tj.EndPt[0]<<" to "<<tj.EndPt[1];
    }
    
    // erase the TPs at the beginning of the new trajectory
    newTj.Pts.erase(newTj.Pts.begin(), newTj.Pts.begin() + eraseSize);
    // unset the first 3 TP hits
    for(ipt = 0; ipt < 3; ++ipt) {
      for(ii = 0; ii < newTj.Pts[ipt].Hits.size(); ++ii) newTj.Pts[ipt].UseHit[ii] = false;
      newTj.Pts[ipt].Chg = 0;
    } // ipt
    SetEndPoints(tjs, newTj);
    if(ivx < tjs.vtx.size()) newTj.VtxID[0] = tjs.vtx[ivx].ID;
    newTj.AlgMod[kSplit] = true;
    tjs.allTraj.push_back(newTj);
    if(prt) {
      mf::LogVerbatim("TC")<<"  newTj ID "<<newTj.ID<<" EndPts "<<newTj.EndPt[0]<<" to "<<newTj.EndPt[1];
    }
    return true;
    
  } // SplitAllTraj
  
  //////////////////////////////////////////
  void TrajPointTrajDOCA(TjStuff& tjs, TrajPoint const& tp, Trajectory const& tj, unsigned short& closePt, float& minSep)
  {
    // Finds the point, ipt, on trajectory tj that is closest to trajpoint tp
    float best = minSep * minSep;
    closePt = USHRT_MAX;
    float dw, dt, dp2;
    unsigned short ipt;
    for(ipt = tj.EndPt[0]; ipt <= tj.EndPt[1]; ++ipt) {
      dw = tj.Pts[ipt].Pos[0] - tp.Pos[0];
      dt = tj.Pts[ipt].Pos[1] - tp.Pos[1];
      dp2 = dw * dw + dt * dt;
      if(dp2 < best) {
        best = dp2;
        closePt = ipt;
      }
    } // ipt
    minSep = sqrt(best);
  } // TrajPointTrajDOCA
  
  //////////////////////////////////////////
  void TrajTrajDOCA(TjStuff& tjs, Trajectory const& tj1, Trajectory const& tj2, unsigned short& ipt1, unsigned short& ipt2, float& minSep)
  {
    TrajTrajDOCA(tjs, tj1, tj2, ipt1, ipt2, minSep, false);
  } // TrajTrajDOCA
  
  //////////////////////////////////////////
  void TrajTrajDOCA(TjStuff& tjs, Trajectory const& tj1, Trajectory const& tj2, unsigned short& ipt1, unsigned short& ipt2, float& minSep, bool considerDeadWires)
  {
    // Find the Distance Of Closest Approach between two trajectories less than minSep
    float best = minSep * minSep;
    ipt1 = 0; ipt2 = 0;
    float dwc = 0;
    for(unsigned short i1 = tj1.EndPt[0]; i1 < tj1.EndPt[1] + 1; ++i1) {
      for(unsigned short i2 = tj2.EndPt[0]; i2 < tj2.EndPt[1] + 1; ++i2) {
        if(considerDeadWires) dwc = DeadWireCount(tjs, tj1.Pts[i1], tj2.Pts[i2]);
        float dw = tj1.Pts[i1].Pos[0] - tj2.Pts[i2].Pos[0] - dwc;
        if(std::abs(dw) > minSep) continue;
        float dt = tj1.Pts[i1].Pos[1] - tj2.Pts[i2].Pos[1];
        if(std::abs(dt) > minSep) continue;
        float dp2 = dw * dw + dt * dt;
        if(dp2 < best) {
          best = dp2;
          ipt1 = i1;
          ipt2 = i2;
        }
      } // i2
    } // i1
    minSep = sqrt(best);
  } // TrajTrajDOCA

  //////////////////////////////////////////
  float HitSep2(TjStuff& tjs, unsigned int iht, unsigned int jht)
  {
    // returns the separation^2 between two hits in WSE units
    if(iht > tjs.fHits.size()-1 || jht > tjs.fHits.size()-1) return 1E6;
    float dw = (float)tjs.fHits[iht].WireID.Wire - (float)tjs.fHits[jht].WireID.Wire;
    float dt = (tjs.fHits[iht].PeakTime - tjs.fHits[jht].PeakTime) * tjs.UnitsPerTick;
    return dw * dw + dt * dt;
  } // HitSep2
  
  //////////////////////////////////////////
  float PointTrajSep2(float wire, float time, TrajPoint const& tp)
  {
    float dw = wire - tp.Pos[0];
    float dt = time - tp.Pos[1];
    return dw * dw + dt * dt;
  }
  
  //////////////////////////////////////////
  float PointTrajDOCA(TjStuff const& tjs, unsigned int iht, TrajPoint const& tp)
  {
    float wire = tjs.fHits[iht].WireID.Wire;
    float time = tjs.fHits[iht].PeakTime * tjs.UnitsPerTick;
    return sqrt(PointTrajDOCA2(tjs, wire, time, tp));
  } // PointTrajDOCA
  
  //////////////////////////////////////////
  float PointTrajDOCA(TjStuff const& tjs, float wire, float time, TrajPoint const& tp)
  {
    return sqrt(PointTrajDOCA2(tjs, wire, time, tp));
  } // PointTrajDOCA
  
  //////////////////////////////////////////
  float PointTrajDOCA2(TjStuff const& tjs, float wire, float time, TrajPoint const& tp)
  {
    // returns the distance of closest approach squared between a (wire, time(WSE)) point
    // and a trajectory point
    
    float t = (wire  - tp.Pos[0]) * tp.Dir[0] + (time - tp.Pos[1]) * tp.Dir[1];
    float dw = tp.Pos[0] + t * tp.Dir[0] - wire;
    float dt = tp.Pos[1] + t * tp.Dir[1] - time;
    return (dw * dw + dt * dt);
    
  } // PointTrajDOCA2
  
  //////////////////////////////////////////
  void TrajIntersection(TrajPoint const& tp1, TrajPoint const& tp2, std::array<float, 2>& pos)
  {
    TrajIntersection(tp1, tp2, pos[0], pos[1]);
  } // TrajIntersection
  //////////////////////////////////////////
  void TrajIntersection(TrajPoint const& tp1, TrajPoint const& tp2, float& x, float& y)
  {
    // returns the intersection position, (x,y), of two trajectory points
    
    x = -9999; y = -9999;
    
    double arg1 = tp1.Pos[0] * tp1.Dir[1] - tp1.Pos[1] * tp1.Dir[0];
    double arg2 = tp2.Pos[0] * tp1.Dir[1] - tp2.Pos[1] * tp1.Dir[0];
    double arg3 = tp2.Dir[0] * tp1.Dir[1] - tp2.Dir[1] * tp1.Dir[0];
    if(arg3 == 0) return;
    double s = (arg1 - arg2) / arg3;
    
    x = (float)(tp2.Pos[0] + s * tp2.Dir[0]);
    y = (float)(tp2.Pos[1] + s * tp2.Dir[1]);
    
  } // TrajIntersection
  
  //////////////////////////////////////////
  float TrajLength(Trajectory& tj)
  {
    float len = 0, dx, dy;
    unsigned short ipt;
    unsigned short prevPt = tj.EndPt[0];
    for(ipt = tj.EndPt[0] + 1; ipt < tj.EndPt[1] + 1; ++ipt) {
      if(tj.Pts[ipt].Chg == 0) continue;
      dx = tj.Pts[ipt].Pos[0] - tj.Pts[prevPt].Pos[0];
      dy = tj.Pts[ipt].Pos[1] - tj.Pts[prevPt].Pos[1];
      len += sqrt(dx * dx + dy * dy);
      prevPt = ipt;
    }
    return len;
  } // TrajLength

  //////////////////////////////////////////
  float PosSep(const std::array<float, 2>& pos1, const std::array<float, 2>& pos2)
  {
    return sqrt(PosSep2(pos1, pos2));
  } // PosSep
  
  //////////////////////////////////////////
  float PosSep2(const std::array<float, 2>& pos1, const std::array<float, 2>& pos2)
  {
    // returns the separation distance^2 between two positions
    float d0 = pos1[0] - pos2[0];
    float d1 = pos1[1] - pos2[1];
    return d0*d0+d1*d1;
  } // PosSep2
  
  //////////////////////////////////////////
  float PosSep2(const std::array<float, 3>& pos1, const std::array<float, 3>& pos2)
  {
    // returns the separation distance^2 between two positions in 3D
    float d0 = pos1[0] - pos2[0];
    float d1 = pos1[1] - pos2[1];
    float d2 = pos1[2] - pos2[2];
    return d0*d0 + d1*d1 + d2*d2;
  } // PosSep2
  
  //////////////////////////////////////////
  float TrajPointSeparation(TrajPoint& tp1, TrajPoint& tp2)
  {
    // Returns the separation distance between two trajectory points
    float dx = tp1.Pos[0] - tp2.Pos[0];
    float dy = tp1.Pos[1] - tp2.Pos[1];
    return sqrt(dx * dx + dy * dy);
  } // TrajPointSeparation
  
  //////////////////////////////////////////
  void TrajClosestApproach(Trajectory const& tj, float x, float y, unsigned short& closePt, float& Distance)
  {
    // find the closest approach between a trajectory tj and a point (x,y). Returns
    // the index of the closest trajectory point and the distance
    
    float dx, dy, dist, best = 1E6;
    closePt = 0;
    Distance = best;
    
    for(unsigned short ipt = tj.EndPt[0]; ipt < tj.EndPt[1] + 1; ++ipt) {
      if(tj.Pts[ipt].Chg == 0) continue;
      dx = tj.Pts[ipt].Pos[0] - x;
      dy = tj.Pts[ipt].Pos[1] - y;
      dist = dx * dx + dy * dy;
      if(dist < best) {
        best = dist;
        closePt = ipt;
      }
      // TODO is this wise?
      //      if(dist > best) break;
    } // ipt
    
    Distance = sqrt(best);
    
  } // TrajClosestApproach
  
  /////////////////////////////////////////
  float TwoTPAngle(TrajPoint& tp1, TrajPoint& tp2)
  {
    // Calculates the angle of a line between two TPs
    float dw = tp2.Pos[0] - tp1.Pos[0];
    float dt = tp2.Pos[1] - tp1.Pos[1];
    return atan2(dw, dt);
  } // TwoTPAngle
  
  ////////////////////////////////////////////////
  std::vector<unsigned int> PutTrajHitsInVector(Trajectory const& tj, HitStatus_t hitRequest)
  {
    // Put hits in each trajectory point into a flat vector
    std::vector<unsigned int> hitVec;
    
    // special handling for shower trajectories. UseHit isn't valid
    if(tj.AlgMod[kShowerTj]) {
      for(auto& tp : tj.Pts) hitVec.insert(hitVec.end(), tp.Hits.begin(), tp.Hits.end());
      return hitVec;
    } // shower Tj
    
    // reserve under the assumption that there will be one hit per point
    hitVec.reserve(tj.Pts.size());
    for(unsigned short ipt = 0; ipt < tj.Pts.size(); ++ipt) {
      for(unsigned short ii = 0; ii < tj.Pts[ipt].Hits.size(); ++ii) {
        unsigned int iht = tj.Pts[ipt].Hits[ii];
        bool useit = (hitRequest == kAllHits);
        if(tj.Pts[ipt].UseHit[ii] && hitRequest == kUsedHits) useit = true;
        if(!tj.Pts[ipt].UseHit[ii] && hitRequest == kUnusedHits) useit = true;
        if(useit) hitVec.push_back(iht);
      } // iht
    } // ipt
    return hitVec;
  } // PutTrajHitsInVector

  //////////////////////////////////////////
  bool HasDuplicateHits(TjStuff const& tjs, Trajectory const& tj, bool prt)
  {
    // returns true if a hit is associated with more than one TP
    auto tjHits = PutTrajHitsInVector(tj, kAllHits);
    for(unsigned short ii = 0; ii < tjHits.size() - 1; ++ii) {
      for(unsigned short jj = ii + 1; jj < tjHits.size(); ++jj) {
        if(tjHits[ii] == tjHits[jj]) {
          if(prt) mf::LogVerbatim("TC")<<"HDH: Hit "<<PrintHit(tjs.fHits[ii])<<" is a duplicate "<<ii<<" "<<jj;
          return true;
        }
      } // jj
    } // ii
    return false;
  } // HasDuplicateHits
  
  //////////////////////////////////////////
  void MoveTPToWire(TrajPoint& tp, float wire)
  {
    // Project TP to a "wire position" Pos[0] and update Pos[1]
    if(tp.Dir[0] == 0) return;
    float dw = wire - tp.Pos[0];
    if(std::abs(dw) < 0.01) return;
    tp.Pos[0] = wire;
    tp.Pos[1] += dw * tp.Dir[1] / tp.Dir[0];
  } // MoveTPToWire
  
  //////////////////////////////////////////
  std::vector<unsigned int> FindCloseHits(TjStuff const& tjs, std::array<int, 2> const& wireWindow, std::array<float, 2> const& timeWindow, const unsigned short plane, HitStatus_t hitRequest, bool usePeakTime, bool& hitsNear)
  {
    // returns a vector of hits that are within the Window[Pos0][Pos1] in plane.
    // Note that hits on wire wireWindow[1] are returned as well. The definition of close
    // depends on setting of usePeakTime. If UsePeakTime is true, a hit is considered nearby if
    // the PeakTime is within the window. This is shown schematically here where
    // the time is on the horizontal axis and a "-" denotes a valid entry
    // timeWindow     -----------------
    // hit PeakTime             +         close
    // hit PeakTime  +                    not close
    // If usePeakTime is false, a hit is considered nearby if the hit StartTick and EndTick overlap with the timeWindow
    // Time window                  ---------
    // Hit StartTick-EndTick      --------        close
    // Hit StartTick - EndTick                  --------  not close
    
    hitsNear = false;
    std::vector<unsigned int> closeHits;
    if(plane > tjs.FirstWire.size() - 1) return closeHits;
    // window in the wire coordinate
    int loWire = wireWindow[0];
    if(loWire < (int)tjs.FirstWire[plane]) loWire = tjs.FirstWire[plane];
    int hiWire = wireWindow[1];
    if(hiWire > (int)tjs.LastWire[plane]-1) hiWire = tjs.LastWire[plane]-1;
    // window in the time coordinate
    float minTick = timeWindow[0] / tjs.UnitsPerTick;
    float maxTick = timeWindow[1] / tjs.UnitsPerTick;
    for(int wire = loWire; wire <= hiWire; ++wire) {
      // Set hitsNear if the wire is dead
      if(tjs.WireHitRange[plane][wire].first == -2) hitsNear = true;
      if(tjs.WireHitRange[plane][wire].first < 0) continue;
      unsigned int firstHit = (unsigned int)tjs.WireHitRange[plane][wire].first;
      unsigned int lastHit = (unsigned int)tjs.WireHitRange[plane][wire].second;
      for(unsigned int iht = firstHit; iht < lastHit; ++iht) {
        if(tjs.IgnoreNegChiHits && tjs.fHits[iht].GoodnessOfFit < 0) continue;
        if(usePeakTime) {
          if(tjs.fHits[iht].PeakTime < minTick) continue;
          if(tjs.fHits[iht].PeakTime > maxTick) break;
        } else {
          int hiLo = minTick;
          if(tjs.fHits[iht].StartTick > hiLo) hiLo = tjs.fHits[iht].StartTick;
          int loHi = maxTick;
          if(tjs.fHits[iht].EndTick < loHi) loHi = tjs.fHits[iht].EndTick;
          if(loHi < hiLo) continue;
          if(hiLo > loHi) break;
        }
        hitsNear = true;
        bool takeit = (hitRequest == kAllHits);
        if(hitRequest == kUsedHits && tjs.fHits[iht].InTraj > 0) takeit = true;
        if(hitRequest == kUnusedHits && tjs.fHits[iht].InTraj == 0) takeit = true;
        if(takeit) closeHits.push_back(iht);
      } // iht
    } // wire
    return closeHits;
  } // FindCloseHits
  
  //////////////////////////////////////////
  bool FindCloseHits(TjStuff const& tjs, TrajPoint& tp, float const& maxDelta, HitStatus_t hitRequest)
  {
    // Fills tp.Hits sets tp.UseHit true for hits that are close to tp.Pos. Returns true if there are
    // close hits OR if the wire at this position is dead
    
    tp.Hits.clear();
    tp.UseHit.reset();
    if(!WireHitRangeOK(tjs, tp.CTP)) {
      std::cout<<"FindCloseHits: WireHitRange not valid for CTP "<<tp.CTP<<". tjs.WireHitRange Cstat "<<tjs.TPCID.Cryostat<<" TPC "<<tjs.TPCID.TPC<<"\n";
      return false;
    }
    
    geo::PlaneID planeID = DecodeCTP(tp.CTP);
    unsigned short ipl = planeID.Plane;
    
    unsigned int wire = std::nearbyint(tp.Pos[0]);
    if(wire < tjs.FirstWire[ipl]) return false;
    if(wire > tjs.LastWire[ipl]-1) return false;
    
    // dead wire
    if(tjs.WireHitRange[ipl][wire].first == -1) return true;
    // live wire with no hits
    if(tjs.WireHitRange[ipl][wire].first == -2) return false;
    
    unsigned int firstHit = (unsigned int)tjs.WireHitRange[ipl][wire].first;
    unsigned int lastHit = (unsigned int)tjs.WireHitRange[ipl][wire].second;

    float fwire = wire;
    for(unsigned int iht = firstHit; iht < lastHit; ++iht) {
      if(tjs.IgnoreNegChiHits && tjs.fHits[iht].GoodnessOfFit < 0) continue;
      bool useit = (hitRequest == kAllHits);
      if(hitRequest == kUsedHits && tjs.fHits[iht].InTraj > 0) useit = true;
      if(hitRequest == kUnusedHits && tjs.fHits[iht].InTraj == 0) useit = true;
      if(!useit) continue;
      float ftime = tjs.UnitsPerTick * tjs.fHits[iht].PeakTime;
      float delta = PointTrajDOCA(tjs, fwire, ftime, tp);
//      std::cout<<"chk "<<PrintHit(tjs.fHits[iht])<<" delta "<<delta<<" maxDelta "<<maxDelta<<"\n";
      if(delta < maxDelta) tp.Hits.push_back(iht);
    } // iht
    if(tp.Hits.size() > 16) {
//      mf::LogWarning("TC")<<"FindCloseHits: Found "<<tp.Hits.size()<<" hits. Truncating to 16";
      tp.Hits.resize(16);
    }
    // Set UseHit false. The calling routine should decide if these hits should be used
    tp.UseHit.reset();
    return true;
    
  } // FindCloseHits
  
  //////////////////////////////////////////
  std::vector<int> FindCloseTjs(const TjStuff& tjs, const TrajPoint& fromTp, const TrajPoint& toTp, const float& maxDelta)
  {
    // Returns a list of Tj IDs that have hits within distance maxDelta on a line drawn between the two Tps as shown
    // graphically here, where a "*" is a Tp and "|" and "-" are the boundaries of the region that is checked 
    //
    //    ---------------
    //    |             |
    //    *             *
    //    |             |
    //    ---------------
    // If the wire positions of fromTp and toTp are the same, a different region is checked as shown here
    //
    //     -----------
    //     |         |
    //     |    *    |
    //     |         |
    //     -----------
    
    std::vector<int> tmp;
    
    TrajPoint tp;
    // Make the tp so that stepping is positive
    unsigned int firstWire, lastWire;
    if(toTp.Pos[0] > fromTp.Pos[0]) {
      if(!MakeBareTrajPoint(tjs, fromTp, toTp, tp)) return tmp;
      firstWire = std::nearbyint(fromTp.Pos[0]);
      lastWire = std::nearbyint(toTp.Pos[0]);
    } else if(toTp.Pos[0] < fromTp.Pos[0]) {
      if(!MakeBareTrajPoint(tjs, toTp, fromTp, tp)) return tmp;
      firstWire = std::nearbyint(toTp.Pos[0]);
      lastWire = std::nearbyint(fromTp.Pos[0]);
    } else {
      tp.Pos = fromTp.Pos;
      float tmp = fromTp.Pos[0] - maxDelta;
      if(tmp < 0) tmp = 0;
      firstWire = std::nearbyint(tmp);
      tmp = fromTp.Pos[0] + maxDelta;
      lastWire = std::nearbyint(tmp);
    }
    
    geo::PlaneID planeID = DecodeCTP(tp.CTP);
    unsigned short ipl = planeID.Plane;
    
    if(firstWire < tjs.FirstWire[ipl]) firstWire = tjs.FirstWire[ipl];
    if(firstWire > tjs.LastWire[ipl]-1) return tmp;
    if(lastWire < tjs.FirstWire[ipl]) return tmp;
    if(lastWire > tjs.LastWire[ipl]-1) lastWire = tjs.LastWire[ipl]-1;
    
    for(unsigned int wire = firstWire; wire <= lastWire; ++wire) {
      if(tjs.WireHitRange[ipl][wire].first == -1) continue;
      if(tjs.WireHitRange[ipl][wire].first == -2) continue;
      MoveTPToWire(tp, (float)wire);
      // Find the tick range at this position
      float minTick = (tp.Pos[1] - maxDelta) / tjs.UnitsPerTick;
      float maxTick = (tp.Pos[1] + maxDelta) / tjs.UnitsPerTick;
      unsigned int firstHit = (unsigned int)tjs.WireHitRange[ipl][wire].first;
      unsigned int lastHit = (unsigned int)tjs.WireHitRange[ipl][wire].second;
      for(unsigned int iht = firstHit; iht < lastHit; ++iht) {
        if(tjs.IgnoreNegChiHits && tjs.fHits[iht].GoodnessOfFit < 0) continue;
        if(tjs.fHits[iht].InTraj <= 0) continue;
        if(tjs.fHits[iht].PeakTime < minTick) continue;
        // Hits are sorted by increasing time so we can break when maxTick is reached
        if(tjs.fHits[iht].PeakTime > maxTick) break;
        if(std::find(tmp.begin(), tmp.end(), tjs.fHits[iht].InTraj) != tmp.end()) continue;
        tmp.push_back(tjs.fHits[iht].InTraj);
      } // iht
    } // wire
    
    return tmp;
    
  } // FindCloseTjs
  
  ////////////////////////////////////////////////
  float ChgFracNearPos(TjStuff& tjs, const std::array<float, 2>& pos, const std::vector<int>& tjIDs)
  {
    // returns the fraction of the charge in the region around pos that is associated with
    // the list of Tj IDs
    if(tjIDs.empty()) return 0;
    std::array<int, 2> wireWindow;
    std::array<float, 2> timeWindow;
    // 1/2 size of the region
    constexpr float NNDelta = 5; 
    wireWindow[0] = pos[0] - NNDelta;
    wireWindow[1] = pos[0] + NNDelta;
    timeWindow[0] = pos[1] - NNDelta;
    timeWindow[1] = pos[1] + NNDelta;
    // do some checking
    for(auto& tjID : tjIDs) if(tjID <= 0 || tjID > (int)tjs.allTraj.size()) return 0;
    // Determine which plane we are in
    geo::PlaneID planeID = DecodeCTP(tjs.allTraj[tjIDs[0]-1].CTP);
    // get a list of all hits in this region
    bool hitsNear;
    std::vector<unsigned int> closeHits = FindCloseHits(tjs, wireWindow, timeWindow, planeID.Plane, kAllHits, true, hitsNear);
    if(closeHits.empty()) return 0;
    float chg = 0;
    float tchg = 0;
    // Add the hit charge in the box
    // All hits in the box, and all hits associated with the Tjs
    for(auto& iht : closeHits) {
      chg += tjs.fHits[iht].Integral;
      if(tjs.fHits[iht].InTraj <= 0) continue;
      if(std::find(tjIDs.begin(), tjIDs.end(), tjs.fHits[iht].InTraj) != tjIDs.end()) tchg += tjs.fHits[iht].Integral;
    } // iht
    if(chg == 0) return 0;
    return tchg / chg;
  } // ChgFracNearPos
  
  ////////////////////////////////////////////////
  float MaxHitDelta(TjStuff& tjs, Trajectory& tj)
  {
    float delta, md = 0;
    unsigned short ii;
    unsigned int iht;
    for(auto& tp : tj.Pts) {
      for(ii = 0; ii < tp.Hits.size(); ++ii) {
        if(!tp.UseHit[ii]) continue;
        iht = tp.Hits[ii];
        delta = PointTrajDOCA(tjs, iht, tp);
        if(delta > md) md = delta;
      } // ii
    } // pts
    return md;
  } // MaxHitDelta

  //////////////////////////////////////////
  void ReverseTraj(TjStuff& tjs, Trajectory& tj)
  {
    // reverse the trajectory
    if(tj.Pts.empty()) return;
    if(tj.AlgMod[kMat3D]) {
      std::cout<<"Trying to reverse a 3D matched Tj. Need to modify other Tjs and the MatchStruct\n";
    }
    // reverse the crawling direction flag
    tj.StepDir = -tj.StepDir;
    // reverse the direction
    tj.TjDir = -tj.TjDir;
    // Vertices
    std::swap(tj.VtxID[0], tj.VtxID[1]);
    // trajectory points
    std::reverse(tj.Pts.begin(), tj.Pts.end());
    // reverse the stop flag
    std::reverse(tj.StopFlag.begin(), tj.StopFlag.end());
    std::swap(tj.dEdx[0], tj.dEdx[1]);
    // reverse the direction vector on all points
    for(unsigned short ipt = 0; ipt < tj.Pts.size(); ++ipt) {
      if(tj.Pts[ipt].Dir[0] != 0) tj.Pts[ipt].Dir[0] = -tj.Pts[ipt].Dir[0];
      if(tj.Pts[ipt].Dir[1] != 0) tj.Pts[ipt].Dir[1] = -tj.Pts[ipt].Dir[1];
      tj.Pts[ipt].Ang = std::atan2(tj.Pts[ipt].Dir[1], tj.Pts[ipt].Dir[0]);
    } // ipt
    SetEndPoints(tjs, tj);
  } // ReverseTraj
  
  //////////////////////////////////////////
  bool PointInsideEnvelope(const std::array<float, 2>& Point, const std::vector<std::array<float, 2>>& Envelope)
  {
    // returns true if the Point is within the Envelope polygon. Entries in Envelope are the
    // Pos[0], Pos[1] locations of the polygon vertices. This is based on the algorithm that the
    // sum of the angles of a vector between a point and the vertices will be 2 * pi for an interior
    // point and 0 for an exterior point
    
    std::array<float, 2> p1, p2;
    unsigned short nvx = Envelope.size();
    double angleSum = 0;
    for(unsigned short ii = 0; ii < Envelope.size(); ++ii) {
      p1[0] = Envelope[ii][0] - Point[0];
      p1[1] = Envelope[ii][1] - Point[1];
      p2[0] = Envelope[(ii+1)%nvx][0] - Point[0];
      p2[1] = Envelope[(ii+1)%nvx][1] - Point[1];
      angleSum += DeltaAngle(p1, p2);
    }
    if(abs(angleSum) < M_PI) return false;
    return true;
      
  } // InsideEnvelope

  //////////////////////////////////////////
  double DeltaAngle(const std::array<float,2>& p1, const std::array<float,2>& p2)
  {
    // angle between two points
    double ang1 = atan2(p1[1], p1[0]);
    double ang2 = atan2(p2[1], p2[0]);
    return DeltaAngle2(ang1, ang2);
  } // DeltaAngle
  
  //////////////////////////////////////////
  double DeltaAngle2(double Ang1, double Ang2)
  {
    constexpr double twopi = 2 * M_PI;
    double dang = Ang1 - Ang2;
    while(dang >  M_PI) dang -= twopi;
    while(dang < -M_PI) dang += twopi;
    return dang;
  }

  //////////////////////////////////////////
  double DeltaAngle(double Ang1, double Ang2) 
  {
    return std::abs(std::remainder(Ang1 - Ang2, M_PI));
  }
  
  ////////////////////////////////////////////////
  void SetEndPoints(TjStuff& tjs, Trajectory& tj)
  {
    // Find the first (last) TPs, EndPt[0] (EndPt[1], that have charge
    
    // don't mess with showerTjs
    if(tj.AlgMod[kShowerTj]) return;
    tj.EndPt[0] = 0; tj.EndPt[1] = 0;
    if(tj.Pts.size() == 0) return;
    
    // check the end point pointers
    for(unsigned short ipt = 0; ipt < tj.Pts.size(); ++ipt) {
      if(tj.Pts[ipt].Chg != 0) {
        tj.EndPt[0] = ipt;
        break;
      }
    }
    for(unsigned short ii = 0; ii < tj.Pts.size(); ++ii) {
      unsigned short ipt = tj.Pts.size() - 1 - ii;
      if(tj.Pts[ipt].Chg != 0) {
        tj.EndPt[1] = ipt;
        break;
      }
    }
  } // SetEndPoints
  
  ////////////////////////////////////////////////
  bool TrajIsClean(TjStuff& tjs, Trajectory& tj, bool prt)
  {
    // Returns true if the trajectory has low hit multiplicity and is in a
    // clean environment
    unsigned short nUsed = 0;
    unsigned short nTotHits = 0;
    for(unsigned short ipt = tj.EndPt[0]; ipt <= tj.EndPt[1]; ++ipt) {
      TrajPoint& tp = tj.Pts[ipt];
      nTotHits += tp.Hits.size();
      for(unsigned short ii = 0; ii < tp.Hits.size(); ++ii) {
        if(tp.UseHit[ii]) ++nUsed;
      } // ii
    } // ipt
    if(nTotHits == 0) return false;
    float fracUsed = (float)nUsed / (float)nTotHits;
    if(prt) mf::LogVerbatim("TC")<<"TrajIsClean: nTotHits "<<nTotHits<<" nUsed "<<nUsed<<" fracUsed "<<fracUsed;
    
    if(fracUsed > 0.9) return true;
    return false;
    
  } // TrajIsClean
  
  ////////////////////////////////////////////////
  short MCSMom(TjStuff& tjs, Trajectory& tj)
  {
    return MCSMom(tjs, tj, tj.EndPt[0], tj.EndPt[1]);
  } // MCSMom
  
  
  ////////////////////////////////////////////////
  short MCSMom(TjStuff& tjs, Trajectory& tj, unsigned short firstPt, unsigned short lastPt)
  {
    // Estimate the trajectory momentum using Multiple Coulomb Scattering ala PDG RPP
    
    firstPt = NearestPtWithChg(tjs, tj, firstPt);
    lastPt = NearestPtWithChg(tjs, tj, lastPt);
    if(firstPt >= lastPt) return 0;
    
    if(firstPt < tj.EndPt[0]) return 0;
    if(lastPt > tj.EndPt[1]) return 0;
    // Can't do this with only 2 points
    if(NumPtsWithCharge(tjs, tj, false, firstPt, lastPt) < 3) return 0;
        
    double tjLen = TrajPointSeparation(tj.Pts[firstPt], tj.Pts[lastPt]);
    if(tjLen == 0) return 0;
    // mom calculated in MeV
    double mom = 13.8 * sqrt(tjLen / 14) / MCSThetaRMS(tjs, tj, firstPt, lastPt);
    if(mom > 999) mom = 999;
    return (short)mom;
  } // MCSMom
    
  
  ////////////////////////////////////////////////
  unsigned short NearestPtWithChg(TjStuff& tjs, Trajectory& tj, unsigned short thePt)
  {
    // returns a point near thePt which has charge
    if(thePt > tj.EndPt[1]) return thePt;
    if(tj.Pts[thePt].Chg > 0) return thePt;
    
    short endPt0 = tj.EndPt[0];
    short endPt1 = tj.EndPt[1];
    for(short off = 1; off < 10; ++off) {
      short ipt = thePt + off;
      if(ipt <= endPt1 && tj.Pts[ipt].Chg > 0) return (unsigned short)ipt;
      ipt = thePt - off;
      if(ipt >= endPt0 && tj.Pts[ipt].Chg > 0) return (unsigned short)ipt;
    } // off
    return thePt;
  } // NearestPtWithChg
  
  /////////////////////////////////////////
  float MCSThetaRMS(TjStuff& tjs, Trajectory& tj)
  {
    // This returns the MCS scattering angle expected for one WSE unit of travel along the trajectory.
    // It is used to define kink and vertex cuts. This should probably be named something different to
    // prevent confusion
    
    float tps = TrajPointSeparation(tj.Pts[tj.EndPt[0]], tj.Pts[tj.EndPt[1]]);
    if(tps == 0) return 1;
    
    return MCSThetaRMS(tjs, tj, tj.EndPt[0], tj.EndPt[1]) / sqrt(tps);
    
  } // MCSThetaRMS
  
  /////////////////////////////////////////
  double MCSThetaRMS(TjStuff& tjs, Trajectory& tj, unsigned short firstPt, unsigned short lastPt)
  {
    // This returns the MCS scattering angle expected for the length of the trajectory
    // spanned by firstPt to lastPt. It is used primarily to calculate MCSMom
    
    if(firstPt < tj.EndPt[0]) return 1;
    if(lastPt > tj.EndPt[1]) return 1;
    
    firstPt = NearestPtWithChg(tjs, tj, firstPt);
    lastPt = NearestPtWithChg(tjs, tj, lastPt);
    if(firstPt >= lastPt) return 1;
    
    TrajPoint tmp;
    // make a bare trajectory point to define a line between firstPt and lastPt.
    // Use the position of the hits at these points
    TrajPoint firstTP = tj.Pts[firstPt];
    firstTP.Pos = firstTP.HitPos;
    TrajPoint lastTP = tj.Pts[lastPt];
    lastTP.Pos = lastTP.HitPos;
    if(!MakeBareTrajPoint(tjs, firstTP, lastTP, tmp)) return 1;
    // sum up the deviations^2
    double dsum = 0;
    unsigned short cnt = 0;
    for(unsigned short ipt = firstPt + 1; ipt < lastPt; ++ipt) {
      if(tj.Pts[ipt].Chg == 0) continue;
      dsum += PointTrajDOCA2(tjs, tj.Pts[ipt].HitPos[0],  tj.Pts[ipt].HitPos[1], tmp);
      ++cnt;
    } // ipt
    if(cnt < 3) return 1;
    // require that cnt is a significant fraction of the total number of charged points
    // so that we don't get erroneously high MCSMom when there are large gaps.
    // This is the number of points expected in the count if there are no gaps
    unsigned short numPts = lastPt - firstPt - 1;
    // return the previously calculated value of MCSMom
    if(numPts > 5 && cnt < 0.7 * numPts) return tj.MCSMom;
    double sigmaS = sqrt(dsum / (double)cnt);
    double tjLen = TrajPointSeparation(tj.Pts[firstPt], tj.Pts[lastPt]);
    if(tjLen == 0) return 1;
    // Theta_o =  4 * sqrt(3) * sigmaS / path
    return (6.8 * sigmaS / tjLen);
    
  } // MCSThetaRMS

  /////////////////////////////////////////
  void TagDeltaRays(TjStuff& tjs, const CTP_t& inCTP, short debugWorkID)
  {
    // DeltaRayTag vector elements
    // [0] = max separation of both endpoints from a muon
    // [1] = minimum MCSMom
    // [2] = maximum MCSMom
    
    if(tjs.DeltaRayTag[0] < 0) return;
    if(tjs.DeltaRayTag.size() < 3) return;
    
    float sepCut = tjs.DeltaRayTag[0];
    unsigned short minMom = tjs.DeltaRayTag[1];
    unsigned short maxMom = tjs.DeltaRayTag[2];
    
    for(unsigned short itj = 0; itj < tjs.allTraj.size(); ++itj) {
      Trajectory& muTj = tjs.allTraj[itj];
      if(muTj.CTP != inCTP) continue;
      if(muTj.AlgMod[kKilled]) continue;
      bool prt = (muTj.WorkID == debugWorkID);
      if(prt) mf::LogVerbatim("TC")<<"TagDeltaRays: Muon "<<muTj.CTP<<" "<<PrintPos(tjs, muTj.Pts[muTj.EndPt[0]])<<"-"<<PrintPos(tjs, muTj.Pts[muTj.EndPt[1]]);
      if(muTj.PDGCode != 13) continue;
      // Found a muon, now look for delta rays
      for(unsigned short jtj = 0; jtj < tjs.allTraj.size(); ++jtj) {
        Trajectory& drTj = tjs.allTraj[jtj];
        if(drTj.AlgMod[kKilled]) continue;
        if(drTj.CTP != inCTP) continue;
        if(drTj.PDGCode == 13) continue;
        // already tagged
        if(drTj.PDGCode == 11) continue;
        // MCSMom cut
        if(drTj.MCSMom < minMom) continue;
        if(drTj.MCSMom > maxMom) continue;
        // some rough cuts to require that the delta ray is within the
        // ends of the muon
        if(muTj.StepDir > 0) {
          if(drTj.Pts[drTj.EndPt[0]].Pos[0] < muTj.Pts[muTj.EndPt[0]].Pos[0]) continue;
          if(drTj.Pts[drTj.EndPt[1]].Pos[0] > muTj.Pts[muTj.EndPt[1]].Pos[0]) continue;
        } else {
          if(drTj.Pts[drTj.EndPt[0]].Pos[0] > muTj.Pts[muTj.EndPt[0]].Pos[0]) continue;
          if(drTj.Pts[drTj.EndPt[1]].Pos[0] < muTj.Pts[muTj.EndPt[1]].Pos[0]) continue;
        }
        unsigned short muPt0, muPt1;
        float sep0 = sepCut;
        // check both ends of the prospective delta ray
        TrajPointTrajDOCA(tjs, drTj.Pts[drTj.EndPt[0]], muTj, muPt0, sep0);
        if(sep0 == sepCut) continue;
        if(prt) mf::LogVerbatim("TC")<<"  ID "<<drTj.ID<<" "<<PrintPos(tjs, drTj.Pts[drTj.EndPt[0]])<<" muPt0 "<<muPt0<<" sep0 "<<sep0;
        // stay away from the ends
        if(muPt0 < muTj.EndPt[0] + 5) continue;
        if(muPt0 > muTj.EndPt[1] - 5) continue;
        float sep1 = sepCut;
        TrajPointTrajDOCA(tjs, drTj.Pts[drTj.EndPt[1]], muTj, muPt1, sep1);
        if(prt) mf::LogVerbatim("TC")<<"      "<<PrintPos(tjs, drTj.Pts[drTj.EndPt[1]])<<" muPt1 "<<muPt1<<" sep1 "<<sep1;
        if(sep1 == sepCut) continue;
        // stay away from the ends
        if(muPt1 < muTj.EndPt[0] + 5) continue;
        if(muPt1 > muTj.EndPt[1] - 5) continue;
        if(prt) mf::LogVerbatim("TC")<<" delta ray "<<drTj.ID<<" near "<<PrintPos(tjs, muTj.Pts[muPt0]);
        drTj.ParentTrajID = muTj.ID;
        drTj.PDGCode = 11;
        // check for a vertex with another tj and if one is found, kill it
        for(unsigned short end = 0; end < 2; ++end) if(drTj.VtxID[end] > 0) MakeVertexObsolete(tjs, drTj.VtxID[end], true);
      } // jtj
    } // itj
    
  } // TagDeltaRays
  
  /////////////////////////////////////////
  void TagMuonDirections(TjStuff& tjs, short debugWorkID)
  {
    // Determine muon directions delta-ray proximity to muon trajectories
    
    if(tjs.MuonTag[0] < 0) return;
    
    unsigned short minLen = tjs.MuonTag[3];
    
    for(unsigned short itj = 0; itj < tjs.allTraj.size(); ++itj) {
      Trajectory& muTj = tjs.allTraj[itj];
      if(muTj.AlgMod[kKilled]) continue;
      bool prt = (debugWorkID < 0 && muTj.WorkID == debugWorkID);
      if(prt) {
        mf::LogVerbatim("TC")<<"TagMuonDirection: Muon "<<muTj.CTP<<" "<<PrintPos(tjs, muTj.Pts[muTj.EndPt[0]])<<"-"<<PrintPos(tjs, muTj.Pts[muTj.EndPt[1]]);
      }
      if(muTj.PDGCode != 13) continue;
      // look for delta ray trajectories and count the number of times that
      // one end is closer than the other to the muon
      unsigned short n0 = 0;
      unsigned short n1 = 0;
      for(unsigned short jtj = 0; jtj < tjs.allTraj.size(); ++jtj) {
        Trajectory& drTj = tjs.allTraj[jtj];
        if(drTj.AlgMod[kKilled]) continue;
        if(drTj.PDGCode != 11) continue;
        if(drTj.ParentTrajID != muTj.ID) continue;
        // ignore short delta rays
        if(drTj.Pts.size() < minLen) continue;
        float sep0 = 100;
        unsigned short muPt0;
        TrajPointTrajDOCA(tjs, drTj.Pts[drTj.EndPt[0]], muTj, muPt0, sep0);
        if(muPt0 > muTj.EndPt[1]) continue;
        float sep1 = 100;
        unsigned short muPt1;
        TrajPointTrajDOCA(tjs, drTj.Pts[drTj.EndPt[1]], muTj, muPt1, sep1);
        if(prt) mf::LogVerbatim("TC")<<" drTj.ID "<<drTj.ID<<" sep 0 "<<sep0<<" sep1 "<<sep1;
        if(muPt1 > muTj.EndPt[1]) continue;
        if(sep0 < sep1) { ++n0; } else { ++n1; }
      } // unsigned short jtj
      // Can't tell the direction using this method, so leave the current assignment unchanged
      if(prt) mf::LogVerbatim("TC")<<" n0 "<<n0<<" n1 "<<n1;
      if(n0 == n1) continue;
      if(n0 > n1) {
        // Delta-rays are closer to the beginning (0) end than the end (1) end
        muTj.TjDir = 1;
      } else {
        muTj.TjDir = -1;
      }
      if(muTj.StepDir < 0) muTj.TjDir = -muTj.TjDir;
    } // itj
  } // TagMuonDirections

  /////////////////////////////////////////
  bool MakeBareTrajPoint(const TjStuff& tjs, unsigned int fromHit, unsigned int toHit, TrajPoint& tp)
  {
    CTP_t tCTP = EncodeCTP(tjs.fHits[fromHit].WireID);
    return MakeBareTrajPoint(tjs, (float)tjs.fHits[fromHit].WireID.Wire, tjs.fHits[fromHit].PeakTime,
                                  (float)tjs.fHits[toHit].WireID.Wire,   tjs.fHits[toHit].PeakTime, tCTP, tp);
    
  } // MakeBareTrajPoint
  
  /////////////////////////////////////////
  bool MakeBareTrajPoint(const TjStuff& tjs, float fromWire, float fromTick, float toWire, float toTick, CTP_t tCTP, TrajPoint& tp)
  {
    tp.CTP = tCTP;
    tp.Pos[0] = fromWire;
    tp.Pos[1] = tjs.UnitsPerTick * fromTick;
    tp.Dir[0] = toWire - fromWire;
    tp.Dir[1] = tjs.UnitsPerTick * (toTick - fromTick);
    double norm = sqrt(tp.Dir[0] * tp.Dir[0] + tp.Dir[1] * tp.Dir[1]);
    if(norm == 0) return false;
    tp.Dir[0] /= norm;
    tp.Dir[1] /= norm;
    tp.Ang = atan2(tp.Dir[1], tp.Dir[0]);
    return true;
  } // MakeBareTrajPoint
  
  /////////////////////////////////////////
  bool MakeBareTrajPoint(const std::array<float, 2>& fromPos, const std::array<float, 2>& toPos, TrajPoint& tpOut)
  {
    tpOut.Pos = fromPos;
    tpOut.Dir[0] = toPos[0] - fromPos[0];
    tpOut.Dir[1] = toPos[1] - fromPos[1];
    double norm = sqrt(tpOut.Dir[0] * tpOut.Dir[0] + tpOut.Dir[1] * tpOut.Dir[1]);
    if(norm == 0) return false;
    tpOut.Dir[0] /= norm;
    tpOut.Dir[1] /= norm;
    tpOut.Ang = atan2(tpOut.Dir[1], tpOut.Dir[0]);
    return true;
    
  } // MakeBareTrajPoint
  
  /////////////////////////////////////////
  bool MakeBareTrajPoint(const TjStuff& tjs, const TrajPoint& tpIn1, const TrajPoint& tpIn2, TrajPoint& tpOut)
  {
    tpOut.CTP = tpIn1.CTP;
    tpOut.Pos = tpIn1.Pos;
    tpOut.Dir[0] = tpIn2.Pos[0] - tpIn1.Pos[0];
    tpOut.Dir[1] = tpIn2.Pos[1] - tpIn1.Pos[1];
    double norm = sqrt(tpOut.Dir[0] * tpOut.Dir[0] + tpOut.Dir[1] * tpOut.Dir[1]);
    if(norm == 0) return false;
    tpOut.Dir[0] /= norm;
    tpOut.Dir[1] /= norm;
    tpOut.Ang = atan2(tpOut.Dir[1], tpOut.Dir[0]);
    return true;
  } // MakeBareTrajPoint
  
  ////////////////////////////////////////////////
  float TPHitsRMSTime(TjStuff& tjs, TrajPoint& tp, HitStatus_t hitRequest)
  {
    return tjs.UnitsPerTick * TPHitsRMSTick(tjs, tp, hitRequest);
  } // TPHitsRMSTime

  ////////////////////////////////////////////////
  float TPHitsRMSTick(TjStuff& tjs, TrajPoint& tp, HitStatus_t hitRequest)
  {
    // Estimate the RMS of all hits associated with a trajectory point
    // without a lot of calculation
    if(tp.Hits.empty()) return 0;
    float minVal = 9999;
    float maxVal = 0;
    for(unsigned short ii = 0; ii < tp.Hits.size(); ++ii) {
      bool useit = (hitRequest == kAllHits);
      if(hitRequest == kUsedHits && tp.UseHit[ii]) useit = true;
      if(hitRequest == kUnusedHits && !tp.UseHit[ii]) useit = true;
      if(!useit) continue;
      unsigned int iht = tp.Hits[ii];
      float cv = tjs.fHits[iht].PeakTime;
      float rms = tjs.fHits[iht].RMS;
      float arg = cv - rms;
      if(arg < minVal) minVal = arg;
      arg = cv + rms;
      if(arg > maxVal) maxVal = arg;
    } // ii
    if(maxVal == 0) return 0;
    return (maxVal - minVal) / 2;
  } // TPHitsRMSTick
  
  ////////////////////////////////////////////////
  float HitsRMSTime(TjStuff& tjs, const std::vector<unsigned int>& hitsInMultiplet, HitStatus_t hitRequest)
  {
    return tjs.UnitsPerTick * HitsRMSTick(tjs, hitsInMultiplet, hitRequest);
  } // HitsRMSTick

  ////////////////////////////////////////////////
  float HitsRMSTick(TjStuff& tjs, const std::vector<unsigned int>& hitsInMultiplet, HitStatus_t hitRequest)
  {
    if(hitsInMultiplet.empty()) return 0;
    
    if(hitsInMultiplet.size() == 1) return tjs.fHits[hitsInMultiplet[0]].RMS;
 
    float minVal = 9999;
    float maxVal = 0;
    for(unsigned short ii = 0; ii < hitsInMultiplet.size(); ++ii) {
      unsigned int iht = hitsInMultiplet[ii];
      bool useit = (hitRequest == kAllHits);
      if(hitRequest == kUsedHits && tjs.fHits[iht].InTraj > 0) useit = true;
      if(hitRequest == kUnusedHits && tjs.fHits[iht].InTraj == 0) useit = true;
      if(!useit) continue;
      float cv = tjs.fHits[iht].PeakTime;
      float rms = tjs.fHits[iht].RMS;
      float arg = cv - rms;
      if(arg < minVal) minVal = arg;
      arg = cv + rms;
      if(arg > maxVal) maxVal = arg;
    } // ii
    if(maxVal == 0) return 0;
    return (maxVal - minVal) / 2;
  } // HitsRMSTick
  
  ////////////////////////////////////////////////
  float HitsPosTime(TjStuff& tjs, const std::vector<unsigned int>& hitsInMultiplet, float& sum, HitStatus_t hitRequest)
  {
    return tjs.UnitsPerTick * HitsPosTick(tjs, hitsInMultiplet, sum, hitRequest);
  } // HitsPosTime
  
  ////////////////////////////////////////////////
  float HitsPosTick(TjStuff& tjs, const std::vector<unsigned int>& hitsInMultiplet, float& sum, HitStatus_t hitRequest)
  {
    // returns the position and the charge
    float pos = 0;
    sum = 0;
    for(unsigned short ii = 0; ii < hitsInMultiplet.size(); ++ii) {
      unsigned int iht = hitsInMultiplet[ii];
      bool useit = (hitRequest == kAllHits);
      if(hitRequest == kUsedHits && tjs.fHits[iht].InTraj > 0) useit = true;
      if(hitRequest == kUnusedHits && tjs.fHits[iht].InTraj == 0) useit = true;
      if(!useit) continue;
      float chg = tjs.fHits[iht].Integral;
      pos += chg * tjs.fHits[iht].PeakTime;
      sum += chg;
    } // ii
    if(sum == 0) return 0;
    return pos / sum;
  } // HitsPosTick
  
  //////////////////////////////////////////
  unsigned short NumUsedHitsInTj(const TjStuff& tjs, const Trajectory& tj)
  {
    if(tj.AlgMod[kKilled]) return 0;
    unsigned short nhits = 0;
    for(auto& tp : tj.Pts) {
      for(unsigned short ii = 0; ii < tp.Hits.size(); ++ii) if(tp.UseHit[ii]) ++nhits;
    } // tp
    return nhits;
  } // NumHitsInTj
  
  //////////////////////////////////////////
  unsigned short NumHitsInTP(const TrajPoint& tp, HitStatus_t hitRequest)
  {
    // Counts the number of hits of the specified type in tp
    if(tp.Hits.empty()) return 0;
    
    if(hitRequest == kAllHits) return tp.Hits.size();
    
    unsigned short nhits = 0;
    for(unsigned short ii = 0; ii < tp.Hits.size(); ++ii) {
      if(hitRequest == kUsedHits) {
        if(tp.UseHit[ii]) ++nhits;
      } else {
        // looking for unused hits
        if(!tp.UseHit[ii]) ++nhits;
      }
    } // ii
    return nhits;
  } // NumHitsInTP
  
  ////////////////////////////////////////////////
  void SetPDGCode(TjStuff& tjs, unsigned short itj)
  {
    if(itj > tjs.allTraj.size() - 1) return;
    SetPDGCode(tjs, tjs.allTraj[itj]);
  }
  
  ////////////////////////////////////////////////
  void SetPDGCode(TjStuff& tjs, Trajectory& tj)
  {
    // Sets the PDG code for the supplied trajectory
    
    // assume it is unknown
    tj.PDGCode = 0;
    tj.MCSMom = MCSMom(tjs, tj);
    if(tjs.MuonTag[0] <= 0) return;
    // Special handling of very long straight trajectories, e.g. uB cosmic rays
    bool isAMuon = (tj.Pts.size() > (unsigned short)tjs.MuonTag[0] && tj.MCSMom > tjs.MuonTag[1]);
    // anything really really long must be a muon
    if(tj.Pts.size() > 200) isAMuon = true;
    if(isAMuon) tj.PDGCode = 13;
    
  } // SetPDGCode
  
  
  ////////////////////////////////////////////////
  bool FillWireHitRange(TjStuff& tjs, const geo::TPCID& tpcid, bool debugMode)
  {
    // fills the WireHitRange vector. Slightly modified version of the one in ClusterCrawlerAlg.
    // Returns false if there was a serious error
    
    // determine the number of planes
    geo::TPCGeo const& TPC = tjs.geom->TPC(tpcid);
    unsigned int cstat = tpcid.Cryostat;
    unsigned int tpc = tpcid.TPC;
    unsigned short nplanes = TPC.Nplanes();
    tjs.NumPlanes = nplanes;
    tjs.TPCID = tpcid;
    
    // Y,Z limits of the detector
    double local[3] = {0.,0.,0.};
    double world[3] = {0.,0.,0.};
    const geo::TPCGeo &thetpc = tjs.geom->TPC(tpc, cstat);
    thetpc.LocalToWorld(local,world);
    // reduce the active area of the TPC by 1 cm to prevent wire boundary issues
<<<<<<< HEAD
    tjs.XLo = world[0]-tjs.geom->DetHalfWidth(tpc,cstat) + 5;
    tjs.XHi = world[0]+tjs.geom->DetHalfWidth(tpc,cstat) - 5;
    tjs.YLo = world[1]-tjs.geom->DetHalfHeight(tpc,cstat) + 5;
    tjs.YHi = world[1]+tjs.geom->DetHalfHeight(tpc,cstat) - 5;
    tjs.ZLo = world[2]-tjs.geom->DetLength(tpc,cstat)/2 + 5;
    tjs.ZHi = world[2]+tjs.geom->DetLength(tpc,cstat)/2 - 5;
=======
    tjs.XLo = world[0]-tjs.geom->DetHalfWidth(tpc,cstat) + 1;
    tjs.XHi = world[0]+tjs.geom->DetHalfWidth(tpc,cstat) - 1;
    tjs.YLo = world[1]-tjs.geom->DetHalfHeight(tpc,cstat) + 1;
    tjs.YHi = world[1]+tjs.geom->DetHalfHeight(tpc,cstat) - 1;
    tjs.ZLo = world[2]-tjs.geom->DetLength(tpc,cstat)/2 + 1;
    tjs.ZHi = world[2]+tjs.geom->DetLength(tpc,cstat)/2 - 1;
>>>>>>> a2f7448c
    
    lariov::ChannelStatusProvider const& channelStatus = art::ServiceHandle<lariov::ChannelStatusService>()->GetProvider();
    
    if(!tjs.WireHitRange.empty()) tjs.WireHitRange.clear();
    
    // initialize everything
    tjs.WireHitRange.resize(nplanes);
    tjs.FirstWire.resize(nplanes);
    tjs.LastWire.resize(nplanes);
    tjs.NumWires.resize(nplanes);
    tjs.MaxPos0.resize(nplanes);
    tjs.MaxPos1.resize(nplanes);
    tjs.AveHitRMS.resize(nplanes, nplanes);
    
    std::pair<int, int> flag;
    flag.first = -2; flag.second = -2;
    
    // Calculate tjs.UnitsPerTick, the scale factor to convert a tick into
    // Wire Spacing Equivalent (WSE) units where the wire spacing in this plane = 1.
    // Strictly speaking this factor should be calculated for each plane to handle the
    // case where the wire spacing is different in each plane. Deal with this later if
    // the approximation used here fails.
    
    raw::ChannelID_t channel = tjs.geom->PlaneWireToChannel(0, 0, (int)tpc, (int)cstat);
    float wirePitch = tjs.geom->WirePitch(tjs.geom->View(channel));
    float tickToDist = tjs.detprop->DriftVelocity(tjs.detprop->Efield(),tjs.detprop->Temperature());
    tickToDist *= 1.e-3 * tjs.detprop->SamplingRate(); // 1e-3 is conversion of 1/us to 1/ns
    tjs.UnitsPerTick = tickToDist / wirePitch;
    for(unsigned short ipl = 0; ipl < nplanes; ++ipl) {
      tjs.FirstWire[ipl] = INT_MAX;
      tjs.LastWire[ipl] = 0;
      tjs.NumWires[ipl] = tjs.geom->Nwires(ipl, tpc, cstat);
      tjs.WireHitRange[ipl].resize(tjs.NumWires[ipl], flag);
      tjs.MaxPos0[ipl] = (float)tjs.NumWires[ipl] - 0.5;
      tjs.MaxPos1[ipl] = (float)tjs.detprop->NumberTimeSamples() * tjs.UnitsPerTick;
    }
    
    // overwrite with the "dead wires" condition
    flag.first = -1; flag.second = -1;
    for(unsigned short ipl = 0; ipl < nplanes; ++ipl) {
      for(unsigned int wire = 0; wire < tjs.NumWires[ipl]; ++wire) {
        raw::ChannelID_t chan = tjs.geom->PlaneWireToChannel((int)ipl, (int)wire, (int)tpc, (int)cstat);
        if(!channelStatus.IsGood(chan)) tjs.WireHitRange[ipl][wire] = flag;
      } // wire
    } // ipl
    
    unsigned int lastwire = 0, lastipl = 0;
    for(unsigned int iht = 0; iht < tjs.fHits.size(); ++iht) {
      if(tjs.fHits[iht].WireID.Cryostat != cstat) continue;
      if(tjs.fHits[iht].WireID.TPC != tpc) continue;
      unsigned short ipl = tjs.fHits[iht].WireID.Plane;
      unsigned int wire = tjs.fHits[iht].WireID.Wire;
      if(wire > tjs.NumWires[ipl] - 1) {
        mf::LogWarning("TC")<<"FillWireHitRange: Invalid wire number "<<wire<<" > "<<tjs.NumWires[ipl] - 1<<" in plane "<<ipl<<" Quitting";
        return false;
      } // too large wire number
      if(ipl == lastipl && wire < lastwire) {
        mf::LogWarning("TC")<<"FillWireHitRange: Hits are not in increasing wire order. Quitting ";
        return false;
      } // hits out of order
      lastwire = wire;
      lastipl = ipl;
      if(tjs.FirstWire[ipl] == INT_MAX) tjs.FirstWire[ipl] = wire;
      if(tjs.WireHitRange[ipl][wire].first < 0) tjs.WireHitRange[ipl][wire].first = iht;
      tjs.WireHitRange[ipl][wire].second = iht + 1;
      tjs.LastWire[ipl] = wire + 1;
    } // iht
    
    if(!CheckWireHitRange(tjs)) return false;
    
    // Find the average multiplicity 1 hit RMS and calculate the expected max RMS for each range
    if(debugMode && (int)tpc == debug.TPC) std::cout<<"tjs.UnitsPerTick "<<std::setprecision(3)<<tjs.UnitsPerTick<<"\n";
    for(unsigned short ipl = 0; ipl < tjs.NumPlanes; ++ipl) {
      float sumRMS = 0;
      float sumAmp = 0;
      unsigned int cnt = 0;
      for(unsigned int wire = 0; wire < tjs.NumWires[ipl]; ++wire) {
        if(tjs.WireHitRange[ipl][wire].first < 0) continue;
        unsigned int firstHit = tjs.WireHitRange[ipl][wire].first;
        unsigned int lastHit = tjs.WireHitRange[ipl][wire].second;
        // don't let noisy wires screw up the calculation
        if(lastHit - firstHit > 100) continue;
        for(unsigned int iht = firstHit; iht < lastHit; ++iht) {
          if(tjs.fHits[iht].Multiplicity != 1) continue;
          if(tjs.fHits[iht].GoodnessOfFit < 0 || tjs.fHits[iht].GoodnessOfFit > 100) continue;
          // don't let a lot of runt hits screw up the calculation
          if(tjs.fHits[iht].PeakAmplitude < 1) continue;
          ++cnt;
          sumRMS += tjs.fHits[iht].RMS;
          sumAmp += tjs.fHits[iht].PeakAmplitude;
        } // iht
      } // wire
      if(cnt < 4) continue;
      tjs.AveHitRMS[ipl] = sumRMS/(float)cnt;
      sumAmp  /= (float)cnt;
      if(debugMode) std::cout<<"Pln "<<ipl<<" tjs.AveHitRMS "<<tjs.AveHitRMS[ipl]<<" Ave PeakAmplitude "<<sumAmp<<"\n";
    } // ipl
    return true;
    
  } // FillWireHitRange
  
  ////////////////////////////////////////////////
  bool CheckWireHitRange(const TjStuff& tjs)
  {
    // do a QC check
    for(unsigned short ipl = 0; ipl < tjs.NumPlanes; ++ipl) {
      for(unsigned int wire = 0; wire < tjs.NumWires[ipl]; ++wire) {
        // No hits or dead wire
        if(tjs.WireHitRange[ipl][wire].first < 0) continue;
        unsigned int firstHit = tjs.WireHitRange[ipl][wire].first;
        unsigned int lastHit = tjs.WireHitRange[ipl][wire].second;
        if(lastHit > tjs.fHits.size()) {
          mf::LogWarning("TC")<<"CheckWireHitRange: Invalid lastHit "<<lastHit<<" > fHits.size "<<tjs.fHits.size()<<" in plane "<<ipl;
          std::cout<<"CheckWireHitRange: Invalid lastHit "<<lastHit<<" > fHits.size "<<tjs.fHits.size()<<" in plane "<<ipl<<"\n";
          return false;
        }
        for(unsigned int iht = firstHit; iht < lastHit; ++iht) {
          if(tjs.fHits[iht].WireID.Plane != ipl) {
            mf::LogWarning("TC")<<"CheckWireHitRange: Invalid plane "<<tjs.fHits[iht].WireID.Plane<<" != "<<ipl;
            std::cout<<"CheckWireHitRange: Invalid plane "<<tjs.fHits[iht].WireID.Plane<<" != "<<ipl<<"\n";
            return false;
          }
          if(tjs.fHits[iht].WireID.Wire != wire) {
            mf::LogWarning("TC")<<"CheckWireHitRange: Invalid wire "<<tjs.fHits[iht].WireID.Wire<<" != "<<wire<<" in plane "<<ipl;
            std::cout<<"CheckWireHitRange: Invalid wire "<<tjs.fHits[iht].WireID.Wire<<" != "<<wire<<" in plane "<<ipl<<"\n";
            return false;
          }
        } // iht
      } // wire
    } // ipl
    
    return true;
    
  } // CheckWireHitRange
  
  ////////////////////////////////////////////////
  MatchStruct CreateMatchStruct(TjStuff& tjs, const geo::TPCID& tpcid, unsigned short ntj)
  {
    // Creates a match struct in the requested tpcid with the requested number of matched trajectories ntj.
    // The calling function needs to populate the struct with the correct information
    
    MatchStruct ms;
    ms.TPCID = tpcid;
    ms.TjIDs.resize(ntj);
    // initialize arrays for both ends
    ms.dEdx[0].resize(tjs.NumPlanes, 0);
    ms.dEdx[1].resize(tjs.NumPlanes, 0);
    ms.dEdxErr[0].resize(tjs.NumPlanes, 0);
    ms.dEdxErr[1].resize(tjs.NumPlanes, 0);
    return ms;
  } // CreateMatchStruct
  
  ////////////////////////////////////////////////
  bool WireHitRangeOK(const TjStuff& tjs, const CTP_t& inCTP)
  {
    // returns true if the passed CTP code is consistent with the CT code of the WireHitRangeVector
    geo::PlaneID planeID = DecodeCTP(inCTP);
    if(planeID.Cryostat != tjs.TPCID.Cryostat) return false;
    if(planeID.TPC != tjs.TPCID.TPC) return false;
    return true;
  }
  
<<<<<<< HEAD
=======
  ////////////////////////////////////////////////
  bool MergeAndStore(TjStuff& tjs, unsigned int itj1, unsigned int itj2, bool doPrt)
  {
    // Merge the two trajectories in allTraj and store them. Returns true if it was successfull.
    // Merging is done between the end (end = 1) of tj1 and the beginning (end = 0) of tj2. This function preserves the
    // AlgMod state of itj1.
    // BB: The itj1 -> itj2 merge order is reversed if end1 of itj2 is closer to end0 of itj1
    
    if(itj1 > tjs.allTraj.size() - 1) return false;
    if(itj2 > tjs.allTraj.size() - 1) return false;
    if(tjs.allTraj[itj1].AlgMod[kKilled] || tjs.allTraj[itj2].AlgMod[kKilled]) return false;
    
    // Merging shower Tjs requires merging the showers as well.
    if(tjs.allTraj[itj1].AlgMod[kShowerTj] || tjs.allTraj[itj2].AlgMod[kShowerTj]) return MergeShowerTjsAndStore(tjs, itj1, itj2, doPrt);
    
    // make copies so they can be trimmed as needed
    Trajectory tj1 = tjs.allTraj[itj1];
    Trajectory tj2 = tjs.allTraj[itj2];
    
    // ensure that these are in the same step order
    if(tj1.StepDir != tj2.StepDir) ReverseTraj(tjs, tj2);
    
    std::array<float, 2> tp1e0 = tj1.Pts[tj1.EndPt[0]].Pos;
    std::array<float, 2> tp1e1 = tj1.Pts[tj1.EndPt[1]].Pos;
    std::array<float, 2> tp2e0 = tj2.Pts[tj2.EndPt[0]].Pos;
    std::array<float, 2> tp2e1 = tj2.Pts[tj2.EndPt[1]].Pos;
    
    if(doPrt) {
      mf::LogVerbatim("TC")<<"MergeAndStore: tj1.ID "<<tj1.ID<<" tj2.ID "<<tj2.ID<<" Looking for "<<PosSep2(tp1e1, tp2e0)<<" < "<<PosSep2(tp2e1, tp1e0)<<" at merge points "<<PrintPos(tjs, tp1e1)<<" "<<PrintPos(tjs, tp2e0);
    }
    
    // swap the order so that abs(tj1end1 - tj2end0) is less than abs(tj2end1 - tj1end0)
    if(PosSep2(tp1e1, tp2e0) > PosSep2(tp2e1, tp1e0)) {
      std::swap(tj1, tj2);
      std::swap(tp1e0, tp2e0);
      std::swap(tp1e1, tp2e1);
    }
    
    // Here is what we are looking for, where - indicates a TP with charge.
    // Note that this graphic is in the stepping direction (+1 = +wire direction)
    // tj1:  0------------1
    // tj2:                  0-----------1
    // Another possibility with overlap
    // tj1:  0-------------1
    // tj2:               0--------------1
    
    if(tj1.StepDir > 1) {
      // Not allowed
      // tj1:  0---------------------------1
      // tj2:                  0------1
      if(tp2e0[0] > tp1e0[0] && tp2e1[0] < tp1e1[0]) return false;
      /// Not allowed
      // tj1:                  0------1
      // tj2:  0---------------------------1
      if(tp1e0[0] > tp2e0[0] && tp1e1[0] < tp2e1[0]) return false;
    } else {
      // same as above but with ends reversed
      if(tp2e1[0] > tp1e1[0] && tp2e0[0] < tp1e0[0]) return false;
      if(tp1e1[0] > tp2e1[0] && tp1e0[0] < tp2e0[0]) return false;
    }
    
    if(tj1.VtxID[1] > 0 && tj2.VtxID[0] == tj1.VtxID[1]) {
      if(doPrt) mf::LogVerbatim("TC")<<"MergeAndStore: Found a vertex between Tjs "<<tj1.VtxID[1]<<" "<<tj2.VtxID[0]<<". Killing it";
      MakeVertexObsolete(tjs, tj1.VtxID[1], true);
    }
    
    if(tj1.StopFlag[1][kBragg]) {
      if(doPrt) mf::LogVerbatim("TC")<<"MergeAndStore: You are merging the end of a trajectory "<<tj1.ID<<" with a Bragg peak. Not merging\n";
      return false;
    }
    
    // assume that everything will succeed
//    fQuitAlg = false;
    
    // remove any points at the end of tj1 that don't have used hits
    tj1.Pts.resize(tj1.EndPt[1] + 1);
    
    // determine if they overlap by finding the point on tj2 that is closest
    // to the end point of tj1.
    TrajPoint& endtj1TP = tj1.Pts[tj1.EndPt[1]];
    // Set minSep large so that dead wire regions are accounted for
    float minSep = 1000;
    unsigned short tj2ClosePt = 0;
    // Note that TrajPointTrajDOCA only considers TPs that have charge
    TrajPointTrajDOCA(tjs, endtj1TP, tj2, tj2ClosePt, minSep);
    if(doPrt) mf::LogVerbatim("TC")<<" Merge point tj1 "<<PrintPos(tjs, endtj1TP)<<" tj2ClosePt "<<tj2ClosePt<<" Pos "<<PrintPos(tjs, tj2.Pts[tj2ClosePt]);
    // check for full overlap
    if(tj2ClosePt > tj2.EndPt[1]) return false;
    
    // The approach is to append tj2 to tj1, store tj1 as a new trajectory,
    // and re-assign all hits to the new trajectory
    
    // First ensure that any hit will appear only once in the merged trajectory in the overlap region
    // whether it is used or unused. The point on tj2 where the merge will begin, tj2ClosePt, will be
    // increased until this condition is met.
    // Make a temporary vector of tj1 hits in the end points for simpler searching
    std::vector<unsigned int> tj1Hits;
    for(unsigned short ii = 0; ii < tj1.Pts.size(); ++ii) {
      // only go back a few points in tj1
      if(ii > 10) break;
      unsigned short ipt = tj1.Pts.size() - 1 - ii;
      tj1Hits.insert(tj1Hits.end(), tj1.Pts[ipt].Hits.begin(), tj1.Pts[ipt].Hits.end());
      if(ipt == 0) break;
    } // ii
    
    bool bumpedPt = true;
    while(bumpedPt) {
      bumpedPt = false;
      for(unsigned short ii = 0; ii < tj2.Pts[tj2ClosePt].Hits.size(); ++ii) {
        unsigned int iht = tj2.Pts[tj2ClosePt].Hits[ii];
        if(std::find(tj1Hits.begin(), tj1Hits.end(), iht) != tj1Hits.end()) bumpedPt = true;
      } // ii
      if(bumpedPt && tj2ClosePt < tj2.EndPt[1]) {
        ++tj2ClosePt;
      } else {
        break;
      }
    } // bumpedPt
    if(doPrt) mf::LogVerbatim("TC")<<" revised tj2ClosePt "<<tj2ClosePt;
    // append tj2 hits to tj1
    
    tj1.Pts.insert(tj1.Pts.end(), tj2.Pts.begin() + tj2ClosePt, tj2.Pts.end());
    // re-define the end points
    SetEndPoints(tjs, tj1);
    
    // A more exhaustive check that hits only appear once
    if(HasDuplicateHits(tjs, tj1, doPrt)) {
      if(doPrt) {
        mf::LogVerbatim("TC")<<"MergeAndStore found duplicate hits. Coding error";
        PrintTrajectory("MAS", tjs, tj1, USHRT_MAX);
        PrintTrajectory("tj1", tjs, tjs.allTraj[itj1], USHRT_MAX);
        PrintTrajectory("tj2", tjs, tjs.allTraj[itj2], USHRT_MAX);
      }
      return false;
    }
    // kill the original trajectories
    MakeTrajectoryObsolete(tjs, itj1);
    MakeTrajectoryObsolete(tjs, itj2);
    // Do this so that StoreTraj keeps the correct WorkID (of itj1)
    tj1.ID = tj1.WorkID;
    SetPDGCode(tjs, tj1);
    return StoreTraj(tjs, tj1);
    if(tjs.UseAlg[kChkInTraj]) {
//      fQuitAlg = !InTrajOK(tjs, "MAS");
//      if(fQuitAlg) mf::LogVerbatim("TC")<<"InTrajOK failed in MergeAndStore";
      return false;
    }
    if(doPrt) mf::LogVerbatim("TC")<<" MAS success. New TjID "<<tjs.allTraj[tjs.allTraj.size() - 1].ID;
    return true;
    
  } // MergeAndStore
  
>>>>>>> a2f7448c
  // ****************************** Printing  ******************************
  
  ////////////////////////////////////////////////
  void PrintAllTraj(std::string someText, const TjStuff& tjs, const DebugStuff& debug, unsigned short itj, unsigned short ipt, bool prtVtx)
  {
    
    mf::LogVerbatim myprt("TC");
    
    if(prtVtx) {
      if(!tjs.vtx3.empty()) {
        // print out 3D vertices
        myprt<<someText<<"****** 3D vertices ******************************************__2DVtx_ID__*******\n";
        myprt<<someText<<"Vtx  Cstat  TPC     X       Y       Z    XEr  YEr  ZEr pln0 pln1 pln2 Wire score nTru  2D_Vtx_Pos\n";
        for(unsigned short iv = 0; iv < tjs.vtx3.size(); ++iv) {
          if(tjs.vtx3[iv].ID == 0) continue;
          const Vtx3Store& vx3 = tjs.vtx3[iv];
          myprt<<someText;
          myprt<<std::right<<std::setw(3)<<std::fixed<<vx3.ID<<std::setprecision(1);
          myprt<<std::right<<std::setw(7)<<vx3.TPCID.Cryostat;
          myprt<<std::right<<std::setw(5)<<vx3.TPCID.TPC;
          myprt<<std::right<<std::setw(8)<<vx3.X;
          myprt<<std::right<<std::setw(8)<<vx3.Y;
          myprt<<std::right<<std::setw(8)<<vx3.Z;
          myprt<<std::right<<std::setw(5)<<vx3.XErr;
          myprt<<std::right<<std::setw(5)<<vx3.YErr;
          myprt<<std::right<<std::setw(5)<<vx3.ZErr;
          myprt<<std::right<<std::setw(5)<<vx3.Vx2ID[0];
          myprt<<std::right<<std::setw(5)<<vx3.Vx2ID[1];
          myprt<<std::right<<std::setw(5)<<vx3.Vx2ID[2];
          myprt<<std::right<<std::setw(5)<<vx3.Wire;
          unsigned short nTruMatch = 0;
          for(unsigned short ipl = 0; ipl < tjs.NumPlanes; ++ipl) {
            if(vx3.Vx2ID[ipl] == 0) continue;
            unsigned short iv2 = vx3.Vx2ID[ipl] - 1;
            if(tjs.vtx[iv2].Stat[kVtxTruMatch]) ++nTruMatch;
          } // ipl
          myprt<<std::right<<std::setw(6)<<std::setprecision(1)<<vx3.Score;
          myprt<<std::right<<std::setw(5)<<nTruMatch;
          if(vx3.Wire == -2) {
            // find the Tjs that are attached to it
            for(unsigned short ipfp = 0; ipfp < tjs.matchVecPFPList.size(); ++ipfp) {
              unsigned short mvIndex = tjs.matchVecPFPList[ipfp];
              auto& ms = tjs.matchVec[mvIndex];
              if(ms.Vx3ID[0] == tjs.vtx3[iv].ID) {
                myprt<<" PFParticle Start vtxTjs";
                for(auto& tjID : ms.TjIDs) myprt<<" "<<tjID;
              }
              if(ms.Vx3ID[1] == tjs.vtx3[iv].ID) {
                myprt<<" PFParticle End vtxTjs";
                for(auto& tjID : ms.TjIDs) myprt<<" "<<tjID;
              }
            } // ipfp
          } else {
            for(unsigned short ipl = 0; ipl < tjs.NumPlanes; ++ipl) {
              if(vx3.Vx2ID[ipl] == 0) {
                myprt<<" NA";
              } else {
                unsigned short ivx = vx3.Vx2ID[ipl] - 1;
                myprt<<" "<<ipl<<":"<<PrintPos(tjs, tjs.vtx[ivx].Pos);
              }
            } // ipl
          }
          myprt<<"\n";
        }
      } // tjs.vtx3.size
      if(!tjs.vtx.empty()) {
        bool foundOne = false;
        for(unsigned short iv = 0; iv < tjs.vtx.size(); ++iv) {
          auto& vx2 = tjs.vtx[iv];
          if(debug.Plane < 3 && debug.Plane != (int)DecodeCTP(vx2.CTP).Plane) continue;
          if(vx2.NTraj == 0) continue;
          foundOne = true;
        } // iv
        if(foundOne) {
          // print out 2D vertices
          myprt<<someText<<"************ 2D vertices ************\n";
          myprt<<someText<<"VtxID  CTP   wire  err   tick   err  ChiDOF  NTj Pass  Topo ChgFrac Score  v3D TjIDs\n";
          for(auto& vx2 : tjs.vtx) {
            if(vx2.ID == 0) continue;
            if(debug.Plane < 3 && debug.Plane != (int)DecodeCTP(vx2.CTP).Plane) continue;
            myprt<<someText;
            myprt<<std::right<<std::setw(3)<<std::fixed<<vx2.ID;
            myprt<<std::right<<std::setw(6)<<vx2.CTP;
            myprt<<std::right<<std::setw(8)<<std::setprecision(0)<<std::nearbyint(vx2.Pos[0]);
            myprt<<std::right<<std::setw(5)<<std::setprecision(1)<<vx2.PosErr[0];
            myprt<<std::right<<std::setw(8)<<std::setprecision(0)<<std::nearbyint(vx2.Pos[1]/tjs.UnitsPerTick);
            myprt<<std::right<<std::setw(5)<<std::setprecision(1)<<vx2.PosErr[1]/tjs.UnitsPerTick;
            myprt<<std::right<<std::setw(7)<<vx2.ChiDOF;
            myprt<<std::right<<std::setw(5)<<vx2.NTraj;
            myprt<<std::right<<std::setw(5)<<vx2.Pass;
            myprt<<std::right<<std::setw(6)<<vx2.Topo;
            myprt<<std::right<<std::setw(9)<<std::setprecision(2)<<vx2.TjChgFrac;
            myprt<<std::right<<std::setw(6)<<std::setprecision(1)<<vx2.Score;
            myprt<<std::right<<std::setw(5)<<vx2.Vtx3ID;
            myprt<<"    ";
            // display the traj IDs
            for(unsigned short ii = 0; ii < tjs.allTraj.size(); ++ii) {
              auto const& aTj = tjs.allTraj[ii];
              if(debug.Plane < 3 && debug.Plane != (int)DecodeCTP(aTj.CTP).Plane) continue;
              if(aTj.AlgMod[kKilled]) continue;
              for(unsigned short end = 0; end < 2; ++end)
                if(aTj.VtxID[end] == (short)vx2.ID) myprt<<std::right<<std::setw(4)<<aTj.ID<<"_"<<end;
            }
            // Special flags. Ignore the first flag bit (0 = kVtxTrjTried) which is done for every vertex
            for(unsigned short ib = 1; ib < VtxBitNames.size(); ++ib) if(vx2.Stat[ib]) myprt<<" "<<VtxBitNames[ib];
            myprt<<"\n";
          } // iv
        }
      } // tjs.vtx.size
    }
     
    if(tjs.allTraj.empty()) {
      mf::LogVerbatim("TC")<<someText<<" No allTraj trajectories to print";
      return;
    }
    
    // Print all trajectories in tjs.allTraj if itj == USHRT_MAX
    // Print a single traj (itj) and a single TP (ipt) or all TPs (USHRT_MAX)
    if(itj == USHRT_MAX) {
      // Print summary trajectory information
      std::vector<unsigned int> tmp;
      myprt<<someText<<" TRJ  ID   CTP Pass  Pts     W:T      Ang CS AveQ dEdx     W:T      Ang CS AveQ dEdx chgRMS Mom SDr TDr NN __Vtx__  PDG  Par TRuPDG  E*P TruKE  WorkID \n";
      for(unsigned short ii = 0; ii < tjs.allTraj.size(); ++ii) {
        auto& aTj = tjs.allTraj[ii];
        if(debug.Plane >=0 && debug.Plane < 3 && debug.Plane != (int)DecodeCTP(aTj.CTP).Plane) continue;
        myprt<<someText<<" ";
        if(aTj.AlgMod[kKilled]) { myprt<<"xxx"; } else { myprt<<"TRJ"; }
        myprt<<std::fixed<<std::setw(4)<<aTj.ID;
        myprt<<std::setw(6)<<aTj.CTP;
        myprt<<std::setw(5)<<aTj.Pass;
        myprt<<std::setw(5)<<aTj.Pts.size();
        unsigned short endPt0 = aTj.EndPt[0];
        auto& tp0 = aTj.Pts[endPt0];
        int itick = tp0.Pos[1]/tjs.UnitsPerTick;
        if(itick < 0) itick = 0;
        myprt<<std::setw(6)<<(int)(tp0.Pos[0]+0.5)<<":"<<itick; // W:T
        if(itick < 10) { myprt<<" "; }
        if(itick < 100) { myprt<<" "; }
        if(itick < 1000) { myprt<<" "; }
        myprt<<std::setw(6)<<std::setprecision(2)<<tp0.Ang;
        myprt<<std::setw(2)<<tp0.AngleCode;
        if(aTj.StopFlag[0][kBragg]) {
          myprt<<"B";
        } else {
          myprt<<" ";
        }
        myprt<<std::setw(5)<<(int)tp0.AveChg;
        myprt<<std::setw(5)<<std::setprecision(1)<<aTj.dEdx[0];
        unsigned short endPt1 = aTj.EndPt[1];
        auto& tp1 = aTj.Pts[endPt1];
        itick = tp1.Pos[1]/tjs.UnitsPerTick;
        myprt<<std::setw(6)<<(int)(tp1.Pos[0]+0.5)<<":"<<itick; // W:T
        if(itick < 10) { myprt<<" "; }
        if(itick < 100) { myprt<<" "; }
        if(itick < 1000) { myprt<<" "; }
        myprt<<std::setw(6)<<std::setprecision(2)<<tp1.Ang;
        myprt<<std::setw(2)<<tp1.AngleCode;
        if(aTj.StopFlag[1][kBragg]) {
          myprt<<"B";
        } else {
          myprt<<" ";
        }
        myprt<<std::setw(5)<<(int)tp1.AveChg;
        myprt<<std::setw(5)<<std::setprecision(1)<<aTj.dEdx[1];
        myprt<<std::setw(7)<<std::setprecision(2)<<aTj.ChgRMS;
        myprt<<std::setw(5)<<aTj.MCSMom;
        myprt<<std::setw(4)<<aTj.StepDir;
        myprt<<std::setw(3)<<aTj.TjDir;
        myprt<<std::setw(3)<<aTj.NNeighbors;
        myprt<<std::setw(4)<<aTj.VtxID[0];
        myprt<<std::setw(4)<<aTj.VtxID[1];
        myprt<<std::setw(5)<<aTj.PDGCode;
        myprt<<std::setw(5)<<aTj.ParentTrajID;
        int truKE = 0;
        int pdg = 0;
        if(aTj.MCPartListIndex < tjs.MCPartList.size()) {
          auto& mcp = tjs.MCPartList[aTj.MCPartListIndex];
          truKE = 1000 * (mcp->E() - mcp->Mass());
          pdg = mcp->PdgCode();
        }
        myprt<<std::setw(6)<<pdg;
        myprt<<std::setw(6)<<std::setprecision(2)<<aTj.EffPur;
        myprt<<std::setw(5)<<truKE;
        myprt<<std::setw(7)<<aTj.WorkID;
//        myprt<<" "<<PrintStopFlag(aTj, 0)<<" "<<PrintStopFlag(aTj, 1)<<" ";
        for(unsigned short ib = 0; ib < AlgBitNames.size(); ++ib) if(aTj.AlgMod[ib]) myprt<<" "<<AlgBitNames[ib];
        myprt<<"\n";
      } // ii
      return;
    } // itj > tjs.allTraj.size()-1
    
    if(itj > tjs.allTraj.size()-1) return;
    
    auto const& aTj = tjs.allTraj[itj];
    
    mf::LogVerbatim("TC")<<"Print tjs.allTraj["<<itj<<"]: ClusterIndex "<<aTj.ClusterIndex<<" Vtx[0] "<<aTj.VtxID[0]<<" Vtx[1] "<<aTj.VtxID[1];
    myprt<<"AlgBits";
    for(unsigned short ib = 0; ib < AlgBitNames.size(); ++ib) if(aTj.AlgMod[ib]) myprt<<" "<<AlgBitNames[ib];
    myprt<<"\n";
    
    PrintHeader(someText);
    if(ipt == USHRT_MAX) {
      // print all points
      for(unsigned short ii = 0; ii < aTj.Pts.size(); ++ii) PrintTrajPoint(someText, tjs, ii, aTj.StepDir, aTj.Pass, aTj.Pts[ii]);
    } else {
      // print just one
      PrintTrajPoint(someText, tjs, ipt, aTj.StepDir, aTj.Pass, aTj.Pts[ipt]);
    }
  } // PrintAllTraj
  
  
  //////////////////////////////////////////
  void PrintTrajectory(std::string someText, const TjStuff& tjs, const Trajectory& tj, unsigned short tPoint)
  {
    // prints one or all trajectory points on tj
    
    if(tPoint == USHRT_MAX) {
      if(tj.ID < 0) {
        mf::LogVerbatim myprt("TC");
        myprt<<someText<<" ";
        myprt<<"Work:    ID "<<tj.ID<<"    CTP "<<tj.CTP<<" StepDir "<<tj.StepDir<<" PDG "<<tj.PDGCode<<" TruPDG "<<tj.TruPDG<<" tjs.vtx "<<tj.VtxID[0]<<" "<<tj.VtxID[1]<<" nPts "<<tj.Pts.size()<<" EndPts "<<tj.EndPt[0]<<" "<<tj.EndPt[1];
        myprt<<" MCSMom "<<tj.MCSMom;
        myprt<<" StopFlags "<<PrintStopFlag(tj, 0)<<" "<<PrintStopFlag(tj, 1);
        myprt<<" AlgMod names:";
        for(unsigned short ib = 0; ib < AlgBitNames.size(); ++ib) if(tj.AlgMod[ib]) myprt<<" "<<AlgBitNames[ib];
      } else {
        mf::LogVerbatim myprt("TC");
        myprt<<someText<<" ";
        myprt<<"tjs.allTraj: ID "<<tj.ID<<" WorkID "<<tj.WorkID<<" StepDir "<<tj.StepDir<<" PDG "<<tj.PDGCode<<" TruPDG "<<tj.TruPDG<<" tjs.vtx "<<tj.VtxID[0]<<" "<<tj.VtxID[1]<<" nPts "<<tj.Pts.size()<<" EndPts "<<tj.EndPt[0]<<" "<<tj.EndPt[1];
        myprt<<" MCSMom "<<tj.MCSMom;
        myprt<<" StopFlags "<<PrintStopFlag(tj, 0)<<" "<<PrintStopFlag(tj, 1);
        myprt<<" AlgMod names:";
        for(unsigned short ib = 0; ib < AlgBitNames.size(); ++ib) if(tj.AlgMod[ib]) myprt<<" "<<AlgBitNames[ib];
      }
      PrintHeader(someText);
      for(unsigned short ipt = 0; ipt < tj.Pts.size(); ++ipt) PrintTrajPoint(someText, tjs, ipt, tj.StepDir, tj.Pass, tj.Pts[ipt]);
      // See if this trajectory is a shower Tj
      if(tj.AlgMod[kShowerTj]) {
        for(unsigned short ic = 0; ic < tjs.cots.size(); ++ic) {
          if(tjs.cots[ic].TjIDs.empty()) continue;
          // only print out the info for the correct Tj
          if(tjs.cots[ic].ShowerTjID != tj.ID) continue;
          const ShowerStruct& ss = tjs.cots[ic];
          mf::LogVerbatim myprt("TC");
          myprt<<"cots index "<<ic<<" ";
          myprt<<someText<<" Envelope";
          if(ss.Envelope.empty()) {
            myprt<<" NA";
          } else {
            for(auto& vtx : ss.Envelope) myprt<<" "<<(int)vtx[0]<<":"<<(int)(vtx[1]/tjs.UnitsPerTick);
          }
          myprt<<" Energy "<<(int)ss.Energy;
          myprt<<" Area "<<std::fixed<<std::setprecision(1)<<(int)ss.EnvelopeArea<<" ChgDensity "<<ss.ChgDensity;
          myprt<<" StartChg "<<(int)ss.StartChg<<" +/- "<<(int)ss.StartChgErr;
          myprt<<"\nInShower TjIDs";
          for(auto& tjID : ss.TjIDs) {
            myprt<<" "<<tjID;
          } // tjID
          myprt<<"\n";
          myprt<<"NearTjIDs";
          for(auto& tjID : ss.NearTjIDs) {
            myprt<<" "<<tjID;
          } // tjID
          myprt<<"\n";
          myprt<<"MatchedTjIDs";
          for(auto& tjID : ss.MatchedTjIDs) {
            myprt<<" "<<tjID;
          } // tjID
          myprt<<"\n";
          myprt<<"Angle "<<std::fixed<<std::setprecision(2)<<ss.Angle<<" +/- "<<ss.AngleErr;
          myprt<<" AspectRatio "<<std::fixed<<std::setprecision(2)<<ss.AspectRatio;
          myprt<<" DirectionFOM "<<std::fixed<<std::setprecision(2)<<ss.DirectionFOM;
          if(ss.ParentID > 0) {
            myprt<<" Parent Tj "<<ss.ParentID<<" FOM "<<ss.ParentFOM;
          } else {
            myprt<<" No parent";
          }
          myprt<<" TruParentID "<<ss.TruParentID<<"\n";
          if(ss.NeedsUpdate) myprt<<"*********** This shower needs to be updated ***********";
          myprt<<"................................................";
        } // ic
      } // Shower Tj
    } else {
      // just print one traj point
      if(tPoint > tj.Pts.size() -1) {
        mf::LogVerbatim("TC")<<"Can't print non-existent traj point "<<tPoint;
        return;
      }
      PrintTrajPoint(someText, tjs, tPoint, tj.StepDir, tj.Pass, tj.Pts[tPoint]);
    }
  } // PrintTrajectory
  
  //////////////////////////////////////////
  void PrintHeader(std::string someText)
  {
    mf::LogVerbatim("TC")<<someText<<" TRP     CTP  Ind  Stp      W:Tick    Delta  RMS    Ang C   Err  Dir0  Dir1      Q    AveQ  Pull FitChi  NTPF  Hits ";
  } // PrintHeader
  
  ////////////////////////////////////////////////
  void PrintTrajPoint(std::string someText, const TjStuff& tjs, unsigned short ipt, short dir, unsigned short pass, TrajPoint const& tp)
  {
    mf::LogVerbatim myprt("TC");
    myprt<<someText<<" TRP"<<std::fixed;
    myprt<<pass;
    if(dir > 0) { myprt<<"+"; } else { myprt<<"-"; }
    myprt<<std::setw(6)<<tp.CTP;
    myprt<<std::setw(5)<<ipt;
    myprt<<std::setw(5)<<tp.Step;
    myprt<<std::setw(7)<<std::setprecision(1)<<tp.Pos[0]<<":"<<tp.Pos[1]/tjs.UnitsPerTick; // W:T
    if(tp.Pos[1] < 10) { myprt<<"  "; }
    if(tp.Pos[1] < 100) { myprt<<" "; }
    if(tp.Pos[1] < 1000) { myprt<<" "; }
    myprt<<std::setw(6)<<std::setprecision(2)<<tp.Delta;
    myprt<<std::setw(6)<<std::setprecision(2)<<tp.DeltaRMS;
    myprt<<std::setw(6)<<std::setprecision(2)<<tp.Ang;
    myprt<<std::setw(2)<<tp.AngleCode;
    myprt<<std::setw(6)<<std::setprecision(2)<<tp.AngErr;
    myprt<<std::setw(6)<<std::setprecision(2)<<tp.Dir[0];
    myprt<<std::setw(6)<<std::setprecision(2)<<tp.Dir[1];
    myprt<<std::setw(7)<<(int)tp.Chg;
    myprt<<std::setw(8)<<(int)tp.AveChg;
    myprt<<std::setw(6)<<std::setprecision(1)<<tp.ChgPull;
    myprt<<std::setw(7)<<tp.FitChi;
    myprt<<std::setw(6)<<tp.NTPsFit;
    // print the hits associated with this traj point
    if(tp.Hits.size() > 16) {
      // don't print too many hits (e.g. from a shower Tj)
      myprt<<" "<<tp.Hits.size()<<" shower hits";
    } else {
      for(unsigned short ii = 0; ii < tp.Hits.size(); ++ii) {
        unsigned int iht = tp.Hits[ii];
        if(iht > tjs.fHits.size() - 1) {
          std::cout<<"crazy hit "<<iht<<" CTP "<<tp.CTP<<"\n";
          continue;
        }
        myprt<<" "<<tjs.fHits[iht].WireID.Wire<<":"<<(int)tjs.fHits[iht].PeakTime;
        if(tp.UseHit[ii]) {
          // Distinguish used hits from nearby hits
          myprt<<"_";
        } else {
          myprt<<"x";
        }
        myprt<<tjs.fHits[iht].InTraj;
      } // iht
    }
  } // PrintTrajPoint
  
  /////////////////////////////////////////
  void PrintPFParticles(const TjStuff& tjs)
  {
    if(tjs.matchVecPFPList.empty()) return;
    
    mf::LogVerbatim myprt("TC");
<<<<<<< HEAD
    myprt<<"PFP Count sVtx  ________sVtx_______  _______sDir________ eVtx  _________eVtx______  PDG Parent  _____sdE/dx______    _____edE/dx______ BestPln TjIDs\n";
=======
    myprt<<"PFP Count sVx  ________sVtx_______  ______sDir______  ______sdEdx_____ eVx  ________eVtx_______  ______eDir______  ______edEdx_____ BstPln PDG Par E*P   TjIDs\n";
>>>>>>> a2f7448c
    unsigned short indx = 0;
    for(auto& im : tjs.matchVecPFPList) {
      auto& ms = tjs.matchVec[im];
      // ms contains a list of tjs that were matched in 3D. 
      if(ms.Count == 0) continue;
      myprt<<std::setw(4)<<indx;
      myprt<<std::setw(5)<<ms.Count;
<<<<<<< HEAD
      myprt<<std::setw(5)<<ms.Vx3ID[0];
      myprt<<std::fixed<<std::right<<std::setprecision(1);
      myprt<<std::setw(7)<<ms.XYZ[0][0];
      myprt<<std::setw(7)<<ms.XYZ[0][1];
      myprt<<std::setw(7)<<ms.XYZ[0][2];
      myprt<<std::fixed<<std::right<<std::setprecision(2);
      myprt<<std::setw(7)<<ms.Dir[0][0];
      myprt<<std::setw(7)<<ms.Dir[0][1];
      myprt<<std::setw(7)<<ms.Dir[0][2];
      myprt<<std::setw(5)<<ms.Vx3ID[1];
      myprt<<std::fixed<<std::right<<std::setprecision(1);
      myprt<<std::setw(7)<<ms.XYZ[1][0];
      myprt<<std::setw(7)<<ms.XYZ[1][1];
      myprt<<std::setw(7)<<ms.XYZ[1][2];
      myprt<<std::setw(5)<<ms.PDGCode;
      myprt<<std::setw(5)<<ms.ParentMSIndex;
      for(unsigned short startend = 0; startend < 2; ++startend) {
        for(auto& dedx : ms.dEdx[startend]) myprt<<std::setw(7)<<std::setprecision(1)<<dedx;
      } // startend
      myprt<<std::setw(5)<<ms.BestPlane;
      myprt<<"   ";
=======
      // start and end stuff
      for(unsigned short startend = 0; startend < 2; ++startend) {
        myprt<<std::setw(4)<<ms.Vx3ID[startend];
        myprt<<std::fixed<<std::right<<std::setprecision(1);
        myprt<<std::setw(7)<<ms.XYZ[startend][0];
        myprt<<std::setw(7)<<ms.XYZ[startend][1];
        myprt<<std::setw(7)<<ms.XYZ[startend][2];
        myprt<<std::fixed<<std::right<<std::setprecision(2);
        myprt<<std::setw(6)<<ms.Dir[startend][0];
        myprt<<std::setw(6)<<ms.Dir[startend][1];
        myprt<<std::setw(6)<<ms.Dir[startend][2];
        for(auto& dedx : ms.dEdx[startend]) {
          if(dedx < 50) {
            myprt<<std::setw(6)<<std::setprecision(1)<<dedx;
          } else {
            myprt<<std::setw(6)<<std::setprecision(0)<<dedx;
          }
        } // dedx
      }
      // global stuff
      myprt<<std::setw(5)<<ms.BestPlane;
      myprt<<std::setw(6)<<ms.PDGCode;
      myprt<<std::setw(4)<<ms.ParentMSIndex;
      myprt<<std::setw(5)<<std::setprecision(2)<<ms.EffPur;
      myprt<<"  ";
>>>>>>> a2f7448c
      for(auto& tjID : ms.TjIDs) myprt<<" "<<tjID;
      myprt<<"\n";
      ++indx;
    } // im
    
  } // PrintPFParticles
  
  /////////////////////////////////////////
  std::string PrintStopFlag(const Trajectory& tj, unsigned short end)
  {
    if(end > 1) return "Invalid end";
    std::string tmp;
    bool first = true;
    for(unsigned short ib = 0; ib < StopFlagNames.size(); ++ib) {
      if(tj.StopFlag[end][ib]) {
        if(first) {
          tmp = std::to_string(end) + ":" + StopFlagNames[ib];
          first = false;
        } else {
          tmp += "," + StopFlagNames[ib];
        }
      }
    } // ib
    return tmp;
  } // PrintStopFlag
  
  /////////////////////////////////////////
  std::string PrintHitShort(const TCHit& hit)
  {
    return std::to_string(hit.WireID.Plane) + ":" + std::to_string(hit.WireID.Wire) + ":" + std::to_string((int)hit.PeakTime);
  } // PrintHit
  
  /////////////////////////////////////////
  std::string PrintHit(const TCHit& hit)
  {
    return std::to_string(hit.WireID.Plane) + ":" + std::to_string(hit.WireID.Wire) + ":" + std::to_string((int)hit.PeakTime) + "_" + std::to_string(hit.InTraj);
  } // PrintHit
  
  /////////////////////////////////////////
  std::string PrintPos(const TjStuff& tjs, const TrajPoint& tp)
  {
    return PrintPos(tjs, tp.Pos);
  } // PrintPos
  
  /////////////////////////////////////////
  std::string PrintPos(const TjStuff& tjs, const std::array<float, 2>& pos)
  {
    unsigned int wire = std::nearbyint(pos[0]);
    int time = std::nearbyint(pos[1]/tjs.UnitsPerTick);
    return std::to_string(wire) + ":" + std::to_string(time);
  } // PrintPos

  
} // namespace tca
<|MERGE_RESOLUTION|>--- conflicted
+++ resolved
@@ -1,10 +1,6 @@
 #include "larreco/RecoAlg/TCAlg/Utils.h"
 
 namespace tca {
-<<<<<<< HEAD
-
-  /////////////////////////////////////////
-=======
   
   /////////////////////////////////////////
   void DefinePFParticleRelationships(TjStuff& tjs)
@@ -105,7 +101,6 @@
   } // MergeBrokenTjs
 
   /////////////////////////////////////////
->>>>>>> a2f7448c
   bool TrajPoint3D(TjStuff& tjs, const TrajPoint& itp, const TrajPoint& jtp, TVector3& pos, TVector3& dir)
   {
     // Calculate a 3D position and direction from two trajectory points
@@ -220,9 +215,6 @@
       } // end
     } // ii
     // the number of bins in X
-<<<<<<< HEAD
-    unsigned short nxbins = (xhi - xlo) / tjs.Match3DCuts[0];
-=======
     float xbinSize = tjs.Match3DCuts[0];
     unsigned short nxbins = (xhi - xlo) / xbinSize;
     if(nxbins < 2) {
@@ -230,16 +222,11 @@
       xbinSize /= 2;
       nxbins = (xhi - xlo) / xbinSize;
     }
->>>>>>> a2f7448c
     // create X matching vectors for each Tj. Initialize with bogus Tj point indices
     std::vector<std::vector<unsigned short>> tjpt(ms.TjIDs.size(), std::vector<unsigned short>(nxbins, USHRT_MAX));
     // temp vector for holding the low end of the X bin value
     std::vector<float> binX(nxbins);
-<<<<<<< HEAD
-    for(unsigned short bin = 0; bin < nxbins; ++bin) binX[bin] = xlo + bin * tjs.Match3DCuts[0];
-=======
     for(unsigned short bin = 0; bin < nxbins; ++bin) binX[bin] = xlo + bin * xbinSize;
->>>>>>> a2f7448c
     for(unsigned short ii = 0; ii < ms.TjIDs.size(); ++ii) {
       unsigned short itj = ms.TjIDs[ii] - 1;
       const Trajectory& tj = tjs.allTraj[itj];
@@ -247,11 +234,7 @@
       for(unsigned short ipt = tj.EndPt[0]; ipt <= tj.EndPt[1]; ++ipt) {
         const TrajPoint& tp = tj.Pts[ipt];
         float xpos = tjs.detprop->ConvertTicksToX(tp.Pos[1]/tjs.UnitsPerTick, plane, ms.TPCID.TPC, ms.TPCID.Cryostat);
-<<<<<<< HEAD
-        unsigned short bin = (xpos - xlo) / tjs.Match3DCuts[0];
-=======
         unsigned short bin = (xpos - xlo) / xbinSize;
->>>>>>> a2f7448c
         if(bin > nxbins - 1) continue;
         tjpt[ii][bin] = ipt;
         // put this in the next x bin as well
@@ -299,11 +282,7 @@
     if(firstAll > nxbins - 1) return false;
     unsigned short lastAll = USHRT_MAX;
     for(lastAll = nxbins - 1; lastAll > firstAll + 1; --lastAll) if(cnts[lastAll] == ms.TjIDs.size()) break;
-<<<<<<< HEAD
-    if(prt) mf::LogVerbatim("TC")<<"firstAll "<<firstAll<<" lastAll "<<lastAll<<"\n";
-=======
     if(prt) mf::LogVerbatim("TC")<<"firstAll "<<firstAll<<" lastAll "<<lastAll;
->>>>>>> a2f7448c
     if(lastAll <= firstAll) return false;
     
     // next find the first and last bins where at least two planes match
@@ -366,26 +345,16 @@
       // make a copy to simplify getting the tjpt order correct
       Trajectory old = tj;
       if(prt) mf::LogVerbatim("TC")<<"reverse tj "<<tj.ID;
-<<<<<<< HEAD
-      ReverseTraj(tjs, tj);
-=======
       // temporarily mask off the 3D match bit so that ReverseTraj doesn't complain
       tj.AlgMod[kMat3D] = false;
       ReverseTraj(tjs, tj);
       tj.AlgMod[kMat3D] = true;
->>>>>>> a2f7448c
       for(unsigned short newpt = tj.EndPt[0]; newpt <= tj.EndPt[1]; ++newpt) {
         for(unsigned short oldpt = old.EndPt[0]; oldpt <= old.EndPt[1]; ++oldpt) {
           if(tj.Pts[newpt].Pos[0] != old.Pts[oldpt].Pos[0]) continue;
           if(tj.Pts[newpt].Pos[1] != old.Pts[oldpt].Pos[1]) continue;
           // out with the old. in with the new
           std::replace(tjpt[reverseMe].begin(), tjpt[reverseMe].end(), oldpt, newpt);
-<<<<<<< HEAD
-          if(oldpt == first2) first2 = newpt;
-          if(oldpt == last2) last2 = newpt;
-          // don't bother with firstAll or lastAll since they aren't used below
-=======
->>>>>>> a2f7448c
           break;
         } // oldpt
       } // newpt
@@ -485,11 +454,8 @@
       geo::PlaneID planeID = DecodeCTP(tj.CTP);
       double angleToVert = tjs.geom->WireAngleToVertical(tjs.geom->View(planeID), planeID.TPC, planeID.Cryostat) - 0.5 * ::util::pi<>();
       for(unsigned short startend = 0; startend < 2; ++startend) {
-<<<<<<< HEAD
-=======
         ms.dEdx[startend][planeID.Plane] = 0;
         tj.dEdx[startend] = 0;
->>>>>>> a2f7448c
         double cosgamma = std::abs(std::sin(angleToVert) * ms.Dir[startend].Y() + std::cos(angleToVert) * ms.Dir[startend].Z());
         if(cosgamma == 0) continue;
         double dx = tjs.geom->WirePitch(planeID) / cosgamma;
@@ -499,19 +465,12 @@
         // convert to dQ/dx
         dQ /= dx;
         double time = tj.Pts[tj.EndPt[startend]].Pos[1] / tjs.UnitsPerTick;
-<<<<<<< HEAD
-        ms.dEdx[startend][planeID.Plane] = tjs.caloAlg->dEdx_AREA(dQ, time, planeID.Plane, t0);
-        tj.dEdx[startend] = ms.dEdx[startend][planeID.Plane];
-        // ChgRMS is the fractional error
-        ms.dEdxErr[startend][planeID.Plane] = ms.dEdx[startend][planeID.Plane] * tj.ChgRMS;
-=======
         float dedx = tjs.caloAlg->dEdx_AREA(dQ, time, planeID.Plane, t0);
         if(dedx > 999) dedx = 999;
         ms.dEdx[startend][planeID.Plane] = dedx;
         tj.dEdx[startend] = dedx;
         // ChgRMS is the fractional error
         ms.dEdxErr[startend][planeID.Plane] = dedx * tj.ChgRMS;
->>>>>>> a2f7448c
       } // startend
       // Grab the best plane iusing the start f 1 < dE/dx < 50 MeV/cm
       if(ms.dEdx[0][planeID.Plane] > 1 && ms.dEdx[0][planeID.Plane] < 50) {
@@ -817,19 +776,6 @@
     // through-going track? Check for outside the Fiducial Volume at the start (s) and end (e).
     // These variables assume that the TPC is exposed to a beam that contains muons entering at the front and
     // a background of cosmic rays that enter from the top
-<<<<<<< HEAD
-    bool sAtSide = (mv.XYZ[0][0] < tjs.XLo || mv.XYZ[0][0] > tjs.XHi);
-    bool sAtTop = (mv.XYZ[0][1] > tjs.YHi);
-    bool sAtBottom = (mv.XYZ[0][1] < tjs.YLo);
-    bool sAtFront = (mv.XYZ[0][2] < tjs.ZLo);
-    bool sAtBack = (mv.XYZ[0][2] > tjs.ZHi);
-    
-    bool eAtSide = (mv.XYZ[1][0] < tjs.XLo || mv.XYZ[1][0] > tjs.XHi);
-    bool eAtTop = (mv.XYZ[1][1] > tjs.YHi);
-    bool eAtBottom = (mv.XYZ[1][1] < tjs.YLo);
-    bool eAtFront = (mv.XYZ[1][2] < tjs.ZLo);
-    bool eAtBack = (mv.XYZ[1][2] > tjs.ZHi);
-=======
     bool sAtSide = (ms.XYZ[0][0] < tjs.XLo || ms.XYZ[0][0] > tjs.XHi);
     bool sAtTop = (ms.XYZ[0][1] > tjs.YHi);
     bool sAtBottom = (ms.XYZ[0][1] < tjs.YLo);
@@ -841,7 +787,6 @@
     bool eAtBottom = (ms.XYZ[1][1] < tjs.YLo);
     bool eAtFront = (ms.XYZ[1][2] < tjs.ZLo);
     bool eAtBack = (ms.XYZ[1][2] > tjs.ZHi);
->>>>>>> a2f7448c
     
     // the start (end) is outside the FV
     bool sOutsideFV = sAtBottom || sAtTop || sAtFront || sAtBack;
@@ -849,13 +794,8 @@
     
     if(prt) {
       mf::LogVerbatim myprt("TC");
-<<<<<<< HEAD
-      myprt<<"sXYZ ("<<(int)mv.XYZ[0][0]<<", "<<(int)mv.XYZ[0][1]<<", "<<(int)mv.XYZ[0][2]<<") sOutsideFV "<<sOutsideFV;
-      myprt<<" eXYZ ("<<(int)mv.XYZ[1][0]<<", "<<(int)mv.XYZ[1][1]<<", "<<(int)mv.XYZ[1][2]<<") eOutsideFV "<<eOutsideFV;
-=======
       myprt<<"sXYZ ("<<(int)ms.XYZ[0][0]<<", "<<(int)ms.XYZ[0][1]<<", "<<(int)ms.XYZ[0][2]<<") sOutsideFV "<<sOutsideFV;
       myprt<<" eXYZ ("<<(int)ms.XYZ[1][0]<<", "<<(int)ms.XYZ[1][1]<<", "<<(int)ms.XYZ[1][2]<<") eOutsideFV "<<eOutsideFV;
->>>>>>> a2f7448c
     } // prt
     
     bool reverseMe = false;
@@ -2749,21 +2689,12 @@
     const geo::TPCGeo &thetpc = tjs.geom->TPC(tpc, cstat);
     thetpc.LocalToWorld(local,world);
     // reduce the active area of the TPC by 1 cm to prevent wire boundary issues
-<<<<<<< HEAD
-    tjs.XLo = world[0]-tjs.geom->DetHalfWidth(tpc,cstat) + 5;
-    tjs.XHi = world[0]+tjs.geom->DetHalfWidth(tpc,cstat) - 5;
-    tjs.YLo = world[1]-tjs.geom->DetHalfHeight(tpc,cstat) + 5;
-    tjs.YHi = world[1]+tjs.geom->DetHalfHeight(tpc,cstat) - 5;
-    tjs.ZLo = world[2]-tjs.geom->DetLength(tpc,cstat)/2 + 5;
-    tjs.ZHi = world[2]+tjs.geom->DetLength(tpc,cstat)/2 - 5;
-=======
     tjs.XLo = world[0]-tjs.geom->DetHalfWidth(tpc,cstat) + 1;
     tjs.XHi = world[0]+tjs.geom->DetHalfWidth(tpc,cstat) - 1;
     tjs.YLo = world[1]-tjs.geom->DetHalfHeight(tpc,cstat) + 1;
     tjs.YHi = world[1]+tjs.geom->DetHalfHeight(tpc,cstat) - 1;
     tjs.ZLo = world[2]-tjs.geom->DetLength(tpc,cstat)/2 + 1;
     tjs.ZHi = world[2]+tjs.geom->DetLength(tpc,cstat)/2 - 1;
->>>>>>> a2f7448c
     
     lariov::ChannelStatusProvider const& channelStatus = art::ServiceHandle<lariov::ChannelStatusService>()->GetProvider();
     
@@ -2926,8 +2857,6 @@
     return true;
   }
   
-<<<<<<< HEAD
-=======
   ////////////////////////////////////////////////
   bool MergeAndStore(TjStuff& tjs, unsigned int itj1, unsigned int itj2, bool doPrt)
   {
@@ -3080,7 +3009,6 @@
     
   } // MergeAndStore
   
->>>>>>> a2f7448c
   // ****************************** Printing  ******************************
   
   ////////////////////////////////////////////////
@@ -3434,11 +3362,7 @@
     if(tjs.matchVecPFPList.empty()) return;
     
     mf::LogVerbatim myprt("TC");
-<<<<<<< HEAD
-    myprt<<"PFP Count sVtx  ________sVtx_______  _______sDir________ eVtx  _________eVtx______  PDG Parent  _____sdE/dx______    _____edE/dx______ BestPln TjIDs\n";
-=======
     myprt<<"PFP Count sVx  ________sVtx_______  ______sDir______  ______sdEdx_____ eVx  ________eVtx_______  ______eDir______  ______edEdx_____ BstPln PDG Par E*P   TjIDs\n";
->>>>>>> a2f7448c
     unsigned short indx = 0;
     for(auto& im : tjs.matchVecPFPList) {
       auto& ms = tjs.matchVec[im];
@@ -3446,29 +3370,6 @@
       if(ms.Count == 0) continue;
       myprt<<std::setw(4)<<indx;
       myprt<<std::setw(5)<<ms.Count;
-<<<<<<< HEAD
-      myprt<<std::setw(5)<<ms.Vx3ID[0];
-      myprt<<std::fixed<<std::right<<std::setprecision(1);
-      myprt<<std::setw(7)<<ms.XYZ[0][0];
-      myprt<<std::setw(7)<<ms.XYZ[0][1];
-      myprt<<std::setw(7)<<ms.XYZ[0][2];
-      myprt<<std::fixed<<std::right<<std::setprecision(2);
-      myprt<<std::setw(7)<<ms.Dir[0][0];
-      myprt<<std::setw(7)<<ms.Dir[0][1];
-      myprt<<std::setw(7)<<ms.Dir[0][2];
-      myprt<<std::setw(5)<<ms.Vx3ID[1];
-      myprt<<std::fixed<<std::right<<std::setprecision(1);
-      myprt<<std::setw(7)<<ms.XYZ[1][0];
-      myprt<<std::setw(7)<<ms.XYZ[1][1];
-      myprt<<std::setw(7)<<ms.XYZ[1][2];
-      myprt<<std::setw(5)<<ms.PDGCode;
-      myprt<<std::setw(5)<<ms.ParentMSIndex;
-      for(unsigned short startend = 0; startend < 2; ++startend) {
-        for(auto& dedx : ms.dEdx[startend]) myprt<<std::setw(7)<<std::setprecision(1)<<dedx;
-      } // startend
-      myprt<<std::setw(5)<<ms.BestPlane;
-      myprt<<"   ";
-=======
       // start and end stuff
       for(unsigned short startend = 0; startend < 2; ++startend) {
         myprt<<std::setw(4)<<ms.Vx3ID[startend];
@@ -3494,7 +3395,6 @@
       myprt<<std::setw(4)<<ms.ParentMSIndex;
       myprt<<std::setw(5)<<std::setprecision(2)<<ms.EffPur;
       myprt<<"  ";
->>>>>>> a2f7448c
       for(auto& tjID : ms.TjIDs) myprt<<" "<<tjID;
       myprt<<"\n";
       ++indx;
