#include "larreco/RecoAlg/TCAlg/Utils.h"

namespace tca {

  void MakeTruTrajPoint(TjStuff& tjs, unsigned short MCParticleListIndex, TrajPoint& tp)
  {
    // Creates a trajectory point at the start of the MCParticle with index MCParticleListIndex. The
    // projected length of the MCParticle in the plane coordinate system is stored in TruTp.Delta.
    // The calling function should specify the CTP in which this TP resides.
    
    if(MCParticleListIndex > tjs.MCPartList.size() - 1) return;
    
    const simb::MCParticle* part = tjs.MCPartList[MCParticleListIndex];
    geo::PlaneID planeID = DecodeCTP(tp.CTP);
    
    tp.Pos[0] = tjs.geom->WireCoordinate(part->Vy(), part->Vz(), planeID);
    tp.Pos[1] = tjs.detprop->ConvertXToTicks(part->Vx(), planeID) * tjs.UnitsPerTick;
    
    TVector3 dir;
    dir[0] = part->Px(); dir[1] = part->Py(); dir[2] = part->Pz();
    dir.SetMag(1);
    TVector3 pos;
    pos[0] = part->Vx() + 100 * dir[0];
    pos[1] = part->Vy() + 100 * dir[1];
    pos[2] = part->Vz() + 100 * dir[2];
    // use HitPos as a work vector
    tp.HitPos[0] = tjs.geom->WireCoordinate(pos[1], pos[2], planeID);
    tp.HitPos[1] = tjs.detprop->ConvertXToTicks(pos[0], planeID) * tjs.UnitsPerTick;
    
    tp.Dir[0] = tp.HitPos[0] - tp.Pos[0];
    tp.Dir[1] = tp.HitPos[1] - tp.Pos[1];
    double norm = sqrt(tp.Dir[0] * tp.Dir[0] + tp.Dir[1] * tp.Dir[1]);
    tp.Dir[0] /= norm;
    tp.Dir[1] /= norm;
    tp.Ang = atan2(tp.Dir[1], tp.Dir[0]);
    tp.Delta = norm / 100;
    
    // The Orth vectors are not unit normalized so we need to correct for this
    double w0 = tjs.geom->WireCoordinate(0, 0, planeID);
    // cosine-like component
    double cs = tjs.geom->WireCoordinate(1, 0, planeID) - w0;
    // sine-like component
    double sn = tjs.geom->WireCoordinate(0, 1, planeID) - w0;
    norm = sqrt(cs * cs + sn * sn);
    tp.Delta /= norm;

  } // MakeTruTrajPoint

  /////////////////////////////////////////
  unsigned short MCParticleStartTjID(TjStuff& tjs, unsigned short MCParticleListIndex, CTP_t inCTP)
  {
    // Finds the trajectory that has hits matched to the MC Particle and is the closest to the
    // MCParticle start vertex
    
    if(MCParticleListIndex > tjs.MCPartList.size() - 1) return 0;
    
    const simb::MCParticle* part = tjs.MCPartList[MCParticleListIndex];
    geo::PlaneID planeID = DecodeCTP(inCTP);

    TrajPoint truTp;
    truTp.Pos[0] = tjs.geom->WireCoordinate(part->Vy(), part->Vz(), planeID);
    truTp.Pos[1] = tjs.detprop->ConvertXToTicks(part->Vx(), planeID) * tjs.UnitsPerTick;
    
    unsigned short imTheOne = 0;
    unsigned short length = 5;
    unsigned short nTruHits;
    for(auto& tj : tjs.allTraj) {
      if(tj.AlgMod[kKilled] && !tj.AlgMod[kInShower]) continue;
      if(tj.CTP != inCTP) continue;
      if(tj.Pts.size() < length) continue;
      for(unsigned short end = 0; end < 2; ++end) {
        unsigned short ept = tj.EndPt[end];
        float sep2 = PosSep2(tj.Pts[ept].Pos, truTp.Pos);
        if(sep2 > 20) continue;
        // found a close trajectory point. See if this is the right one
        if(GetMCPartListIndex(tjs, tj, nTruHits) != MCParticleListIndex) continue;
        imTheOne = tj.ID;
        length = tj.Pts.size();
      } // end
    } // tj
    
    return imTheOne;
    
  } // MCParticleStartTj
  /////////////////////////////////////////
  unsigned short GetMCPartListIndex(TjStuff& tjs, const ShowerStruct& ss, unsigned short& nTruHits)
  {
    // Returns the index of the MCParticle that has the most number of matches
    // to the hits in this shower
    
    if(tjs.MCPartList.empty()) return USHRT_MAX;
    if(ss.TjIDs.empty()) return USHRT_MAX;
    
    std::vector<unsigned short> pListCnt(tjs.MCPartList.size());
    
    for(auto& tjid : ss.TjIDs) {
      Trajectory& tj = tjs.allTraj[tjid - 1];
      for(auto& tp : tj.Pts) {
        for(unsigned short ii = 0; ii < tp.Hits.size(); ++ii) {
          if(!tp.UseHit[ii]) continue;
          unsigned int iht = tp.Hits[ii];
          // ignore unmatched hits
          if(tjs.fHits[iht].MCPartListIndex > tjs.MCPartList.size() - 1) continue;
          ++pListCnt[tjs.fHits[iht].MCPartListIndex];
        } // ii
      } // pt
    } // tjid
    
    unsigned short pIndex = USHRT_MAX;
    nTruHits = 0;
    for(unsigned short ii = 0; ii < pListCnt.size(); ++ii) {
      if(pListCnt[ii] > nTruHits) {
        nTruHits = pListCnt[ii];
        pIndex = ii;
      }
    } // ii
    
    return pIndex;
    
  } // GetMCPartListIndex
  
  /////////////////////////////////////////
<<<<<<< HEAD
  unsigned short MCParticleStartTjID(TjStuff& tjs, unsigned short MCParticleListIndex, CTP_t inCTP)
  {
    // Finds the trajectory that has hits matched to the MC Particle and is the closest to the
    // MCParticle start vertex
    
    if(MCParticleListIndex > tjs.MCPartList.size() - 1) return 0;
    
    const simb::MCParticle* part = tjs.MCPartList[MCParticleListIndex];
    geo::PlaneID planeID = DecodeCTP(inCTP);

    TrajPoint truTp;
    truTp.Pos[0] = tjs.geom->WireCoordinate(part->Vy(), part->Vz(), planeID);
    truTp.Pos[1] = tjs.detprop->ConvertXToTicks(part->Vx(), planeID) * tjs.UnitsPerTick;
    
    unsigned short imTheOne = 0;
    unsigned short nTruHits;
    for(auto& tj : tjs.allTraj) {
      if(tj.AlgMod[kKilled] && !tj.AlgMod[kInShower]) continue;
      if(tj.CTP != inCTP) continue;
      for(unsigned short end = 0; end < 2; ++end) {
        unsigned short ept = tj.EndPt[end];
        if(PosSep2(tj.Pts[ept].Pos, truTp.Pos) > 20) continue;
        // found a close trajectory point. See if this is the right one
        if(GetMCPartListIndex(tjs, tj, nTruHits) != MCParticleListIndex) continue;
        // use the longer one if we have been here already
        if(imTheOne == USHRT_MAX) {
          imTheOne = tj.ID;
        } else if(tj.Pts.size() > tjs.allTraj[imTheOne].Pts.size()) {
          imTheOne = tj.ID;
        }
      } // end
    } // tj
    
    return imTheOne;
    
  } // MCParticleStartTj
  
  /////////////////////////////////////////
  double MCParticleAngle(TjStuff& tjs, unsigned short MCParticleListIndex, CTP_t inCTP)
  {
    std::array<double, 2> dir = MCParticleDirection(tjs, MCParticleListIndex, inCTP);
    return atan2(dir[1], dir[0]);
  } // MCParticleAngle
  
  /////////////////////////////////////////
  std::array<double, 2> MCParticleDirection(TjStuff& tjs, unsigned short MCParticleListIndex, CTP_t inCTP)
  {
    std::array<double, 2> dir {10, 10};
    if(MCParticleListIndex > tjs.MCPartList.size() - 1)  return dir;
    
    const simb::MCParticle* part = tjs.MCPartList[MCParticleListIndex];
    geo::PlaneID planeID = DecodeCTP(inCTP);
    double w0 = tjs.geom->WireCoordinate(0, 0, planeID);
    // cosine-like component
    double cs = tjs.geom->WireCoordinate(1, 0, planeID) - w0;
    // sine-like component
    double sn = tjs.geom->WireCoordinate(0, 1, planeID) - w0;
    
    dir[0] = cs * part->Py() + sn * part->Pz();
    dir[1] = part->Px();
    double norm = sqrt(dir[0] * dir[0] + dir[1] * dir[1]);
    if(norm == 0) return dir;
    dir[0] /= norm;
    dir[1] /= norm;

    return dir;
    
  } // MCParticleDirection
  
  /////////////////////////////////////////
  unsigned short GetMCPartListIndex(TjStuff& tjs, const ShowerStruct& ss, unsigned short& nTruHits)
  {
    // Returns the index of the MCParticle that has the most number of matches
    // to the hits in this shower
    
    if(tjs.MCPartList.empty()) return USHRT_MAX;
    if(ss.TjIDs.empty()) return USHRT_MAX;
    
    std::vector<unsigned short> pListCnt(tjs.MCPartList.size());
    
    for(auto& tjid : ss.TjIDs) {
      Trajectory& tj = tjs.allTraj[tjid - 1];
      for(auto& tp : tj.Pts) {
        for(unsigned short ii = 0; ii < tp.Hits.size(); ++ii) {
          if(!tp.UseHit[ii]) continue;
          unsigned int iht = tp.Hits[ii];
          // ignore unmatched hits
          if(tjs.fHits[iht].MCPartListIndex > tjs.MCPartList.size() - 1) continue;
          ++pListCnt[tjs.fHits[iht].MCPartListIndex];
        } // ii
      } // pt
    } // tjid
    
    unsigned short pIndex = USHRT_MAX;
    nTruHits = 0;
    for(unsigned short ii = 0; ii < pListCnt.size(); ++ii) {
      if(pListCnt[ii] > nTruHits) {
        nTruHits = pListCnt[ii];
        pIndex = ii;
      }
    } // ii
    
    return pIndex;
    
  } // GetMCPartListIndex
  
  /////////////////////////////////////////
=======
>>>>>>> 6c7adfa9
  unsigned short GetMCPartListIndex(TjStuff& tjs, const Trajectory& tj, unsigned short& nTruHits)
  {
    // Returns the index of the MCParticle that has the most number of matches
    // to the hits in this trajectory
    
    if(tjs.MCPartList.empty()) return USHRT_MAX;
    
    // Check all hits associated with this Tj
    std::vector<unsigned short> pListCnt(tjs.MCPartList.size());
    
    for(auto& tp : tj.Pts) {
      for(unsigned short ii = 0; ii < tp.Hits.size(); ++ii) {
        if(!tp.UseHit[ii]) continue;
        unsigned int iht = tp.Hits[ii];
        // ignore unmatched hits
        if(tjs.fHits[iht].MCPartListIndex > tjs.MCPartList.size() - 1) continue;
        ++pListCnt[tjs.fHits[iht].MCPartListIndex];
      } // ii
    } // pt
    
    unsigned short pIndex = USHRT_MAX;
    nTruHits = 0;
    for(unsigned short ii = 0; ii < pListCnt.size(); ++ii) {
      if(pListCnt[ii] > nTruHits) {
        nTruHits = pListCnt[ii];
        pIndex = ii;
      }
    } // ii
    
    return pIndex;
    
  } // GetMCPartListIndex

  /////////////////////////////////////////
  void TrajPoint3D(TjStuff& tjs, const TrajPoint& itp, const TrajPoint& jtp, TVector3& pos, TVector3& dir)
  {
    // Calculate a 3D position and direction from two trajectory points
    
    dir.SetX(999);
    pos = {0, 0, 0};
    
    if(itp.CTP == jtp.CTP) return;
    
    geo::PlaneID iPlnID = DecodeCTP(itp.CTP);
    geo::PlaneID jPlnID = DecodeCTP(jtp.CTP);

    double ix = tjs.detprop->ConvertTicksToX(itp.Pos[1] / tjs.UnitsPerTick, iPlnID);
    double jx = tjs.detprop->ConvertTicksToX(jtp.Pos[1] / tjs.UnitsPerTick, jPlnID);

    // don't continue if the points are too far apart in X
    if(std::abs(ix - jx) > 10) return;
    pos[0] = 0.5 * (ix + jx);

    unsigned int iWire = (unsigned int)(itp.Pos[0] + 0.5);
    if(!tjs.geom->HasWire(geo::WireID(iPlnID.Cryostat, iPlnID.TPC, iPlnID.Plane, iWire))) return;
    unsigned int jWire = (unsigned int)(jtp.Pos[0] + 0.5);
    if(!tjs.geom->HasWire(geo::WireID(jPlnID.Cryostat, jPlnID.TPC, jPlnID.Plane, jWire))) return;

    // determine the wire orientation and offsets using WireCoordinate
    // wire = yp * OrthY + zp * OrthZ - Wire0 = cs * yp + sn * zp - wire0
    // wire offset
    double iw0 = tjs.geom->WireCoordinate(0, 0, iPlnID);
    // cosine-like component
    double ics = tjs.geom->WireCoordinate(1, 0, iPlnID) - iw0;
    // sine-like component
    double isn = tjs.geom->WireCoordinate(0, 1, iPlnID) - iw0;
    
    double jw0 = tjs.geom->WireCoordinate(0, 0, jPlnID);
    double jcs = tjs.geom->WireCoordinate(1, 0, jPlnID) - jw0;
    double jsn = tjs.geom->WireCoordinate(0, 1, jPlnID) - jw0;
    
    double den = isn * jcs - ics * jsn;
    if(den == 0) return;
    // Find the Z position of the intersection
    pos[2] = (jcs * (itp.Pos[0] - iw0) - ics * (jtp.Pos[0] - jw0)) / den;
    // and the Y position
    if(ics != 0) {
      pos[1] = (itp.Pos[0] - iw0 - isn * pos[2]) / ics;
    } else {
      pos[1] = (jtp.Pos[0] - jw0 - jsn * pos[2]) / jcs;
    }
    
    // Now find the direction. Protect against large angles first
    if(jtp.Dir[1] == 0) {
      // Going either in the +X direction or -X direction
      if(jtp.Dir[0] > 0) {
        dir.SetX(1);
      } else {
        dir.SetX(-1);
      }
      dir.SetY(0);
      dir.SetZ(0);
      return;
    } // jtp.Dir[1] == 0
    
    // make a copy of itp and shift it by many wires to avoid precision problems
    TrajPoint itp2 = itp;
    MoveTPToWire(itp2, itp2.Pos[0] + 100);
    // Create a second TVector3 for the shifted point
    TVector3 pos2;
    // Find the X position corresponding to the shifted point 
    pos2[0] = tjs.detprop->ConvertTicksToX(itp2.Pos[1] / tjs.UnitsPerTick, iPlnID);
    // Convert X to Ticks in the j plane and then to WSE units
    double jtp2Pos1 = tjs.detprop->ConvertXToTicks(pos2[0], jPlnID) * tjs.UnitsPerTick;
    // Find the wire position (Pos0) in the j plane that this corresponds to
    double jtp2Pos0 = (jtp2Pos1 - jtp.Pos[1]) * (jtp.Dir[0] / jtp.Dir[1]) + jtp.Pos[0];
    // Find the Y,Z position using itp2 and jtp2Pos0
    pos2[2] = (jcs * (itp2.Pos[0] - iw0) - ics * (jtp2Pos0 - jw0)) / den;
    if(ics != 0) {
      pos2[1] = (itp2.Pos[0] - iw0 - isn * pos2[2]) / ics;
    } else {
      pos2[1] = (jtp2Pos0 - jw0 - jsn * pos2[2]) / jcs;
    }
    dir = pos2 - pos;
    dir.SetMag(1);
    // Reverse the direction?
    if(dir[0] * itp.Dir[0] < 0) dir *= -1;

  } // TrajPoint3D

  /////////////////////////////////////////
  unsigned short AngleRange(TjStuff& tjs, TrajPoint const& tp)
  {
    return AngleRange(tjs, tp.Ang);
  }
  
  /////////////////////////////////////////
  void SetAngleCode(TjStuff& tjs, TrajPoint& tp)
  {
    unsigned short ar = AngleRange(tjs, tp.Ang);
    if(ar == tjs.AngleRanges.size() - 1) {
      // Very large angle
      tp.AngleCode = 2;
    } else if(tjs.AngleRanges.size() > 2 && ar == tjs.AngleRanges.size() - 2) {
      // Large angle
      tp.AngleCode = 1;
    } else {
      // Small angle
      tp.AngleCode = 0;
    }
    
  } // SetAngleCode
  
  /////////////////////////////////////////
  unsigned short AngleRange(TjStuff& tjs, float angle)
  {
    // returns the index of the angle range
    if(angle > M_PI) angle = M_PI;
    if(angle < -M_PI) angle = M_PI;
    if(angle < 0) angle = -angle;
    if(angle > M_PI/2) angle = M_PI - angle;
    for(unsigned short ir = 0; ir < tjs.AngleRanges.size(); ++ir) {
      if(angle < tjs.AngleRanges[ir]) return ir;
    }
    return tjs.AngleRanges.size() - 1;
  } // AngleRange
  
  //////////////////////////////////////////
  void FitTraj(TjStuff& tjs, Trajectory& tj)
  {
    // Jacket around FitTraj to fit the leading edge of the supplied trajectory
    unsigned short originPt = tj.EndPt[1];
    unsigned short npts = tj.Pts[originPt].NTPsFit;
    TrajPoint tpFit;
    unsigned short fitDir = -1;
    FitTraj(tjs, tj, originPt, npts, fitDir, tpFit);
    tj.Pts[originPt] = tpFit;
    
  } // FitTraj
  
  //////////////////////////////////////////
  void FitTraj(TjStuff& tjs, Trajectory& tj, unsigned short originPt, unsigned short npts, short fitDir, TrajPoint& tpFit)
  {
    // Fit the supplied trajectory using HitPos positions with the origin at originPt.
    // The npts is interpreted as the number of points on each side of the origin
    // The allowed modes are as follows, where i denotes a TP that is included, . denotes
    // a TP with no hits, and x denotes a TP that is not included
    //TP 012345678  fitDir  originPt npts
    //   Oiiixxxxx   1        0       4 << npts in the fit
    //   xi.iiOxxx  -1        5       4
    //   xiiiOiiix   0        4       4 << 2 * npts + 1 points in the fit
    //   xxxiO.ixx   0        4       1
    //   0iiixxxxx   0        0       4
    // This routine puts the results into tp if the fit is successfull. The
    // fit "direction" is in increasing order along the trajectory from 0 to tj.Pts.size() - 1.
    
    //    static const float twoPi = 2 * M_PI;
    
    if(originPt > tj.Pts.size() - 1) {
      mf::LogWarning("TC")<<"FitTraj: Requesting fit of invalid TP "<<originPt;
      return;
    }
    
    // copy the origin TP into the fit TP
    tpFit = tj.Pts[originPt];
    // Assume that the fit will fail
    tpFit.FitChi = 999;
    if(fitDir < -1 || fitDir > 1) return;
    
    std::vector<double> x, y;
    std::array<float, 2> origin = tj.Pts[originPt].HitPos;
    // Use TP position if there aren't any hits on it
    if(tj.Pts[originPt].Chg == 0) origin = tj.Pts[originPt].Pos;
    
    // simple two point case
    if(NumPtsWithCharge(tjs, tj, false) == 2) {
      for(unsigned short ipt = tj.EndPt[0]; ipt < tj.EndPt[1]; ++ipt) {
        if(tj.Pts[ipt].Chg == 0) continue;
        double xx = tj.Pts[ipt].HitPos[0] - origin[0];
        double yy = tj.Pts[ipt].HitPos[1] - origin[1];
        x.push_back(xx);
        y.push_back(yy);
      } // ii
      if(x.size() != 2) return;
      if(x[0] == x[1]) {
        // Either + or - pi/2
        tpFit.Ang = M_PI/2;
        if(y[1] < y[0]) tpFit.Ang = -tpFit.Ang;
      } else {
        double dx = x[1] - x[0];
        double dy = y[1] - y[0];
        tpFit.Ang = atan2(dy, dx);
      }
      tpFit.Dir[0] = cos(tpFit.Ang);
      tpFit.Dir[1] = sin(tpFit.Ang);
      tpFit.Pos[0] += origin[0];
      tpFit.Pos[1] += origin[1];
      tpFit.AngErr = 0.01;
      tpFit.FitChi = 0.01;
      SetAngleCode(tjs, tpFit);
      return;
    } // two points
    
    std::vector<double> w, q;
    std::array<double, 2> dir;
    double xx, yy, xr, yr;
    double chgWt;
    
    // Rotate the traj hit position into the coordinate system defined by the
    // originPt traj point, where x = along the trajectory, y = transverse
    double rotAngle = tj.Pts[originPt].Ang;
    double cs = cos(-rotAngle);
    double sn = sin(-rotAngle);
    
    // enter the originPT hit info if it exists
    if(tj.Pts[originPt].Chg > 0) {
      xx = tj.Pts[originPt].HitPos[0] - origin[0];
      yy = tj.Pts[originPt].HitPos[1] - origin[1];
      xr = cs * xx - sn * yy;
      yr = sn * xx + cs * yy;
      x.push_back(xr);
      y.push_back(yr);
      chgWt = tj.Pts[originPt].ChgPull;
      if(chgWt < 1) chgWt = 1;
      chgWt *= chgWt;
      w.push_back(chgWt * tj.Pts[originPt].HitPosErr2);
    }
    
    // correct npts to account for the origin point
    if(fitDir != 0) --npts;
    
    // step in the + direction first
    if(fitDir != -1) {
      unsigned short cnt = 0;
      for(unsigned short ipt = originPt + 1; ipt < tj.Pts.size(); ++ipt) {
        if(tj.Pts[ipt].Chg == 0) continue;
        xx = tj.Pts[ipt].HitPos[0] - origin[0];
        yy = tj.Pts[ipt].HitPos[1] - origin[1];
        xr = cs * xx - sn * yy;
        yr = sn * xx + cs * yy;
        x.push_back(xr);
        y.push_back(yr);
        chgWt = tj.Pts[ipt].ChgPull;
        if(chgWt < 1) chgWt = 1;
        chgWt *= chgWt;
        w.push_back(chgWt * tj.Pts[ipt].HitPosErr2);
        ++cnt;
        if(cnt == npts) break;
      } // ipt
    } // fitDir != -1
    
    // step in the - direction next
    if(fitDir != 1 && originPt > 0) {
      unsigned short cnt = 0;
      for(unsigned short ii = 1; ii < tj.Pts.size(); ++ii) {
        unsigned short ipt = originPt - ii;
        if(ipt > tj.Pts.size() - 1) continue;
        if(tj.Pts[ipt].Chg == 0) continue;
        xx = tj.Pts[ipt].HitPos[0] - origin[0];
        yy = tj.Pts[ipt].HitPos[1] - origin[1];
        xr = cs * xx - sn * yy;
        yr = sn * xx + cs * yy;
        x.push_back(xr);
        y.push_back(yr);
        chgWt = tj.Pts[ipt].ChgPull;
        if(chgWt < 1) chgWt = 1;
        chgWt *= chgWt;
        w.push_back(chgWt * tj.Pts[ipt].HitPosErr2);
        ++cnt;
        if(cnt == npts) break;
        if(ipt == 0) break;
      } // ipt
    } // fitDir != -1
    
    // Not enough points to define a line?
    if(x.size() < 2) return;
    
    double sum = 0.;
    double sumx = 0.;
    double sumy = 0.;
    double sumxy = 0.;
    double sumx2 = 0.;
    double sumy2 = 0.;
    
    // weight by the charge ratio and accumulate sums
    double wght;
    for(unsigned short ipt = 0; ipt < x.size(); ++ipt) {
      if(w[ipt] < 0.00001) w[ipt] = 0.00001;
      wght = 1 / w[ipt];
      sum   += wght;
      sumx  += wght * x[ipt];
      sumy  += wght * y[ipt];
      sumx2 += wght * x[ipt] * x[ipt];
      sumy2 += wght * y[ipt] * y[ipt];
      sumxy += wght * x[ipt] * y[ipt];
    }
    // calculate coefficients and std dev
    double delta = sum * sumx2 - sumx * sumx;
    if(delta == 0) return;
    // A is the intercept
    double A = (sumx2 * sumy - sumx * sumxy) / delta;
    // B is the slope
    double B = (sumxy * sum  - sumx * sumy) / delta;
    
    // The chisq will be set below if there are enough points. Don't allow it to be 0
    // so we can take Chisq ratios later
    tpFit.FitChi = 0.01;
    double newang = atan(B);
    dir[0] = cos(newang);
    dir[1] = sin(newang);
    // rotate back into the (w,t) coordinate system
    cs = cos(rotAngle);
    sn = sin(rotAngle);
    tpFit.Dir[0] = cs * dir[0] - sn * dir[1];
    tpFit.Dir[1] = sn * dir[0] + cs * dir[1];
    // ensure that the direction is consistent with the originPt direction
    bool flipDir = false;
    if(AngleRange(tjs, tj.Pts[originPt]) > 0) {
      flipDir = std::signbit(tpFit.Dir[1]) != std::signbit(tj.Pts[originPt].Dir[1]);
    } else {
      flipDir = std::signbit(tpFit.Dir[0]) != std::signbit(tj.Pts[originPt].Dir[0]);
    }
    if(flipDir) {
      tpFit.Dir[0] = -tpFit.Dir[0];
      tpFit.Dir[1] = -tpFit.Dir[1];
    }
    tpFit.Ang = atan2(tpFit.Dir[1], tpFit.Dir[0]);
    SetAngleCode(tjs, tpFit);
    //    if(prt) mf::LogVerbatim("TC")<<"FitTraj "<<originPt<<" originPt Dir "<<tj.Pts[originPt].Dir[0]<<" "<<tj.Pts[originPt].Dir[1]<<" rotAngle "<<rotAngle<<" tpFit.Dir "<<tpFit.Dir[0]<<" "<<tpFit.Dir[1]<<" Ang "<<tpFit.Ang<<" flipDir "<<flipDir<<" fit vector size "<<x.size();
    
    // rotate (0, intcpt) into (W,T) coordinates
    tpFit.Pos[0] = -sn * A + origin[0];
    tpFit.Pos[1] =  cs * A + origin[1];
    // force the origin to be at origin[0]
    if(tpFit.AngleCode < 2) MoveTPToWire(tpFit, origin[0]);
    
    if(x.size() < 3) return;
    
    // Calculate chisq/DOF
    double ndof = x.size() - 2;
    double varnce = (sumy2 + A*A*sum + B*B*sumx2 - 2 * (A*sumy + B*sumxy - A*B*sumx)) / ndof;
    if(varnce > 0.) {
      // Intercept error is not used
      //      InterceptError = sqrt(varnce * sumx2 / delta);
      double slopeError = sqrt(varnce * sum / delta);
      tpFit.AngErr = std::abs(atan(slopeError));
    } else {
      tpFit.AngErr = 0.01;
    }
    sum = 0;
    // calculate chisq
    double arg;
    for(unsigned short ii = 0; ii < y.size(); ++ii) {
      arg = y[ii] - A - B * x[ii];
      sum += arg * arg / w[ii];
    }
    tpFit.FitChi = sum / ndof;
    
  } // FitTraj

   ////////////////////////////////////////////////
  void WatchHit(std::string someText, TjStuff& tjs, const unsigned int& wHit, short& wInTraj, const unsigned short& tjID)
  {
    // a temp routine to watch when inTraj changes for the supplied hit index, watchHit
    if(wHit > tjs.fHits.size() - 1) return;
    
    if(tjs.fHits[wHit].InTraj != wInTraj) {
      std::cout<<someText<<" Hit "<<PrintHitShort(tjs.fHits[wHit])<<" was InTraj "<<wInTraj<<" now InTraj "<<tjs.fHits[wHit].InTraj<<" tjID = "<<tjID<<"\n";
      wInTraj = tjs.fHits[wHit].InTraj;
    }
  } // WatchHit

  ////////////////////////////////////////////////
  bool Reverse3DMatchTjs(TjStuff& tjs, unsigned short im, bool prt)
  {
    // Return true if the 3D matched hits in the trajectories in tjs.matchVecPFPList are in the wrong order in terms of the
    // physics standpoint, e.g. dQ/dx, muon delta-ray tag, cosmic rays entering the detector, etc. 
    
    if(im > tjs.matchVecPFPList.size() - 1) return false;
    
    auto& mv = tjs.matchVec[im];
    
    // Don't reverse showers
    if(mv.PDGCode == 1111) return false;

    // through-going track? Check for outside the Fiducial Volume at the start (s) and end (e).
    // These variables assume that the TPC is exposed to a beam that contains muons entering at the front and
    // a background of cosmic rays that enter from the top
    bool sAtSide = (mv.sXYZ[0] < tjs.XLo || mv.sXYZ[0] > tjs.XHi);
    bool sAtTop = (mv.sXYZ[1] > tjs.YHi);
    bool sAtBottom = (mv.sXYZ[1] < tjs.YLo);
    bool sAtFront = (mv.sXYZ[2] < tjs.ZLo);
    bool sAtBack = (mv.sXYZ[2] > tjs.ZHi);
    
    bool eAtSide = (mv.eXYZ[0] < tjs.XLo || mv.eXYZ[0] > tjs.XHi);
    bool eAtTop = (mv.sXYZ[1] > tjs.YHi);
    bool eAtBottom = (mv.sXYZ[1] < tjs.YLo);
    bool eAtFront = (mv.sXYZ[2] < tjs.ZLo);
    bool eAtBack = (mv.sXYZ[2] > tjs.ZHi);
    
    // the start (end) is outside the FV
    bool sOutsideFV = sAtBottom || sAtTop || sAtFront || sAtBack;
    bool eOutsideFV = eAtBottom || eAtTop || eAtFront || eAtBack;
    
    if(prt) {
      mf::LogVerbatim myprt("TC");
      myprt<<"sXYZ ("<<(int)mv.sXYZ[0]<<", "<<(int)mv.sXYZ[1]<<", "<<(int)mv.sXYZ[2]<<") sOutsideFV "<<sOutsideFV;
      myprt<<" eXYZ ("<<(int)mv.eXYZ[0]<<", "<<(int)mv.eXYZ[1]<<", "<<(int)mv.eXYZ[2]<<") eOutsideFV "<<eOutsideFV;
    } // prt
    
    if(sOutsideFV && eOutsideFV) {
      // both ends are outside the FV - probably a through-going muon. See if it enters at the top or the front.
      if(sAtFront && eAtBack) return false;
      if(eAtFront && sAtBack) return true;
      // Next consider cosmic rays entering the top
      if(sAtTop && eAtBottom) return false;
      if(eAtTop && sAtBottom) return true;
      // entering/leaving the sides
      if(sAtSide && eAtBottom) return false;
      if(eAtSide && sAtBottom) return true;
      return false;
    } // outside the FV

    // Use a simple voting scheme using charge and muon tag direction
    // ngt is the number of times that something (charge) has the correct behavior (for a stopping track)
    unsigned short ngt = 0;
    unsigned short nlt = 0;
    for(auto& tjID : mv.TjIDs) {
      unsigned short itj = tjID - 1;
      unsigned short endPt0 = tjs.allTraj[itj].EndPt[0];
      unsigned short endPt1 = tjs.allTraj[itj].EndPt[1];
      float chgrat = tjs.allTraj[itj].Pts[endPt1].AveChg / tjs.allTraj[itj].Pts[endPt0].AveChg;
      if(chgrat > 1.1) {
        ++ngt;
      } else if(chgrat < 0.9) {
        ++nlt;
      }
    } // itj
    
    // everything seems to be in proper order
    if(ngt >= nlt) return false;
    
    return true;
    
  } // Reverse3DMatchTjs
  
  ////////////////////////////////////////////////
  unsigned short Matched3DVtx(TjStuff& tjs, unsigned short im)
  {
    // Checks for a 3D vertex associated with trajectoris in the MatchStruct. If one or more are found,
    // define sVtx3DIndex and eVtx3DIndex (if there are a 2 vertices) and return true
    
    if(im > tjs.matchVecPFPList.size() - 1) return 0;
    
    auto& ms = tjs.matchVec[im];
    if(ms.TjIDs.empty()) return 0;
    
    // There should be at most 2 unless there is a problem
    std::vector<unsigned short> vIndex;
    
    for(unsigned short ii = 0; ii < ms.TjIDs.size(); ++ii) {
      unsigned short itj = ms.TjIDs[ii] - 1;
      Trajectory& tj = tjs.allTraj[itj];
      for(unsigned short end = 0; end < 2; ++end) {
        if(tj.VtxID[end] <= 0) continue;
        // Has a 2D vertex
        unsigned short iv2 = tj.VtxID[end] - 1;
        if(tjs.vtx[iv2].Ptr3D == SHRT_MAX) continue;
        if(tjs.vtx[iv2].Ptr3D < 0) continue;
        // Has a 3D vertex
        unsigned short iv3 = tjs.vtx[iv2].Ptr3D;
        // already in the list?
        if(std::find(vIndex.begin(), vIndex.end(), iv3) != vIndex.end()) continue;
        vIndex.push_back(iv3);
      } // end
    } // ii
    
    if(vIndex.empty()) return 0;
    
    // Need to do something here when there are more than 2 vertices
    if(vIndex.size() > 2) {
      mf::LogVerbatim("TC")<<"MatchHas3DVtx found more than 2 3D vertices. Ignore for now - Write some code";
      vIndex.resize(2);
    }
    
    if(vIndex.size() == 2) {
      // Determine which should be the start vertex. Pick the one at larger X
      if(tjs.vtx3[vIndex[0]].X > tjs.vtx3[vIndex[1]].X) {
        ms.sVtx3DIndex = vIndex[0];
        ms.eVtx3DIndex = vIndex[1];
      } else {
        ms.sVtx3DIndex = vIndex[1];
        ms.eVtx3DIndex = vIndex[0];
      }
      // This shouldn't be necessary but do it anyway
      ms.sXYZ[0] = tjs.vtx3[ms.sVtx3DIndex].X;
      ms.sXYZ[1] = tjs.vtx3[ms.sVtx3DIndex].Y;
      ms.sXYZ[2] = tjs.vtx3[ms.sVtx3DIndex].X;
      ms.eXYZ[0] = tjs.vtx3[ms.eVtx3DIndex].X;
      ms.eXYZ[1] = tjs.vtx3[ms.eVtx3DIndex].Y;
      ms.eXYZ[2] = tjs.vtx3[ms.eVtx3DIndex].X;
      return 2;
    } // vIndex.size() == 2
    
    // Have 1 3D vertex. Make it the start vertex
    ms.sVtx3DIndex = vIndex[0];
    ms.sXYZ[0] = tjs.vtx3[ms.sVtx3DIndex].X;
    ms.sXYZ[1] = tjs.vtx3[ms.sVtx3DIndex].Y;
    ms.sXYZ[2] = tjs.vtx3[ms.sVtx3DIndex].X;
    return 1;
    
  } // Matched3DVtx

  
  ////////////////////////////////////////////////
  void ReleaseHits(TjStuff& tjs, Trajectory& tj)
  {
    // Sets InTraj[] = 0 and UseHit false for all TPs in work. Called when abandoning work
    for(auto& tp : tj.Pts) {
      for(auto& iht : tp.Hits) {
        if(tjs.fHits[iht].InTraj == tj.ID) tjs.fHits[iht].InTraj = 0;
      }
    } // tp
    
  } // ReleaseWorkHits
  
  //////////////////////////////////////////
  void UnsetUsedHits(TjStuff& tjs, TrajPoint& tp)
  {
    // Sets InTraj = 0 and UseHit false for all used hits in tp
    for(unsigned short ii = 0; ii < tp.Hits.size(); ++ii) {
      if(tp.UseHit[ii]) {
        tjs.fHits[tp.Hits[ii]].InTraj = 0;
        tp.UseHit[ii] = false;
      } // UseHit
    } // ii
    tp.Chg = 0;
  } // UnsetUsedHits

  
  ////////////////////////////////////////////////
  bool StoreTraj(TjStuff& tjs, Trajectory& tj)
  {
    
    if(tj.EndPt[1] <= tj.EndPt[0]) return false;
    
    if(!(tj.StepDir == 1 || tj.StepDir == -1)) {
      mf::LogError("TC")<<"StoreTraj: Invalid StepDir "<<tj.StepDir;
      return false;
    }
    
    if(tjs.allTraj.size() >= USHRT_MAX) {
      mf::LogError("TC")<<"StoreTraj: Too many trajectories "<<tjs.allTraj.size();
      return false;
    }
    // This shouldn't be necessary but do it anyway
    SetEndPoints(tjs, tj);
    
    // Calculate the charge near the end and beginning if necessary. This must be a short
    // trajectory. Find the average using 4 points
    if(tj.Pts[tj.EndPt[0]].AveChg <= 0) {
      unsigned short cnt = 0;
      float sum = 0;
      for(unsigned short ipt = tj.EndPt[0] + 1; ipt <= tj.EndPt[1]; ++ipt) {
        if(tj.Pts[ipt].Chg == 0) continue;
        sum += tj.Pts[ipt].Chg;
        ++cnt;
        if(cnt == 4) break;
      }
      tj.Pts[tj.EndPt[0]].AveChg = sum / (float)cnt;
    }
    if(tj.Pts[tj.EndPt[1]].AveChg <= 0) {
      float sum = 0;
      unsigned short cnt = 0;
      for(unsigned short ii = 1; ii < tj.Pts.size(); ++ii) {
        unsigned short ipt = tj.EndPt[1] - ii;
        if(tj.Pts[ipt].Chg == 0) continue;
        sum += tj.Pts[ipt].Chg;
        ++cnt;
        if(cnt == 4) break;
        if(ipt == 0) break;
      } // ii
      tj.Pts[tj.EndPt[1]].AveChg = sum / (float)cnt;
    } // begin charge == end charge
    
    short trID = tjs.allTraj.size() + 1;
    for(unsigned short ipt = tj.EndPt[0]; ipt < tj.EndPt[1] + 1; ++ipt) {
      for(unsigned short ii = 0; ii < tj.Pts[ipt].Hits.size(); ++ii) {
        if(tj.Pts[ipt].UseHit[ii]) {
          unsigned int iht = tj.Pts[ipt].Hits[ii];
          if(tjs.fHits[iht].InTraj > 0) {
            mf::LogWarning("TC")<<"StoreTraj: Failed trying to store hit "<<PrintHit(tjs.fHits[iht])<<" in new tjs.allTraj "<<trID<<" but it is used in traj ID = "<<tjs.fHits[iht].InTraj<<" with WorkID "<<tjs.allTraj[tjs.fHits[iht].InTraj-1].WorkID<<" Print and quit";
            PrintTrajectory("SW", tjs, tj, USHRT_MAX);
            ReleaseHits(tjs, tj);
            return false;
          } // error
          tjs.fHits[iht].InTraj = trID;
        }
      } // ii
    } // ipt
    
    // ensure that inTraj is clean for the ID
    for(unsigned int iht = 0; iht < tjs.fHits.size(); ++iht) {
      if(tjs.fHits[iht].InTraj == tj.ID) {
        mf::LogWarning("TC")<<"StoreTraj: Hit "<<PrintHit(tjs.fHits[iht])<<" thinks it belongs to traj ID "<<tj.ID<<" but it wasn't stored\n";
        PrintTrajectory("SW", tjs, tj, USHRT_MAX);
        return false;
      }
    } // iht
    
    tj.WorkID = tj.ID;
    tj.ID = trID;
    tjs.allTraj.push_back(tj);
//    if(prt) mf::LogVerbatim("TC")<<"StoreTraj trID "<<trID<<" CTP "<<tj.CTP<<" EndPts "<<tj.EndPt[0]<<" "<<tj.EndPt[1];
    if(debug.Hit != UINT_MAX) {
      // print out some debug info
      for(unsigned short ipt = 0; ipt < tj.Pts.size(); ++ipt) {
        for(unsigned short ii = 0; ii < tj.Pts[ipt].Hits.size(); ++ii) {
          unsigned int iht = tj.Pts[ipt].Hits[ii];
          if(iht == debug.Hit) std::cout<<"Debug hit appears in trajectory w WorkID "<<tj.WorkID<<" UseHit "<<tj.Pts[ipt].UseHit[ii]<<"\n";
        } // ii
      } // ipt
    } // debug.Hit ...
    
    return true;
    
  } // StoreTraj
  
  ////////////////////////////////////////////////
  bool InTrajOK(TjStuff& tjs, std::string someText)
  {
    // Check tjs.allTraj -> InTraj associations
    
//    if(!fUseAlg[kChkInTraj]) return true;
    
//    ++fAlgModCount[kChkInTraj];
    
    unsigned short tID;
    unsigned int iht;
    unsigned short itj = 0;
    std::vector<unsigned int> tHits;
    std::vector<unsigned int> atHits;
    for(auto& tj : tjs.allTraj) {
      // ignore abandoned trajectories
      if(tj.AlgMod[kKilled]) continue;
      tID = tj.ID;
      if(tj.AlgMod[kKilled]) {
        std::cout<<someText<<" ChkInTraj hit size mis-match in tj ID "<<tj.ID<<" AlgBitNames";
        for(unsigned short ib = 0; ib < AlgBitNames.size(); ++ib) if(tj.AlgMod[ib]) std::cout<<" "<<AlgBitNames[ib];
        std::cout<<"\n";
        continue;
      }
      tHits = PutTrajHitsInVector(tj, kUsedHits);
      if(tHits.size() < 2) {
        std::cout<<someText<<" ChkInTraj: Insufficient hits in traj "<<tj.ID<<"\n";
        PrintTrajectory("CIT", tjs, tj, USHRT_MAX);
        continue;
      }
      std::sort(tHits.begin(), tHits.end());
      atHits.clear();
      for(iht = 0; iht < tjs.fHits.size(); ++iht) {
        if(tjs.fHits[iht].InTraj == tID) atHits.push_back(iht);
      } // iht
      if(atHits.size() < 2) {
        std::cout<<someText<<" ChkInTraj: Insufficient hits in atHits in traj "<<tj.ID<<" Killing it\n";
        tj.AlgMod[kKilled] = true;
        continue;
      }
      if(!std::equal(tHits.begin(), tHits.end(), atHits.begin())) {
        mf::LogVerbatim myprt("TC");
        myprt<<someText<<" ChkInTraj failed: inTraj - UseHit mis-match for tj ID "<<tID<<" tj.WorkID "<<tj.WorkID<<" atHits size "<<atHits.size()<<" tHits size "<<tHits.size()<<" in CTP "<<tj.CTP<<"\n";
        myprt<<"AlgMods: ";
        for(unsigned short ib = 0; ib < AlgBitNames.size(); ++ib) if(tj.AlgMod[ib]) myprt<<" "<<AlgBitNames[ib];
        myprt<<"\n";
        myprt<<"index     inTraj     UseHit \n";
        for(iht = 0; iht < atHits.size(); ++iht) {
          myprt<<"iht "<<iht<<" "<<PrintHit(tjs.fHits[atHits[iht]]);
          if(iht < tHits.size()) myprt<<" "<<PrintHit(tjs.fHits[tHits[iht]]);
          if(atHits[iht] != tHits[iht]) myprt<<" <<< "<<atHits[iht]<<" != "<<tHits[iht];
          myprt<<"\n";
        } // iht
        if(tHits.size() > atHits.size()) {
          for(iht = atHits.size(); iht < atHits.size(); ++iht) {
            myprt<<"atHits "<<iht<<" "<<PrintHit(tjs.fHits[atHits[iht]])<<"\n";
          } // iht
          PrintTrajectory("CIT", tjs, tj, USHRT_MAX);
        } // tHit.size > atHits.size()
        return false;
      }
      // check the VtxID
      for(unsigned short end = 0; end < 2; ++end) {
        if(tj.VtxID[end] > tjs.vtx.size()) {
          mf::LogVerbatim("TC")<<someText<<" ChkInTraj: Bad VtxID "<<tj.ID;
          std::cout<<someText<<" ChkInTraj: Bad VtxID "<<tj.ID<<" vtx size "<<tjs.vtx.size()<<"\n";
          tj.AlgMod[kKilled] = true;
          PrintTrajectory("CIT", tjs, tj, USHRT_MAX);
          return false;
        }
      } // end
      ++itj;
    } // tj
    return true;
    
  } // InTrajOK

  //////////////////////////////////////////
  void TrimEndPts(TjStuff& tjs, Trajectory& tj, const std::vector<float>& fQualityCuts, bool prt)
  {
    // Trim the hits off the end until there are at least fMinPts consecutive hits at the end
    // and the fraction of hits on the trajectory exceeds fQualityCuts[0]
    // Minimum length requirement accounting for dead wires where - denotes a wire with a point
    // and D is a dead wire. Here is an example with minPts = 3
    //  ---DDDDD--- is OK
    //  ----DD-DD-- is OK
    //  ----DDD-D-- is OK
    //  ----DDDDD-- is not OK
    
    unsigned short minPts = fQualityCuts[1];
    float maxPtSep = minPts + 2;
    if(NumPtsWithCharge(tjs, tj, false) < minPts) return;
    
    if(prt) {
      mf::LogVerbatim("TC")<<"TrimEndPts: minPts "<<minPts<<" required. maxPtSep "<<maxPtSep<<" Minimum hit fraction "<<fQualityCuts[0];
      if(tj.Pts.size() < 50) PrintTrajectory("TEPi", tjs, tj, USHRT_MAX);
    }

    unsigned short newEndPt = tj.EndPt[1];
    unsigned short nPtsWithCharge;
    float hitFrac = 0;
    while(newEndPt > minPts) {
      nPtsWithCharge = 0;
      if(tj.Pts[newEndPt].Chg == 0) {
        --newEndPt;
        continue;
      }
      for(unsigned short jj = 0; jj < minPts; ++jj) {
        unsigned short jpt = newEndPt - jj;
        if(tj.Pts[jpt].Chg > 0) ++nPtsWithCharge; 
        if(jpt < minPts) break;
      } // jj
      float ptSep = std::abs(tj.Pts[newEndPt - minPts].Pos[0] - tj.Pts[newEndPt].Pos[0]);
      if(prt) mf::LogVerbatim("TC")<<" newEndPt "<<newEndPt<<" ptSep "<<ptSep<<" nPtsWithCharge "<<nPtsWithCharge;
      // allow only one dead wire at the end
      if(nPtsWithCharge == minPts && ptSep < maxPtSep) {
        // minPts consecutive points have charge. Check the TP Chg fraction
        float npwc = NumPtsWithCharge(tjs, tj, true, tj.EndPt[0], newEndPt);
        float nwires = std::abs(tj.Pts[tj.EndPt[0]].Pos[0] - tj.Pts[newEndPt].Pos[0]) + 1;
        hitFrac = npwc / nwires;
        if(prt) mf::LogVerbatim("TC")<<" check hitFrac "<<newEndPt<<" nwires "<<(int)nwires<<" npwc "<<(int)npwc<<" hitFrac "<<hitFrac;
        if(hitFrac > fQualityCuts[0]) break;
        newEndPt -= minPts;
      }
      --newEndPt;
    } // newEndPt

    // passed the cuts with no modifications
    if(newEndPt == tj.EndPt[1]) return;

    // newEndPt is now the last point that satisfies these conditions
    // dead wire check
    nPtsWithCharge = 0;
    unsigned short nConsecutivePts = 0;
    for(unsigned short jj = 0; jj < minPts; ++jj) {
      unsigned short jpt = newEndPt - jj;
      if(tj.Pts[jpt].Chg > 0) ++nPtsWithCharge;
      if(jj > 0 && std::abs(tj.Pts[jpt+1].Pos[0] - tj.Pts[jpt].Pos[0]) < 1.5) ++nConsecutivePts;
      if(jpt == 0) break;
    } // jj
    
    if(prt) mf::LogVerbatim("TC")<<" newEndPt "<<newEndPt<<" nConsecutivePts "<<nConsecutivePts<<" Required "<<minPts - 1;
    
    // lop off the last point if the consecutive point condition isn't met and re-calculate
    if(nConsecutivePts < minPts - 1 && newEndPt > minPts) {
      --newEndPt;
      nPtsWithCharge = 0;
      unsigned short nConsecutivePts = 0;
      for(unsigned short jj = 0; jj < minPts; ++jj) {
        unsigned short jpt = newEndPt - jj;
        if(tj.Pts[jpt].Chg > 0) ++nPtsWithCharge;
        if(jj > 0 && std::abs(tj.Pts[jpt+1].Pos[0] - tj.Pts[jpt].Pos[0]) < 1.5) ++nConsecutivePts;
        if(jpt == 0) break;
      } // jj
      if(prt) mf::LogVerbatim("TC")<<"   newEndPt "<<newEndPt<<" nConsecutivePts "<<nConsecutivePts<<" Required "<<minPts - 1;
    }
    
    if(newEndPt < minPts) {
      tj.AlgMod[kKilled] = true;
      return;
    }
    
    float nwires = std::abs(tj.Pts[tj.EndPt[0]].Pos[0] - tj.Pts[newEndPt].Pos[0]) + 1;
    float npwc = NumPtsWithCharge(tjs, tj, true, tj.EndPt[0], newEndPt);
    hitFrac = npwc / nwires;
    
    if(hitFrac < fQualityCuts[0]) tj.AlgMod[kKilled] = true;
    if(prt) mf::LogVerbatim("TC")<<" Old endpoint "<<tj.EndPt[1]<<" newEndPt "<<newEndPt<<" nwires "<<nwires<<" npwc "<<npwc<<" nConsecutivePts "<<nConsecutivePts<<" hitFrac "<<hitFrac<<" Killed? "<<tj.AlgMod[kKilled];
    
    // failed the cuts
    if(tj.AlgMod[kKilled]) return;
    
    // modifications required
    tj.EndPt[1] = newEndPt;    
    for(unsigned short ipt = newEndPt + 1; ipt < tj.Pts.size(); ++ipt) {
//      if(prt) mf::LogVerbatim("TC")<<" unset "<<ipt;
      UnsetUsedHits(tjs, tj.Pts[ipt]);
    }
    SetEndPoints(tjs, tj);
    tj.Pts.resize(tj.EndPt[1] + 1);
    tj.AlgMod[kTrimEndPts] = true;
    if(prt) PrintTrajectory("TEPo", tjs, tj, USHRT_MAX);
    
  } // TrimEndPts
  
  /////////////////////////////////////////
  bool SignalBetween(TjStuff& tjs, const TrajPoint& tp1, const TrajPoint& tp2, const float& MinWireSignalFraction, bool prt)
  {
    // Returns true if there is a signal on > MinWireSignalFraction of the wires between tp1 and tp2.
    if(MinWireSignalFraction == 0) return true;
    
    int fromWire = std::nearbyint(tp1.Pos[0]);
    int toWire = std::nearbyint(tp2.Pos[0]);
    
    if(fromWire == toWire) {
      if(prt) mf::LogVerbatim("TC")<<" SignalBetween fromWire = toWire = "<<fromWire<<" SignalAtTp? "<<SignalAtTp(tjs, tp1);
      return SignalAtTp(tjs, tp1);
    }

    // define a trajectory point located at tp1 that has a direction towards tp2
    TrajPoint tp;
    if(!MakeBareTrajPoint(tjs, tp1, tp2, tp)) return true;
    
    return SignalBetween(tjs, tp, toWire, MinWireSignalFraction, prt);

  } // SignalBetween

  /////////////////////////////////////////
  bool SignalBetween(TjStuff& tjs, TrajPoint tp, float toPos0, const float& MinWireSignalFraction, bool prt)
  {
    // Returns true if there is a signal on > MinWireSignalFraction of the wires between tp and toPos0.
    // Note that this uses the direction vector of the tp
    
    if(MinWireSignalFraction == 0) return true;
    
    int fromWire = std::nearbyint(tp.Pos[0]);
    int toWire = std::nearbyint(toPos0);
    
    if(fromWire == toWire) {
      if(prt) mf::LogVerbatim("TC")<<" SignalBetween fromWire = toWire = "<<fromWire<<" SignalAtTp? "<<SignalAtTp(tjs, tp);
      return SignalAtTp(tjs, tp);
    }
    
    int nWires = abs(toWire - fromWire) + 1;
    
    unsigned short maxWiresNoSignal = (1 - MinWireSignalFraction) * nWires;
    if(std::abs(tp.Dir[0]) < 0.001) tp.Dir[0] = 0.001;
    float stepSize = std::abs(1/tp.Dir[0]);
    // ensure that we step in the right direction
    if(toWire > fromWire && tp.Dir[0] < 0) stepSize = -stepSize;
    if(toWire < fromWire && tp.Dir[0] > 0) stepSize = -stepSize;
    unsigned short nsig = 0;
    unsigned short num = 0;
    unsigned short nmissed = 0;
    for(unsigned short cnt = 0; cnt < nWires; ++cnt) {
      ++num;
      if(SignalAtTp(tjs, tp)) {
        ++nsig;
      } else {
        ++nmissed;
        if(nmissed == maxWiresNoSignal) return false;
      }
      tp.Pos[0] += tp.Dir[0] * stepSize;
      tp.Pos[1] += tp.Dir[1] * stepSize;
    } // cnt
    float sigFrac = (float)nsig / (float)nWires;
    if(prt) mf::LogVerbatim("TC")<<"  SignalBetween fromWire "<<fromWire<<" toWire "<<toWire<<" nWires "<<nWires<<" nsig "<<nsig<<" "<<sigFrac;
    return (sigFrac >= MinWireSignalFraction);
    
  } // SignalBetween
  
  /////////////////////////////////////////
  bool SignalAtTp(TjStuff& tjs, const TrajPoint& tp)
  {
    return SignalAtPos(tjs, tp.Pos[0], tp.Pos[1], tp.CTP);
  } // SignalAtTp
  
  /////////////////////////////////////////
  bool SignalAtPos(TjStuff& tjs, const float& pos0, const float& pos1, CTP_t tCTP)
  {
    // Returns true if the TP is near the position
    
    if(pos0 < 0) return false;
    if(pos1 < 0) return false;
    unsigned int wire = std::nearbyint(pos0);
    geo::PlaneID planeID = DecodeCTP(tCTP);
    unsigned int ipl = planeID.Plane;
    if(wire >= tjs.NumWires[ipl]) return false;
    if(pos1 > tjs.MaxPos1[ipl]) return false;
    // Assume dead wires have a signal
    if(tjs.WireHitRange[ipl][wire].first == -1) return true;
    raw::TDCtick_t rawProjTick = (float)(pos1 / tjs.UnitsPerTick);
    unsigned int firstHit = (unsigned int)tjs.WireHitRange[ipl][wire].first;
    unsigned int lastHit = (unsigned int)tjs.WireHitRange[ipl][wire].second;
    for(unsigned int iht = firstHit; iht < lastHit; ++iht) {
      if(rawProjTick > tjs.fHits[iht].StartTick && rawProjTick < tjs.fHits[iht].EndTick) return true;
    } // iht
    return false;
  } // SignalAtPos

  //////////////////////////////////////////
  float TpSumHitChg(TjStuff& tjs, TrajPoint const& tp){
    float totchg = 0;
    for (size_t i = 0; i<tp.Hits.size(); ++i){
      if (!tp.UseHit[i]) continue;
      totchg += tjs.fHits[tp.Hits[i]].Integral;
    }
    return totchg;
  } // TpSumHitChg

  //////////////////////////////////////////
  bool TjHasNiceVtx(TjStuff& tjs, const Trajectory& tj)
  {
    // returns true if there is a high-quality vertex at either end
    for(unsigned short end = 0; end < 2; ++end) {
      if(tj.VtxID[end] > 0) {
        unsigned short ivx = tj.VtxID[end] - 1;
        if(tjs.vtx[ivx].Stat[kNiceVtx]) return true;
      }
    } // end
    return false;
    
  } // TjHasNiceVtx
  
  //////////////////////////////////////////
  bool CheckHitClusterAssociations(TjStuff& tjs)
  {
    // check hit - cluster associations
    
    if(tjs.fHits.size() != tjs.inClus.size()) {
      mf::LogWarning("TC")<<"CHCA: Sizes wrong "<<tjs.fHits.size()<<" "<<tjs.inClus.size();
      return false;
    }
    
    unsigned int iht;
    short clID;
    
    // check cluster -> hit association
    for(unsigned short icl = 0; icl < tjs.tcl.size(); ++icl) {
      if(tjs.tcl[icl].ID < 0) continue;
      clID = tjs.tcl[icl].ID;
      for(unsigned short ii = 0; ii < tjs.tcl[icl].tclhits.size(); ++ii) {
        iht = tjs.tcl[icl].tclhits[ii];
        if(iht > tjs.fHits.size() - 1) {
          mf::LogWarning("CC")<<"CHCA: Bad tclhits index "<<iht<<" tjs.fHits size "<<tjs.fHits.size();
          return false;
        } // iht > tjs.fHits.size() - 1
        if(tjs.inClus[iht] != clID) {
          mf::LogError("TC")<<"CHCA: Bad cluster -> hit association. clID "<<clID<<" hit "<<PrintHit(tjs.fHits[iht])<<" tjs.inClus "<<tjs.inClus[iht]<<" CTP "<<tjs.tcl[icl].CTP;
          return false;
        }
      } // ii
    } // icl
    
    // check hit -> cluster association
    unsigned short icl;
    for(iht = 0; iht < tjs.fHits.size(); ++iht) {
      if(tjs.inClus[iht] <= 0) continue;
      icl = tjs.inClus[iht] - 1;
      // see if the cluster is obsolete
      if(tjs.tcl[icl].ID < 0) {
        mf::LogError("TC")<<"CHCA: Hit "<<PrintHit(tjs.fHits[iht])<<" associated with an obsolete cluster tjs.tcl[icl].ID "<<tjs.tcl[icl].ID;
        return false;
      }
      if (std::find(tjs.tcl[icl].tclhits.begin(), tjs.tcl[icl].tclhits.end(), iht) == tjs.tcl[icl].tclhits.end()) {
        mf::LogError("TC")<<"CHCA: Hit "<<":"<<PrintHit(tjs.fHits[iht])<<" -> tjs.inClus "<<tjs.inClus[iht]<<" but isn't in tjs.tcl[icl].ID "<<tjs.tcl[icl].ID<<" list of hits. icl "<<icl<<" iht "<<iht;
        for(unsigned short itj = 0; itj < tjs.allTraj.size(); ++itj) {
          if(tjs.allTraj[itj].ClusterIndex == icl) mf::LogError("TC")<<"CHCA: Cluster index "<<icl<<" found in traj ID "<<tjs.allTraj[itj].ID;
        } // itj
        PrintAllTraj("CHCA", tjs, debug, USHRT_MAX, USHRT_MAX);
        return false;
      }
    } // iht
    
    return true;
    
  } // CheckHitClusterAssociations()
  
  //////////////////////////////////////////
  unsigned short NumPtsWithCharge(TjStuff& tjs, const Trajectory& tj, bool includeDeadWires)
  {
    unsigned short firstPt = tj.EndPt[0];
    unsigned short lastPt = tj.EndPt[1];
    return NumPtsWithCharge(tjs, tj, includeDeadWires, firstPt, lastPt);
  }
  
  //////////////////////////////////////////
  unsigned short NumPtsWithCharge(TjStuff& tjs, const Trajectory& tj, bool includeDeadWires, unsigned short firstPt, unsigned short lastPt)
  {
    unsigned short ntp = 0;
    for(unsigned short ipt = firstPt; ipt <= lastPt; ++ipt) if(tj.Pts[ipt].Chg > 0) ++ntp;
    // Add the count of deadwires
    if(includeDeadWires) ntp += DeadWireCount(tjs, tj.Pts[firstPt], tj.Pts[lastPt]);
    return ntp;
  } // NumPtsWithCharge
  
  //////////////////////////////////////////
  float DeadWireCount(TjStuff& tjs, const TrajPoint& tp1, const TrajPoint& tp2)
  {
    return DeadWireCount(tjs, tp1.Pos[0], tp2.Pos[0], tp1.CTP);
  } // DeadWireCount
  
  //////////////////////////////////////////
  float DeadWireCount(TjStuff& tjs, const float& inWirePos1, const float& inWirePos2, CTP_t tCTP)
  {
    if(inWirePos1 < -0.4 || inWirePos2 < -0.4) return 0;
    unsigned int inWire1 = std::nearbyint(inWirePos1);
    unsigned int inWire2 = std::nearbyint(inWirePos2);
    geo::PlaneID planeID = DecodeCTP(tCTP);
    unsigned short plane = planeID.Plane;
    if(inWire1 > tjs.NumWires[plane] || inWire2 > tjs.NumWires[plane]) return 0;
    if(inWire1 > inWire2) {
      // put in increasing order
      unsigned int tmp = inWire1;
      inWire1 = inWire2;
      inWire2 = tmp;
    } // inWire1 > inWire2
    ++inWire2;
    unsigned int wire, ndead = 0;
    for(wire = inWire1; wire < inWire2; ++wire) if(tjs.WireHitRange[plane][wire].first == -1) ++ndead;
    return ndead;
  } // DeadWireCount

  ////////////////////////////////////////////////
  unsigned short PDGCodeIndex(TjStuff& tjs, int PDGCode)
  {
    unsigned short pdg = abs(PDGCode);
    if(pdg == 11) return 0; // electron
    if(pdg == 13) return 1; // muon
    if(pdg == 211) return 2; // pion
    if(pdg == 321) return 3; // kaon
    if(pdg == 2212) return 4; // proton
    
    return USHRT_MAX;
    
  } // PDGCodeIndex
  
  ////////////////////////////////////////////////
  bool WireHitRangeOK(const TjStuff& tjs, const CTP_t& inCTP)
  {
    // returns true if the passed CTP code is consistent with the CT code of the WireHitRangeVector
    geo::PlaneID planeID = DecodeCTP(inCTP);
    if(planeID.Cryostat != tjs.WireHitRangeCstat) return false;
    if(planeID.TPC != tjs.WireHitRangeTPC) return false;
    return true;
  }
  
  ////////////////////////////////////////////////
  void MakeVertexObsolete(TjStuff& tjs, unsigned short vtxID)
  {
    // deletes a 2D vertex and possibly a 3D vertex and 2D vertices in other planes
    if(vtxID > tjs.vtx.size()) return;
    unsigned short ivx = vtxID - 1;
    tjs.vtx[ivx].NTraj = 0;
    for(auto& tj : tjs.allTraj) {
      for(unsigned short end = 0; end < 2; ++end) {
        if(tj.VtxID[end] == vtxID) tj.VtxID[end] = 0;
      } // end
    } // tj
    // check for a 3D vertex
    if(tjs.vtx[ivx].Ptr3D == SHRT_MAX) return;
    unsigned short ivx3 = tjs.vtx[ivx].Ptr3D;
    // make this obsolete
    tjs.vtx3[ivx3].Wire = SHRT_MAX;
    // look for the matched 2D vertices
    for(unsigned short ipl = 0; ipl < 3; ++ipl) {
      // no 2D vertex in this plane
      if(tjs.vtx3[ivx3].Ptr2D[ipl] < 0) continue;
      // already killed 2D vertex in this plane
      if(tjs.vtx3[ivx3].Ptr2D[ipl] > (short)(tjs.vtx.size() - 1)) continue;
      unsigned short ivx2 = tjs.vtx3[ivx3].Ptr2D[ipl];
      unsigned short vtx2ID = ivx2 + 1;
      tjs.vtx[ivx2].NTraj = 0;
      for(auto& tj : tjs.allTraj) {
        for(unsigned short end = 0; end < 2; ++end) {
          if(tj.VtxID[end] == vtx2ID) tj.VtxID[end] = 0;
        } // end
      } // tj
    } // ipl
    
  } // MakeVertexObsolete

  ////////////////////////////////////////////////
  void MakeTrajectoryObsolete(TjStuff& tjs, unsigned short itj)
  {
    // Note that this does not change the state of UseHit to allow
    // resurrecting the trajectory later (RestoreObsoleteTrajectory)
    if(itj > tjs.allTraj.size() - 1) return;
    unsigned int iht;
    for(auto& tp : tjs.allTraj[itj].Pts) {
      for(unsigned short ii = 0; ii < tp.Hits.size(); ++ii) {
        iht = tp.Hits[ii];
        if(tjs.fHits[iht].InTraj == tjs.allTraj[itj].ID) tjs.fHits[iht].InTraj = 0;
      } // ii
    } // tp
    tjs.allTraj[itj].AlgMod[kKilled] = true;
  } // MakeTrajectoryObsolete
  
  ////////////////////////////////////////////////
  void RestoreObsoleteTrajectory(TjStuff& tjs, unsigned short itj)
  {
    if(itj > tjs.allTraj.size() - 1) return;
    if(!tjs.allTraj[itj].AlgMod[kKilled]) {
      mf::LogWarning("TC")<<"RestoreObsoleteTrajectory: Trying to restore not-obsolete trajectory "<<tjs.allTraj[itj].ID;
      return;
    }
    unsigned int iht;
    for(auto& tp : tjs.allTraj[itj].Pts) {
      for(unsigned short ii = 0; ii < tp.Hits.size(); ++ii) {
        if(tp.UseHit[ii]) {
          iht = tp.Hits[ii];
          if(tjs.fHits[iht].InTraj == 0) {
            tjs.fHits[iht].InTraj = tjs.allTraj[itj].ID;
          }
        }
      } // ii
    } // tp
    tjs.allTraj[itj].AlgMod[kKilled] = false;
  } // RestoreObsoleteTrajectory

  //////////////////////////////////////////
  bool SplitAllTraj(TjStuff& tjs, unsigned short itj, unsigned short pos, unsigned short ivx, bool prt)
  {
    // Splits the trajectory itj in the tjs.allTraj vector into two trajectories at position pos. Splits
    // the trajectory and associates the ends to the supplied vertex.
    // Here is an example where itj has 9 points and we will split at pos = 4
    // itj (0 1 2 3 4 5 6 7 8) -> new traj (0 1 2 3) + new traj (4 5 6 7 8)
    
    if(itj > tjs.allTraj.size()-1) return false;
    if(pos < tjs.allTraj[itj].EndPt[0] + 1 || pos > tjs.allTraj[itj].EndPt[1] - 1) return false;
    
    Trajectory& tj = tjs.allTraj[itj];
    
    // ensure that there will be at least 3 TPs on each trajectory
    unsigned short ipt, ii, ntp = 0;
    for(ipt = 0; ipt < pos; ++ipt) {
      if(tj.Pts[ipt].Chg > 0) ++ntp;
      if(ntp > 2) break;
    } // ipt
    if(ntp < 3) {
      if(prt) mf::LogVerbatim("TC")<<"SplitAllTraj: Split point to small at begin "<<ntp<<" pos "<<pos<<" ID ";
      return false;
    }
    ntp = 0;
    for(ipt = pos + 1; ipt < tj.Pts.size(); ++ipt) {
      if(tj.Pts[ipt].Chg > 0) ++ntp;
      if(ntp > 2) break;
    } // ipt
    if(ntp < 3) {
      if(prt) mf::LogVerbatim("TC")<<"SplitAllTraj: Split point too small at end "<<ntp<<" pos "<<pos<<" EndPt "<<tj.EndPt[1];
      return false;
    }
    
    // make a copy
    Trajectory newTj = tjs.allTraj[itj];
    newTj.ID = tjs.allTraj.size() + 1;
    
    // Leave the first section of tj in place. Re-assign the hits
    // to the new trajectory
    unsigned int iht;
    for(ipt = pos + 1; ipt < tj.Pts.size(); ++ipt) {
      tj.Pts[ipt].Chg = 0;
      for(ii = 0; ii < tj.Pts[ipt].Hits.size(); ++ii) {
        if(!tj.Pts[ipt].UseHit[ii]) continue;
        iht = tj.Pts[ipt].Hits[ii];
        // This shouldn't happen but check anyway
        if(tjs.fHits[iht].InTraj != tj.ID) continue;
        tjs.fHits[iht].InTraj = newTj.ID;
        tj.Pts[ipt].UseHit[ii] = false;
      } // ii
    } // ipt
    SetEndPoints(tjs, tj);
    if(ivx != USHRT_MAX) tj.VtxID[1] = tjs.vtx[ivx].ID;
    tj.AlgMod[kSplitTraj] = true;
    if(prt) {
      mf::LogVerbatim("TC")<<"Splitting trajectory ID "<<tj.ID<<" new EndPts "<<tj.EndPt[0]<<" to "<<tj.EndPt[1];
    }
    
    // Append 3 points from the end of tj onto the
    // beginning of newTj so that hits can be swapped between
    // them later
    unsigned short eraseSize = pos - 2;
    if(eraseSize > newTj.Pts.size() - 1) {
      mf::LogWarning("TC")<<"SplitAllTraj: Bad erase size ";
      return false;
    }
    
    // erase the TPs at the beginning of the new trajectory
    newTj.Pts.erase(newTj.Pts.begin(), newTj.Pts.begin() + eraseSize);
    // unset the first 3 TP hits
    for(ipt = 0; ipt < 3; ++ipt) {
      for(ii = 0; ii < newTj.Pts[ipt].Hits.size(); ++ii) newTj.Pts[ipt].UseHit[ii] = false;
      newTj.Pts[ipt].Chg = 0;
    } // ipt
    SetEndPoints(tjs, newTj);
    if(ivx != USHRT_MAX) newTj.VtxID[0] = tjs.vtx[ivx].ID;
    newTj.AlgMod[kSplitTraj] = true;
    tjs.allTraj.push_back(newTj);
    if(prt) {
      mf::LogVerbatim("TC")<<"  newTj ID "<<newTj.ID<<" EndPts "<<newTj.EndPt[0]<<" to "<<newTj.EndPt[1];
    }
    return true;
    
  } // SplitAllTraj
  
  //////////////////////////////////////////
  void TrajPointTrajDOCA(TjStuff& tjs, TrajPoint const& tp, Trajectory const& tj, unsigned short& closePt, float& minSep)
  {
    // Finds the point, ipt, on trajectory tj that is closest to trajpoint tp
    float best = minSep * minSep;
    closePt = USHRT_MAX;
    float dw, dt, dp2;
    unsigned short ipt;
    for(ipt = tj.EndPt[0]; ipt <= tj.EndPt[1]; ++ipt) {
      dw = tj.Pts[ipt].Pos[0] - tp.Pos[0];
      dt = tj.Pts[ipt].Pos[1] - tp.Pos[1];
      dp2 = dw * dw + dt * dt;
      if(dp2 < best) {
        best = dp2;
        closePt = ipt;
      }
    } // ipt
    minSep = sqrt(best);
  } // TrajPointTrajDOCA
  
  //////////////////////////////////////////
  void TrajTrajDOCA(TjStuff& tjs, Trajectory const& tj1, Trajectory const& tj2, unsigned short& ipt1, unsigned short& ipt2, float& minSep)
  {
    TrajTrajDOCA(tjs, tj1, tj2, ipt1, ipt2, minSep, false);
  } // TrajTrajDOCA
  
  //////////////////////////////////////////
  void TrajTrajDOCA(TjStuff& tjs, Trajectory const& tj1, Trajectory const& tj2, unsigned short& ipt1, unsigned short& ipt2, float& minSep, bool considerDeadWires)
  {
    // Find the Distance Of Closest Approach between two trajectories less than minSep
    float best = minSep * minSep;
    ipt1 = 0; ipt2 = 0;
    float dwc = 0;
    for(unsigned short i1 = tj1.EndPt[0]; i1 < tj1.EndPt[1] + 1; ++i1) {
      for(unsigned short i2 = tj2.EndPt[0]; i2 < tj2.EndPt[1] + 1; ++i2) {
        if(considerDeadWires) dwc = DeadWireCount(tjs, tj1.Pts[i1], tj2.Pts[i2]);
        float dw = tj1.Pts[i1].Pos[0] - tj2.Pts[i2].Pos[0] - dwc;
        if(std::abs(dw) > minSep) continue;
        float dt = tj1.Pts[i1].Pos[1] - tj2.Pts[i2].Pos[1];
        if(std::abs(dt) > minSep) continue;
        float dp2 = dw * dw + dt * dt;
        if(dp2 < best) {
          best = dp2;
          ipt1 = i1;
          ipt2 = i2;
        }
      } // i2
    } // i1
    minSep = sqrt(best);
  } // TrajTrajDOCA

  //////////////////////////////////////////
  float HitSep2(TjStuff& tjs, unsigned int iht, unsigned int jht)
  {
    // returns the separation^2 between two hits in WSE units
    if(iht > tjs.fHits.size()-1 || jht > tjs.fHits.size()-1) return 1E6;
    float dw = (float)tjs.fHits[iht].WireID.Wire - (float)tjs.fHits[jht].WireID.Wire;
    float dt = (tjs.fHits[iht].PeakTime - tjs.fHits[jht].PeakTime) * tjs.UnitsPerTick;
    return dw * dw + dt * dt;
  } // HitSep2
  
  //////////////////////////////////////////
  float PointTrajSep2(float wire, float time, TrajPoint const& tp)
  {
    float dw = wire - tp.Pos[0];
    float dt = time - tp.Pos[1];
    return dw * dw + dt * dt;
  }
  
  //////////////////////////////////////////
  float PointTrajDOCA(TjStuff const& tjs, unsigned int iht, TrajPoint const& tp)
  {
    float wire = tjs.fHits[iht].WireID.Wire;
    float time = tjs.fHits[iht].PeakTime * tjs.UnitsPerTick;
    return sqrt(PointTrajDOCA2(tjs, wire, time, tp));
  } // PointTrajDOCA
  
  //////////////////////////////////////////
  float PointTrajDOCA(TjStuff const& tjs, float wire, float time, TrajPoint const& tp)
  {
    return sqrt(PointTrajDOCA2(tjs, wire, time, tp));
  } // PointTrajDOCA
  
  //////////////////////////////////////////
  float PointTrajDOCA2(TjStuff const& tjs, float wire, float time, TrajPoint const& tp)
  {
    // returns the distance of closest approach squared between a (wire, time(WSE)) point
    // and a trajectory point
    
    float t = (wire  - tp.Pos[0]) * tp.Dir[0] + (time - tp.Pos[1]) * tp.Dir[1];
    float dw = tp.Pos[0] + t * tp.Dir[0] - wire;
    float dt = tp.Pos[1] + t * tp.Dir[1] - time;
    return (dw * dw + dt * dt);
    
  } // PointTrajDOCA2
  
  //////////////////////////////////////////
  void TrajIntersection(TrajPoint const& tp1, TrajPoint const& tp2, std::array<float, 2>& pos)
  {
    TrajIntersection(tp1, tp2, pos[0], pos[1]);
  } // TrajIntersection
  //////////////////////////////////////////
  void TrajIntersection(TrajPoint const& tp1, TrajPoint const& tp2, float& x, float& y)
  {
    // returns the intersection position, (x,y), of two trajectory points
    
    x = -9999; y = -9999;
    
    double arg1 = tp1.Pos[0] * tp1.Dir[1] - tp1.Pos[1] * tp1.Dir[0];
    double arg2 = tp2.Pos[0] * tp1.Dir[1] - tp2.Pos[1] * tp1.Dir[0];
    double arg3 = tp2.Dir[0] * tp1.Dir[1] - tp2.Dir[1] * tp1.Dir[0];
    if(arg3 == 0) return;
    double s = (arg1 - arg2) / arg3;
    
    x = (float)(tp2.Pos[0] + s * tp2.Dir[0]);
    y = (float)(tp2.Pos[1] + s * tp2.Dir[1]);
    
  } // TrajIntersection
  
  //////////////////////////////////////////
  float TrajLength(Trajectory& tj)
  {
    float len = 0, dx, dy;
    unsigned short ipt;
    unsigned short prevPt = tj.EndPt[0];
    for(ipt = tj.EndPt[0] + 1; ipt < tj.EndPt[1] + 1; ++ipt) {
      if(tj.Pts[ipt].Chg == 0) continue;
      dx = tj.Pts[ipt].Pos[0] - tj.Pts[prevPt].Pos[0];
      dy = tj.Pts[ipt].Pos[1] - tj.Pts[prevPt].Pos[1];
      len += sqrt(dx * dx + dy * dy);
      prevPt = ipt;
    }
    return len;
  } // TrajLength

  //////////////////////////////////////////
  float PosSep(const std::array<float, 2>& pos1, const std::array<float, 2>& pos2)
  {
    return sqrt(PosSep2(pos1, pos2));
  } // PosSep
  
  //////////////////////////////////////////
  float PosSep2(const std::array<float, 2>& pos1, const std::array<float, 2>& pos2)
  {
    // returns the separation distance^2 between two positions
    float d0 = pos1[0] - pos2[0];
    float d1 = pos1[1] - pos2[1];
    return d0*d0+d1*d1;
  } // PosSep2
  
  //////////////////////////////////////////
  float PosSep2(const std::array<float, 3>& pos1, const std::array<float, 3>& pos2)
  {
    // returns the separation distance^2 between two positions in 3D
    float d0 = pos1[0] - pos2[0];
    float d1 = pos1[1] - pos2[1];
    float d2 = pos1[2] - pos2[2];
    return d0*d0 + d1*d1 + d2*d2;
  } // PosSep2
  
  //////////////////////////////////////////
  float TrajPointSeparation(TrajPoint& tp1, TrajPoint& tp2)
  {
    // Returns the separation distance between two trajectory points
    float dx = tp1.Pos[0] - tp2.Pos[0];
    float dy = tp1.Pos[1] - tp2.Pos[1];
    return sqrt(dx * dx + dy * dy);
  } // TrajPointSeparation
  
  //////////////////////////////////////////
  void TrajClosestApproach(Trajectory const& tj, float x, float y, unsigned short& closePt, float& Distance)
  {
    // find the closest approach between a trajectory tj and a point (x,y). Returns
    // the index of the closest trajectory point and the distance
    
    float dx, dy, dist, best = 1E6;
    closePt = 0;
    Distance = best;
    
    for(unsigned short ipt = tj.EndPt[0]; ipt < tj.EndPt[1] + 1; ++ipt) {
      if(tj.Pts[ipt].Chg == 0) continue;
      dx = tj.Pts[ipt].Pos[0] - x;
      dy = tj.Pts[ipt].Pos[1] - y;
      dist = dx * dx + dy * dy;
      if(dist < best) {
        best = dist;
        closePt = ipt;
      }
      // TODO is this wise?
      //      if(dist > best) break;
    } // ipt
    
    Distance = sqrt(best);
    
  } // TrajClosestApproach
  
  /////////////////////////////////////////
  float TwoTPAngle(TrajPoint& tp1, TrajPoint& tp2)
  {
    // Calculates the angle of a line between two TPs
    float dw = tp2.Pos[0] - tp1.Pos[0];
    float dt = tp2.Pos[1] - tp1.Pos[1];
    return atan2(dw, dt);
  } // TwoTPAngle
  
  ////////////////////////////////////////////////
  std::vector<unsigned int> PutTrajHitsInVector(Trajectory const& tj, HitStatus_t hitRequest)
  {
    // Put hits in each trajectory point into a flat vector
    std::vector<unsigned int> hitVec;
    
    // special handling for shower trajectories
    if(tj.AlgMod[kShowerTj]) return tj.Pts[1].Hits;
    
    // reserve under the assumption that there will be one hit per point
    hitVec.reserve(tj.Pts.size());
    for(unsigned short ipt = 0; ipt < tj.Pts.size(); ++ipt) {
      for(unsigned short ii = 0; ii < tj.Pts[ipt].Hits.size(); ++ii) {
        unsigned int iht = tj.Pts[ipt].Hits[ii];
        bool useit = (hitRequest == kAllHits);
        if(tj.Pts[ipt].UseHit[ii] && hitRequest == kUsedHits) useit = true;
        if(!tj.Pts[ipt].UseHit[ii] && hitRequest == kUnusedHits) useit = true;
        if(useit) hitVec.push_back(iht);
      } // iht
    } // ipt
    return hitVec;
  } // PutTrajHitsInVector
  
  //////////////////////////////////////////
  bool HitIsInTj(Trajectory const& tj, const unsigned int& iht, short nPtsToCheck)
  {
    // returns true if hit iht is associated with trajectory tj. Checking starts at the
    // end of tj for nPtsToCheck points
    for(unsigned short ii = 0; ii < tj.Pts.size(); ++ii) {
      unsigned short ipt = tj.Pts.size() - 1 - ii;
      if(std::find(tj.Pts[ipt].Hits.begin(), tj.Pts[ipt].Hits.end(), iht) != tj.Pts[ipt].Hits.end()) return true;
      // only go back a few points
      if(nPtsToCheck >= 0 && ii == nPtsToCheck) return false;
      if(ipt == 0) return false;
    } // ii
    return false;

  } // HitIsInTj
  
  //////////////////////////////////////////
  bool HasDuplicateHits(TjStuff const& tjs, Trajectory const& tj, bool prt)
  {
    // returns true if a hit is associated with more than one TP
    auto tjHits = PutTrajHitsInVector(tj, kAllHits);
    for(unsigned short ii = 0; ii < tjHits.size() - 1; ++ii) {
      for(unsigned short jj = ii + 1; jj < tjHits.size(); ++jj) {
        if(tjHits[ii] == tjHits[jj]) {
          if(prt) mf::LogVerbatim()<<"HDH: Hit "<<PrintHit(tjs.fHits[ii])<<" is a duplicate "<<ii<<" "<<jj;
          return true;
        }
      } // jj
    } // ii
    return false;
  } // HasDuplicateHits
  
  //////////////////////////////////////////
  void MoveTPToWire(TrajPoint& tp, float wire)
  {
    // Project TP to a "wire position" Pos[0] and update Pos[1]
    if(tp.Dir[0] == 0) return;
    float dw = wire - tp.Pos[0];
    if(std::abs(dw) < 0.01) return;
    tp.Pos[0] = wire;
    tp.Pos[1] += dw * tp.Dir[1] / tp.Dir[0];
  } // MoveTPToWire
  
  //////////////////////////////////////////
  std::vector<unsigned int> FindCloseHits(TjStuff const& tjs, std::array<int, 2> const& wireWindow, std::array<float, 2> const& timeWindow, const unsigned short plane, HitStatus_t hitRequest, bool usePeakTime, bool& hitsNear)
  {
    // returns a vector of hits that are within the Window[Pos0][Pos1] in plane.
    // Note that hits on wire wireWindow[1] are returned as well. The definition of close
    // depends on setting of usePeakTime. If UsePeakTime is true, a hit is considered nearby if
    // the PeakTime is within the window. This is shown schematically here where
    // the time is on the horizontal axis and a "-" denotes a valid entry
    // timeWindow     -----------------
    // hit PeakTime             +         close
    // hit PeakTime  +                    not close
    // If usePeakTime is false, a hit is considered nearby if the hit StartTick and EndTick overlap with the timeWindow
    // Time window                  ---------
    // Hit StartTick-EndTick      --------        close
    // Hit StartTick - EndTick                  --------  not close
    
    hitsNear = false;
    std::vector<unsigned int> closeHits;
    if(plane > tjs.FirstWire.size() - 1) return closeHits;
    // window in the wire coordinate
    int loWire = wireWindow[0];
    if(loWire < (int)tjs.FirstWire[plane]) loWire = tjs.FirstWire[plane];
    int hiWire = wireWindow[1];
    if(hiWire > (int)tjs.LastWire[plane]-1) hiWire = tjs.LastWire[plane]-1;
    // window in the time coordinate
    float minTick = timeWindow[0] / tjs.UnitsPerTick;
    float maxTick = timeWindow[1] / tjs.UnitsPerTick;
    for(int wire = loWire; wire <= hiWire; ++wire) {
      // Set hitsNear if the wire is dead
      if(tjs.WireHitRange[plane][wire].first == -2) hitsNear = true;
      if(tjs.WireHitRange[plane][wire].first < 0) continue;
      unsigned int firstHit = (unsigned int)tjs.WireHitRange[plane][wire].first;
      unsigned int lastHit = (unsigned int)tjs.WireHitRange[plane][wire].second;
      for(unsigned int iht = firstHit; iht < lastHit; ++iht) {
        if(tjs.IgnoreNegChiHits && tjs.fHits[iht].GoodnessOfFit < 0) continue;
        if(usePeakTime) {
          if(tjs.fHits[iht].PeakTime < minTick) continue;
          if(tjs.fHits[iht].PeakTime > maxTick) break;
        } else {
          int hiLo = minTick;
          if(tjs.fHits[iht].StartTick > hiLo) hiLo = tjs.fHits[iht].StartTick;
          int loHi = maxTick;
          if(tjs.fHits[iht].EndTick < loHi) loHi = tjs.fHits[iht].EndTick;
          if(loHi < hiLo) continue;
          if(hiLo > loHi) break;
        }
        hitsNear = true;
        bool takeit = (hitRequest == kAllHits);
        if(hitRequest == kUsedHits && tjs.fHits[iht].InTraj > 0) takeit = true;
        if(hitRequest == kUnusedHits && tjs.fHits[iht].InTraj == 0) takeit = true;
        if(takeit) closeHits.push_back(iht);
      } // iht
    } // wire
    return closeHits;
  } // FindCloseHits

  //////////////////////////////////////////
  bool FindCloseHits(TjStuff const& tjs, TrajPoint& tp, float const& maxDelta, HitStatus_t hitRequest)
  {
    // Fills tp.Hits sets tp.UseHit true for hits that are close to tp.Pos. Returns true if there are
    // close hits OR if the wire at this position is dead
    
    tp.Hits.clear();
    tp.UseHit.reset();
    if(!WireHitRangeOK(tjs, tp.CTP)) {
      std::cout<<"FindCloseHits: WireHitRange not valid for CTP "<<tp.CTP<<". tjs.WireHitRange Cstat "<<tjs.WireHitRangeCstat<<" TPC "<<tjs.WireHitRangeTPC<<"\n";
      return false;
    }
    
    geo::PlaneID planeID = DecodeCTP(tp.CTP);
    unsigned short ipl = planeID.Plane;
    
    unsigned int wire = std::nearbyint(tp.Pos[0]);
    if(wire < tjs.FirstWire[ipl]) return false;
    if(wire > tjs.LastWire[ipl]-1) return false;
    
    // dead wire
    if(tjs.WireHitRange[ipl][wire].first == -1) return true;
    // live wire with no hits
    if(tjs.WireHitRange[ipl][wire].first == -2) return false;
    
    unsigned int firstHit = (unsigned int)tjs.WireHitRange[ipl][wire].first;
    unsigned int lastHit = (unsigned int)tjs.WireHitRange[ipl][wire].second;

    float fwire = wire;
    for(unsigned int iht = firstHit; iht < lastHit; ++iht) {
      if(tjs.IgnoreNegChiHits && tjs.fHits[iht].GoodnessOfFit < 0) continue;
      bool useit = (hitRequest == kAllHits);
      if(hitRequest == kUsedHits && tjs.fHits[iht].InTraj > 0) useit = true;
      if(hitRequest == kUnusedHits && tjs.fHits[iht].InTraj == 0) useit = true;
      if(!useit) continue;
      float ftime = tjs.UnitsPerTick * tjs.fHits[iht].PeakTime;
      float delta = PointTrajDOCA(tjs, fwire, ftime, tp);
//      std::cout<<"chk "<<PrintHit(tjs.fHits[iht])<<" delta "<<delta<<" maxDelta "<<maxDelta<<"\n";
      if(delta < maxDelta) tp.Hits.push_back(iht);
    } // iht
    if(tp.Hits.size() > 16) {
//      mf::LogWarning("TC")<<"FindCloseHits: Found "<<tp.Hits.size()<<" hits. Truncating to 16";
      tp.Hits.resize(16);
    }
    // Set UseHit false. The calling routine should decide if these hits should be used
    tp.UseHit.reset();
    return true;
    
  } // FindCloseHits
  
  ////////////////////////////////////////////////
  float MaxHitDelta(TjStuff& tjs, Trajectory& tj)
  {
    float delta, md = 0;
    unsigned short ii;
    unsigned int iht;
    for(auto& tp : tj.Pts) {
      for(ii = 0; ii < tp.Hits.size(); ++ii) {
        if(!tp.UseHit[ii]) continue;
        iht = tp.Hits[ii];
        delta = PointTrajDOCA(tjs, iht, tp);
        if(delta > md) md = delta;
      } // ii
    } // pts
    return md;
  } // MaxHitDelta

  //////////////////////////////////////////
  void ReverseTraj(TjStuff& tjs, Trajectory& tj)
  {
    // reverse the trajectory
    if(tj.Pts.empty()) return;
    // reverse the crawling direction flag
    tj.StepDir = -tj.StepDir;
    // reverse the direction
    tj.TjDir = -tj.TjDir;
    // Vertices
    std::swap(tj.VtxID[0], tj.VtxID[1]);
    // trajectory points
    std::reverse(tj.Pts.begin(), tj.Pts.end());
    // reverse the stop flag
    std::reverse(tj.StopFlag.begin(), tj.StopFlag.end());
    // reverse the direction vector on all points
    for(unsigned short ipt = 0; ipt < tj.Pts.size(); ++ipt) {
      if(tj.Pts[ipt].Dir[0] != 0) tj.Pts[ipt].Dir[0] = -tj.Pts[ipt].Dir[0];
      if(tj.Pts[ipt].Dir[1] != 0) tj.Pts[ipt].Dir[1] = -tj.Pts[ipt].Dir[1];
      tj.Pts[ipt].Ang = std::atan2(tj.Pts[ipt].Dir[1], tj.Pts[ipt].Dir[0]);
    } // ipt
    SetEndPoints(tjs, tj);
  } // ReverseTraj
  
  //////////////////////////////////////////
  bool PointInsideEnvelope(const std::array<float, 2>& Point, const std::vector<std::array<float, 2>>& Envelope)
  {
    // returns true if the Point is within the Envelope polygon. Entries in Envelope are the
    // Pos[0], Pos[1] locations of the polygon vertices. This is based on the algorithm that the
    // sum of the angles of a vector between a point and the vertices will be 2 * pi for an interior
    // point and 0 for an exterior point
    
    std::array<float, 2> p1, p2;
    unsigned short nvx = Envelope.size();
    double angleSum = 0;
    for(unsigned short ii = 0; ii < Envelope.size(); ++ii) {
      p1[0] = Envelope[ii][0] - Point[0];
      p1[1] = Envelope[ii][1] - Point[1];
      p2[0] = Envelope[(ii+1)%nvx][0] - Point[0];
      p2[1] = Envelope[(ii+1)%nvx][1] - Point[1];
      angleSum += DeltaAngle(p1, p2);
    }
    if(abs(angleSum) < M_PI) return false;
    return true;
      
  } // InsideEnvelope

  //////////////////////////////////////////
  double DeltaAngle(const std::array<float,2>& p1, const std::array<float,2>& p2)
  {
    // angle between two points
    double ang1 = atan2(p1[1], p1[0]);
    double ang2 = atan2(p2[1], p2[0]);
    return DeltaAngle2(ang1, ang2);
  } // DeltaAngle
  
  //////////////////////////////////////////
  double DeltaAngle2(double Ang1, double Ang2)
  {
    constexpr double twopi = 2 * M_PI;
    double dang = Ang1 - Ang2;
    while(dang >  M_PI) dang -= twopi;
    while(dang < -M_PI) dang += twopi;
    return dang;
  }

  //////////////////////////////////////////
  double DeltaAngle(double Ang1, double Ang2) 
  {
    return std::abs(std::remainder(Ang1 - Ang2, M_PI));
  }
  
  ////////////////////////////////////////////////
  void SetEndPoints(TjStuff& tjs, Trajectory& tj)
  {
    // Find the first (last) TPs, EndPt[0] (EndPt[1], that have charge
    
    // don't mess with showerTjs
    if(tj.AlgMod[kShowerTj]) return;
    tj.EndPt[0] = 0; tj.EndPt[1] = 0;
    if(tj.Pts.size() == 0) return;
    
    // check the end point pointers
    for(unsigned short ipt = 0; ipt < tj.Pts.size(); ++ipt) {
      if(tj.Pts[ipt].Chg != 0) {
        tj.EndPt[0] = ipt;
        break;
      }
    }
    for(unsigned short ii = 0; ii < tj.Pts.size(); ++ii) {
      unsigned short ipt = tj.Pts.size() - 1 - ii;
      if(tj.Pts[ipt].Chg != 0) {
        tj.EndPt[1] = ipt;
        break;
      }
    }
  } // SetEndPoints
  
  ////////////////////////////////////////////////
  bool TrajIsClean(TjStuff& tjs, Trajectory& tj, bool prt)
  {
    // Returns true if the trajectory has low hit multiplicity and is in a
    // clean environment
    unsigned short nUsed = 0;
    unsigned short nTotHits = 0;
    for(unsigned short ipt = tj.EndPt[0]; ipt <= tj.EndPt[1]; ++ipt) {
      TrajPoint& tp = tj.Pts[ipt];
      nTotHits += tp.Hits.size();
      for(unsigned short ii = 0; ii < tp.Hits.size(); ++ii) {
        if(tp.UseHit[ii]) ++nUsed;
      } // ii
    } // ipt
    if(nTotHits == 0) return false;
    float fracUsed = (float)nUsed / (float)nTotHits;
    if(prt) mf::LogVerbatim("TC")<<"TrajIsClean: nTotHits "<<nTotHits<<" nUsed "<<nUsed<<" fracUsed "<<fracUsed;
    
    if(fracUsed > 0.9) return true;
    return false;
    
  } // TrajIsClean
  
  ////////////////////////////////////////////////
  short MCSMom(TjStuff& tjs, Trajectory& tj)
  {
    return MCSMom(tjs, tj, tj.EndPt[0], tj.EndPt[1]);
  } // MCSMom
  
  
  ////////////////////////////////////////////////
  short MCSMom(TjStuff& tjs, Trajectory& tj, unsigned short firstPt, unsigned short lastPt)
  {
    // Estimate the trajectory momentum using Multiple Coulomb Scattering ala PDG RPP
    
    firstPt = NearestPtWithChg(tjs, tj, firstPt);
    lastPt = NearestPtWithChg(tjs, tj, lastPt);
    if(firstPt >= lastPt) return 0;
    
    if(firstPt < tj.EndPt[0]) return 0;
    if(lastPt > tj.EndPt[1]) return 0;
    // Can't do this with only 2 points
    if(NumPtsWithCharge(tjs, tj, false, firstPt, lastPt) < 3) return 0;
        
    double tjLen = TrajPointSeparation(tj.Pts[firstPt], tj.Pts[lastPt]);
    if(tjLen == 0) return 0;
    // mom calculated in MeV
    double mom = 13.8 * sqrt(tjLen / 14) / MCSThetaRMS(tjs, tj, firstPt, lastPt);
    if(mom > 999) mom = 999;
    return (short)mom;
  } // MCSMom
    
  
  ////////////////////////////////////////////////
  unsigned short NearestPtWithChg(TjStuff& tjs, Trajectory& tj, unsigned short thePt)
  {
    // returns a point near thePt which has charge
    if(thePt > tj.EndPt[1]) return thePt;
    if(tj.Pts[thePt].Chg > 0) return thePt;
    
    short endPt0 = tj.EndPt[0];
    short endPt1 = tj.EndPt[1];
    for(short off = 1; off < 10; ++off) {
      short ipt = thePt + off;
      if(ipt <= endPt1 && tj.Pts[ipt].Chg > 0) return (unsigned short)ipt;
      ipt = thePt - off;
      if(ipt >= endPt0 && tj.Pts[ipt].Chg > 0) return (unsigned short)ipt;
    } // off
    return thePt;
  } // NearestPtWithChg
  
  /////////////////////////////////////////
  float MCSThetaRMS(TjStuff& tjs, Trajectory& tj)
  {
    // This returns the MCS scattering angle expected for one WSE unit of travel along the trajectory.
    // It is used to define kink and vertex cuts. This should probably be named something different to
    // prevent confusion
    
    return MCSThetaRMS(tjs, tj, tj.EndPt[0], tj.EndPt[1]) / sqrt(TrajPointSeparation(tj.Pts[tj.EndPt[0]], tj.Pts[tj.EndPt[1]]));
    
  } // MCSThetaRMS
  
  /////////////////////////////////////////
  double MCSThetaRMS(TjStuff& tjs, Trajectory& tj, unsigned short firstPt, unsigned short lastPt)
  {
    // This returns the MCS scattering angle expected for the length of the trajectory
    // spanned by firstPt to lastPt. It is used primarily to calculate MCSMom
    
    if(firstPt < tj.EndPt[0]) return 1;
    if(lastPt > tj.EndPt[1]) return 1;
    
    firstPt = NearestPtWithChg(tjs, tj, firstPt);
    lastPt = NearestPtWithChg(tjs, tj, lastPt);
    if(firstPt >= lastPt) return 1;
    
    TrajPoint tmp;
    // make a bare trajectory point to define a line between firstPt and lastPt.
    // Use the position of the hits at these points
    TrajPoint firstTP = tj.Pts[firstPt];
    firstTP.Pos = firstTP.HitPos;
    TrajPoint lastTP = tj.Pts[lastPt];
    lastTP.Pos = lastTP.HitPos;
    if(!MakeBareTrajPoint(tjs, firstTP, lastTP, tmp)) return 1;
    // sum up the deviations^2
    double dsum = 0;
    unsigned short cnt = 0;
    for(unsigned short ipt = firstPt + 1; ipt < lastPt; ++ipt) {
      if(tj.Pts[ipt].Chg == 0) continue;
      dsum += PointTrajDOCA2(tjs, tj.Pts[ipt].HitPos[0],  tj.Pts[ipt].HitPos[1], tmp);
      ++cnt;
    } // ipt
    if(cnt == 0) return 1;
    // require that cnt is a significant fraction of the total number of charged points
    // so that we don't get erroneously high MCSMom when there are large gaps.
    // This is the number of points expected in the count if there are no gaps
    unsigned short numPts = lastPt - firstPt - 1;
    // return the previously calculated value of MCSMom
    if(numPts > 5 && cnt < 0.7 * numPts) return tj.MCSMom;
    double sigmaS = sqrt(dsum / (double)cnt);
    double tjLen = TrajPointSeparation(tj.Pts[firstPt], tj.Pts[lastPt]);
    if(tjLen == 0) return 0;
    // Theta_o =  4 * sqrt(3) * sigmaS / path
    return (6.8 * sigmaS / tjLen);
    
  } // MCSThetaRMS

  /////////////////////////////////////////
  void TagDeltaRays(TjStuff& tjs, const CTP_t& inCTP, short debugWorkID)
  {
    // DeltaRayTag vector elements
    // [0] = max separation of both endpoints from a muon
    // [1] = minimum MCSMom
    // [2] = maximum MCSMom
    
    if(tjs.DeltaRayTag[0] < 0) return;
    if(tjs.DeltaRayTag.size() < 3) return;
    
    float sepCut = tjs.DeltaRayTag[0];
    unsigned short minMom = tjs.DeltaRayTag[1];
    unsigned short maxMom = tjs.DeltaRayTag[2];
    
    for(unsigned short itj = 0; itj < tjs.allTraj.size(); ++itj) {
      Trajectory& muTj = tjs.allTraj[itj];
      if(muTj.CTP != inCTP) continue;
      if(muTj.AlgMod[kKilled]) continue;
      bool prt = (muTj.WorkID == debugWorkID);
      if(prt) mf::LogVerbatim("TC")<<"TagDeltaRays: Muon "<<muTj.CTP<<" "<<PrintPos(tjs, muTj.Pts[muTj.EndPt[0]])<<"-"<<PrintPos(tjs, muTj.Pts[muTj.EndPt[1]]);
      if(muTj.PDGCode != 13) continue;
      // Found a muon, now look for delta rays
      for(unsigned short jtj = 0; jtj < tjs.allTraj.size(); ++jtj) {
        Trajectory& drTj = tjs.allTraj[jtj];
        if(drTj.AlgMod[kKilled]) continue;
        if(drTj.CTP != inCTP) continue;
        if(drTj.PDGCode == 13) continue;
        // already tagged
        if(drTj.PDGCode == 11) continue;
        // MCSMom cut
        if(drTj.MCSMom < minMom) continue;
        if(drTj.MCSMom > maxMom) continue;
        // some rough cuts to require that the delta ray is within the
        // ends of the muon
        if(muTj.StepDir > 0) {
          if(drTj.Pts[drTj.EndPt[0]].Pos[0] < muTj.Pts[muTj.EndPt[0]].Pos[0]) continue;
          if(drTj.Pts[drTj.EndPt[1]].Pos[0] > muTj.Pts[muTj.EndPt[1]].Pos[0]) continue;
        } else {
          if(drTj.Pts[drTj.EndPt[0]].Pos[0] > muTj.Pts[muTj.EndPt[0]].Pos[0]) continue;
          if(drTj.Pts[drTj.EndPt[1]].Pos[0] < muTj.Pts[muTj.EndPt[1]].Pos[0]) continue;
        }
        unsigned short muPt0, muPt1;
        float sep0 = sepCut;
        // check both ends of the prospective delta ray
        TrajPointTrajDOCA(tjs, drTj.Pts[drTj.EndPt[0]], muTj, muPt0, sep0);
        if(sep0 == sepCut) continue;
        if(prt) mf::LogVerbatim("TC")<<"  ID "<<drTj.ID<<" "<<PrintPos(tjs, drTj.Pts[drTj.EndPt[0]])<<" muPt0 "<<muPt0<<" sep0 "<<sep0;
        // stay away from the ends
        if(muPt0 < muTj.EndPt[0] + 5) continue;
        if(muPt0 > muTj.EndPt[1] - 5) continue;
        float sep1 = sepCut;
        TrajPointTrajDOCA(tjs, drTj.Pts[drTj.EndPt[1]], muTj, muPt1, sep1);
        if(prt) mf::LogVerbatim("TC")<<"      "<<PrintPos(tjs, drTj.Pts[drTj.EndPt[1]])<<" muPt1 "<<muPt1<<" sep1 "<<sep1;
        if(sep1 == sepCut) continue;
        // stay away from the ends
        if(muPt1 < muTj.EndPt[0] + 5) continue;
        if(muPt1 > muTj.EndPt[1] - 5) continue;
        if(prt) mf::LogVerbatim("TC")<<" delta ray "<<drTj.ID<<" near "<<PrintPos(tjs, muTj.Pts[muPt0]);
        drTj.ParentTrajID = muTj.ID;
        drTj.PDGCode = 11;
        // check for a vertex with another tj and if one is found, kill it
        for(unsigned short end = 0; end < 2; ++end) if(drTj.VtxID[end] > 0) MakeVertexObsolete(tjs, drTj.VtxID[end]);
      } // jtj
    } // itj
    
  } // TagDeltaRays
  
  /////////////////////////////////////////
  void TagMuonDirections(TjStuff& tjs, short debugWorkID)
  {
    // Determine muon directions delta-ray proximity to muon trajectories
    
    if(tjs.MuonTag[0] < 0) return;
    
    unsigned short minLen = tjs.MuonTag[3];
    
    for(unsigned short itj = 0; itj < tjs.allTraj.size(); ++itj) {
      Trajectory& muTj = tjs.allTraj[itj];
      if(muTj.AlgMod[kKilled]) continue;
      bool prt = (debugWorkID < 0 && muTj.WorkID == debugWorkID);
      if(prt) {
        mf::LogVerbatim("TC")<<"TagMuonDirection: Muon "<<muTj.CTP<<" "<<PrintPos(tjs, muTj.Pts[muTj.EndPt[0]])<<"-"<<PrintPos(tjs, muTj.Pts[muTj.EndPt[1]]);
      }
      if(muTj.PDGCode != 13) continue;
      // look for delta ray trajectories and count the number of times that
      // one end is closer than the other to the muon
      unsigned short n0 = 0;
      unsigned short n1 = 0;
      for(unsigned short jtj = 0; jtj < tjs.allTraj.size(); ++jtj) {
        Trajectory& drTj = tjs.allTraj[jtj];
        if(drTj.AlgMod[kKilled]) continue;
        if(drTj.PDGCode != 11) continue;
        if(drTj.ParentTrajID != muTj.ID) continue;
        // ignore short delta rays
        if(drTj.Pts.size() < minLen) continue;
        float sep0 = 100;
        unsigned short muPt0;
        TrajPointTrajDOCA(tjs, drTj.Pts[drTj.EndPt[0]], muTj, muPt0, sep0);
        if(muPt0 > muTj.EndPt[1]) continue;
        float sep1 = 100;
        unsigned short muPt1;
        TrajPointTrajDOCA(tjs, drTj.Pts[drTj.EndPt[1]], muTj, muPt1, sep1);
        if(prt) mf::LogVerbatim("TC")<<" drTj.ID "<<drTj.ID<<" sep 0 "<<sep0<<" sep1 "<<sep1;
        if(muPt1 > muTj.EndPt[1]) continue;
        if(sep0 < sep1) { ++n0; } else { ++n1; }
      } // unsigned short jtj
      // Can't tell the direction using this method, so leave the current assignment unchanged
      if(prt) mf::LogVerbatim("TC")<<" n0 "<<n0<<" n1 "<<n1;
      if(n0 == n1) continue;
      if(n0 > n1) {
        // Delta-rays are closer to the beginning (0) end than the end (1) end
        muTj.TjDir = 1;
      } else {
        muTj.TjDir = -1;
      }
      if(muTj.StepDir < 0) muTj.TjDir = -muTj.TjDir;
    } // itj
  } // TagMuonDirections

  /////////////////////////////////////////
  bool MakeBareTrajPoint(TjStuff& tjs, unsigned int fromHit, unsigned int toHit, TrajPoint& tp)
  {
    CTP_t tCTP = EncodeCTP(tjs.fHits[fromHit].WireID);
    return MakeBareTrajPoint(tjs, (float)tjs.fHits[fromHit].WireID.Wire, tjs.fHits[fromHit].PeakTime,
                                  (float)tjs.fHits[toHit].WireID.Wire,   tjs.fHits[toHit].PeakTime, tCTP, tp);
    
  } // MakeBareTrajPoint
  
  /////////////////////////////////////////
  bool MakeBareTrajPoint(TjStuff& tjs, float fromWire, float fromTick, float toWire, float toTick, CTP_t tCTP, TrajPoint& tp)
  {
    tp.CTP = tCTP;
    tp.Pos[0] = fromWire;
    tp.Pos[1] = tjs.UnitsPerTick * fromTick;
    tp.Dir[0] = toWire - fromWire;
    tp.Dir[1] = tjs.UnitsPerTick * (toTick - fromTick);
    float norm = sqrt(tp.Dir[0] * tp.Dir[0] + tp.Dir[1] * tp.Dir[1]);
    if(norm == 0) return false;
    tp.Dir[0] /= norm;
    tp.Dir[1] /= norm;
    tp.Ang = atan2(tp.Dir[1], tp.Dir[0]);
    return true;
  } // MakeBareTrajPoint
  
  /////////////////////////////////////////
  bool MakeBareTrajPoint(TjStuff& tjs, const TrajPoint& tpIn1, const TrajPoint& tpIn2, TrajPoint& tpOut)
  {
    tpOut.CTP = tpIn1.CTP;
    tpOut.Pos = tpIn1.Pos;
    tpOut.Dir[0] = tpIn2.Pos[0] - tpIn1.Pos[0];
    tpOut.Dir[1] = tpIn2.Pos[1] - tpIn1.Pos[1];
    float norm = sqrt(tpOut.Dir[0] * tpOut.Dir[0] + tpOut.Dir[1] * tpOut.Dir[1]);
    if(norm == 0) {
      mf::LogError myprt("TC");
      myprt<<"Bad Dir in MakeBareTrajPoint ";
      myprt<<" tpIn1 Pos "<<tpIn1.Pos[0]<<" "<<tpIn1.Pos[1];
      myprt<<" tpIn2 Pos "<<tpIn2.Pos[0]<<" "<<tpIn2.Pos[1];
      return false;
    }
    tpOut.Dir[0] /= norm;
    tpOut.Dir[1] /= norm;
    tpOut.Ang = atan2(tpOut.Dir[1], tpOut.Dir[0]);
    return true;
  } // MakeBareTrajPoint
  
  ////////////////////////////////////////////////
  float TPHitsRMSTime(TjStuff& tjs, TrajPoint& tp, HitStatus_t hitRequest)
  {
    return tjs.UnitsPerTick * TPHitsRMSTick(tjs, tp, hitRequest);
  } // TPHitsRMSTime

  ////////////////////////////////////////////////
  float TPHitsRMSTick(TjStuff& tjs, TrajPoint& tp, HitStatus_t hitRequest)
  {
    // Estimate the RMS of all hits associated with a trajectory point
    // without a lot of calculation
    if(tp.Hits.empty()) return 0;
    float minVal = 9999;
    float maxVal = 0;
    for(unsigned short ii = 0; ii < tp.Hits.size(); ++ii) {
      bool useit = (hitRequest == kAllHits);
      if(hitRequest == kUsedHits && tp.UseHit[ii]) useit = true;
      if(hitRequest == kUnusedHits && !tp.UseHit[ii]) useit = true;
      if(!useit) continue;
      unsigned int iht = tp.Hits[ii];
      float cv = tjs.fHits[iht].PeakTime;
      float rms = tjs.fHits[iht].RMS;
      float arg = cv - rms;
      if(arg < minVal) minVal = arg;
      arg = cv + rms;
      if(arg > maxVal) maxVal = arg;
    } // ii
    if(maxVal == 0) return 0;
    return (maxVal - minVal) / 2;
  } // TPHitsRMSTick
  
  ////////////////////////////////////////////////
  float HitsRMSTime(TjStuff& tjs, const std::vector<unsigned int>& hitsInMultiplet, HitStatus_t hitRequest)
  {
    return tjs.UnitsPerTick * HitsRMSTick(tjs, hitsInMultiplet, hitRequest);
  } // HitsRMSTick

  ////////////////////////////////////////////////
  float HitsRMSTick(TjStuff& tjs, const std::vector<unsigned int>& hitsInMultiplet, HitStatus_t hitRequest)
  {
    if(hitsInMultiplet.empty()) return 0;
    
    if(hitsInMultiplet.size() == 1) return tjs.fHits[hitsInMultiplet[0]].RMS;
 
    float minVal = 9999;
    float maxVal = 0;
    for(unsigned short ii = 0; ii < hitsInMultiplet.size(); ++ii) {
      unsigned int iht = hitsInMultiplet[ii];
      bool useit = (hitRequest == kAllHits);
      if(hitRequest == kUsedHits && tjs.fHits[iht].InTraj > 0) useit = true;
      if(hitRequest == kUnusedHits && tjs.fHits[iht].InTraj == 0) useit = true;
      if(!useit) continue;
      float cv = tjs.fHits[iht].PeakTime;
      float rms = tjs.fHits[iht].RMS;
      float arg = cv - rms;
      if(arg < minVal) minVal = arg;
      arg = cv + rms;
      if(arg > maxVal) maxVal = arg;
    } // ii
    if(maxVal == 0) return 0;
    return (maxVal - minVal) / 2;
  } // HitsRMSTick
  
  ////////////////////////////////////////////////
  float HitsPosTime(TjStuff& tjs, const std::vector<unsigned int>& hitsInMultiplet, float& sum, HitStatus_t hitRequest)
  {
    return tjs.UnitsPerTick * HitsPosTick(tjs, hitsInMultiplet, sum, hitRequest);
  } // HitsPosTime
  
  ////////////////////////////////////////////////
  float HitsPosTick(TjStuff& tjs, const std::vector<unsigned int>& hitsInMultiplet, float& sum, HitStatus_t hitRequest)
  {
    // returns the position and the charge
    float pos = 0;
    sum = 0;
    for(unsigned short ii = 0; ii < hitsInMultiplet.size(); ++ii) {
      unsigned int iht = hitsInMultiplet[ii];
      bool useit = (hitRequest == kAllHits);
      if(hitRequest == kUsedHits && tjs.fHits[iht].InTraj > 0) useit = true;
      if(hitRequest == kUnusedHits && tjs.fHits[iht].InTraj == 0) useit = true;
      if(!useit) continue;
      float chg = tjs.fHits[iht].Integral;
      pos += chg * tjs.fHits[iht].PeakTime;
      sum += chg;
    } // ii
    if(sum == 0) return 0;
    return pos / sum;
  } // HitsPosTick
  
  //////////////////////////////////////////
  unsigned short NumHitsInTP(const TrajPoint& tp, HitStatus_t hitRequest)
  {
    // Counts the number of hits of the specified type in tp
    if(tp.Hits.empty()) return 0;
    
    if(hitRequest == kAllHits) return tp.Hits.size();
    
    unsigned short nhits = 0;
    for(unsigned short ii = 0; ii < tp.Hits.size(); ++ii) {
      if(hitRequest == kUsedHits) {
        if(tp.UseHit[ii]) ++nhits;
      } else {
        // looking for unused hits
        if(!tp.UseHit[ii]) ++nhits;
      }
    } // ii
    return nhits;
  } // NumHitsInTP
  
  ////////////////////////////////////////////////
  void SetPDGCode(TjStuff& tjs, unsigned short itj)
  {
    if(itj > tjs.allTraj.size() - 1) return;
    SetPDGCode(tjs, tjs.allTraj[itj]);
  }
  
  ////////////////////////////////////////////////
  void SetPDGCode(TjStuff& tjs, Trajectory& tj)
  {
    // Sets the PDG code for the supplied trajectory
    
    // assume it is unknown
    tj.PDGCode = 0;
    
    tj.MCSMom = MCSMom(tjs, tj);
    
    if(tjs.MuonTag[0] <= 0) return;
/*
    if(tj.AlgMod[kShowerParent]) {
      tj.PDGCode = 11;
      return;
    }
*/
    // Special handling of very long straight trajectories, e.g. uB cosmic rays
    bool isAMuon = (tj.Pts.size() > (unsigned short)tjs.MuonTag[0] && tj.MCSMom > tjs.MuonTag[1]);
    // anything really really long must be a muon
    if(tj.Pts.size() > 200) isAMuon = true;
    if(isAMuon) {
      tj.PDGCode = 13;
//      if(prt) mf::LogVerbatim("TC")<<" SetPDGCode: MCSMom "<<tj.MCSMom<<" PDGCode set to 13";
    }
    
  } // SetPDGCode
  
  // ****************************** Printing  ******************************
  
  void PrintAllTraj(std::string someText, const TjStuff& tjs, const DebugStuff& debug, unsigned short itj, unsigned short ipt, bool prtVtx)
  {
    
    mf::LogVerbatim myprt("TC");
    
    if(prtVtx) {
      if(!tjs.vtx3.empty()) {
        // print out 3D vertices
        myprt<<someText<<"****** 3D vertices ******************************************__2DVtx_ID__*******\n";
        myprt<<someText<<"Vtx  Cstat  TPC     X       Y       Z    XEr  YEr  ZEr  pln0 pln1 pln2  Wire\n";
        for(unsigned short iv = 0; iv < tjs.vtx3.size(); ++iv) {
          if(tjs.vtx3[iv].Wire == SHRT_MAX) continue;
          myprt<<someText;
          myprt<<std::right<<std::setw(3)<<std::fixed<<iv<<std::setprecision(1);
          myprt<<std::right<<std::setw(7)<<tjs.vtx3[iv].CStat;
          myprt<<std::right<<std::setw(5)<<tjs.vtx3[iv].TPC;
          myprt<<std::right<<std::setw(8)<<tjs.vtx3[iv].X;
          myprt<<std::right<<std::setw(8)<<tjs.vtx3[iv].Y;
          myprt<<std::right<<std::setw(8)<<tjs.vtx3[iv].Z;
          myprt<<std::right<<std::setw(5)<<tjs.vtx3[iv].XErr;
          myprt<<std::right<<std::setw(5)<<tjs.vtx3[iv].YErr;
          myprt<<std::right<<std::setw(5)<<tjs.vtx3[iv].ZErr;
          myprt<<std::right<<std::setw(5)<<tjs.vtx3[iv].Ptr2D[0]+1;
          myprt<<std::right<<std::setw(5)<<tjs.vtx3[iv].Ptr2D[1]+1;
          myprt<<std::right<<std::setw(5)<<tjs.vtx3[iv].Ptr2D[2]+1;
          myprt<<std::right<<std::setw(5)<<tjs.vtx3[iv].Wire;
          if(tjs.vtx3[iv].Wire == -1) {
            myprt<<"    Matched in all planes";
          } else if(tjs.vtx3[iv].Wire == -2) {
            myprt<<"    PFParticle vertex";
          } else {
            myprt<<"    Incomplete";
          }
          myprt<<"\n";
        }
      } // tjs.vtx3.size
      if(!tjs.vtx.empty()) {
        bool foundOne = false;
        for(unsigned short iv = 0; iv < tjs.vtx.size(); ++iv) {
          auto& aVtx = tjs.vtx[iv];
          if(debug.Plane < 3 && debug.Plane != (int)DecodeCTP(aVtx.CTP).Plane) continue;
          if(aVtx.NTraj == 0) continue;
          foundOne = true;
        } // iv
        if(foundOne) {
          // print out 2D vertices
          myprt<<someText<<"************ 2D vertices ************\n";
          myprt<<someText<<"Vtx   CTP    wire     error   tick     error  ChiDOF  NTj Pass  Topo Nice? traj IDs\n";
          for(unsigned short iv = 0; iv < tjs.vtx.size(); ++iv) {
            auto& aVtx = tjs.vtx[iv];
            if(debug.Plane < 3 && debug.Plane != (int)DecodeCTP(aVtx.CTP).Plane) continue;
            if(aVtx.NTraj == 0) continue;
            myprt<<someText;
            myprt<<std::right<<std::setw(3)<<std::fixed<<aVtx.ID<<std::setprecision(1);
            myprt<<std::right<<std::setw(6)<<aVtx.CTP;
            myprt<<std::right<<std::setw(8)<<aVtx.Pos[0]<<" +/- ";
            myprt<<std::right<<std::setw(4)<<aVtx.PosErr[0];
            myprt<<std::right<<std::setw(8)<<aVtx.Pos[1]/tjs.UnitsPerTick<<" +/- ";
            myprt<<std::right<<std::setw(4)<<aVtx.PosErr[1]/tjs.UnitsPerTick;
            myprt<<std::right<<std::setw(8)<<aVtx.ChiDOF;
            myprt<<std::right<<std::setw(5)<<aVtx.NTraj;
            myprt<<std::right<<std::setw(5)<<aVtx.Pass;
            myprt<<std::right<<std::setw(6)<<aVtx.Topo;
            myprt<<std::right<<std::setw(6)<<aVtx.Stat[kNiceVtx];
            myprt<<"    ";
            // display the traj indices
            for(unsigned short ii = 0; ii < tjs.allTraj.size(); ++ii) {
              auto const& aTj = tjs.allTraj[ii];
              if(debug.Plane < 3 && debug.Plane != (int)DecodeCTP(aTj.CTP).Plane) continue;
              if(aTj.AlgMod[kKilled]) continue;
              for(unsigned short end = 0; end < 2; ++end)
                if(aTj.VtxID[end] == (short)aVtx.ID) myprt<<std::right<<std::setw(4)<<aTj.ID<<"_"<<end;
            }
            myprt<<"\n";
          } // iv
        }
      } // tjs.vtx.size
    }
     
    if(tjs.allTraj.empty()) {
      mf::LogVerbatim("TC")<<someText<<" No allTraj trajectories to print";
      return;
    }
    
    // Print all trajectories in tjs.allTraj if itj == USHRT_MAX
    // Print a single traj (itj) and a single TP (ipt) or all TPs (USHRT_MAX)
    if(itj == USHRT_MAX) {
      // Print summary trajectory information
      std::vector<unsigned int> tmp;
      myprt<<someText<<" TRJ  ID   CTP Pass  Pts frm   to     W:Tick   Ang C AveQ     W:T      Ang C AveQ ChgRMS  Mom SDr TDr NN __Vtx__  PDG  Par TRuPDG  E*P TruKE  WorkID \n";
      for(unsigned short ii = 0; ii < tjs.allTraj.size(); ++ii) {
        auto& aTj = tjs.allTraj[ii];
        if(debug.Plane >=0 && debug.Plane < 3 && debug.Plane != (int)DecodeCTP(aTj.CTP).Plane) continue;
        myprt<<someText<<" ";
        if(aTj.AlgMod[kKilled]) { myprt<<"xxx"; } else { myprt<<"TRJ"; }
        myprt<<std::fixed<<std::setw(4)<<aTj.ID;
        myprt<<std::setw(6)<<aTj.CTP;
        myprt<<std::setw(5)<<aTj.Pass;
        myprt<<std::setw(5)<<aTj.Pts.size();
        myprt<<std::setw(4)<<aTj.EndPt[0];
        myprt<<std::setw(5)<<aTj.EndPt[1];
        unsigned short endPt0 = aTj.EndPt[0];
        auto& tp0 = aTj.Pts[endPt0];
        int itick = tp0.Pos[1]/tjs.UnitsPerTick;
        if(itick < 0) itick = 0;
        myprt<<std::setw(6)<<(int)(tp0.Pos[0]+0.5)<<":"<<itick; // W:T
        if(itick < 10) { myprt<<" "; }
        if(itick < 100) { myprt<<" "; }
        if(itick < 1000) { myprt<<" "; }
        myprt<<std::setw(6)<<std::setprecision(2)<<tp0.Ang;
        myprt<<std::setw(2)<<tp0.AngleCode;
        myprt<<std::setw(5)<<(int)tp0.AveChg;
        unsigned short endPt1 = aTj.EndPt[1];
        auto& tp1 = aTj.Pts[endPt1];
        itick = tp1.Pos[1]/tjs.UnitsPerTick;
        myprt<<std::setw(6)<<(int)(tp1.Pos[0]+0.5)<<":"<<itick; // W:T
        if(itick < 10) { myprt<<" "; }
        if(itick < 100) { myprt<<" "; }
        if(itick < 1000) { myprt<<" "; }
        myprt<<std::setw(6)<<std::setprecision(2)<<tp1.Ang;
        myprt<<std::setw(2)<<tp1.AngleCode;
        myprt<<std::setw(5)<<(int)tp1.AveChg;
        myprt<<std::setw(7)<<std::setprecision(2)<<aTj.ChgRMS;
        myprt<<std::setw(5)<<aTj.MCSMom;
        myprt<<std::setw(4)<<aTj.StepDir;
        myprt<<std::setw(3)<<aTj.TjDir;
        myprt<<std::setw(3)<<aTj.NNeighbors;
        myprt<<std::setw(4)<<aTj.VtxID[0];
        myprt<<std::setw(4)<<aTj.VtxID[1];
        myprt<<std::setw(5)<<aTj.PDGCode;
        myprt<<std::setw(5)<<aTj.ParentTrajID;
        myprt<<std::setw(6)<<aTj.TruPDG;
        myprt<<std::setw(6)<<std::setprecision(2)<<aTj.EffPur;
        myprt<<std::setw(5)<<(int)aTj.TruKE;
        myprt<<std::setw(7)<<aTj.WorkID;
//        myprt<<" "<<PrintStopFlag(aTj, 0)<<" "<<PrintStopFlag(aTj, 1)<<" ";
        for(unsigned short ib = 0; ib < AlgBitNames.size(); ++ib) if(aTj.AlgMod[ib]) myprt<<" "<<AlgBitNames[ib];
        myprt<<"\n";
      } // ii
      return;
    } // itj > tjs.allTraj.size()-1
    
    if(itj > tjs.allTraj.size()-1) return;
    
    auto const& aTj = tjs.allTraj[itj];
    
    mf::LogVerbatim("TC")<<"Print tjs.allTraj["<<itj<<"]: ClusterIndex "<<aTj.ClusterIndex<<" Vtx[0] "<<aTj.VtxID[0]<<" Vtx[1] "<<aTj.VtxID[1];
    myprt<<"AlgBits";
    for(unsigned short ib = 0; ib < AlgBitNames.size(); ++ib) if(aTj.AlgMod[ib]) myprt<<" "<<AlgBitNames[ib];
    myprt<<"\n";
    
    PrintHeader(someText);
    if(ipt == USHRT_MAX) {
      // print all points
      for(unsigned short ii = 0; ii < aTj.Pts.size(); ++ii) PrintTrajPoint(someText, tjs, ii, aTj.StepDir, aTj.Pass, aTj.Pts[ii]);
    } else {
      // print just one
      PrintTrajPoint(someText, tjs, ipt, aTj.StepDir, aTj.Pass, aTj.Pts[ipt]);
    }
  } // PrintAllTraj
  
  
  //////////////////////////////////////////
  void PrintTrajectory(std::string someText, const TjStuff& tjs, const Trajectory& tj, unsigned short tPoint)
  {
    // prints one or all trajectory points on tj
    
    if(tPoint == USHRT_MAX) {
      if(tj.ID < 0) {
        mf::LogVerbatim myprt("TC");
        myprt<<someText<<" ";
        myprt<<"Work:    ID "<<tj.ID<<"    CTP "<<tj.CTP<<" StepDir "<<tj.StepDir<<" PDG "<<tj.PDGCode<<" TruPDG "<<tj.TruPDG<<" tjs.vtx "<<tj.VtxID[0]<<" "<<tj.VtxID[1]<<" nPts "<<tj.Pts.size()<<" EndPts "<<tj.EndPt[0]<<" "<<tj.EndPt[1];
        myprt<<" MCSMom "<<tj.MCSMom;
        myprt<<" StopFlags "<<PrintStopFlag(tj, 0)<<" "<<PrintStopFlag(tj, 1);
        myprt<<" AlgMod names:";
        for(unsigned short ib = 0; ib < AlgBitNames.size(); ++ib) if(tj.AlgMod[ib]) myprt<<" "<<AlgBitNames[ib];
      } else {
        mf::LogVerbatim myprt("TC");
        myprt<<someText<<" ";
        myprt<<"tjs.allTraj: ID "<<tj.ID<<" WorkID "<<tj.WorkID<<" StepDir "<<tj.StepDir<<" PDG "<<tj.PDGCode<<" TruPDG "<<tj.TruPDG<<" tjs.vtx "<<tj.VtxID[0]<<" "<<tj.VtxID[1]<<" nPts "<<tj.Pts.size()<<" EndPts "<<tj.EndPt[0]<<" "<<tj.EndPt[1];
        myprt<<" MCSMom "<<tj.MCSMom;
        myprt<<" StopFlags "<<PrintStopFlag(tj, 0)<<" "<<PrintStopFlag(tj, 1);
        myprt<<" AlgMod names:";
        for(unsigned short ib = 0; ib < AlgBitNames.size(); ++ib) if(tj.AlgMod[ib]) myprt<<" "<<AlgBitNames[ib];
      }
      PrintHeader(someText);
      for(unsigned short ipt = 0; ipt < tj.Pts.size(); ++ipt) PrintTrajPoint(someText, tjs, ipt, tj.StepDir, tj.Pass, tj.Pts[ipt]);
      // See if this trajectory is a shower Tj
      if(tj.AlgMod[kShowerTj]) {
        for(unsigned short ic = 0; ic < tjs.cots.size(); ++ic) {
          if(tjs.cots[ic].TjIDs.empty()) continue;
          // only print out the info for the correct Tj
          if(tjs.cots[ic].ShowerTjID != tj.ID) continue;
          const ShowerStruct& ss = tjs.cots[ic];
          mf::LogVerbatim myprt("TC");
          myprt<<"cots index "<<ic<<" ";
          myprt<<someText<<" Envelope";
          if(ss.Envelope.empty()) {
            myprt<<" NA";
          } else {
            for(auto& vtx : ss.Envelope) myprt<<" "<<(int)vtx[0]<<":"<<(int)(vtx[1]/tjs.UnitsPerTick);
          }
          myprt<<" Energy "<<(int)ss.Energy;
          myprt<<" Area "<<std::fixed<<std::setprecision(1)<<(int)ss.EnvelopeArea<<" ChgDensity "<<ss.ChgDensity;
          myprt<<" StartChg "<<(int)ss.StartChg<<" +/- "<<(int)ss.StartChgErr;
          myprt<<"\nInShower TjIDs";
          for(auto& tjID : ss.TjIDs) {
            myprt<<" "<<tjID;
          } // tjID
          myprt<<"\n";
          myprt<<"Angle "<<std::fixed<<std::setprecision(2)<<ss.Angle<<" +/- "<<ss.AngleErr;
          myprt<<" AspectRatio "<<std::fixed<<std::setprecision(2)<<ss.AspectRatio;
          myprt<<" DirectionFOM "<<std::fixed<<std::setprecision(2)<<ss.DirectionFOM;
          if(ss.ParentID > 0) {
            myprt<<" Parent Tj "<<ss.ParentID<<" FOM "<<ss.ParentFOM;
          } else {
            myprt<<" No external parent defined";
          }
          myprt<<" TruParentID "<<ss.TruParentID;
          myprt<<"\n................................................";
        } // ic
      } // Shower Tj
    } else {
      // just print one traj point
      if(tPoint > tj.Pts.size() -1) {
        mf::LogVerbatim("TC")<<"Can't print non-existent traj point "<<tPoint;
        return;
      }
      PrintTrajPoint(someText, tjs, tPoint, tj.StepDir, tj.Pass, tj.Pts[tPoint]);
    }
  } // PrintTrajectory
  
  //////////////////////////////////////////
  void PrintHeader(std::string someText)
  {
    mf::LogVerbatim("TC")<<someText<<" TRP     CTP  Ind  Stp      W:Tick    Delta  RMS    Ang C   Err  Dir0  Dir1      Q    AveQ  Pull FitChi  NTPF  Hits ";
  } // PrintHeader
  
  ////////////////////////////////////////////////
  void PrintTrajPoint(std::string someText, const TjStuff& tjs, unsigned short ipt, short dir, unsigned short pass, TrajPoint const& tp)
  {
    mf::LogVerbatim myprt("TC");
    myprt<<someText<<" TRP"<<std::fixed;
    myprt<<pass;
    if(dir > 0) { myprt<<"+"; } else { myprt<<"-"; }
    myprt<<std::setw(6)<<tp.CTP;
    myprt<<std::setw(5)<<ipt;
    myprt<<std::setw(5)<<tp.Step;
    myprt<<std::setw(7)<<std::setprecision(1)<<tp.Pos[0]<<":"<<tp.Pos[1]/tjs.UnitsPerTick; // W:T
    if(tp.Pos[1] < 10) { myprt<<"  "; }
    if(tp.Pos[1] < 100) { myprt<<" "; }
    if(tp.Pos[1] < 1000) { myprt<<" "; }
    myprt<<std::setw(6)<<std::setprecision(2)<<tp.Delta;
    myprt<<std::setw(6)<<std::setprecision(2)<<tp.DeltaRMS;
    myprt<<std::setw(6)<<std::setprecision(2)<<tp.Ang;
    myprt<<std::setw(2)<<tp.AngleCode;
    myprt<<std::setw(6)<<std::setprecision(2)<<tp.AngErr;
    myprt<<std::setw(6)<<std::setprecision(2)<<tp.Dir[0];
    myprt<<std::setw(6)<<std::setprecision(2)<<tp.Dir[1];
    myprt<<std::setw(7)<<(int)tp.Chg;
    myprt<<std::setw(8)<<(int)tp.AveChg;
    myprt<<std::setw(6)<<std::setprecision(1)<<tp.ChgPull;
    myprt<<std::setw(7)<<tp.FitChi;
    myprt<<std::setw(6)<<tp.NTPsFit;
    // print the hits associated with this traj point
    if(tp.Hits.size() > 16) {
      // don't print too many hits (e.g. from a shower Tj)
      myprt<<" "<<tp.Hits.size()<<" shower hits";
    } else {
      for(unsigned short ii = 0; ii < tp.Hits.size(); ++ii) {
        unsigned int iht = tp.Hits[ii];
        myprt<<" "<<tjs.fHits[iht].WireID.Wire<<":"<<(int)tjs.fHits[iht].PeakTime;
        if(tp.UseHit[ii]) {
          // Distinguish used hits from nearby hits
          myprt<<"_";
        } else {
          myprt<<"x";
        }
        myprt<<tjs.fHits[iht].InTraj;
      } // iht
    }
  } // PrintTrajPoint
  
  /////////////////////////////////////////
  std::string PrintStopFlag(const Trajectory& tj, unsigned short end)
  {
    if(end > 1) return "Invalid end";
    std::string tmp;
    bool first = true;
    for(unsigned short ib = 0; ib < StopFlagNames.size(); ++ib) {
      if(tj.StopFlag[end][ib]) {
        if(first) {
          tmp = std::to_string(end) + ":" + StopFlagNames[ib];
          first = false;
        } else {
          tmp += "," + StopFlagNames[ib];
        }
      }
    } // ib
    return tmp;
  } // PrintStopFlag
  
  /////////////////////////////////////////
  std::string PrintHitShort(const TCHit& hit)
  {
    return std::to_string(hit.WireID.Plane) + ":" + std::to_string(hit.WireID.Wire) + ":" + std::to_string((int)hit.PeakTime);
  } // PrintHit
  
  /////////////////////////////////////////
  std::string PrintHit(const TCHit& hit)
  {
    return std::to_string(hit.WireID.Plane) + ":" + std::to_string(hit.WireID.Wire) + ":" + std::to_string((int)hit.PeakTime) + "_" + std::to_string(hit.InTraj);
  } // PrintHit
  
  /////////////////////////////////////////
  std::string PrintPos(TjStuff& tjs, const TrajPoint& tp)
  {
    return PrintPos(tjs, tp.Pos);
  } // PrintPos
  
  /////////////////////////////////////////
  std::string PrintPos(TjStuff& tjs, const std::array<float, 2>& pos)
  {
    unsigned int wire = std::nearbyint(pos[0]);
    int time = std::nearbyint(pos[1]/tjs.UnitsPerTick);
    return std::to_string(wire) + ":" + std::to_string(time);
  } // PrintPos

  
} // namespace tca
<|MERGE_RESOLUTION|>--- conflicted
+++ resolved
@@ -120,116 +120,6 @@
   } // GetMCPartListIndex
   
   /////////////////////////////////////////
-<<<<<<< HEAD
-  unsigned short MCParticleStartTjID(TjStuff& tjs, unsigned short MCParticleListIndex, CTP_t inCTP)
-  {
-    // Finds the trajectory that has hits matched to the MC Particle and is the closest to the
-    // MCParticle start vertex
-    
-    if(MCParticleListIndex > tjs.MCPartList.size() - 1) return 0;
-    
-    const simb::MCParticle* part = tjs.MCPartList[MCParticleListIndex];
-    geo::PlaneID planeID = DecodeCTP(inCTP);
-
-    TrajPoint truTp;
-    truTp.Pos[0] = tjs.geom->WireCoordinate(part->Vy(), part->Vz(), planeID);
-    truTp.Pos[1] = tjs.detprop->ConvertXToTicks(part->Vx(), planeID) * tjs.UnitsPerTick;
-    
-    unsigned short imTheOne = 0;
-    unsigned short nTruHits;
-    for(auto& tj : tjs.allTraj) {
-      if(tj.AlgMod[kKilled] && !tj.AlgMod[kInShower]) continue;
-      if(tj.CTP != inCTP) continue;
-      for(unsigned short end = 0; end < 2; ++end) {
-        unsigned short ept = tj.EndPt[end];
-        if(PosSep2(tj.Pts[ept].Pos, truTp.Pos) > 20) continue;
-        // found a close trajectory point. See if this is the right one
-        if(GetMCPartListIndex(tjs, tj, nTruHits) != MCParticleListIndex) continue;
-        // use the longer one if we have been here already
-        if(imTheOne == USHRT_MAX) {
-          imTheOne = tj.ID;
-        } else if(tj.Pts.size() > tjs.allTraj[imTheOne].Pts.size()) {
-          imTheOne = tj.ID;
-        }
-      } // end
-    } // tj
-    
-    return imTheOne;
-    
-  } // MCParticleStartTj
-  
-  /////////////////////////////////////////
-  double MCParticleAngle(TjStuff& tjs, unsigned short MCParticleListIndex, CTP_t inCTP)
-  {
-    std::array<double, 2> dir = MCParticleDirection(tjs, MCParticleListIndex, inCTP);
-    return atan2(dir[1], dir[0]);
-  } // MCParticleAngle
-  
-  /////////////////////////////////////////
-  std::array<double, 2> MCParticleDirection(TjStuff& tjs, unsigned short MCParticleListIndex, CTP_t inCTP)
-  {
-    std::array<double, 2> dir {10, 10};
-    if(MCParticleListIndex > tjs.MCPartList.size() - 1)  return dir;
-    
-    const simb::MCParticle* part = tjs.MCPartList[MCParticleListIndex];
-    geo::PlaneID planeID = DecodeCTP(inCTP);
-    double w0 = tjs.geom->WireCoordinate(0, 0, planeID);
-    // cosine-like component
-    double cs = tjs.geom->WireCoordinate(1, 0, planeID) - w0;
-    // sine-like component
-    double sn = tjs.geom->WireCoordinate(0, 1, planeID) - w0;
-    
-    dir[0] = cs * part->Py() + sn * part->Pz();
-    dir[1] = part->Px();
-    double norm = sqrt(dir[0] * dir[0] + dir[1] * dir[1]);
-    if(norm == 0) return dir;
-    dir[0] /= norm;
-    dir[1] /= norm;
-
-    return dir;
-    
-  } // MCParticleDirection
-  
-  /////////////////////////////////////////
-  unsigned short GetMCPartListIndex(TjStuff& tjs, const ShowerStruct& ss, unsigned short& nTruHits)
-  {
-    // Returns the index of the MCParticle that has the most number of matches
-    // to the hits in this shower
-    
-    if(tjs.MCPartList.empty()) return USHRT_MAX;
-    if(ss.TjIDs.empty()) return USHRT_MAX;
-    
-    std::vector<unsigned short> pListCnt(tjs.MCPartList.size());
-    
-    for(auto& tjid : ss.TjIDs) {
-      Trajectory& tj = tjs.allTraj[tjid - 1];
-      for(auto& tp : tj.Pts) {
-        for(unsigned short ii = 0; ii < tp.Hits.size(); ++ii) {
-          if(!tp.UseHit[ii]) continue;
-          unsigned int iht = tp.Hits[ii];
-          // ignore unmatched hits
-          if(tjs.fHits[iht].MCPartListIndex > tjs.MCPartList.size() - 1) continue;
-          ++pListCnt[tjs.fHits[iht].MCPartListIndex];
-        } // ii
-      } // pt
-    } // tjid
-    
-    unsigned short pIndex = USHRT_MAX;
-    nTruHits = 0;
-    for(unsigned short ii = 0; ii < pListCnt.size(); ++ii) {
-      if(pListCnt[ii] > nTruHits) {
-        nTruHits = pListCnt[ii];
-        pIndex = ii;
-      }
-    } // ii
-    
-    return pIndex;
-    
-  } // GetMCPartListIndex
-  
-  /////////////////////////////////////////
-=======
->>>>>>> 6c7adfa9
   unsigned short GetMCPartListIndex(TjStuff& tjs, const Trajectory& tj, unsigned short& nTruHits)
   {
     // Returns the index of the MCParticle that has the most number of matches
