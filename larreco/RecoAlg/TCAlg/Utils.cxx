#include "larreco/RecoAlg/TCAlg/Utils.h"

#include "larsim/MCCheater/ParticleInventoryService.h" // for printing
#include <boost/algorithm/string/classification.hpp>   // Include boost::for is_any_of
#include <boost/algorithm/string/split.hpp>            // Include for boost::split

#include "art/Framework/Services/Registry/ServiceHandle.h"

#include "larcorealg/Geometry/GeometryCore.h"
#include "larcorealg/Geometry/TPCGeo.h"
#include "larcoreobj/SimpleTypesAndConstants/RawTypes.h"
#include "larcoreobj/SimpleTypesAndConstants/geo_types.h"
#include "lardataalg/DetectorInfo/DetectorClocks.h"
#include "lardataalg/DetectorInfo/DetectorPropertiesData.h"
#include "lardataobj/RecoBase/Hit.h" // for Hit
#include "larevt/CalibrationDBI/Interface/ChannelStatusProvider.h"
#include "larevt/CalibrationDBI/Interface/ChannelStatusService.h"
#include "larreco/RecoAlg/TCAlg/DebugStruct.h"
#include "larreco/RecoAlg/TCAlg/PFPUtils.h"
#include "larreco/RecoAlg/TCAlg/StepUtils.h"
#include "larreco/RecoAlg/TCAlg/TCShower.h"
#include "larreco/RecoAlg/TCAlg/TCVertex.h" // for tcc
#include "nusimdata/SimulationBase/MCParticle.h"

#include <algorithm>
#include <array>
#include <bitset>
#include <fstream>
#include <iomanip>
#include <iostream>
#include <limits.h>
#include <math.h>
#include <stdlib.h>
#include <string>
#include <utility>
#include <vector>

namespace {
  struct SortEntry {
    unsigned int index;
    float val;
  };

  bool
  valDecreasing(SortEntry c1, SortEntry c2)
  {
    return (c1.val > c2.val);
  }
}

namespace tca {

  // dressed muons
  void
  MakeHaloTj(TCSlice& slc, Trajectory& muTj, bool prt)
  {
    // Creates a "halo trajectory" around a muon tj consisting of hits and trajectories
    // that are within MuonTag[4] distance. The halo tj is a virtual clone of muTj in the
    // sense that it has the same number of points and the same start and end points.

    if (tcc.muonTag.size() < 5) return;
    if (tcc.muonTag[4] <= 0) return;
    if (!tcc.useAlg[kHaloTj]) return;

    if (muTj.PDGCode != 13) return;

    // check for daughter delta-rays
    std::vector<int> dtrs;
    for (auto& dtj : slc.tjs) {
      if (dtj.AlgMod[kKilled]) continue;
      if (dtj.ParentID != muTj.ID) continue;
      dtrs.push_back(dtj.ID);
      if (!dtj.AlgMod[kDeltaRay]) continue;
      if (prt) mf::LogVerbatim("TC") << "MakeHaloTj: Killing delta-ray T" << dtj.ID;
      // Kill a delta-ray PFParticle?
      if (dtj.AlgMod[kMat3D]) {
        unsigned short pfpIndex = GetPFPIndex(slc, dtj.ID);
        if (pfpIndex == USHRT_MAX) {
          if (prt) mf::LogVerbatim("TC") << " No PFP found for 3D-matched delta-ray";
        }
        else {
          auto& pfp = slc.pfps[pfpIndex];
          if (prt) mf::LogVerbatim("TC") << " Killing delta-ray PFParticle P" << pfp.UID;
          pfp.ID = 0;
          // correct the parent -> daughter assn
          if (pfp.ParentUID > 0) {
            auto parentIndx = GetSliceIndex("P", pfp.ParentUID);
            if (parentIndx.first != USHRT_MAX) {
              auto& parent = slices[parentIndx.first].pfps[parentIndx.second];
              std::vector<int> newDtrUIDs;
              for (auto uid : parent.DtrUIDs)
                if (uid != dtj.UID) newDtrUIDs.push_back(uid);
              parent.DtrUIDs = newDtrUIDs;
            } // parent found
          }   // correct the parent
        }     // kill PFParticle
      }       // kill
      MakeTrajectoryObsolete(slc, (unsigned int)(dtj.ID - 1));
    } // dtj

    // make a copy
    Trajectory tj;
    tj.CTP = muTj.CTP;
    // We can't use StoreTraj so variables need to be defined here
    tj.ID = slc.tjs.size() + 1;
    tj.WorkID = muTj.WorkID;
    // increment the global ID
    ++evt.globalT_UID;
    tj.UID = evt.globalT_UID;
    tj.PDGCode = 11;
    tj.Pass = muTj.Pass;
    tj.StepDir = muTj.StepDir;
    tj.StartEnd = muTj.StartEnd;
    tj.TotChg = 0;
    tj.ChgRMS = 0;
    tj.EndPt[0] = 0;
    tj.ParentID = muTj.ID;
    tj.AlgMod.reset();
    tj.AlgMod[kHaloTj] = true;
    // start a list of tjs that have points near the muon
    std::vector<int> closeTjs;
    for (unsigned short ipt = muTj.EndPt[0]; ipt <= muTj.EndPt[1]; ++ipt) {
      auto tp = muTj.Pts[ipt];
      tp.Hits.resize(0);
      tp.UseHit.reset();
      tp.Chg = 0;
      tp.AveChg = 0;
      tp.ChgPull = 0;
      tp.Delta = 0;
      tp.DeltaRMS = 0;
      tp.FitChi = 0;
      tp.NTPsFit = 0;
      float window = tcc.muonTag[4];
      if (tp.Dir[0] != 0) window *= std::abs(1 / tp.Dir[0]);
      if (!FindCloseHits(slc, tp, window, kAllHits)) continue;
      // add unused hits to the point and look for close tjs
      bool hitsAdded = false;
      for (unsigned short ii = 0; ii < tp.Hits.size(); ++ii) {
        unsigned int iht = tp.Hits[ii];
        auto inTraj = slc.slHits[iht].InTraj;
        if (inTraj < 0) continue;
        if (inTraj == 0) {
          tp.UseHit[ii] = true;
          slc.slHits[iht].InTraj = tj.ID;
          hitsAdded = true;
        }
        else {
          // add to the closeTjs list
          if (inTraj != muTj.ID &&
              std::find(closeTjs.begin(), closeTjs.end(), inTraj) == closeTjs.end())
            closeTjs.push_back(inTraj);
        }
      } // ii
      if (hitsAdded) {
        DefineHitPos(slc, tp);
        tp.Delta = PointTrajDOCA(slc, tp.HitPos[0], tp.HitPos[1], tp);
        tj.TotChg += tp.Chg;
        tj.Pts.push_back(tp);
      } // hitsAdded
    }   // ipt
    if (tj.Pts.empty()) return;
    tj.EndPt[1] = tj.Pts.size() - 1;
    if (prt) {
      mf::LogVerbatim myprt("TC");
      myprt << "MHTj: T" << muTj.ID << " npts " << tj.Pts.size() << " close";
      for (auto tid : closeTjs)
        myprt << " T" << tid;
      myprt << "\n";
      PrintTrajectory("DM", slc, tj, USHRT_MAX);
    }
    slc.tjs.push_back(tj);
  } // MakeHaloTj

  /////////////////////////////////////////
  void
  DefineTjParents(TCSlice& slc, bool prt)
  {
    /*
    This function sets the ParentUID of Tjs in this tpcid to create a hierarchy. The highest Score
    3D vertex in a chain of Tjs and vertices is declared the primary vertex; vx3.Primary = true. Tjs directly attached
    to that vertex are declared Primary trajectories with ParentUID = 0. All other Tjs in the chain have ParentUID
    set to the next upstream Tj to which it is attached by a vertex. In the graphical description below, V1 and V4 are
    2D vertices that are matched to a high-score 3D vertex. The V1 Score is greater than the V2 Score and V3 Score.
    V1 and V4 are declared to be primary vertices. T1, T2, T6 and T7 are declared to be primary Tjs

      V1 - T1 - V2 - T3          V4 - T6         / T8
         \                          \           /
           T2 - V3 - T4               T7
                   \
                     T5

    This is represented as follows. The NeutrinoPrimaryTjID is defined by a function.
     Tj   ParentUID   NeutrinoPrimaryTjID
     -----------------------------------
     T1      0          T1
     T2      0          T2
     T3     T1          T2
     T4     T2          T2
     T5     T2          T2
     T6      0          -1
     T7      0          -1
     T8     -1          -1
*/

    // don't do anything if this is test beam data
    if (tcc.modes[kTestBeam]) return;

    // clear old information
    for (auto& tj : slc.tjs) {
      if (tj.AlgMod[kKilled]) continue;
      // ignore delta rays
      if (tj.AlgMod[kDeltaRay] || tj.AlgMod[kHaloTj]) continue;
      tj.ParentID = 0;
    } // tj

    // sort vertice by decreasing score
    std::vector<int> temp;
    for (auto& vx3 : slc.vtx3s) {
      if (vx3.ID == 0) continue;
      // clear the Primary flag while we are here
      vx3.Primary = false;
      temp.push_back(vx3.ID);
    } // vx3
    if (temp.empty()) return;

    // Make a master list of all Tjs that are attached to these vertices
    std::vector<int> masterlist;
    for (auto vx3id : temp) {
      auto& vx3 = slc.vtx3s[vx3id - 1];
      float score;
      auto tjlist = GetVtxTjIDs(slc, vx3, score);
      for (auto tjid : tjlist) {
        auto& tj = slc.tjs[tjid - 1];
        if (tj.ParentID != 0) tj.ParentID = 0;
        if (std::find(masterlist.begin(), masterlist.end(), tjid) == masterlist.end())
          masterlist.push_back(tjid);
      } // tjid
    }   // vxid
    if (prt) {
      mf::LogVerbatim myprt("TC");
      myprt << "DTP: masterlist Tjs";
      for (auto tjid : masterlist)
        myprt << " " << tjid;
    }

    // Do the sort
    std::vector<SortEntry> sortVec(temp.size());
    for (unsigned short indx = 0; indx < temp.size(); ++indx) {
      auto& vx3 = slc.vtx3s[temp[indx] - 1];
      sortVec[indx].index = indx;
      sortVec[indx].val = vx3.Score;
    } // indx
    if (sortVec.size() > 1) std::sort(sortVec.begin(), sortVec.end(), valDecreasing);
    // put them into order
    auto vlist = temp;
    for (unsigned short indx = 0; indx < temp.size(); ++indx)
      vlist[indx] = temp[sortVec[indx].index];

    // make a neutrino PFParticle to associate with the highest score vertex if it is high enough
    if (tcc.match3DCuts[0] > 0) {
      auto& vx3 = slc.vtx3s[vlist[0] - 1];
      if (vx3.Score > tcc.vtx2DCuts[7]) {
        auto neutrinoPFP = CreatePFP(slc);
        // call it the neutrino vertex
        vx3.Neutrino = true;
        // put the vertex at the end of the neutrino
        auto& sf = neutrinoPFP.SectionFits[0];
        sf.Pos[0] = vx3.X;
        sf.Pos[1] = vx3.Y;
        sf.Pos[2] = vx3.Z;
        sf.Dir[2] = 1;
        // This may be set to 12 later on if a primary shower is reconstructed
        neutrinoPFP.PDGCode = 14;
        neutrinoPFP.Vx3ID[1] = vx3.ID;
        neutrinoPFP.Vx3ID[0] = vx3.ID;
        neutrinoPFP.Flags[kNeedsUpdate] = false;
        // the rest of this will be defined later
        if (!StorePFP(slc, neutrinoPFP)) return;
      }
    } // User wants to make PFParticles
    // a temp vector to ensure that we only consider a vertex once
    std::vector<bool> lookedAt3(slc.vtx3s.size() + 1, false);
    std::vector<bool> lookedAt2(slc.vtxs.size() + 1, false);
    // vector of parent-daughter pairs
    std::vector<std::pair<int, int>> pardtr;
    // Start with the highest score vertex
    for (unsigned short indx = 0; indx < vlist.size(); ++indx) {
      auto& vx3 = slc.vtx3s[vlist[indx] - 1];
      if (lookedAt3[vx3.ID]) continue;
      vx3.Primary = true;
      lookedAt3[vx3.ID] = true;
      // make a list of Tjs attached to this vertex
      float score;
      auto primTjList = GetVtxTjIDs(slc, vx3, score);
      if (primTjList.empty()) continue;
      pardtr.clear();
      for (auto primTjID : primTjList) {
        auto& primTj = slc.tjs[primTjID - 1];
        // This isn't a primary tj if the parent ID isn't -1
        if (primTj.ParentID != -1) continue;
        if (prt) mf::LogVerbatim("TC") << "Vx3 " << vx3.ID << " Primary tj " << primTj.ID;
        // declare this a primary tj
        primTj.ParentID = 0;
        // look for daughter tjs = those that are attached to a 2D vertex
        // at the other end
        for (unsigned short end = 0; end < 2; ++end) {
          if (primTj.VtxID[end] == 0) continue;
          auto& vx2 = slc.vtxs[primTj.VtxID[end] - 1];
          if (vx2.Vx3ID == vx3.ID) continue;
          // found a 2D vertex. Check for daughters
          auto dtrList = GetVtxTjIDs(slc, vx2);
          for (auto dtrID : dtrList) {
            // ignore the primary tj
            if (dtrID == primTjID) continue;
            auto& dtj = slc.tjs[dtrID - 1];
            if (dtj.ParentID != -1) continue;
            pardtr.push_back(std::make_pair(primTjID, dtrID));
            if (prt) mf::LogVerbatim("TC") << "  primTj " << primTjID << " dtrID " << dtrID;
          } // tjid
        }   // end
        // Ensure that end 0 of the trajectory is attached to the primary vertex
        for (unsigned short end = 0; end < 2; ++end) {
          if (primTj.VtxID[end] == 0) continue;
          auto& vx2 = slc.vtxs[primTj.VtxID[end] - 1];
          if (vx2.Vx3ID == vx3.ID && end != 0) ReverseTraj(slc, primTj);
        } // end
      }   // tjid
      if (pardtr.empty()) continue;
      if (prt) {
        mf::LogVerbatim myprt("TC");
        myprt << " par_dtr";
        for (auto pdtr : pardtr)
          myprt << " " << pdtr.first << "_" << pdtr.second;
      }
      // iterate through the parent - daughter stack, removing the last pair when a
      // ParentID is updated and adding pairs for new daughters
      for (unsigned short nit = 0; nit < 100; ++nit) {
        auto lastPair = pardtr[pardtr.size() - 1];
        auto& dtj = slc.tjs[lastPair.second - 1];
        dtj.ParentID = lastPair.first;
        // reverse the daughter trajectory if necessary so that end 0 is closest to the parent
        float doca = 100;
        unsigned short dpt = 0, ppt = 0;
        auto& ptj = slc.tjs[lastPair.first - 1];
        // find the point on the daughter tj that is closest to the parent
        TrajTrajDOCA(slc, dtj, ptj, dpt, ppt, doca);
        // reverse the daughter if the closest point is near end 1 of the daughter
        if (prt) mf::LogVerbatim("TC") << "Set parent " << ptj.ID << " dtr " << dtj.ID;
        // remove that entry
        pardtr.pop_back();
        // Add entries for new daughters
        for (unsigned short end = 0; end < 2; ++end) {
          if (dtj.VtxID[end] == 0) continue;
          auto& vx2 = slc.vtxs[dtj.VtxID[end] - 1];
          if (lookedAt2[vx2.ID]) continue;
          lookedAt2[vx2.ID] = true;
          auto tjlist = GetVtxTjIDs(slc, vx2);
          for (auto tjid : tjlist) {
            if (tjid == dtj.ID || tjid == ptj.ID) continue;
            pardtr.push_back(std::make_pair(dtj.ID, tjid));
            if (prt) {
              mf::LogVerbatim myprt("TC");
              myprt << " add par_dtr";
              for (auto pdtr : pardtr)
                myprt << " " << pdtr.first << "_" << pdtr.second;
            }
          }
        } // end
        if (pardtr.empty()) break;
      } // nit
    }   // indx
    // check the master list
    for (auto tjid : masterlist) {
      auto& tj = slc.tjs[tjid - 1];
      if (tj.ParentID < 0) tj.ParentID = tj.ID;
    } // tjid

  } // DefineTjParents

  /////////////////////////////////////////
  float
  MaxChargeAsymmetry(TCSlice& slc, std::vector<int>& tjIDs)
  {
    // calculates the maximum charge asymmetry in all planes using the supplied list of Tjs
    if (tjIDs.size() < 2) return 1;
    std::vector<float> plnchg(slc.nPlanes);
    for (auto tjid : tjIDs) {
      if (tjid <= 0 || tjid > (int)slc.tjs.size()) return 1;
      auto& tj = slc.tjs[tjid - 1];
      if (tj.TotChg == 0) UpdateTjChgProperties("MCA", slc, tj, false);
      unsigned short plane = DecodeCTP(tj.CTP).Plane;
      plnchg[plane] += tj.TotChg;
    } // tjid
    float aveChg = 0;
    float cnt = 0;
    for (unsigned short plane = 0; plane < slc.nPlanes; ++plane) {
      if (plnchg[plane] == 0) continue;
      aveChg += plnchg[plane];
      ++cnt;
    } // plane
    if (cnt < 2) return 1;
    aveChg /= cnt;
    float maxAsym = 0;
    for (unsigned short plane = 0; plane < slc.nPlanes; ++plane) {
      // ignore zeros
      if (plnchg[plane] == 0) continue;
      float asym = std::abs(plnchg[plane] - aveChg) / (plnchg[plane] + aveChg);
      if (asym > maxAsym) maxAsym = asym;
    } // plane
    return maxAsym;
  } // MaxChargeAsymmetry

  /////////////////////////////////////////
  int
  PDGCodeVote(const TCSlice& slc, const std::vector<int>& tjIDs)
  {
    // Returns the most likely PDGCode for the set of Tjs provided
    // The PDG codes are:
    // 0 = your basic track-like trajectory
    // 11 = Tagged delta-ray
    // 13 = Tagged muon
    // 211 = pion-like. There exists a Bragg peak at an end with a vertex
    // 2212 = proton-like. There exists a Bragg peak at an end without a vertex
    std::array<int, 5> codeList = {{0, 11, 13, 111, 211}};
    unsigned short codeIndex = 0;
    if (tjIDs.empty()) return codeList[codeIndex];

    std::array<unsigned short, 5> cnts;
    cnts.fill(0);
    float maxLen = 0;
    for (auto tjid : tjIDs) {
      if (tjid <= 0 || tjid > (int)slc.tjs.size()) continue;
      auto& tj = slc.tjs[tjid - 1];
      for (unsigned short ii = 0; ii < 5; ++ii)
        if (tj.PDGCode == codeList[ii]) ++cnts[ii];
      float len = TrajLength(tj);
      if (len > maxLen) maxLen = len;
    } // tjid
    unsigned maxCnt = 0;
    // ignore the first PDG code in the list (the default)
    for (unsigned short ii = 1; ii < 5; ++ii) {
      if (cnts[ii] > maxCnt) {
        maxCnt = cnts[ii];
        codeIndex = ii;
      }
    } // ii
    return codeList[codeIndex];
  } // PDGCodeVote

  /////////////////////////////////////////
  int
  NeutrinoPrimaryTjID(const TCSlice& slc, const Trajectory& tj)
  {
    // Returns the ID of the grandparent of this tj that is a primary tj that is attached
    // to the neutrino vertex. 0 is returned if this condition is not met.
    if (tj.AlgMod[kKilled] || tj.AlgMod[kHaloTj]) return -1;
    if (tj.ParentID <= 0) return -1;
    int primID = PrimaryID(slc, tj);
    if (primID <= 0 || primID > (int)slc.tjs.size()) return -1;

    // We have the ID of the primary tj. Now see if it is attached to the neutrino vertex
    auto& ptj = slc.tjs[primID - 1];
    for (unsigned short end = 0; end < 2; ++end) {
      if (ptj.VtxID[end] == 0) continue;
      auto& vx2 = slc.vtxs[ptj.VtxID[end] - 1];
      if (vx2.Vx3ID == 0) continue;
      auto& vx3 = slc.vtx3s[vx2.Vx3ID - 1];
      if (vx3.Neutrino) return primID;
    } // end
    return -1;
  } // NeutrinoPrimaryTjUID

  /////////////////////////////////////////
  int
  PrimaryID(const TCSlice& slc, const Trajectory& tj)
  {
    // Returns the ID of the grandparent trajectory of this trajectory that is a primary
    // trajectory (i.e. whose ParentID = 0).
    if (tj.AlgMod[kKilled] || tj.AlgMod[kHaloTj]) return -1;
    if (tj.ParentID < 0 || tj.ParentID > (int)slc.tjs.size()) return -1;
    if (tj.ParentID == 0) return tj.ID;
    int parid = tj.ParentID;
    for (unsigned short nit = 0; nit < 10; ++nit) {
      if (parid < 1 || parid > (int)slc.tjs.size()) break;
      auto& tj = slc.tjs[parid - 1];
      if (tj.ParentID < 0 || tj.ParentID > (int)slc.tjs.size()) return -1;
      if (tj.ParentID == 0) return tj.ID;
      parid = tj.ParentID;
    } // nit
    return -1;
  } // PrimaryID

  /////////////////////////////////////////
  int
  PrimaryUID(const TCSlice& slc, const PFPStruct& pfp)
  {
    // returns the UID of the most upstream PFParticle (that is not a neutrino)

    if (int(pfp.ParentUID) == pfp.UID || pfp.ParentUID <= 0) return pfp.ID;
    int paruid = pfp.ParentUID;
    int dtruid = pfp.UID;
    unsigned short nit = 0;
    while (true) {
      auto slcIndx = GetSliceIndex("P", paruid);
      auto& parent = slices[slcIndx.first].pfps[slcIndx.second];
      // found a neutrino
      if (parent.PDGCode == 14 || parent.PDGCode == 12) return dtruid;
      // found a primary PFParticle?
      if (parent.ParentUID == 0) return parent.UID;
      if (int(parent.ParentUID) == parent.UID) return parent.UID;
      dtruid = parent.UID;
      paruid = parent.ParentUID;
      if (paruid < 0) return 0;
      ++nit;
      if (nit == 10) return 0;
    }
  } // PrimaryUID

  /////////////////////////////////////////
  bool
  MergeTjIntoPFP(TCSlice& slc, int mtjid, PFPStruct& pfp, bool prt)
  {
    // Tries to merge Tj with ID tjid into PFParticle pfp
    if (mtjid > (int)slc.tjs.size()) return false;
    auto& mtj = slc.tjs[mtjid - 1];
    // find the Tj in pfp.TjIDs which it should be merged with
    int otjid = 0;
    for (auto tjid : pfp.TjIDs) {
      auto& otj = slc.tjs[tjid - 1];
      if (otj.CTP == mtj.CTP) {
        otjid = tjid;
        break;
      }
    } // tjid
    if (otjid == 0) return false;
    if (MergeAndStore(slc, otjid - 1, mtjid - 1, prt)) {
      int newtjid = slc.tjs.size();
      if (prt)
        mf::LogVerbatim("TC") << "MergeTjIntoPFP: merged T" << otjid << " with T" << mtjid
                              << " -> T" << newtjid;
      std::replace(pfp.TjIDs.begin(), pfp.TjIDs.begin(), otjid, newtjid);
      return true;
    }
    else {
      if (prt)
        mf::LogVerbatim("TC") << "MergeTjIntoPFP: merge T" << otjid << " with T" << mtjid
                              << " failed ";
      return false;
    }
  } // MergeTjIntoPFP

  /////////////////////////////////////////
  float
  PointPull(TCSlice& slc, Point2_t pos, float chg, const Trajectory& tj)
  {
    // returns the combined position and charge pull for the charge at pos
    // relative to the Tj closest to that point using a loose requirement on position separation.
    if (tj.AlgMod[kKilled]) return 100;
    if (tj.AveChg <= 0) return 100;
    // find the closest point on the tj to pos
    unsigned short closePt = USHRT_MAX;
    float close = 1000;
    for (unsigned short ipt = tj.EndPt[0]; ipt <= tj.EndPt[1]; ++ipt) {
      auto& tp = tj.Pts[ipt];
      float sep2 = PosSep2(pos, tp.Pos);
      if (sep2 > close) continue;
      close = sep2;
      closePt = ipt;
    } // ipt
    if (closePt == USHRT_MAX) return 100;
    // find the delta between the projection of the Tj close TP to inTP
    auto& tp = tj.Pts[closePt];
    float delta = PointTrajDOCA(slc, pos[0], pos[1], tp);
    // estimate the proejcted position error (roughly)
    float posErr = tp.DeltaRMS;
    if (tp.AngErr > 0 && close > 10) posErr += sqrt(tp.AngErr * sqrt(close));
    if (posErr < 0.1) posErr = 0.1;
    float posPull = delta / posErr;
    float chgErr = tj.ChgRMS;
    if (chgErr < 0.15) chgErr = 0.15;
    float chgPull = std::abs(chg / tj.AveChg - 1) / chgErr;
    // return a simple average
    return 0.5 * (posPull + chgPull);
  } // PointPull

  /////////////////////////////////////////
  bool
  CompatibleMerge(const TCSlice& slc, std::vector<int>& tjIDs, bool prt)
  {
    // Returns true if the last Tj in tjIDs has a topology consistent with it being
    // merged with other Tjs in the same plane in the list. This is done by requiring that
    // the closest TP between the last Tj and any other Tj is EndPt[0] or EndPt[1]. This is
    // shown graphically here where the numbers represent the ID of a Tj that has a TP on a wire.
    // Assume that TjIDs = {1, 2, 3, 4, 7} where T1 and T3 are in plane 0, T2 is in plane 1 and
    // T4 is in plane 2. T7, in plane 0, was added to TjIDs with the intent of merging it with
    // T1 and T3 into a single trajectory. This is a compatible merge if Tj7 has the following
    // topology:
    //  111111 333333 7777777
    // This is an incompatible topology
    //  111111 333333
    //      7777777777
    if (tjIDs.size() < 2) return false;
    unsigned short lasttj = tjIDs[tjIDs.size() - 1] - 1;
    auto& mtj = slc.tjs[lasttj];
    bool mtjIsShort = (mtj.Pts.size() < 5);
    // minimum separation from each end of mtj
    std::array<float, 2> minsep2{{1000, 1000}};
    // ID of the Tj with the minimum separation
    std::array<int, 2> minsepTj{{0, 0}};
    // and the index of the point on that Tj
    std::array<unsigned short, 2> minsepPt;
    // determine the end of the closest Tj point. Start by assuming
    // the closest Tj point is not near an end (end = 0);
    std::array<unsigned short, 2> minsepEnd;
    for (auto tjid : tjIDs) {
      auto& tj = slc.tjs[tjid - 1];
      if (tj.CTP != mtj.CTP) continue;
      if (tj.ID == mtj.ID) continue;
      for (unsigned short mend = 0; mend < 2; ++mend) {
        Point2_t mendPos = mtj.Pts[mtj.EndPt[mend]].Pos;
        float sep2 = minsep2[mend];
        unsigned short closePt = 0;
        if (!TrajClosestApproach(tj, mendPos[0], mendPos[1], closePt, sep2)) continue;
        minsep2[mend] = sep2;
        minsepTj[mend] = tjid;
        minsepPt[mend] = closePt;
        // set the end to a bogus value (not near an end)
        minsepEnd[mend] = 2;
        short dend0 = abs((short)closePt - tj.EndPt[0]);
        short dend1 = abs((short)closePt - tj.EndPt[1]);
        if (dend0 < dend1 && dend0 < 3) minsepEnd[mend] = 0;
        if (dend1 < dend0 && dend1 < 3) minsepEnd[mend] = 1;
      } // mend
    }   // tjid
    // don't require that the minsepTjs be the same. This would reject this topology
    //  111111 333333 7777777
    // if mtj.ID = 3
    bool isCompatible = (minsepEnd[0] != 2 && minsepEnd[1] != 2);
    // check for large separation between the closest points for short Tjs
    if (isCompatible && mtjIsShort) {
      float minminsep = minsep2[0];
      if (minsep2[1] < minminsep) minminsep = minsep2[1];
      // require that the separation be less than sqrt(5)
      isCompatible = minminsep < 5;
    }
    if (prt) {
      mf::LogVerbatim myprt("TC");
      myprt << "CompatibleMerge: T" << mtj.ID << " end";
      for (unsigned short end = 0; end < 2; ++end)
        myprt << " T" << minsepTj[end] << "_I" << minsepPt[end] << "_E" << minsepEnd[end]
              << " minsep " << sqrt(minsep2[end]);
      myprt << " Compatible? " << isCompatible;
    } // prt
    return isCompatible;

  } // CompatibleMerge

  /////////////////////////////////////////
  bool
  CompatibleMerge(const TCSlice& slc, const Trajectory& tj1, const Trajectory& tj2, bool prt)
  {
    // returns true if the two Tjs are compatible with and end0-end1 merge. This function has many aspects of the
    // compatibility checks done in EndMerge but with looser cuts.
    if (tj1.AlgMod[kKilled] || tj2.AlgMod[kKilled]) return false;
    if (tj1.AlgMod[kHaloTj] || tj2.AlgMod[kHaloTj]) return false;
    if (tj1.CTP != tj2.CTP) return false;
    unsigned short end1 = -1, end2 = 0;
    float minLen = PosSep(tj1.Pts[tj1.EndPt[0]].Pos, tj1.Pts[tj1.EndPt[1]].Pos);
    float len2 = PosSep(tj2.Pts[tj2.EndPt[0]].Pos, tj2.Pts[tj2.EndPt[1]].Pos);
    if (len2 < minLen) minLen = len2;
    minLen *= 1.2;
    if (minLen > 10) minLen = 10;
    for (unsigned short e1 = 0; e1 < 2; ++e1) {
      auto& tp1 = tj1.Pts[tj1.EndPt[e1]];
      for (unsigned short e2 = 0; e2 < 2; ++e2) {
        auto& tp2 = tj2.Pts[tj2.EndPt[e2]];
        float sep = PosSep(tp1.Pos, tp2.Pos);
        if (sep < minLen) {
          minLen = sep;
          end1 = e1;
          end2 = e2;
        }
      } // e2
    }   // e1
    if (end1 < 0) return false;
    // require end to end
    if (end2 != 1 - end1) return false;

    float overlapFraction = OverlapFraction(slc, tj1, tj2);
    if (overlapFraction > 0.25) {
      if (prt)
        mf::LogVerbatim("TC") << "CM: " << tj1.ID << " " << tj2.ID << " overlapFraction "
                              << overlapFraction << " > 0.25 ";
      return false;
    }

    auto& tp1 = tj1.Pts[tj1.EndPt[end1]];
    auto& tp2 = tj2.Pts[tj2.EndPt[end2]];
    float doca1 = PointTrajDOCA(slc, tp1.Pos[0], tp1.Pos[1], tp2);
    float doca2 = PointTrajDOCA(slc, tp2.Pos[0], tp2.Pos[1], tp1);
    if (doca1 > 2 && doca2 > 2) {
      if (prt)
        mf::LogVerbatim("TC") << "CM: " << tj1.ID << " " << tj2.ID << " Both docas > 2 " << doca1
                              << " " << doca2;
      return false;
    }

    float dang = DeltaAngle(tp1.Ang, tp2.Ang);
    if (dang > 2 * tcc.kinkCuts[0]) {
      if (prt)
        mf::LogVerbatim("TC") << "CM: " << tj1.ID << " " << tj2.ID << " dang " << dang << " > "
                              << 2 * tcc.kinkCuts[0];
      return false;
    }

    return true;
  } // CompatibleMerge

  /////////////////////////////////////////
  float
  OverlapFraction(const TCSlice& slc, const Trajectory& tj1, const Trajectory& tj2)
  {
    // returns the fraction of wires spanned by two trajectories
    float minWire = 1E6;
    float maxWire = -1E6;

    float cnt1 = 0;
    for (auto& tp : tj1.Pts) {
      if (tp.Chg == 0) continue;
      if (tp.Pos[0] < 0) continue;
      if (tp.Pos[0] < minWire) minWire = tp.Pos[0];
      if (tp.Pos[0] > maxWire) maxWire = tp.Pos[0];
      ++cnt1;
    }
    if (cnt1 == 0) return 0;
    float cnt2 = 0;
    for (auto& tp : tj2.Pts) {
      if (tp.Chg == 0) continue;
      if (tp.Pos[0] < 0) continue;
      if (tp.Pos[0] < minWire) minWire = tp.Pos[0];
      if (tp.Pos[0] > maxWire) maxWire = tp.Pos[0];
      ++cnt2;
    }
    if (cnt2 == 0) return 0;
    int span = maxWire - minWire;
    if (span <= 0) return 0;
    std::vector<unsigned short> wcnt(span);
    for (auto& tp : tj1.Pts) {
      if (tp.Chg == 0) continue;
      if (tp.Pos[0] < -0.4) continue;
      int indx = std::nearbyint(tp.Pos[0] - minWire);
      if (indx < 0 || indx > span - 1) continue;
      ++wcnt[indx];
    }
    for (auto& tp : tj2.Pts) {
      if (tp.Chg == 0) continue;
      if (tp.Pos[0] < -0.4) continue;
      int indx = std::nearbyint(tp.Pos[0] - minWire);
      if (indx < 0 || indx > span - 1) continue;
      ++wcnt[indx];
    }
    float cntOverlap = 0;
    for (auto cnt : wcnt)
      if (cnt > 1) ++cntOverlap;
    if (cnt1 < cnt2) { return cntOverlap / cnt1; }
    else {
      return cntOverlap / cnt2;
    }

  } // OverlapFraction

  /////////////////////////////////////////
  unsigned short
  AngleRange(TrajPoint const& tp)
  {
    return AngleRange(tp.Ang);
  }

  /////////////////////////////////////////
  void
  SetAngleCode(TrajPoint& tp)
  {
    unsigned short ar = AngleRange(tp.Ang);
    if (ar == tcc.angleRanges.size() - 1) {
      // Very large angle
      tp.AngleCode = 2;
    }
    else if (tcc.angleRanges.size() > 2 && ar == tcc.angleRanges.size() - 2) {
      // Large angle
      tp.AngleCode = 1;
    }
    else {
      // Small angle
      tp.AngleCode = 0;
    }

  } // SetAngleCode

  /////////////////////////////////////////
  unsigned short
  AngleRange(float angle)
  {
    // returns the index of the angle range
    if (angle > M_PI) angle = M_PI;
    if (angle < -M_PI) angle = M_PI;
    if (angle < 0) angle = -angle;
    if (angle > M_PI / 2) angle = M_PI - angle;
    for (unsigned short ir = 0; ir < tcc.angleRanges.size(); ++ir) {
      if (angle < tcc.angleRanges[ir]) return ir;
    }
    return tcc.angleRanges.size() - 1;
  } // AngleRange

  //////////////////////////////////////////
  void
  FitTraj(TCSlice& slc, Trajectory& tj)
  {
    // Jacket around FitTraj to fit the leading edge of the supplied trajectory
    unsigned short originPt = tj.EndPt[1];
    unsigned short npts = tj.Pts[originPt].NTPsFit;
    TrajPoint tpFit;
    unsigned short fitDir = -1;
    FitTraj(slc, tj, originPt, npts, fitDir, tpFit);
    tj.Pts[originPt] = tpFit;

  } // FitTraj

  //////////////////////////////////////////
  void
  FitTraj(TCSlice& slc,
          Trajectory& tj,
          unsigned short originPt,
          unsigned short npts,
          short fitDir,
          TrajPoint& tpFit)
  {
    // Fit the supplied trajectory using HitPos positions with the origin at originPt.
    // The npts is interpreted as the number of points on each side of the origin
    // The allowed modes are as follows, where i denotes a TP that is included, . denotes
    // a TP with no hits, and x denotes a TP that is not included
    //TP 012345678  fitDir  originPt npts
    //   Oiiixxxxx   1        0       4 << npts in the fit
    //   xi.iiOxxx  -1        5       4
    //   xiiiOiiix   0        4       4 << 2 * npts + 1 points in the fit
    //   xxxiO.ixx   0        4       1
    //   0iiixxxxx   0        0       4
    // This routine puts the results into tp if the fit is successfull. The
    // fit "direction" is in increasing order along the trajectory from 0 to tj.Pts.size() - 1.

    //    static const float twoPi = 2 * M_PI;

    if (originPt > tj.Pts.size() - 1) {
      mf::LogWarning("TC") << "FitTraj: Requesting fit of invalid TP " << originPt;
      return;
    }

    // copy the origin TP into the fit TP
    tpFit = tj.Pts[originPt];
    // Assume that the fit will fail
    tpFit.FitChi = 999;
    if (fitDir < -1 || fitDir > 1) return;

    std::vector<double> x, y;
    Point2_t origin = tj.Pts[originPt].HitPos;
    // Use TP position if there aren't any hits on it
    if (tj.Pts[originPt].Chg == 0) origin = tj.Pts[originPt].Pos;

    // simple two point case
    if (NumPtsWithCharge(slc, tj, false) == 2) {
      for (unsigned short ipt = tj.EndPt[0]; ipt < tj.EndPt[1]; ++ipt) {
        if (tj.Pts[ipt].Chg <= 0) continue;
        double xx = tj.Pts[ipt].HitPos[0] - origin[0];
        double yy = tj.Pts[ipt].HitPos[1] - origin[1];
        x.push_back(xx);
        y.push_back(yy);
      } // ii
      if (x.size() != 2) return;
      if (x[0] == x[1]) {
        // Either + or - pi/2
        tpFit.Ang = M_PI / 2;
        if (y[1] < y[0]) tpFit.Ang = -tpFit.Ang;
      }
      else {
        double dx = x[1] - x[0];
        double dy = y[1] - y[0];
        tpFit.Ang = atan2(dy, dx);
      }
      tpFit.Dir[0] = cos(tpFit.Ang);
      tpFit.Dir[1] = sin(tpFit.Ang);
      tpFit.Pos[0] += origin[0];
      tpFit.Pos[1] += origin[1];
      tpFit.AngErr = 0.01;
      tpFit.FitChi = 0.01;
      SetAngleCode(tpFit);
      return;
    } // two points

    std::vector<double> w, q;
    std::array<double, 2> dir;
    double xx, yy, xr, yr;
    double chgWt;

    // Rotate the traj hit position into the coordinate system defined by the
    // originPt traj point, where x = along the trajectory, y = transverse
    double rotAngle = tj.Pts[originPt].Ang;
    double cs = cos(-rotAngle);
    double sn = sin(-rotAngle);

    // enter the originPT hit info if it exists
    if (tj.Pts[originPt].Chg > 0) {
      xx = tj.Pts[originPt].HitPos[0] - origin[0];
      yy = tj.Pts[originPt].HitPos[1] - origin[1];
      xr = cs * xx - sn * yy;
      yr = sn * xx + cs * yy;
      x.push_back(xr);
      y.push_back(yr);
      chgWt = tj.Pts[originPt].ChgPull;
      if (chgWt < 1) chgWt = 1;
      chgWt *= chgWt;
      w.push_back(chgWt * tj.Pts[originPt].HitPosErr2);
    }

    // correct npts to account for the origin point
    if (fitDir != 0) --npts;

    // step in the + direction first
    if (fitDir != -1) {
      unsigned short cnt = 0;
      for (unsigned short ipt = originPt + 1; ipt < tj.Pts.size(); ++ipt) {
        if (tj.Pts[ipt].Chg <= 0) continue;
        xx = tj.Pts[ipt].HitPos[0] - origin[0];
        yy = tj.Pts[ipt].HitPos[1] - origin[1];
        xr = cs * xx - sn * yy;
        yr = sn * xx + cs * yy;
        x.push_back(xr);
        y.push_back(yr);
        chgWt = tj.Pts[ipt].ChgPull;
        if (chgWt < 1) chgWt = 1;
        chgWt *= chgWt;
        w.push_back(chgWt * tj.Pts[ipt].HitPosErr2);
        ++cnt;
        if (cnt == npts) break;
      } // ipt
    }   // fitDir != -1

    // step in the - direction next
    if (fitDir != 1 && originPt > 0) {
      unsigned short cnt = 0;
      for (unsigned short ii = 1; ii < tj.Pts.size(); ++ii) {
        unsigned short ipt = originPt - ii;
        if (ipt > tj.Pts.size() - 1) continue;
        if (tj.Pts[ipt].Chg == 0) continue;
        xx = tj.Pts[ipt].HitPos[0] - origin[0];
        yy = tj.Pts[ipt].HitPos[1] - origin[1];
        xr = cs * xx - sn * yy;
        yr = sn * xx + cs * yy;
        x.push_back(xr);
        y.push_back(yr);
        chgWt = tj.Pts[ipt].ChgPull;
        if (chgWt < 1) chgWt = 1;
        chgWt *= chgWt;
        w.push_back(chgWt * tj.Pts[ipt].HitPosErr2);
        ++cnt;
        if (cnt == npts) break;
        if (ipt == 0) break;
      } // ipt
    }   // fitDir != -1

    // Not enough points to define a line?
    if (x.size() < 2) return;

    double sum = 0.;
    double sumx = 0.;
    double sumy = 0.;
    double sumxy = 0.;
    double sumx2 = 0.;
    double sumy2 = 0.;

    // weight by the charge ratio and accumulate sums
    double wght;
    for (unsigned short ipt = 0; ipt < x.size(); ++ipt) {
      if (w[ipt] < 0.00001) w[ipt] = 0.00001;
      wght = 1 / w[ipt];
      sum += wght;
      sumx += wght * x[ipt];
      sumy += wght * y[ipt];
      sumx2 += wght * x[ipt] * x[ipt];
      sumy2 += wght * y[ipt] * y[ipt];
      sumxy += wght * x[ipt] * y[ipt];
    }
    // calculate coefficients and std dev
    double delta = sum * sumx2 - sumx * sumx;
    if (delta == 0) return;
    // A is the intercept
    double A = (sumx2 * sumy - sumx * sumxy) / delta;
    // B is the slope
    double B = (sumxy * sum - sumx * sumy) / delta;

    // The chisq will be set below if there are enough points. Don't allow it to be 0
    // so we can take Chisq ratios later
    tpFit.FitChi = 0.01;
    double newang = atan(B);
    dir[0] = cos(newang);
    dir[1] = sin(newang);
    // rotate back into the (w,t) coordinate system
    cs = cos(rotAngle);
    sn = sin(rotAngle);
    tpFit.Dir[0] = cs * dir[0] - sn * dir[1];
    tpFit.Dir[1] = sn * dir[0] + cs * dir[1];
    // ensure that the direction is consistent with the originPt direction
    bool flipDir = false;
    if (AngleRange(tj.Pts[originPt]) > 0) {
      flipDir = std::signbit(tpFit.Dir[1]) != std::signbit(tj.Pts[originPt].Dir[1]);
    }
    else {
      flipDir = std::signbit(tpFit.Dir[0]) != std::signbit(tj.Pts[originPt].Dir[0]);
    }
    if (flipDir) {
      tpFit.Dir[0] = -tpFit.Dir[0];
      tpFit.Dir[1] = -tpFit.Dir[1];
    }
    tpFit.Ang = atan2(tpFit.Dir[1], tpFit.Dir[0]);
    SetAngleCode(tpFit);

    // rotate (0, intcpt) into (W,T) coordinates
    tpFit.Pos[0] = -sn * A + origin[0];
    tpFit.Pos[1] = cs * A + origin[1];
    // force the origin to be at origin[0]
    if (tpFit.AngleCode < 2) MoveTPToWire(tpFit, origin[0]);

    if (x.size() < 3) return;

    // Calculate chisq/DOF
    double ndof = x.size() - 2;
    double varnce =
      (sumy2 + A * A * sum + B * B * sumx2 - 2 * (A * sumy + B * sumxy - A * B * sumx)) / ndof;
    if (varnce > 0.) {
      // Intercept error is not used
      //      InterceptError = sqrt(varnce * sumx2 / delta);
      double slopeError = sqrt(varnce * sum / delta);
      tpFit.AngErr = std::abs(atan(slopeError));
    }
    else {
      tpFit.AngErr = 0.01;
    }
    sum = 0;
    // calculate chisq
    double arg;
    for (unsigned short ii = 0; ii < y.size(); ++ii) {
      arg = y[ii] - A - B * x[ii];
      sum += arg * arg / w[ii];
    }
    tpFit.FitChi = sum / ndof;
  } // FitTraj

  ////////////////////////////////////////////////
  unsigned short
  GetPFPIndex(const TCSlice& slc, int tjID)
  {
    if (slc.pfps.empty()) return USHRT_MAX;
    for (unsigned int ipfp = 0; ipfp < slc.pfps.size(); ++ipfp) {
      const auto& pfp = slc.pfps[ipfp];
      if (std::find(pfp.TjIDs.begin(), pfp.TjIDs.end(), tjID) != pfp.TjIDs.end()) return ipfp;
    } // indx
    return USHRT_MAX;
  } // GetPFPIndex

  ////////////////////////////////////////////////
  void
  ReleaseHits(TCSlice& slc, Trajectory& tj)
  {
    // Sets InTraj[] = 0 for all TPs in work. Called when abandoning work
    for (auto& tp : tj.Pts) {
      for (auto iht : tp.Hits) {
        if (slc.slHits[iht].InTraj == tj.ID) slc.slHits[iht].InTraj = 0;
      }
    } // tp

  } // ReleaseWorkHits

  //////////////////////////////////////////
  void
  UnsetUsedHits(TCSlice& slc, TrajPoint& tp)
  {
    // Sets InTraj = 0 and UseHit false for all used hits in tp
    for (unsigned short ii = 0; ii < tp.Hits.size(); ++ii) {
      if (tp.UseHit[ii]) {
        slc.slHits[tp.Hits[ii]].InTraj = 0;
        tp.UseHit[ii] = false;
      } // UseHit
    }   // ii
    tp.Chg = 0;
  } // UnsetUsedHits

  ////////////////////////////////////////////////
  bool
  StoreTraj(TCSlice& slc, Trajectory& tj)
  {

    // check for errors
    for (auto& tp : tj.Pts) {
      if (tp.Hits.size() > 16) return false;
    } // tp

    if (tj.NeedsUpdate) UpdateTjChgProperties("ST", slc, tj, false);

    // This shouldn't be necessary but do it anyway
    SetEndPoints(tj);

    if (slc.tjs.size() >= USHRT_MAX || tj.EndPt[1] <= tj.EndPt[0] || tj.EndPt[1] > tj.Pts.size()) {
      ReleaseHits(slc, tj);
      return false;
    }

    unsigned short npts = tj.EndPt[1] - tj.EndPt[0] + 1;
    if (npts < 2) return false;

    auto& endTp0 = tj.Pts[tj.EndPt[0]];
    auto& endTp1 = tj.Pts[tj.EndPt[1]];

    // ensure that angle errors are defined at both ends, ignoring junk Tjs
    if (!tj.AlgMod[kJunkTj]) {
      if (endTp0.AngErr == 0.1 && endTp1.AngErr != 0.1) { endTp0.AngErr = endTp1.AngErr; }
      else if (endTp0.AngErr != 0.1 && endTp1.AngErr == 0.1) {
        endTp1.AngErr = endTp0.AngErr;
      }
    } // not a junk Tj

    // Calculate the charge near the end and beginning if necessary. This must be a short
    // trajectory. Find the average using 4 points
    if (endTp0.AveChg <= 0) {
      unsigned short cnt = 0;
      float sum = 0;
      for (unsigned short ipt = tj.EndPt[0]; ipt <= tj.EndPt[1]; ++ipt) {
        if (tj.Pts[ipt].Chg == 0) continue;
        sum += tj.Pts[ipt].Chg;
        ++cnt;
        if (cnt == 4) break;
      }
      tj.Pts[tj.EndPt[0]].AveChg = sum / (float)cnt;
    }
    if (endTp1.AveChg <= 0 && npts < 5) endTp1.AveChg = endTp0.AveChg;
    if (endTp1.AveChg <= 0) {
      float sum = 0;
      unsigned short cnt = 0;
      for (unsigned short ii = 0; ii < tj.Pts.size(); ++ii) {
        short ipt = tj.EndPt[1] - ii;
        if (ipt < 0) break;
        if (tj.Pts[ipt].Chg == 0) continue;
        sum += tj.Pts[ipt].Chg;
        ++cnt;
        if (cnt == 4) break;
        if (ipt == 0) break;
      } // ii
      tj.Pts[tj.EndPt[1]].AveChg = sum / (float)cnt;
    } // begin charge == end charge

    // update the kink significance
    if (!tj.AlgMod[kJunkTj]) {
      unsigned short nPtsFit = tcc.kinkCuts[0];
      bool useChg = (tcc.kinkCuts[2] > 0);
      if (npts > 2 * nPtsFit) {
        for (unsigned short ipt = tj.EndPt[0] + nPtsFit; ipt < tj.EndPt[1] - nPtsFit; ++ipt) {
          auto& tp = tj.Pts[ipt];
          if (tp.KinkSig < 0) tp.KinkSig = KinkSignificance(slc, tj, ipt, nPtsFit, useChg, false);
        }
      } // long trajectory
    }   // not JunkTj

    UpdateTjChgProperties("ST", slc, tj, false);

    int trID = slc.tjs.size() + 1;

<<<<<<< HEAD
    // Define the Tj StartEnd. StartEnd = 0 means that the trajectory seems to be traveling
    // in the same order order as the points on the trajectory judging from the pattern of charge
    // at the beginning and the end
    float chg0 = 0, cnt0 = 0;
    float chg1 = 0, cnt1 = 0;
    unsigned short halfWay = (tj.EndPt[0] + tj.EndPt[1]) / 2;
    for(unsigned short ipt = tj.EndPt[0]; ipt <= tj.EndPt[1]; ++ipt) {
      if(ipt < halfWay) {
        chg0 += tj.Pts[ipt].Chg;
        ++cnt0;
      } else {
        chg1 += tj.Pts[ipt].Chg;
        ++cnt1;
      }
      for(unsigned short ii = 0; ii < tj.Pts[ipt].Hits.size(); ++ii) {
        if(tj.Pts[ipt].UseHit[ii]) {
=======
    for (unsigned short ipt = tj.EndPt[0]; ipt <= tj.EndPt[1]; ++ipt) {
      for (unsigned short ii = 0; ii < tj.Pts[ipt].Hits.size(); ++ii) {
        if (tj.Pts[ipt].UseHit[ii]) {
>>>>>>> beae8dd5
          unsigned int iht = tj.Pts[ipt].Hits[ii];
          if (iht > slc.slHits.size() - 1) {
            ReleaseHits(slc, tj);
            return false;
          }
          if (slc.slHits[iht].InTraj > 0) {
            ReleaseHits(slc, tj);
            return false;
          } // error
          slc.slHits[iht].InTraj = trID;
        }
      } // ii
<<<<<<< HEAD
    } // ipt
    if(cnt0 > 0 && cnt1 > 0) {
      // assume that the start end is the end with the lower average charge
      chg0 /= cnt0;
      chg1 /= cnt1;
      if(chg1 > chg0) { tj.StartEnd = 0; } else { tj.StartEnd = 1; }
    } // valid cnt0 and cnt1
=======
    }   // ipt
>>>>>>> beae8dd5

    // ensure that inTraj is clean for the ID
    for (unsigned int iht = 0; iht < slc.slHits.size(); ++iht) {
      if (slc.slHits[iht].InTraj == tj.ID) {
        mf::LogWarning("TC") << "StoreTraj: Hit " << PrintHit(slc.slHits[iht])
                             << " thinks it belongs to T" << tj.ID << " but it isn't in the Tj\n";
        return false;
      }
    } // iht

    tj.WorkID = tj.ID;
    tj.ID = trID;
    // increment the global ID
    ++evt.globalT_UID;
    tj.UID = evt.globalT_UID;
    // Don't clobber the ParentID if it was defined by the calling function
    if (tj.ParentID == 0) tj.ParentID = trID;
    slc.tjs.push_back(tj);
    if (tcc.modes[kDebug] && tcc.dbgSlc && debug.Hit != UINT_MAX) {
      // print some debug info
      for (unsigned short ipt = 0; ipt < tj.Pts.size(); ++ipt) {
        for (unsigned short ii = 0; ii < tj.Pts[ipt].Hits.size(); ++ii) {
          unsigned int iht = tj.Pts[ipt].Hits[ii];
          if (slc.slHits[iht].allHitsIndex == debug.Hit) {
            std::cout << "Debug hit appears in trajectory w WorkID " << tj.WorkID << " UseHit "
                      << tj.Pts[ipt].UseHit[ii] << "\n";
          }
        } // ii
      }   // ipt
    }     // debug.Hit ...

    return true;

  } // StoreTraj

  //////////////////////////////////////////
  void
  FitPar(const TCSlice& slc,
         const Trajectory& tj,
         unsigned short originPt,
         unsigned short npts,
         short fitDir,
         ParFit& pFit,
         unsigned short usePar)
  {
    // Fit a TP parameter, like Chg or Delta, to a line using the points starting at originPT.
    // Currently supported values of usePar are Chg (1) and Delta (2)

    pFit.ChiDOF = 999;
    pFit.AvePar = 0.;
    if (originPt > tj.Pts.size() - 1) return;
    if (fitDir != 1 && fitDir != -1) return;
    Point2_t inPt;
    Vector2_t outVec, outVecErr;
    float pErr, chiDOF;
    Fit2D(0, inPt, pErr, outVec, outVecErr, chiDOF);
    unsigned short cnt = 0;
    for (unsigned short ii = 0; ii < tj.Pts.size(); ++ii) {
      unsigned short ipt = originPt + ii * fitDir;
      if (ipt < tj.EndPt[0] || ipt > tj.EndPt[1]) break;
      auto& tp = tj.Pts[ipt];
      if (tp.Chg <= 0) continue;
      // Accumulate and save points
      inPt[0] = std::abs(tp.Pos[0] - tj.Pts[originPt].Pos[0]);
      float parVal = tp.Chg;
      // Assume errors are 10% for a charge fit
      pErr = 0.1 * parVal;
      if (usePar > 1) {
        parVal = tp.Delta;
        // use the TP hit position error for a Delta Fit
        pErr = sqrt(tp.HitPosErr2);
      }
      inPt[1] = parVal;
      pFit.AvePar += parVal;
      if (!Fit2D(2, inPt, pErr, outVec, outVecErr, chiDOF)) break;
      ++cnt;
      if (cnt == npts) break;
    } // ii
    if (cnt < npts) return;
    // do the fit and get the results
    if (!Fit2D(-1, inPt, pErr, outVec, outVecErr, chiDOF)) return;
    pFit.Pos = tj.Pts[originPt].Pos;
    pFit.Par0 = outVec[0];
    pFit.AvePar /= (float)cnt;
    pFit.ParErr = outVecErr[0];
    pFit.Pos = tj.Pts[originPt].Pos;
    pFit.ParSlp = outVec[1];
    pFit.ParSlpErr = outVecErr[1];
    pFit.ChiDOF = chiDOF;
    pFit.nPtsFit = cnt;
  } // FitPar

  ////////////////////////////////////////////////
  bool
  InTrajOK(TCSlice& slc, std::string someText)
  {
    // Check slc.tjs -> InTraj associations

    unsigned short tID;
    unsigned int iht;
    unsigned short itj = 0;
    std::vector<unsigned int> tHits;
    std::vector<unsigned int> atHits;
    for (auto& tj : slc.tjs) {
      // ignore abandoned trajectories
      if (tj.AlgMod[kKilled]) continue;
      tID = tj.ID;
      tHits = PutTrajHitsInVector(tj, kUsedHits);
      if (tHits.size() < 2) continue;
      std::sort(tHits.begin(), tHits.end());
      atHits.clear();
      for (iht = 0; iht < slc.slHits.size(); ++iht) {
        if (slc.slHits[iht].InTraj == tID) atHits.push_back(iht);
      } // iht
      if (atHits.size() < 2) continue;
      if (!std::equal(tHits.begin(), tHits.end(), atHits.begin())) {
        mf::LogVerbatim myprt("TC");
        myprt << someText << " ChkInTraj failed: inTraj - UseHit mis-match for T" << tID
              << " tj.WorkID " << tj.WorkID << " atHits size " << atHits.size() << " tHits size "
              << tHits.size() << " in CTP " << tj.CTP << "\n";
        myprt << "AlgMods: ";
        for (unsigned short ib = 0; ib < AlgBitNames.size(); ++ib)
          if (tj.AlgMod[ib]) myprt << " " << AlgBitNames[ib];
        myprt << "\n";
        myprt << "index     inTraj     UseHit \n";
        for (iht = 0; iht < atHits.size(); ++iht) {
          myprt << "iht " << iht << " " << PrintHit(slc.slHits[atHits[iht]]);
          if (iht < tHits.size()) myprt << " " << PrintHit(slc.slHits[tHits[iht]]);
          if (atHits[iht] != tHits[iht]) myprt << " <<< " << atHits[iht] << " != " << tHits[iht];
          myprt << "\n";
        } // iht
        if (tHits.size() > atHits.size()) {
          for (iht = atHits.size(); iht < atHits.size(); ++iht) {
            myprt << "atHits " << iht << " " << PrintHit(slc.slHits[atHits[iht]]) << "\n";
          } // iht
          PrintTrajectory("CIT", slc, tj, USHRT_MAX);
        } // tHit.size > atHits.size()
        return false;
      }
      // check the VtxID
      for (unsigned short end = 0; end < 2; ++end) {
        if (tj.VtxID[end] > slc.vtxs.size()) {
          mf::LogVerbatim("TC") << someText << " ChkInTraj: Bad VtxID " << tj.ID;
          tj.AlgMod[kKilled] = true;
          return false;
        }
      } // end
      ++itj;
    } // tj
    return true;

  } // InTrajOK

  //////////////////////////////////////////
  void
  CheckTrajBeginChg(TCSlice& slc, unsigned short itj)
  {
    // This function is called after the beginning of the tj has been inspected to see if
    // reverse propagation was warranted. Trajectory points at the beginning were removed by
    // this process.
    // A search has been made for a Bragg peak with nothing
    // found. Here we look for a charge pattern like the following, where C means large charge
    // and c means lower charge:
    // CCCCCCccccccc
    // The charge in the two regions should be fairly uniform.

    // This function may split the trajectory so it needs to have been stored
    if (itj > slc.tjs.size() - 1) return;
    auto& tj = slc.tjs[itj];

    if (!tcc.useAlg[kBeginChg]) return;
    if (tj.EndFlag[0][kBragg]) return;
    if (tj.AlgMod[kFTBRvProp]) return;
    if (tj.AlgMod[kKilled] || tj.AlgMod[kHaloTj]) return;
    if (tj.Pts.size() < 20) return;

    bool prt = (tcc.dbgSlc && (tcc.dbgStp || tcc.dbgAlg[kBeginChg]));

    // look for a large drop between the average charge near the beginning
    float chg2 = tj.Pts[tj.EndPt[0] + 2].AveChg;
    // and the average charge 15 points away
    float chg15 = tj.Pts[tj.EndPt[0] + 15].AveChg;
    if (chg2 < 3 * chg15) return;

    // find the point where the charge falls below the mid-point
    float midChg = 0.5 * (chg2 + chg15);

    unsigned short breakPt = USHRT_MAX;
    for (unsigned short ipt = tj.EndPt[0] + 3; ipt < 15; ++ipt) {
      float chgm2 = tj.Pts[ipt - 2].Chg;
      if (chgm2 == 0) continue;
      float chgm1 = tj.Pts[ipt - 1].Chg;
      if (chgm1 == 0) continue;
      float chgp1 = tj.Pts[ipt + 1].Chg;
      if (chgp1 == 0) continue;
      float chgp2 = tj.Pts[ipt + 2].Chg;
      if (chgp2 == 0) continue;
      if (chgm2 > midChg && chgm1 > midChg && chgp1 < midChg && chgp2 < midChg) {
        breakPt = ipt;
        break;
      }
    } // breakPt
    if (breakPt == USHRT_MAX) return;
    // check the charge and rms before and after the split
    std::array<double, 2> cnt, sum, sum2;
    for (unsigned short ipt = tj.EndPt[0]; ipt <= tj.EndPt[1]; ++ipt) {
      auto& tp = tj.Pts[ipt];
      if (tp.Chg <= 0) continue;
      unsigned short end = 0;
      if (ipt > breakPt) end = 1;
      ++cnt[end];
      sum[end] += tp.Chg;
      sum2[end] += tp.Chg * tp.Chg;
    } // ipt
    for (unsigned short end = 0; end < 2; ++end) {
      if (cnt[end] < 3) return;
      double ave = sum[end] / cnt[end];
      double arg = sum2[end] - cnt[end] * ave * ave;
      if (arg <= 0) return;
      sum2[end] = sqrt(arg / (cnt[end] - 1));
      sum2[end] /= ave;
      sum[end] = ave;
    } // region
    bool doSplit = true;
    // don't split if this looks like an electron - no significant improvement
    // in the charge rms before and after
    if (tj.ChgRMS > 0.5 && sum2[0] > 0.3 && sum2[1] > 0.3) doSplit = false;
    if (prt) {
      mf::LogVerbatim myprt("TC");
      myprt << "CTBC: T" << tj.ID << " chgRMS " << tj.ChgRMS;
      myprt << " AveChg before split point " << (int)sum[0] << " rms " << sum2[0];
      myprt << " after " << (int)sum[1] << " rms " << sum2[1] << " doSplit? " << doSplit;
    } // prt
    if (!doSplit) return;
    // Create a vertex at the break point
    VtxStore aVtx;
    aVtx.Pos = tj.Pts[breakPt].Pos;
    aVtx.NTraj = 2;
    aVtx.Pass = tj.Pass;
    aVtx.Topo = 8;
    aVtx.ChiDOF = 0;
    aVtx.CTP = tj.CTP;
    aVtx.ID = slc.vtxs.size() + 1;
    aVtx.Stat[kFixed] = true;
    unsigned short ivx = slc.vtxs.size();
    if (!StoreVertex(slc, aVtx)) return;
    if (!SplitTraj(slc, itj, breakPt, ivx, prt)) {
      if (prt) mf::LogVerbatim("TC") << "CTBC: Failed to split trajectory";
      MakeVertexObsolete("CTBC", slc, slc.vtxs[ivx], false);
      return;
    }
    SetVx2Score(slc);
    slc.tjs[itj].AlgMod[kBeginChg] = true;

    if (prt)
      mf::LogVerbatim("TC") << "CTBC: Split T" << tj.ID << " at "
                            << PrintPos(slc, tj.Pts[breakPt].Pos) << "\n";

  } // CheckTrajBeginChg

  //////////////////////////////////////////
  bool
  BraggSplit(TCSlice& slc, unsigned short itj)
  {
    // Searches the stored trajectory for a Bragg Peak and kink and splits it
    if (!tcc.useAlg[kBraggSplit]) return false;
    if (itj > slc.tjs.size() - 1) return false;
    if (tcc.chkStopCuts.size() < 4) return false;
    if (tcc.chkStopCuts[3] <= 0) return false;
    unsigned short nPtsToCheck = tcc.chkStopCuts[1];
    auto& tj = slc.tjs[itj];
    unsigned short npwc = NumPtsWithCharge(slc, tj, false);
    if (npwc < 4) return false;
    if (npwc < nPtsToCheck) nPtsToCheck = npwc;
    // do a rough ChgPull check first
    float maxPull = 2;
    unsigned short maxPullPt = USHRT_MAX;
    for (unsigned short ipt = tj.EndPt[0]; ipt < tj.EndPt[1]; ++ipt) {
      auto& tp = tj.Pts[ipt];
      if (tp.ChgPull < maxPull) continue;
      maxPull = tp.ChgPull;
      maxPullPt = ipt;
    } // ipt
    if (maxPullPt == USHRT_MAX) return false;
    short dpt;
    if (maxPullPt < 0.5 * (tj.EndPt[0] + tj.EndPt[1])) { dpt = maxPullPt - tj.EndPt[0]; }
    else {
      dpt = tj.EndPt[1] - maxPullPt;
    }
    if (dpt < 3) return false;
    bool prt = (tcc.dbgSlc && (tcc.dbgStp || tcc.dbgAlg[kBraggSplit]));
    if (prt)
      mf::LogVerbatim("TC") << "BS: T" << tj.ID << " maxPull " << maxPull << " at "
                            << PrintPos(slc, tj.Pts[maxPullPt]) << " dpt " << dpt;
    unsigned short breakPt = USHRT_MAX;
    float bestFOM = tcc.chkStopCuts[3];
    unsigned short bestBragg = 0;
    unsigned short nPtsFit = tcc.kinkCuts[0];
    TrajPoint tp1, tp2;
    ParFit chgFit1, chgFit2;
    for (unsigned short ipt = maxPullPt - 2; ipt <= maxPullPt + 2; ++ipt) {
      FitTraj(slc, tj, ipt - 1, nPtsFit, -1, tp1);
      if (tp1.FitChi > 10) continue;
      FitTraj(slc, tj, ipt + 1, nPtsFit, 1, tp2);
      if (tp2.FitChi > 10) continue;
      float dang = std::abs(tp1.Ang - tp2.Ang);
      FitPar(slc, tj, ipt - 1, nPtsToCheck, -1, chgFit1, 1);
      if (chgFit1.ChiDOF > 100) continue;
      chgFit1.ParSlp = -chgFit1.ParSlp;
      FitPar(slc, tj, ipt + 1, nPtsToCheck, 1, chgFit2, 1);
      if (chgFit2.ChiDOF > 100) continue;
      chgFit2.ParSlp = -chgFit2.ParSlp;
      // require a large positive slope on at least one side
      if (chgFit1.ParSlp < tcc.chkStopCuts[0] && chgFit2.ParSlp < tcc.chkStopCuts[0]) continue;
      // assume it is on side 1
      unsigned short bragg = 1;
      float bchi = chgFit1.ChiDOF;
      if (chgFit2.ParSlp > chgFit1.ParSlp) {
        bragg = 2;
        bchi = chgFit2.ChiDOF;
      }
      float chgAsym = std::abs(chgFit1.Par0 - chgFit2.Par0) / (chgFit1.Par0 + chgFit2.Par0);
      float slpAsym = std::abs(chgFit1.ParSlp - chgFit2.ParSlp) / (chgFit1.ParSlp + chgFit2.ParSlp);
      if (bchi < 1) bchi = 1;
      float fom = 10 * dang * chgAsym * slpAsym / bchi;
      if (prt) {
        mf::LogVerbatim myprt("TC");
        myprt << "pt " << PrintPos(slc, tj.Pts[ipt]) << " " << std::setprecision(2) << dang;
        myprt << " chg1 " << (int)chgFit1.Par0 << " slp " << chgFit1.ParSlp << " chi "
              << chgFit1.ChiDOF;
        myprt << " chg2 " << (int)chgFit2.Par0 << " slp " << chgFit2.ParSlp << " chi "
              << chgFit2.ChiDOF;
        myprt << " chgAsym " << chgAsym;
        myprt << " slpAsym " << slpAsym;
        myprt << " fom " << fom;
        myprt << " bragg " << bragg;
      }
      if (fom < bestFOM) continue;
      bestFOM = fom;
      breakPt = ipt;
      bestBragg = bragg;
    } // ipt
    if (breakPt == USHRT_MAX) return false;
    if (prt)
      mf::LogVerbatim("TC") << " breakPt " << PrintPos(slc, tj.Pts[breakPt]) << " bragg "
                            << bestBragg;
    // Create a vertex at the break point
    VtxStore aVtx;
    aVtx.Pos = tj.Pts[breakPt].Pos;
    aVtx.NTraj = 2;
    aVtx.Pass = tj.Pass;
    aVtx.Topo = 12;
    aVtx.ChiDOF = 0;
    aVtx.CTP = tj.CTP;
    aVtx.ID = slc.vtxs.size() + 1;
    aVtx.Stat[kFixed] = true;
    unsigned short ivx = slc.vtxs.size();
    if (!StoreVertex(slc, aVtx)) return false;
    if (!SplitTraj(slc, itj, breakPt, ivx, prt)) {
      if (prt) mf::LogVerbatim("TC") << "BS: Failed to split trajectory";
      MakeVertexObsolete("BS", slc, slc.vtxs[ivx], false);
      return false;
    }
    SetVx2Score(slc);
    slc.tjs[itj].AlgMod[kBraggSplit] = true;
    unsigned short otj = slc.tjs.size() - 1;
    if (bestBragg == 2) std::swap(itj, otj);
    slc.tjs[itj].PDGCode = 211;
    slc.tjs[itj].EndFlag[1][kBragg] = true;
    slc.tjs[otj].PDGCode = 13;
    return true;
  } // BraggSplit

  //////////////////////////////////////////
  void
  TrimHiChgEndPts(TCSlice& slc, Trajectory& tj, bool prt)
  {
    // Trim points at the end if the charge pull is too high
    if (!tcc.useAlg[kTHCEP]) return;
    // don't consider long electrons
    if (tj.PDGCode == 111) return;
    unsigned short npwc = NumPtsWithCharge(slc, tj, false);
    // only consider long tjs
    if (npwc < 50) return;
    // that don't have a Bragg peak
    if (tj.EndFlag[1][kBragg]) return;

    // only look at the last points that would have not been considered by GottaKink
    unsigned short nPtsMax = tcc.kinkCuts[0];
    if (nPtsMax > 8) nPtsMax = 8;

    // find the first point with a high charge pull starting at nPtsMax points before the end
    // and count the number of high charge pull points
    float cntBad = 0;
    unsigned short firstBad = USHRT_MAX;
    for (unsigned short ii = 0; ii < nPtsMax; ++ii) {
      unsigned short ipt = tj.EndPt[1] - nPtsMax + ii;
      auto& tp = tj.Pts[ipt];
      if (tp.Chg <= 0) continue;
      if (tp.ChgPull < 3) continue;
      ++cntBad;
      if (firstBad == USHRT_MAX) firstBad = ipt;
    } // ii
    if (firstBad == USHRT_MAX) return;
    // total number of points from the first bad point to the end
    float cntTot = tj.EndPt[1] - firstBad;
    // fraction of those poins that are bad
    float fracBad = cntBad / cntTot;
    if (fracBad < 0.5) return;
    if (prt)
      mf::LogVerbatim("TC") << "THCEP: Trim points starting at " << PrintPos(slc, tj.Pts[firstBad]);
    for (unsigned short ipt = firstBad; ipt <= tj.EndPt[1]; ++ipt)
      UnsetUsedHits(slc, tj.Pts[ipt]);
    tj.AlgMod[kTHCEP] = true;
  } // TrimHiChgEndPts

  //////////////////////////////////////////
  void
  TrimEndPts(std::string fcnLabel,
             TCSlice& slc,
             Trajectory& tj,
             const std::vector<float>& fQualityCuts,
             bool prt)
  {
    // Trim the hits off the end until there are at least MinPts consecutive hits at the end
    // and the fraction of hits on the trajectory exceeds fQualityCuts[0]
    // Minimum length requirement accounting for dead wires where - denotes a wire with a point
    // and D is a dead wire. Here is an example with minPts = 3
    //  ---DDDDD--- is OK
    //  ----DD-DD-- is OK
    //  ----DDD-D-- is OK
    //  ----DDDDD-- is not OK

    if (!tcc.useAlg[kTEP]) return;
    if (tj.PDGCode == 111) return;
    if (tj.EndFlag[1][kAtKink]) return;

    unsigned short npwc = NumPtsWithCharge(slc, tj, false);
    short minPts = fQualityCuts[1];
    if (minPts < 1) return;
    if (npwc < minPts) return;
    // don't consider short Tjs
    if (npwc < 8) return;

    // handle short tjs
    if (npwc == minPts + 1) {
      unsigned short endPt1 = tj.EndPt[1];
      auto& tp = tj.Pts[endPt1];
      auto& ptp = tj.Pts[endPt1 - 1];
      // remove the last point if the previous point has no charge or if
      // it isn't on the next wire
      float dwire = std::abs(ptp.Pos[0] - tp.Pos[0]);
      if (ptp.Chg == 0 || dwire > 1.1) {
        UnsetUsedHits(slc, tp);
        SetEndPoints(tj);
        tj.AlgMod[kTEP] = true;
      }
      return;
    } // short tj

    // find the separation between adjacent points, starting at the end
    short lastPt = 0;
    for (lastPt = tj.EndPt[1]; lastPt >= minPts; --lastPt) {
      // check for an error
      if (lastPt == 1) break;
      if (tj.Pts[lastPt].Chg == 0) continue;
      // number of points on adjacent wires
      unsigned short nadj = 0;
      unsigned short npwc = 0;
      for (short ipt = lastPt - minPts; ipt < lastPt; ++ipt) {
        if (ipt < 2) break;
        // the current point
        auto& tp = tj.Pts[ipt];
        // the previous point
        auto& ptp = tj.Pts[ipt - 1];
        if (tp.Chg > 0 && ptp.Chg > 0) {
          ++npwc;
          if (std::abs(tp.Pos[0] - ptp.Pos[0]) < 1.5) ++nadj;
        }
      } // ipt
      float ntpwc = NumPtsWithCharge(slc, tj, true, tj.EndPt[0], lastPt);
      float nwires = std::abs(tj.Pts[tj.EndPt[0]].Pos[0] - tj.Pts[lastPt].Pos[0]) + 1;
      float hitFrac = ntpwc / nwires;
      if (prt)
        mf::LogVerbatim("TC") << fcnLabel << "-TEP: T" << tj.ID << " lastPt " << lastPt << " npwc "
                              << npwc << " ntpwc " << ntpwc << " nadj " << nadj << " hitFrac "
                              << hitFrac;
      if (hitFrac > fQualityCuts[0] && npwc == minPts && nadj >= minPts - 1) break;
    } // lastPt

    if (prt) mf::LogVerbatim("TC") << " lastPt " << lastPt << " " << tj.EndPt[1] << "\n";
    // trim the last point if it just after a dead wire.
    if (tj.Pts[lastPt].Pos[0] > -0.4) {
      unsigned int prevWire = std::nearbyint(tj.Pts[lastPt].Pos[0]);
      if (tj.StepDir > 0) { --prevWire; }
      else {
        ++prevWire;
      }
      if (prt) {
        mf::LogVerbatim("TC") << fcnLabel << "-TEP: is prevWire " << prevWire << " dead? ";
      }
      unsigned short plane = DecodeCTP(tj.CTP).Plane;
      if (prevWire < slc.nWires[plane] && !evt.goodWire[plane][prevWire]) --lastPt;
    } // valid Pos[0]

    // Nothing needs to be done
    if (lastPt == tj.EndPt[1]) {
      if (prt) mf::LogVerbatim("TC") << fcnLabel << "-TEPo: Tj is OK";
      return;
    }

    // clear the points after lastPt
    for (unsigned short ipt = lastPt + 1; ipt <= tj.EndPt[1]; ++ipt)
      UnsetUsedHits(slc, tj.Pts[ipt]);
    SetEndPoints(tj);
    tj.AlgMod[kTEP] = true;
    if (prt) {
      fcnLabel += "-TEPo";
      PrintTrajectory(fcnLabel, slc, tj, USHRT_MAX);
    }

  } // TrimEndPts

  /////////////////////////////////////////
  void
  ChkEndKink(TCSlice& slc, Trajectory& tj, bool prt)
  {
    // look for large-angle kink near the end
    if (!tcc.useAlg[kEndKink]) return;
    if (tj.PDGCode == 111) return;
    if (tj.EndPt[1] - tj.EndPt[0] < 6) return;

    if (prt) mf::LogVerbatim("TC") << "CEK: Inside ChkEndKinks T" << tj.ID << " ";

    float maxSig = tcc.kinkCuts[1];
    unsigned short withNptsFit = 0;
    unsigned short nPtsFit = tcc.kinkCuts[0];
    bool useChg = (tcc.kinkCuts[2] > 0);
    for (unsigned short nptsf = 3; nptsf < nPtsFit; ++nptsf) {
      unsigned short ipt = tj.EndPt[1] - nptsf;
      float ks = KinkSignificance(slc, tj, ipt, nptsf, useChg, prt);
      if (ks > maxSig) {
        maxSig = ks;
        withNptsFit = nptsf;
      }
    } // nptsf
    if (withNptsFit > 0) {
      unsigned short ipt = tj.EndPt[1] - withNptsFit;
      std::cout << "CEK: T" << tj.ID << " ipt " << ipt;
      float ks = KinkSignificance(slc, tj, ipt, withNptsFit, false, prt);
      auto& tp = tj.Pts[ipt];
      std::cout << " " << PrintPos(slc, tp) << " withNptsFit " << withNptsFit << " ks " << ks
                << "\n";
    }

  } // ChkEndKink

  /////////////////////////////////////////
  void
  ChkChgAsymmetry(TCSlice& slc, Trajectory& tj, bool prt)
  {
    // looks for a high-charge point in the trajectory which may be due to the
    // trajectory crossing an interaction vertex. The properties of points on the opposite
    // sides of the high-charge point are analyzed. If significant differences are found, all points
    // near the high-charge point are removed as well as those from that point to the end
    if (!tcc.useAlg[kChkChgAsym]) return;
    if (tj.PDGCode == 111) return;
    unsigned short npts = tj.EndPt[1] - tj.EndPt[0];
    if (prt) mf::LogVerbatim("TC") << " Inside ChkChgAsymmetry T" << tj.ID;
    // ignore long tjs
    if (npts > 50) return;
    // ignore short tjs
    if (npts < 8) return;
    // require the charge pull > 5
    float bigPull = 5;
    unsigned short atPt = 0;
    // Don't consider the first/last few points in case there is a Bragg peak
    for (unsigned short ipt = tj.EndPt[0] + 2; ipt <= tj.EndPt[1] - 2; ++ipt) {
      auto& tp = tj.Pts[ipt];
      if (tp.ChgPull > bigPull) {
        bigPull = tp.ChgPull;
        atPt = ipt;
      }
    } // ipt
    if (atPt == 0) return;
    // require that this point be near the DS end
    if ((atPt - tj.EndPt[0]) < 0.5 * npts) return;
    if (prt)
      mf::LogVerbatim("TC") << "CCA: T" << tj.ID << " Large Chg point at " << atPt
                            << ". Check charge asymmetry around it.";
    unsigned short nchk = 0;
    unsigned short npos = 0;
    unsigned short nneg = 0;
    for (short ii = 1; ii < 5; ++ii) {
      short iplu = atPt + ii;
      if (iplu > tj.EndPt[1]) break;
      short ineg = atPt - ii;
      if (ineg < tj.EndPt[0]) break;
      if (tj.Pts[iplu].Chg == 0) continue;
      if (tj.Pts[ineg].Chg == 0) continue;
      float asym = (tj.Pts[iplu].Chg - tj.Pts[ineg].Chg) / (tj.Pts[iplu].Chg + tj.Pts[ineg].Chg);
      ++nchk;
      if (asym > 0.5) ++npos;
      if (asym < -0.5) ++nneg;
      if (prt)
        mf::LogVerbatim("TC") << " ineg " << ineg << " iplu " << iplu << " asym " << asym
                              << " nchk " << nchk;
    } // ii
    if (nchk < 3) return;
    // require most of the points be very positive or very negative
    nchk -= 2;
    bool doTrim = (nneg > nchk) || (npos > nchk);
    if (!doTrim) return;
    // remove all the points at the end starting at the one just before the peak if the pull is not so good
    auto& prevTP = tj.Pts[atPt - 1];
    if (std::abs(prevTP.ChgPull) > 2) --atPt;
    for (unsigned short ipt = atPt; ipt <= tj.EndPt[1]; ++ipt)
      UnsetUsedHits(slc, tj.Pts[ipt]);
    SetEndPoints(tj);
    tj.AlgMod[kChkChgAsym] = true;
    if (prt) PrintTrajectory("CCA", slc, tj, USHRT_MAX);
  } // ChkChgAsymmetry

  /////////////////////////////////////////
  bool
  SignalBetween(const TCSlice& slc,
                const TrajPoint& tp1,
                const TrajPoint& tp2,
                const float& MinWireSignalFraction)
  {
    // Returns true if there is a signal on > MinWireSignalFraction of the wires between tp1 and tp2.
    if (MinWireSignalFraction == 0) return true;

    if (tp1.Pos[0] < -0.4 || tp2.Pos[0] < -0.4) return false;
    int fromWire = std::nearbyint(tp1.Pos[0]);
    int toWire = std::nearbyint(tp2.Pos[0]);

    if (fromWire == toWire) {
      TrajPoint tp = tp1;
      // check for a signal midway between
      tp.Pos[1] = 0.5 * (tp1.Pos[1] + tp2.Pos[1]);
      return SignalAtTp(tp);
    }
    // define a trajectory point located at tp1 that has a direction towards tp2
    TrajPoint tp;
    if (!MakeBareTrajPoint(slc, tp1, tp2, tp)) return true;
    return SignalBetween(slc, tp, toWire, MinWireSignalFraction);
  } // SignalBetween

  /////////////////////////////////////////
  bool
  SignalBetween(const TCSlice& slc, TrajPoint tp, float toPos0, const float& MinWireSignalFraction)
  {
    // Returns true if there is a signal on > MinWireSignalFraction of the wires between tp and toPos0.
    return ChgFracBetween(slc, tp, toPos0) >= MinWireSignalFraction;
  } // SignalBetween

  /////////////////////////////////////////
  float
  ChgFracBetween(const TCSlice& slc, TrajPoint tp, float toPos0)
  {
    // Returns the fraction of wires between tp.Pos[0] and toPos0 that have a hit
    // on the line defined by tp.Pos and tp.Dir

    if (tp.Pos[0] < -0.4 || toPos0 < -0.4) return 0;
    int fromWire = std::nearbyint(tp.Pos[0]);
    int toWire = std::nearbyint(toPos0);

    if (fromWire == toWire) return SignalAtTp(tp);

    int nWires = abs(toWire - fromWire) + 1;

    if (std::abs(tp.Dir[0]) < 0.001) tp.Dir[0] = 0.001;
    float stepSize = std::abs(1 / tp.Dir[0]);
    // ensure that we step in the right direction
    if (toWire > fromWire && tp.Dir[0] < 0) stepSize = -stepSize;
    if (toWire < fromWire && tp.Dir[0] > 0) stepSize = -stepSize;
    float nsig = 0;
    float num = 0;
    for (unsigned short cnt = 0; cnt < nWires; ++cnt) {
      ++num;
      if (SignalAtTp(tp)) ++nsig;
      tp.Pos[0] += tp.Dir[0] * stepSize;
      tp.Pos[1] += tp.Dir[1] * stepSize;
    } // cnt
    float sigFrac = nsig / num;
    return sigFrac;
  } // ChgFracBetween

  ////////////////////////////////////////////////
  bool
  TrajHitsOK(TCSlice& slc,
             const std::vector<unsigned int>& iHitsInMultiplet,
             const std::vector<unsigned int>& jHitsInMultiplet)
  {
    // Hits (assume to be on adjacent wires have an acceptable signal overlap

    if (iHitsInMultiplet.empty() || jHitsInMultiplet.empty()) return false;

    float sum;
    float cvI = HitsPosTick(slc, iHitsInMultiplet, sum, kAllHits);
    if (cvI < 0) return false;
    float minI = 1E6;
    float maxI = 0;
    for (auto& iht : iHitsInMultiplet) {
      auto const& hit = (*evt.allHits)[slc.slHits[iht].allHitsIndex];
      float cv = hit.PeakTime();
      float rms = hit.RMS();
      float arg = cv - 3.1 * rms;
      if (arg < minI) minI = arg;
      arg = cv + 3.1 * rms;
      if (arg > maxI) maxI = arg;
    }

    float cvJ = HitsPosTick(slc, jHitsInMultiplet, sum, kAllHits);
    if (cvJ < 0) return false;
    float minJ = 1E6;
    float maxJ = 0;
    for (auto& jht : jHitsInMultiplet) {
      auto& hit = (*evt.allHits)[slc.slHits[jht].allHitsIndex];
      float cv = hit.PeakTime();
      float rms = hit.RMS();
      float arg = cv - 3.1 * rms;
      if (arg < minJ) minJ = arg;
      arg = cv + 3.1 * rms;
      if (arg > maxJ) maxJ = arg;
    }

    if (cvI < cvJ) {
      if (maxI > minJ) return true;
    }
    else {
      if (minI < maxJ) return true;
    }
    return false;
  } // TrajHitsOK

  /////////////////////////////////////////
  bool
  TrajHitsOK(TCSlice& slc, const unsigned int iht, const unsigned int jht)
  {
    // ensure that two adjacent hits have an acceptable overlap
    if (iht > slc.slHits.size() - 1) return false;
    if (jht > slc.slHits.size() - 1) return false;
    // require that they be on adjacent wires
    auto& ihit = (*evt.allHits)[slc.slHits[iht].allHitsIndex];
    auto& jhit = (*evt.allHits)[slc.slHits[jht].allHitsIndex];
    int iwire = ihit.WireID().Wire;
    int jwire = jhit.WireID().Wire;
    if (std::abs(iwire - jwire) > 1) return false;
    if (ihit.PeakTime() > jhit.PeakTime()) {
      float minISignal = ihit.PeakTime() - 3 * ihit.RMS();
      float maxJSignal = jhit.PeakTime() + 3 * ihit.RMS();
      if (maxJSignal > minISignal) return true;
    }
    else {
      float maxISignal = ihit.PeakTime() + 3 * ihit.RMS();
      float minJSignal = jhit.PeakTime() - 3 * ihit.RMS();
      if (minJSignal > maxISignal) return true;
    }
    return false;
  } // TrajHitsOK

  ////////////////////////////////////////////////
  float
  ExpectedHitsRMS(TCSlice& slc, const TrajPoint& tp)
  {
    // returns the expected RMS of hits for the trajectory point in ticks
    if (std::abs(tp.Dir[0]) > 0.001) {
      geo::PlaneID planeID = DecodeCTP(tp.CTP);
      return 1.5 * evt.aveHitRMS[planeID.Plane] +
             2 * std::abs(tp.Dir[1] / tp.Dir[0]) / tcc.unitsPerTick;
    }
    else {
      return 500;
    }
  } // ExpectedHitsRMS

  ////////////////////////////////////////////////
  bool
  SignalAtTpInSlc(const TCSlice& slc, const TrajPoint& tp)
  {
    // Version of SignalAtTP that only checks the hit collection in the current slice

    if (tp.Pos[0] < -0.4) return false;
    geo::PlaneID planeID = DecodeCTP(tp.CTP);
    unsigned short pln = planeID.Plane;
    unsigned int wire = std::nearbyint(tp.Pos[0]);
    if (wire > evt.goodWire[pln].size() - 1) return false;
    // assume there is a signal on a dead wire
    if (!evt.goodWire[pln][wire]) return true;
    // no signal here if there are no hits on this wire
    if (slc.wireHitRange[pln][wire].first == UINT_MAX) return false;
    // check the proximity of all of the hits in the range
    float projTick = (float)(tp.Pos[1] / tcc.unitsPerTick);
    float tickRange = 0;
    if (std::abs(tp.Dir[1]) != 0) {
      tickRange = std::abs(0.5 / tp.Dir[1]) / tcc.unitsPerTick;
      // don't let it get too large
      if (tickRange > 40) tickRange = 40;
    }
    float loTpTick = projTick - tickRange;
    float hiTpTick = projTick + tickRange;
    for (unsigned int iht = slc.wireHitRange[pln][wire].first;
         iht <= slc.wireHitRange[pln][wire].second;
         ++iht) {
      unsigned int ahi = slc.slHits[iht].allHitsIndex;
      auto& hit = (*evt.allHits)[ahi];
      if (projTick < hit.PeakTime()) {
        float loHitTick = hit.PeakTime() - 3 * hit.RMS();
        if (hiTpTick > loHitTick) return true;
      }
      else {
        float hiHitTick = hit.PeakTime() + 3 * hit.RMS();
        if (loTpTick < hiHitTick) return true;
      }
    } // iht
    return false;
  } // SignalAtTpInSlc

  /////////////////////////////////////////
  bool
  SignalAtTp(TrajPoint& tp)
  {
    // returns true if there is a hit near tp.Pos by searching through the full hit collection (if there
    // are multiple slices) or through the last slice (if there is only one slice)

    tp.Environment[kEnvNearSrcHit] = false;

    // just check the hits in the last slice
    if (evt.wireHitRange.empty()) {
      const auto& slc = slices[slices.size() - 1];
      return SignalAtTpInSlc(slc, tp);
    }

    if (tp.Pos[0] < -0.4) return false;
    geo::PlaneID planeID = DecodeCTP(tp.CTP);
    unsigned short pln = planeID.Plane;
    unsigned int wire = std::nearbyint(tp.Pos[0]);
    if (wire > evt.goodWire[pln].size() - 1) return false;
    // assume there is a signal on a dead wire
    if (!evt.goodWire[pln][wire]) return true;

    // check the proximity of all of the hits in the range
    float projTick = (float)(tp.Pos[1] / tcc.unitsPerTick);
    float tickRange = 0;
    if (std::abs(tp.Dir[1]) != 0) {
      tickRange = std::abs(0.5 / tp.Dir[1]) / tcc.unitsPerTick;
      // don't let it get too large
      if (tickRange > 40) tickRange = 40;
    }
    float loTpTick = projTick - tickRange;
    float hiTpTick = projTick + tickRange;

    // no signal here if there are no hits on this wire
    if (evt.wireHitRange[pln][wire].first == UINT_MAX) return false;

    for (unsigned int iht = evt.wireHitRange[pln][wire].first;
         iht <= evt.wireHitRange[pln][wire].second;
         ++iht) {
      auto& hit = (*evt.allHits)[iht];
      // We wouldn't need to make this check if hits were sorted
      const auto& wid = hit.WireID();
      if (wid.Cryostat != planeID.Cryostat) continue;
      if (wid.TPC != planeID.TPC) continue;
      if (wid.Plane != planeID.Plane) continue;
      if (projTick < hit.PeakTime()) {
        float loHitTick = hit.PeakTime() - 3 * hit.RMS();
        if (hiTpTick > loHitTick) return true;
      }
      else {
        float hiHitTick = hit.PeakTime() + 3 * hit.RMS();
        if (loTpTick < hiHitTick) return true;
      }
    } // iht
    // No hit was found near projTick. Search through the source hits collection
    // (if it is defined) for a hit that may have been removed by disambiguation
    // Use the srcHit collection if it is available
    if (evt.srcHits != NULL) {
      if (NearbySrcHit(planeID, wire, loTpTick, hiTpTick)) {
        tp.Environment[kEnvNearSrcHit] = true;
        return true;
      } // NearbySrcHit
    }   // evt.srcHits != NULL
    return false;
  } // SignalAtTp

  //////////////////////////////////////////
  bool
  NearbySrcHit(geo::PlaneID plnID, unsigned int wire, float loTick, float hiTick)
  {
    // Look for a hit on wid in the srcHits collection that has a tick in the range. This
    // is a DUNE-specific function in which hit disambiguation is done in the U and V planes
    if (evt.srcHits == NULL) return false;
    unsigned int pln = plnID.Plane;
    if (pln == 2) return false;

    unsigned int cstat = plnID.Cryostat;
    unsigned int tpc = plnID.TPC;
    // get a valid range of hits to search
    if (evt.tpcSrcHitRange[tpc].first >= (*evt.srcHits).size()) return false;
    if (evt.tpcSrcHitRange[tpc].second >= (*evt.srcHits).size()) return false;
    raw::ChannelID_t chan = tcc.geom->PlaneWireToChannel((int)pln, (int)wire, (int)tpc, (int)cstat);
    float atTick = 0.5 * (loTick + hiTick);
    for (unsigned int iht = evt.tpcSrcHitRange[tpc].first; iht <= evt.tpcSrcHitRange[tpc].second;
         ++iht) {
      auto& hit = (*evt.srcHits)[iht];
      if (hit.Channel() != chan) continue;
      if (atTick < hit.PeakTime()) {
        float loHitTick = hit.PeakTime() - 3 * hit.RMS();
        if (hiTick > loHitTick) return true;
      }
      else {
        float hiHitTick = hit.PeakTime() + 3 * hit.RMS();
        if (loTick < hiHitTick) return true;
      }
    } // iht
    return false;
  } // NearbySrcHit

  //////////////////////////////////////////
  float
  TpSumHitChg(const TCSlice& slc, TrajPoint const& tp)
  {
    float totchg = 0;
    for (size_t i = 0; i < tp.Hits.size(); ++i) {
      if (!tp.UseHit[i]) continue;
      totchg += (*evt.allHits)[slc.slHits[tp.Hits[i]].allHitsIndex].Integral();
    }
    return totchg;
  } // TpSumHitChg

  //////////////////////////////////////////
  unsigned short
  NumPtsWithCharge(const TCSlice& slc, const Trajectory& tj, bool includeDeadWires)
  {
    unsigned short firstPt = tj.EndPt[0];
    unsigned short lastPt = tj.EndPt[1];
    return NumPtsWithCharge(slc, tj, includeDeadWires, firstPt, lastPt);
  }

  //////////////////////////////////////////
  unsigned short
  NumPtsWithCharge(const TCSlice& slc,
                   const Trajectory& tj,
                   bool includeDeadWires,
                   unsigned short firstPt,
                   unsigned short lastPt)
  {
    unsigned short ntp = 0;
    for (unsigned short ipt = firstPt; ipt <= lastPt; ++ipt)
      if (tj.Pts[ipt].Chg > 0) ++ntp;
    // Add the count of deadwires
    if (includeDeadWires) ntp += DeadWireCount(slc, tj.Pts[firstPt], tj.Pts[lastPt]);
    return ntp;
  } // NumPtsWithCharge

  //////////////////////////////////////////
  float
  DeadWireCount(const TCSlice& slc, const TrajPoint& tp1, const TrajPoint& tp2)
  {
    return DeadWireCount(slc, tp1.Pos[0], tp2.Pos[0], tp1.CTP);
  } // DeadWireCount

  //////////////////////////////////////////
  float
  DeadWireCount(const TCSlice& slc, const float& inWirePos1, const float& inWirePos2, CTP_t tCTP)
  {
    if (inWirePos1 < -0.4 || inWirePos2 < -0.4) return 0;
    unsigned int inWire1 = std::nearbyint(inWirePos1);
    unsigned int inWire2 = std::nearbyint(inWirePos2);
    geo::PlaneID planeID = DecodeCTP(tCTP);
    unsigned short plane = planeID.Plane;
    if (inWire1 > slc.nWires[plane] || inWire2 > slc.nWires[plane]) return 0;
    if (inWire1 > inWire2) {
      // put in increasing order
      unsigned int tmp = inWire1;
      inWire1 = inWire2;
      inWire2 = tmp;
    } // inWire1 > inWire2
    ++inWire2;
    unsigned int wire, ndead = 0;
    for (wire = inWire1; wire < inWire2; ++wire)
      if (!evt.goodWire[plane][wire]) ++ndead;
    return ndead;
  } // DeadWireCount

  ////////////////////////////////////////////////
  unsigned short
  PDGCodeIndex(int PDGCode)
  {
    unsigned short pdg = abs(PDGCode);
    if (pdg == 11) return 0;   // electron
    if (pdg == 13) return 1;   // muon
    if (pdg == 211) return 2;  // pion
    if (pdg == 321) return 3;  // kaon
    if (pdg == 2212) return 4; // proton
    return USHRT_MAX;
  } // PDGCodeIndex

  ////////////////////////////////////////////////
  void
  MakeTrajectoryObsolete(TCSlice& slc, unsigned int itj)
  {
    // Note that this does not change the state of UseHit to allow
    // resurrecting the trajectory later (RestoreObsoleteTrajectory)
    if (itj > slc.tjs.size() - 1) return;
    int killTjID = slc.tjs[itj].ID;
    for (auto& hit : slc.slHits)
      if (hit.InTraj == killTjID) hit.InTraj = 0;
    slc.tjs[itj].AlgMod[kKilled] = true;
  } // MakeTrajectoryObsolete

  ////////////////////////////////////////////////
  void
  RestoreObsoleteTrajectory(TCSlice& slc, unsigned int itj)
  {
    if (itj > slc.tjs.size() - 1) return;
    if (!slc.tjs[itj].AlgMod[kKilled]) {
      mf::LogWarning("TC")
        << "RestoreObsoleteTrajectory: Trying to restore not-obsolete trajectory "
        << slc.tjs[itj].ID;
      return;
    }
    unsigned int iht;
    for (auto& tp : slc.tjs[itj].Pts) {
      for (unsigned short ii = 0; ii < tp.Hits.size(); ++ii) {
        if (tp.UseHit[ii]) {
          iht = tp.Hits[ii];
          if (slc.slHits[iht].InTraj == 0) { slc.slHits[iht].InTraj = slc.tjs[itj].ID; }
        }
      } // ii
    }   // tp
    slc.tjs[itj].AlgMod[kKilled] = false;
  } // RestoreObsoleteTrajectory

  //////////////////////////////////////////
  void
  MergeGhostTjs(TCSlice& slc, CTP_t inCTP)
  {
    // Merges short Tjs that share many hits with a longer Tj
    if (!tcc.useAlg[kMrgGhost]) return;

    for (auto& shortTj : slc.tjs) {
      if (shortTj.AlgMod[kKilled] || shortTj.AlgMod[kHaloTj]) continue;
      if (shortTj.CTP != inCTP) continue;
      unsigned short spts = shortTj.EndPt[1] - shortTj.EndPt[0];
      if (spts > 20) continue;
      // ignore delta rays
      if (shortTj.PDGCode == 11) continue;
      // ignore InShower Tjs
      if (shortTj.SSID > 0) continue;
      auto tjhits = PutTrajHitsInVector(shortTj, kAllHits);
      if (tjhits.empty()) continue;
      std::vector<int> tids;
      std::vector<unsigned short> tcnt;
      for (auto iht : tjhits) {
        auto& hit = slc.slHits[iht];
        if (hit.InTraj <= 0) continue;
        if ((unsigned int)hit.InTraj > slc.tjs.size()) continue;
        if (hit.InTraj == shortTj.ID) continue;
        unsigned short indx = 0;
        for (indx = 0; indx < tids.size(); ++indx)
          if (hit.InTraj == tids[indx]) break;
        if (indx == tids.size()) {
          tids.push_back(hit.InTraj);
          tcnt.push_back(1);
        }
        else {
          ++tcnt[indx];
        }
      } // iht
      if (tids.empty()) continue;
      // find the max count for Tjs that are longer than this one
      unsigned short maxcnt = 0;
      for (unsigned short indx = 0; indx < tids.size(); ++indx) {
        if (tcnt[indx] > maxcnt) {
          auto& ltj = slc.tjs[tids[indx] - 1];
          unsigned short lpts = ltj.EndPt[1] - ltj.EndPt[0];
          if (lpts < spts) continue;
          maxcnt = tcnt[indx];
        }
      } // indx
      float hitFrac = (float)maxcnt / (float)tjhits.size();
      if (hitFrac < 0.1) continue;
    } // shortTj
  }   // MergeGhostTjs

  //////////////////////////////////////////
  bool
  SplitTraj(detinfo::DetectorPropertiesData const& detProp,
            TCSlice& slc,
            unsigned short itj,
            float XPos,
            bool makeVx2,
            bool prt)
  {
    // Splits the trajectory at an X position and optionally creates a 2D vertex
    // at the split point
    if (itj > slc.tjs.size() - 1) return false;

    auto& tj = slc.tjs[itj];
    geo::PlaneID planeID = DecodeCTP(tj.CTP);
    float atPos1 = detProp.ConvertXToTicks(XPos, planeID) * tcc.unitsPerTick;
    unsigned short atPt = USHRT_MAX;
    for (unsigned short ipt = tj.EndPt[0] + 1; ipt <= tj.EndPt[1]; ++ipt) {
      if (tj.Pts[ipt].Pos[1] > tj.Pts[ipt - 1].Pos[1]) {
        // positive slope
        if (tj.Pts[ipt - 1].Pos[1] < atPos1 && tj.Pts[ipt].Pos[1] >= atPos1) {
          atPt = ipt;
          break;
        }
      }
      else {
        // negative slope
        if (tj.Pts[ipt - 1].Pos[1] >= atPos1 && tj.Pts[ipt].Pos[1] < atPos1) {
          atPt = ipt;
          break;
        }
      } // negative slope
    }   // ipt
    if (atPt == USHRT_MAX) return false;
    unsigned short vx2Index = USHRT_MAX;
    if (makeVx2) {
      VtxStore newVx2;
      newVx2.CTP = tj.CTP;
      newVx2.Pos[0] = 0.5 * (tj.Pts[atPt - 1].Pos[0] + tj.Pts[atPt].Pos[0]);
      newVx2.Pos[1] = 0.5 * (tj.Pts[atPt - 1].Pos[1] + tj.Pts[atPt].Pos[1]);
      newVx2.Topo = 10;
      newVx2.NTraj = 2;
      if (StoreVertex(slc, newVx2)) vx2Index = slc.vtxs.size() - 1;
    } // makeVx2
    return SplitTraj(slc, itj, atPt, vx2Index, prt);
  } // SplitTraj

  //////////////////////////////////////////
  bool
  SplitTraj(TCSlice& slc, unsigned short itj, unsigned short pos, unsigned short ivx, bool prt)
  {
    // Splits the trajectory itj in the slc.tjs vector into two trajectories at position pos. Splits
    // the trajectory and associates the ends to the supplied vertex.
    // Here is an example where itj has 9 points and we will split at pos = 4
    // itj (0 1 2 3 4 5 6 7 8) -> new traj (0 1 2 3) + new traj (4 5 6 7 8)

    if (itj > slc.tjs.size() - 1) return false;
    if (pos < slc.tjs[itj].EndPt[0] + 1 || pos > slc.tjs[itj].EndPt[1] - 1) return false;
    if (ivx != USHRT_MAX && ivx > slc.vtxs.size() - 1) return false;

    Trajectory& tj = slc.tjs[itj];

    // Reset the PDG Code if we are splitting a tagged muon
    bool splittingMuon = (tj.PDGCode == 13);
    if (splittingMuon) tj.PDGCode = 0;

    if (prt) {
      mf::LogVerbatim myprt("TC");
      myprt << "SplitTraj: Split T" << tj.ID << " at point " << PrintPos(slc, tj.Pts[pos]);
      if (ivx < slc.vtxs.size()) myprt << " with Vtx 2V" << slc.vtxs[ivx].ID;
    }

    // ensure that there will be at least 3 TPs on each trajectory
    unsigned short ntp = 0;
    for (unsigned short ipt = 0; ipt <= pos; ++ipt) {
      if (tj.Pts[ipt].Chg > 0) ++ntp;
      if (ntp > 2) break;
    } // ipt
    if (ntp < 3) {
      if (prt) mf::LogVerbatim("TC") << " Split point to small at begin " << ntp << " pos " << pos;
      return false;
    }
    ntp = 0;
    for (unsigned short ipt = pos + 1; ipt <= tj.EndPt[1]; ++ipt) {
      if (tj.Pts[ipt].Chg > 0) ++ntp;
      if (ntp > 2) break;
    } // ipt
    if (ntp < 3) {
      if (prt)
        mf::LogVerbatim("TC") << " Split point too small at end " << ntp << " pos " << pos
                              << " EndPt " << tj.EndPt[1];
      return false;
    }

    // make a copy that will become the Tj after the split point
    Trajectory newTj = tj;
    newTj.ID = slc.tjs.size() + 1;
    ++evt.globalT_UID;
    newTj.UID = evt.globalT_UID;
    // make another copy in case something goes wrong
    Trajectory oldTj = tj;

    // Leave the first section of tj in place. Re-assign the hits
    // to the new trajectory
    unsigned int iht;
    for (unsigned short ipt = pos + 1; ipt <= tj.EndPt[1]; ++ipt) {
      tj.Pts[ipt].Chg = 0;
      for (unsigned short ii = 0; ii < tj.Pts[ipt].Hits.size(); ++ii) {
        if (!tj.Pts[ipt].UseHit[ii]) continue;
        iht = tj.Pts[ipt].Hits[ii];
        // This shouldn't happen but check anyway
        if (slc.slHits[iht].InTraj != tj.ID) continue;
        slc.slHits[iht].InTraj = newTj.ID;
        tj.Pts[ipt].UseHit[ii] = false;
      } // ii
    }   // ipt
    SetEndPoints(tj);
    // Update MCSMom and charge properties
    tj.MCSMom = MCSMom(slc, tj);
    UpdateTjChgProperties("ST", slc, tj, prt);
    if (splittingMuon) SetPDGCode(slc, tj);

    // Append 3 points from the end of tj onto the
    // beginning of newTj so that hits can be swapped between
    // them later
    unsigned short eraseSize = pos - 2;
    if (eraseSize > newTj.Pts.size() - 1) {
      tj = oldTj;
      return false;
    }

    if (ivx < slc.vtxs.size()) tj.VtxID[1] = slc.vtxs[ivx].ID;
    tj.AlgMod[kSplit] = true;
    if (prt) {
      mf::LogVerbatim("TC") << " Splitting T" << tj.ID << " new EndPts " << tj.EndPt[0] << " to "
                            << tj.EndPt[1];
    }

    // erase the TPs at the beginning of the new trajectory
    newTj.Pts.erase(newTj.Pts.begin(), newTj.Pts.begin() + eraseSize);
    // unset the first 3 TP hits
    for (unsigned short ipt = 0; ipt < 3; ++ipt) {
      for (unsigned short ii = 0; ii < newTj.Pts[ipt].Hits.size(); ++ii)
        newTj.Pts[ipt].UseHit[ii] = false;
      newTj.Pts[ipt].Chg = 0;
    } // ipt
    SetEndPoints(newTj);
    newTj.MCSMom = MCSMom(slc, newTj);
    UpdateTjChgProperties("ST", slc, newTj, prt);
    if (splittingMuon) SetPDGCode(slc, newTj);
    if (ivx < slc.vtxs.size()) newTj.VtxID[0] = slc.vtxs[ivx].ID;
    newTj.AlgMod[kSplit] = true;
    newTj.ParentID = 0;
    slc.tjs.push_back(newTj);

    if (prt) {
      mf::LogVerbatim("TC") << "  newTj T" << newTj.ID << " EndPts " << newTj.EndPt[0] << " to "
                            << newTj.EndPt[1];
    }
    return true;

  } // SplitTraj

  //////////////////////////////////////////
  void
  TrajPointTrajDOCA(const TCSlice& slc,
                    TrajPoint const& tp,
                    Trajectory const& tj,
                    unsigned short& closePt,
                    float& minSep)
  {
    // Finds the point, ipt, on trajectory tj that is closest to trajpoint tp
    float best = minSep * minSep;
    closePt = USHRT_MAX;
    float dw, dt, dp2;
    unsigned short ipt;
    for (ipt = tj.EndPt[0]; ipt <= tj.EndPt[1]; ++ipt) {
      dw = tj.Pts[ipt].Pos[0] - tp.Pos[0];
      dt = tj.Pts[ipt].Pos[1] - tp.Pos[1];
      dp2 = dw * dw + dt * dt;
      if (dp2 < best) {
        best = dp2;
        closePt = ipt;
      }
    } // ipt
    minSep = sqrt(best);
  } // TrajPointTrajDOCA

  //////////////////////////////////////////
  bool
  TrajTrajDOCA(const TCSlice& slc,
               const Trajectory& tj1,
               const Trajectory& tj2,
               unsigned short& ipt1,
               unsigned short& ipt2,
               float& minSep)
  {
    return TrajTrajDOCA(slc, tj1, tj2, ipt1, ipt2, minSep, false);
  } // TrajTrajDOCA

  //////////////////////////////////////////
  bool
  TrajTrajDOCA(const TCSlice& slc,
               const Trajectory& tj1,
               const Trajectory& tj2,
               unsigned short& ipt1,
               unsigned short& ipt2,
               float& minSep,
               bool considerDeadWires)
  {
    // Find the Distance Of Closest Approach between two trajectories less than minSep
    // start with some rough cuts to minimize the use of the more expensive checking. This
    // function returns true if the DOCA is less than minSep
    for (unsigned short iwt = 0; iwt < 2; ++iwt) {
      // Apply box cuts on the ends of the trajectories
      // The Lo/Hi wire(time) at each end of tj1
      float wt0 = tj1.Pts[tj1.EndPt[0]].Pos[iwt];
      float wt1 = tj1.Pts[tj1.EndPt[1]].Pos[iwt];
      float lowt1 = wt0;
      float hiwt1 = wt1;
      if (wt1 < lowt1) {
        lowt1 = wt1;
        hiwt1 = wt0;
      }
      // The Lo/Hi wire(time) at each end of tj2
      wt0 = tj2.Pts[tj2.EndPt[0]].Pos[iwt];
      wt1 = tj2.Pts[tj2.EndPt[1]].Pos[iwt];
      float lowt2 = wt0;
      float hiwt2 = wt1;
      if (wt1 < lowt2) {
        lowt2 = wt1;
        hiwt2 = wt0;
      }
      // Check for this configuration
      //  loWire1.......hiWire1   minSep  loWire2....hiWire2
      //  loTime1.......hiTime1   minSep  loTime2....hiTime2
      if (lowt2 > hiwt1 + minSep) return false;
      // and the other
      if (lowt1 > hiwt2 + minSep) return false;
    } // iwt

    float best = minSep * minSep;
    ipt1 = 0;
    ipt2 = 0;
    float dwc = 0;
    bool isClose = false;
    for (unsigned short i1 = tj1.EndPt[0]; i1 < tj1.EndPt[1] + 1; ++i1) {
      for (unsigned short i2 = tj2.EndPt[0]; i2 < tj2.EndPt[1] + 1; ++i2) {
        if (considerDeadWires) dwc = DeadWireCount(slc, tj1.Pts[i1], tj2.Pts[i2]);
        float dw = tj1.Pts[i1].Pos[0] - tj2.Pts[i2].Pos[0] - dwc;
        if (std::abs(dw) > minSep) continue;
        float dt = tj1.Pts[i1].Pos[1] - tj2.Pts[i2].Pos[1];
        if (std::abs(dt) > minSep) continue;
        float dp2 = dw * dw + dt * dt;
        if (dp2 < best) {
          best = dp2;
          ipt1 = i1;
          ipt2 = i2;
          isClose = true;
        }
      } // i2
    }   // i1
    minSep = sqrt(best);
    return isClose;
  } // TrajTrajDOCA

  //////////////////////////////////////////
  float
  HitSep2(const TCSlice& slc, unsigned int iht, unsigned int jht)
  {
    // returns the separation^2 between two hits in WSE units
    if (iht > slc.slHits.size() - 1 || jht > slc.slHits.size() - 1) return 1E6;
    auto& ihit = (*evt.allHits)[slc.slHits[iht].allHitsIndex];
    auto& jhit = (*evt.allHits)[slc.slHits[jht].allHitsIndex];
    float dw = (float)ihit.WireID().Wire - (float)jhit.WireID().Wire;
    float dt = (ihit.PeakTime() - jhit.PeakTime()) * tcc.unitsPerTick;
    return dw * dw + dt * dt;
  } // HitSep2

  //////////////////////////////////////////
  unsigned short
  CloseEnd(const TCSlice& slc, const Trajectory& tj, const Point2_t& pos)
  {
    unsigned short endPt = tj.EndPt[0];
    auto& tp0 = tj.Pts[endPt];
    endPt = tj.EndPt[1];
    auto& tp1 = tj.Pts[endPt];
    if (PosSep2(tp0.Pos, pos) < PosSep2(tp1.Pos, pos)) return 0;
    return 1;
  } // CloseEnd

  //////////////////////////////////////////
  float
  PointTrajSep2(float wire, float time, TrajPoint const& tp)
  {
    float dw = wire - tp.Pos[0];
    float dt = time - tp.Pos[1];
    return dw * dw + dt * dt;
  }

  //////////////////////////////////////////
  float
  PointTrajDOCA(const TCSlice& slc, unsigned int iht, TrajPoint const& tp)
  {
    if (iht > slc.slHits.size() - 1) return 1E6;
    auto& hit = (*evt.allHits)[slc.slHits[iht].allHitsIndex];
    float wire = hit.WireID().Wire;
    float time = hit.PeakTime() * tcc.unitsPerTick;
    return sqrt(PointTrajDOCA2(slc, wire, time, tp));
  } // PointTrajDOCA

  //////////////////////////////////////////
  float
  PointTrajDOCA(const TCSlice& slc, float wire, float time, TrajPoint const& tp)
  {
    return sqrt(PointTrajDOCA2(slc, wire, time, tp));
  } // PointTrajDOCA

  //////////////////////////////////////////
  float
  PointTrajDOCA2(const TCSlice& slc, float wire, float time, TrajPoint const& tp)
  {
    // returns the distance of closest approach squared between a (wire, time(WSE)) point
    // and a trajectory point

    double t = (double)(wire - tp.Pos[0]) * tp.Dir[0] + (double)(time - tp.Pos[1]) * tp.Dir[1];
    double dw = tp.Pos[0] + t * tp.Dir[0] - wire;
    double dt = tp.Pos[1] + t * tp.Dir[1] - time;
    return (float)(dw * dw + dt * dt);

  } // PointTrajDOCA2

  //////////////////////////////////////////
  void
  TrajIntersection(TrajPoint const& tp1, TrajPoint const& tp2, Point2_t& pos)
  {
    TrajIntersection(tp1, tp2, pos[0], pos[1]);
  } // TrajIntersection
  //////////////////////////////////////////
  void
  TrajIntersection(TrajPoint const& tp1, TrajPoint const& tp2, float& x, float& y)
  {
    // returns the intersection position, (x,y), of two trajectory points

    x = -9999;
    y = -9999;

    double arg1 = tp1.Pos[0] * tp1.Dir[1] - tp1.Pos[1] * tp1.Dir[0];
    double arg2 = tp2.Pos[0] * tp1.Dir[1] - tp2.Pos[1] * tp1.Dir[0];
    double arg3 = tp2.Dir[0] * tp1.Dir[1] - tp2.Dir[1] * tp1.Dir[0];
    if (arg3 == 0) return;
    double s = (arg1 - arg2) / arg3;

    x = (float)(tp2.Pos[0] + s * tp2.Dir[0]);
    y = (float)(tp2.Pos[1] + s * tp2.Dir[1]);

  } // TrajIntersection

  //////////////////////////////////////////
  float
  MaxTjLen(const TCSlice& slc, std::vector<int>& tjIDs)
  {
    // returns the length of the longest Tj in the supplied list
    if (tjIDs.empty()) return 0;
    float maxLen = 0;
    for (auto tjid : tjIDs) {
      if (tjid < 1 || tjid > (int)slc.tjs.size()) continue;
      auto& tj = slc.tjs[tjid - 1];
      float sep2 = PosSep2(tj.Pts[tj.EndPt[0]].Pos, tj.Pts[tj.EndPt[1]].Pos);
      if (sep2 > maxLen) maxLen = sep2;
    } // tj
    return sqrt(maxLen);
  } // MaxTjLen

  //////////////////////////////////////////
  float
  TrajLength(const Trajectory& tj)
  {
    float len = 0, dx, dy;
    unsigned short ipt;
    unsigned short prevPt = tj.EndPt[0];
    for (ipt = tj.EndPt[0] + 1; ipt < tj.EndPt[1] + 1; ++ipt) {
      if (tj.Pts[ipt].Chg == 0) continue;
      dx = tj.Pts[ipt].Pos[0] - tj.Pts[prevPt].Pos[0];
      dy = tj.Pts[ipt].Pos[1] - tj.Pts[prevPt].Pos[1];
      len += sqrt(dx * dx + dy * dy);
      prevPt = ipt;
    }
    return len;
  } // TrajLength

  //////////////////////////////////////////
  float
  PosSep(const Point2_t& pos1, const Point2_t& pos2)
  {
    return sqrt(PosSep2(pos1, pos2));
  } // PosSep

  //////////////////////////////////////////
  float
  PosSep2(const Point2_t& pos1, const Point2_t& pos2)
  {
    // returns the separation distance^2 between two positions
    float d0 = pos1[0] - pos2[0];
    float d1 = pos1[1] - pos2[1];
    return d0 * d0 + d1 * d1;
  } // PosSep2

  //////////////////////////////////////////
  float
  TrajPointSeparation(const TrajPoint& tp1, const TrajPoint& tp2)
  {
    // Returns the separation distance between two trajectory points
    float dx = tp1.Pos[0] - tp2.Pos[0];
    float dy = tp1.Pos[1] - tp2.Pos[1];
    return sqrt(dx * dx + dy * dy);
  } // TrajPointSeparation

  //////////////////////////////////////////
  bool
  TrajClosestApproach(Trajectory const& tj, float x, float y, unsigned short& closePt, float& DOCA)
  {
    // find the closest approach between a trajectory tj and a point (x,y). Returns
    // the index of the closest trajectory point and the distance. Returns false if none
    // of the points on the tj are within DOCA

    float close2 = DOCA * DOCA;
    closePt = 0;
    bool foundClose = false;

    for (unsigned short ipt = tj.EndPt[0]; ipt < tj.EndPt[1] + 1; ++ipt) {
      if (tj.Pts[ipt].Chg == 0) continue;
      float dx = tj.Pts[ipt].Pos[0] - x;
      if (std::abs(dx) > DOCA) continue;
      float dy = tj.Pts[ipt].Pos[1] - y;
      if (std::abs(dy) > DOCA) continue;
      float sep2 = dx * dx + dy * dy;
      if (sep2 < close2) {
        close2 = sep2;
        closePt = ipt;
        foundClose = true;
      }
    } // ipt

    DOCA = sqrt(close2);
    return foundClose;

  } // TrajClosestApproach

  /////////////////////////////////////////
  float
  TwoTPAngle(const TrajPoint& tp1, const TrajPoint& tp2)
  {
    // Calculates the angle of a line between two TPs
    float dw = tp2.Pos[0] - tp1.Pos[0];
    float dt = tp2.Pos[1] - tp1.Pos[1];
    return atan2(dw, dt);
  } // TwoTPAngle

  ////////////////////////////////////////////////
  std::vector<unsigned int>
  PutHitsInVector(const TCSlice& slc, PFPStruct const& pfp, HitStatus_t hitRequest)
  {
    // Put hits with the assn P -> TP3D -> TP -> Hit into a vector
    std::vector<unsigned int> hitVec;
    if (pfp.TP3Ds.empty()) return hitVec;

<<<<<<< HEAD
    for(auto& tp3d : pfp.TP3Ds) {
      // ignore end points
      if(tp3d.TPIndex == USHRT_MAX) continue;
      if(tp3d.TjID <= 0) continue;
=======
    for (auto& tp3d : pfp.TP3Ds) {
      if (tp3d.IsBad) continue;
      if (tp3d.TjID <= 0) continue;
>>>>>>> beae8dd5
      auto& tp = slc.tjs[tp3d.TjID - 1].Pts[tp3d.TPIndex];
      for (unsigned short ii = 0; ii < tp.Hits.size(); ++ii) {
        unsigned int iht = tp.Hits[ii];
        bool useit = (hitRequest == kAllHits);
        if (tp.UseHit[ii] && hitRequest == kUsedHits) useit = true;
        if (!tp.UseHit[ii] && hitRequest == kUnusedHits) useit = true;
        if (useit) hitVec.push_back(iht);
      }
    } // tp3d
    return hitVec;
  } // PutHitsInVector

  ////////////////////////////////////////////////
  std::vector<unsigned int>
  PutTrajHitsInVector(const Trajectory& tj, HitStatus_t hitRequest)
  {
    // Put hits (which are indexed into slHits) in each trajectory point into a flat vector
    std::vector<unsigned int> hitVec;

    // special handling for shower trajectories. UseHit isn't valid
    if (tj.AlgMod[kShowerTj]) {
      for (auto& tp : tj.Pts)
        hitVec.insert(hitVec.end(), tp.Hits.begin(), tp.Hits.end());
      return hitVec;
    } // shower Tj

    // reserve under the assumption that there will be one hit per point
    hitVec.reserve(tj.Pts.size());
    for (unsigned short ipt = 0; ipt < tj.Pts.size(); ++ipt) {
      for (unsigned short ii = 0; ii < tj.Pts[ipt].Hits.size(); ++ii) {
        unsigned int iht = tj.Pts[ipt].Hits[ii];
        bool useit = (hitRequest == kAllHits);
        if (tj.Pts[ipt].UseHit[ii] && hitRequest == kUsedHits) useit = true;
        if (!tj.Pts[ipt].UseHit[ii] && hitRequest == kUnusedHits) useit = true;
        if (useit) hitVec.push_back(iht);
      } // iht
    }   // ipt
    return hitVec;
  } // PutTrajHitsInVector

  //////////////////////////////////////////
  void
  TagJunkTj(TCSlice& slc, Trajectory& tj, bool prt)
  {
    // Characterizes the trajectory as a junk tj even though it may not
    // have been reconstructed in FindJunkTraj. The distinguishing feature is
    // that it is short and has many used hits in each trajectory point.

    // Don't bother if it is too long
    if (tj.Pts.size() > 10) return;
    if (tj.PDGCode == 111) return;
    // count the number of points that have many used hits
    unsigned short nhm = 0;
    unsigned short npwc = 0;
    for (auto& tp : tj.Pts) {
      if (tp.Chg == 0) continue;
      ++npwc;
      unsigned short nused = 0;
      for (unsigned short ii = 0; ii < tp.Hits.size(); ++ii) {
        if (tp.UseHit[ii]) ++nused;
      } // ii
      if (nused > 3) ++nhm;
    } // tp
    // Set the junkTj bit if most of the hits are used in most of the tps
    if (nhm > 0.5 * npwc) tj.AlgMod[kJunkTj] = true;
    if (prt)
      mf::LogVerbatim("TC") << "TGT: T" << tj.ID << " npwc " << npwc << " nhm " << nhm << " junk? "
                            << tj.AlgMod[kJunkTj];
  } // TagJunkTj

  //////////////////////////////////////////
  bool
  HasDuplicateHits(const TCSlice& slc, Trajectory const& tj, bool prt)
  {
    // returns true if a hit is associated with more than one TP
    auto tjHits = PutTrajHitsInVector(tj, kAllHits);
    for (unsigned short ii = 0; ii < tjHits.size() - 1; ++ii) {
      for (unsigned short jj = ii + 1; jj < tjHits.size(); ++jj) {
        if (tjHits[ii] == tjHits[jj]) {
          if (prt)
            mf::LogVerbatim("TC") << "HDH: Hit " << PrintHit(slc.slHits[ii]) << " is a duplicate "
                                  << ii << " " << jj;
          return true;
        }
      } // jj
    }   // ii
    return false;
  } // HasDuplicateHits

  //////////////////////////////////////////
  void
  MoveTPToWire(TrajPoint& tp, float wire)
  {
    // Project TP to a "wire position" Pos[0] and update Pos[1]
    if (tp.Dir[0] == 0) return;
    float dw = wire - tp.Pos[0];
    if (std::abs(dw) < 0.01) return;
    tp.Pos[0] = wire;
    tp.Pos[1] += dw * tp.Dir[1] / tp.Dir[0];
  } // MoveTPToWire

  //////////////////////////////////////////
  std::vector<unsigned int>
  FindCloseHits(const TCSlice& slc,
                std::array<int, 2> const& wireWindow,
                Point2_t const& timeWindow,
                const unsigned short plane,
                HitStatus_t hitRequest,
                bool usePeakTime,
                bool& hitsNear)
  {
    // returns a vector of hits that are within the Window[Pos0][Pos1] in plane.
    // Note that hits on wire wireWindow[1] are returned as well. The definition of close
    // depends on setting of usePeakTime. If UsePeakTime is true, a hit is considered nearby if
    // the PeakTime is within the window. This is shown schematically here where
    // the time is on the horizontal axis and a "-" denotes a valid entry
    // timeWindow     -----------------
    // hit PeakTime             +         close
    // hit PeakTime  +                    not close
    // If usePeakTime is false, a hit is considered nearby if the hit StartTick and EndTick overlap with the timeWindow
    // Time window                  ---------
    // Hit StartTick-EndTick      --------        close
    // Hit StartTick - EndTick                  --------  not close

    hitsNear = false;
    std::vector<unsigned int> closeHits;
    if (plane > slc.firstWire.size() - 1) return closeHits;
    // window in the wire coordinate
    int loWire = wireWindow[0];
    if (loWire < (int)slc.firstWire[plane]) loWire = slc.firstWire[plane];
    int hiWire = wireWindow[1];
    if (hiWire > (int)slc.lastWire[plane] - 1) hiWire = slc.lastWire[plane] - 1;
    // window in the time coordinate
    float minTick = timeWindow[0] / tcc.unitsPerTick;
    float maxTick = timeWindow[1] / tcc.unitsPerTick;
    for (int wire = loWire; wire <= hiWire; ++wire) {
      // Set hitsNear if the wire is dead
      if (!evt.goodWire[plane][wire]) hitsNear = true;
      if (slc.wireHitRange[plane][wire].first == UINT_MAX) continue;
      unsigned int firstHit = slc.wireHitRange[plane][wire].first;
      unsigned int lastHit = slc.wireHitRange[plane][wire].second;
      for (unsigned int iht = firstHit; iht <= lastHit; ++iht) {
        auto& hit = (*evt.allHits)[slc.slHits[iht].allHitsIndex];
        if (usePeakTime) {
          if (hit.PeakTime() < minTick) continue;
          if (hit.PeakTime() > maxTick) break;
        }
        else {
          int hiLo = minTick;
          if (hit.StartTick() > hiLo) hiLo = hit.StartTick();
          int loHi = maxTick;
          if (hit.EndTick() < loHi) loHi = hit.EndTick();
          if (loHi < hiLo) continue;
          if (hiLo > loHi) break;
        }
        hitsNear = true;
        bool takeit = (hitRequest == kAllHits);
        if (hitRequest == kUsedHits && slc.slHits[iht].InTraj > 0) takeit = true;
        if (hitRequest == kUnusedHits && slc.slHits[iht].InTraj == 0) takeit = true;
        if (takeit) closeHits.push_back(iht);
      } // iht
    }   // wire
    return closeHits;
  } // FindCloseHits

  //////////////////////////////////////////
  bool
  FindCloseHits(TCSlice& slc, TrajPoint& tp, float const& maxDelta, HitStatus_t hitRequest)
  {
    // Fills tp.Hits sets tp.UseHit true for hits that are close to tp.Pos. Returns true if there are
    // close hits OR if the wire at this position is dead

    tp.Hits.clear();
    tp.UseHit.reset();
    tp.Environment.reset();
    if (!WireHitRangeOK(slc, tp.CTP)) { return false; }

    if (tp.Pos[0] < -0.4) return false;
    unsigned short plane = DecodeCTP(tp.CTP).Plane;
    unsigned int wire = std::nearbyint(tp.Pos[0]);
    if (wire < slc.firstWire[plane]) return false;
    if (wire > slc.lastWire[plane] - 1) return false;

    // dead wire
    if (!evt.goodWire[plane][wire]) {
      tp.Environment[kEnvNotGoodWire] = true;
      return true;
    }
    tp.Environment[kEnvNotGoodWire] = false;
    // live wire with no hits
    if (slc.wireHitRange[plane][wire].first == UINT_MAX) return false;

    unsigned int firstHit = slc.wireHitRange[plane][wire].first;
    unsigned int lastHit = slc.wireHitRange[plane][wire].second;

    float fwire = wire;
    for (unsigned int iht = firstHit; iht <= lastHit; ++iht) {
      if ((unsigned int)slc.slHits[iht].InTraj > slc.tjs.size()) continue;
      bool useit = (hitRequest == kAllHits);
      if (hitRequest == kUsedHits && slc.slHits[iht].InTraj > 0) useit = true;
      if (hitRequest == kUnusedHits && slc.slHits[iht].InTraj == 0) useit = true;
      if (!useit) continue;
      auto& hit = (*evt.allHits)[slc.slHits[iht].allHitsIndex];
      float ftime = tcc.unitsPerTick * hit.PeakTime();
      float delta = PointTrajDOCA(slc, fwire, ftime, tp);
      if (delta < maxDelta) tp.Hits.push_back(iht);
    } // iht
    if (tp.Hits.size() > 16) { tp.Hits.resize(16); }
    // Set UseHit false. The calling routine should decide if these hits should be used
    tp.UseHit.reset();
    return (!tp.Hits.empty());

  } // FindCloseHits

  //////////////////////////////////////////
  unsigned short
  NearbyCleanPt(const TCSlice& slc, const Trajectory& tj, unsigned short end)
  {
    // Searches for a TP near the end (or beginnin) that doesn't have the kEnvOverlap bit set
    // with the intent that a fit of a vertex position using this tj will be minimally
    // biased if there are no nearby hits from other tjs. A search is done from the
    // supplied nearPt moving in the + direction if nearPt == tj.EndPt[0] and moving in
    // the - direction if nearPt == tj.EndPt[1]
    if (end > 1) return USHRT_MAX;
    short dir = 1;
    if (end == 1) dir = -1;
    for (short ii = 0; ii < (short)tj.Pts.size(); ++ii) {
      short ipt = tj.EndPt[end] + dir * ii;
      if (ipt < 0 || ipt >= (short)tj.Pts.size()) return USHRT_MAX;
      auto& tp = tj.Pts[ipt];
      if (!tp.Environment[kEnvOverlap]) return ipt;
    } // ii
    return tj.EndPt[end];
  } // FindCleanPt

  //////////////////////////////////////////
  std::vector<int>
  FindCloseTjs(const TCSlice& slc,
               const TrajPoint& fromTp,
               const TrajPoint& toTp,
               const float& maxDelta)
  {
    // Returns a list of Tj IDs that have hits within distance maxDelta on a line drawn between the two Tps as shown
    // graphically here, where a "*" is a Tp and "|" and "-" are the boundaries of the region that is checked
    //
    //    ---------------
    //    |             |
    //    *             *
    //    |             |
    //    ---------------
    // If the wire positions of fromTp and toTp are the same, a different region is checked as shown here
    //
    //     -----------
    //     |         |
    //     |    *    |
    //     |         |
    //     -----------

    std::vector<int> tmp;
    if (fromTp.Pos[0] < -0.4 || toTp.Pos[0] < -0.4) return tmp;

    TrajPoint tp;
    // Make the tp so that stepping is positive
    unsigned int firstWire, lastWire;
    if (toTp.Pos[0] > fromTp.Pos[0]) {
      if (!MakeBareTrajPoint(slc, fromTp, toTp, tp)) return tmp;
      firstWire = std::nearbyint(fromTp.Pos[0]);
      lastWire = std::nearbyint(toTp.Pos[0]);
    }
    else if (toTp.Pos[0] < fromTp.Pos[0]) {
      if (!MakeBareTrajPoint(slc, toTp, fromTp, tp)) return tmp;
      firstWire = std::nearbyint(toTp.Pos[0]);
      lastWire = std::nearbyint(fromTp.Pos[0]);
    }
    else {
      tp.Pos = fromTp.Pos;
      float tmp = fromTp.Pos[0] - maxDelta;
      if (tmp < 0) tmp = 0;
      firstWire = std::nearbyint(tmp);
      tmp = fromTp.Pos[0] + maxDelta;
      lastWire = std::nearbyint(tmp);
    }

    unsigned short plane = DecodeCTP(tp.CTP).Plane;

    if (firstWire < slc.firstWire[plane]) firstWire = slc.firstWire[plane];
    if (firstWire > slc.lastWire[plane] - 1) return tmp;
    if (lastWire < slc.firstWire[plane]) return tmp;
    if (lastWire > slc.lastWire[plane] - 1) lastWire = slc.lastWire[plane] - 1;

    for (unsigned int wire = firstWire; wire <= lastWire; ++wire) {
      if (slc.wireHitRange[plane][wire].first == UINT_MAX) continue;
      MoveTPToWire(tp, (float)wire);
      // Find the tick range at this position
      float minTick = (tp.Pos[1] - maxDelta) / tcc.unitsPerTick;
      float maxTick = (tp.Pos[1] + maxDelta) / tcc.unitsPerTick;
      unsigned int firstHit = slc.wireHitRange[plane][wire].first;
      unsigned int lastHit = slc.wireHitRange[plane][wire].second;
      for (unsigned int iht = firstHit; iht <= lastHit; ++iht) {
        if (slc.slHits[iht].InTraj <= 0) continue;
        if ((unsigned int)slc.slHits[iht].InTraj > slc.tjs.size()) continue;
        auto& hit = (*evt.allHits)[slc.slHits[iht].allHitsIndex];
        if (hit.PeakTime() < minTick) continue;
        // Hits are sorted by increasing time so we can break when maxTick is reached
        if (hit.PeakTime() > maxTick) break;
        if (std::find(tmp.begin(), tmp.end(), slc.slHits[iht].InTraj) != tmp.end()) continue;
        tmp.push_back(slc.slHits[iht].InTraj);
      } // iht
    }   // wire

    return tmp;

  } // FindCloseTjs

  ////////////////////////////////////////////////
  float
  KinkSignificance(TCSlice& slc,
                   Trajectory& tj1,
                   unsigned short end1,
                   Trajectory& tj2,
                   unsigned short end2,
                   unsigned short nPtsFit,
                   bool useChg,
                   bool prt)
  {
    // returns the significance of a potential kink between the ends of two trajectories. This
    // is used when deciding to either merge trajectories or make a vertex between them

    if (tj1.CTP != tj2.CTP) return -1;
    if (end1 > 1 || end2 > 1) return -1;

    // construct a temporary trajectory to allow using the standard KinkSignificance function.
    // The first nPtsFit points are comprised of TPs from tj1 and the last nPtsFits points are from tj2
    Trajectory tj;
    tj.ID = 666;
    tj.CTP = tj1.CTP;
    short dir = 1;
    if (end1 == 1) dir = -1;
    unsigned short cnt = 0;
    // add tj1 points to the trajectory
    for (short ii = 0; ii < (short)tj1.Pts.size(); ++ii) {
      short ipt = tj1.EndPt[end1] + dir * ii;
      if (ipt < 0) break;
      if (ipt >= (short)tj1.Pts.size()) break;
      auto& tp = tj1.Pts[ipt];
      if (tp.Chg <= 0) continue;
      tj.Pts.push_back(tp);
      ++cnt;
      if (cnt == nPtsFit + 1) break;
    } // ipt
    if (cnt < nPtsFit) return -1;
    // add tj2 points to the trajectory
    dir = 1;
    if (end2 == 1) dir = -1;
    cnt = 0;
    for (short ii = 0; ii < (short)tj2.Pts.size(); ++ii) {
      short ipt = tj2.EndPt[end2] + dir * ii;
      if (ipt < 0) break;
      if (ipt >= (short)tj2.Pts.size()) break;
      auto& tp = tj2.Pts[ipt];
      if (tp.Chg <= 0) continue;
      tj.Pts.push_back(tp);
      ++cnt;
      if (cnt == nPtsFit + 1) break;
    } // ipt
    tj.EndPt[0] = 0;
    tj.EndPt[1] = tj.Pts.size() - 1;
    return KinkSignificance(slc, tj, nPtsFit, nPtsFit, useChg, prt);
  } // KinkSignificance

  ////////////////////////////////////////////////
  float
  KinkSignificance(TCSlice& slc,
                   Trajectory& tj,
                   unsigned short kinkPt,
                   unsigned short nPtsFit,
                   bool useChg,
                   bool prt)
  {
    // returns a kink significance in the trajectory at the presumed kink point kinkPt
    // using angle and (optional) charge asymmetry. The returned value is negative if there is insufficient
    // information.
    //
    // Check the limits
    if (kinkPt < tj.EndPt[0] + 2) return -1;
    if (kinkPt > tj.EndPt[1] - 2) return -1;

    // This function requires knowledge of the DOF of the line fit
    if (nPtsFit < 3) return -1;
    unsigned short npwc = NumPtsWithCharge(slc, tj, false);
    // need enough points to do a fit on each sideof the presumed kink point
    if (npwc < 2 * nPtsFit + 1) return -1;

    // The hit charge uncertainty is 0.12 - 0.15 (neglecting 2ndry interactions) for hadrons.
    // This translates into an error on the charge
    // asymmetry of about 0.07, or about 0.6 * the charge uncertainty
    double chgRMS = 0.07;
    // An additional contribution to the rms is the dependence on the DOF of the fit.
    // Apply a factor to the significance similar to (and simpler than) the Students t-distribution
    // This will increase the angle and charge error rms by 1.3 (1.05) when nPtsFit = 3 (8)
    double tFactor = 1 + 0.3 / double(nPtsFit - 2);
    chgRMS *= tFactor;

    // Fit the trajectory direction on the + side
    short fitDir = 1;
    TrajPoint tpPos;
    FitTraj(slc, tj, kinkPt, nPtsFit, fitDir, tpPos);
    if (tpPos.FitChi > 900) return -1;
    // repeat the trajectory fit on the - side
    fitDir = -1;
    TrajPoint tpNeg;
    FitTraj(slc, tj, kinkPt, nPtsFit, fitDir, tpNeg);
    if (tpNeg.FitChi > 900) return -1;
    double angErr = tpNeg.AngErr;
    if (tpPos.AngErr > angErr) angErr = tpPos.AngErr;
    angErr *= tFactor;
    double dang = DeltaAngle(tpPos.Ang, tpNeg.Ang);
    double dangSig = dang / angErr;

    double chgAsym = 0;
    double chgSig = 0;
    if (useChg) {
      // Sum the charge Neg and Pos, excluding the kinkPt
      double chgNeg = 0;
      unsigned short cntNeg = 0;
      for (unsigned short ipt = kinkPt - 1; ipt >= tj.EndPt[0]; --ipt) {
        auto& tp = tj.Pts[ipt];
        if (tp.Chg <= 0) continue;
        chgNeg += tp.Chg;
        ++cntNeg;
        if (cntNeg == nPtsFit) break;
        if (ipt == 0) break;
      } // ipt
      if (cntNeg != nPtsFit) {
        if (prt) mf::LogVerbatim("TC") << " KL: Bad cntNeg " << cntNeg << " != " << nPtsFit;
        return -1;
      }
      // now Pos
      double chgPos = 0;
      unsigned short cntPos = 0;
      for (unsigned short ipt = kinkPt + 1; ipt <= tj.EndPt[1]; ++ipt) {
        auto& tp = tj.Pts[ipt];
        if (tp.Chg <= 0) continue;
        chgPos += tp.Chg;
        ++cntPos;
        if (cntPos == nPtsFit) break;
      } // ipt
      if (cntPos != nPtsFit) {
        if (prt) mf::LogVerbatim("TC") << " KL: Bad cntPos " << cntPos << " != " << nPtsFit;
        return -1;
      }
      chgNeg /= (float)nPtsFit;
      chgPos /= (float)nPtsFit;
      // The charge asymmetry varies between 0 and 1;
      chgAsym = std::abs(chgPos - chgNeg) / (chgPos + chgNeg);
      // calculate the charge asymmetry significance
      chgSig = chgAsym / chgRMS;
    } // useChg
    double kinkSig = sqrt(dangSig * dangSig + chgSig * chgSig);

    if (prt) {
      mf::LogVerbatim myprt("TC");
      myprt << "KL: T" << tj.ID << " kinkPt " << PrintPos(slc, tj.Pts[kinkPt]);
      myprt << " nPtsFit " << nPtsFit;
      myprt << " dang " << std::fixed << std::setprecision(3) << dang;
      myprt << std::fixed << std::setprecision(3) << " angErr " << angErr;
      myprt << std::setprecision(2) << " sig " << dangSig;
      myprt << " chgAsym " << chgAsym;
      myprt << " chgSig " << chgSig;
      myprt << " kinkSig " << kinkSig;
    }
    return (float)kinkSig;
  } // KinkSignificance

  ////////////////////////////////////////////////
  float
  ElectronLikelihood(const TCSlice& slc, const Trajectory& tj)
  {
    // returns a number between 0 (not electron-like) and 1 (electron-like)
    if (NumPtsWithCharge(slc, tj, false) < 8) return -1;
    if (tj.EndFlag[0][kBragg] || tj.EndFlag[1][kBragg]) return 0;

    unsigned short midPt = 0.5 * (tj.EndPt[0] + tj.EndPt[1]);
    double rms0 = 0, rms1 = 0;
    unsigned short cnt;
    TjDeltaRMS(slc, tj, tj.EndPt[0], midPt, rms0, cnt);
    TjDeltaRMS(slc, tj, midPt, tj.EndPt[1], rms1, cnt);
    float asym = std::abs(rms0 - rms1) / (rms0 + rms1);
    float chgFact = (tj.ChgRMS - 0.1) * 5;
    float elh = 5 * asym * chgFact;
    if (elh > 1) elh = 1;
    return elh;
  } // ElectronLikelihood

  ////////////////////////////////////////////////
  float
  ChgFracNearPos(const TCSlice& slc, const Point2_t& pos, const std::vector<int>& tjIDs)
  {
    // returns the fraction of the charge in the region around pos that is associated with
    // the list of Tj IDs
    if (tjIDs.empty()) return 0;
    std::array<int, 2> wireWindow;
    Point2_t timeWindow;
    // 1/2 size of the region
    constexpr float NNDelta = 5;
    wireWindow[0] = pos[0] - NNDelta;
    wireWindow[1] = pos[0] + NNDelta;
    timeWindow[0] = pos[1] - NNDelta;
    timeWindow[1] = pos[1] + NNDelta;
    // do some checking
    for (auto& tjID : tjIDs)
      if (tjID <= 0 || tjID > (int)slc.tjs.size()) return 0;
    // Determine which plane we are in
    geo::PlaneID planeID = DecodeCTP(slc.tjs[tjIDs[0] - 1].CTP);
    // get a list of all hits in this region
    bool hitsNear;
    std::vector<unsigned int> closeHits =
      FindCloseHits(slc, wireWindow, timeWindow, planeID.Plane, kAllHits, true, hitsNear);
    if (closeHits.empty()) return 0;
    float chg = 0;
    float tchg = 0;
    // Add the hit charge in the box
    // All hits in the box, and all hits associated with the Tjs
    for (auto& iht : closeHits) {
      auto& hit = (*evt.allHits)[slc.slHits[iht].allHitsIndex];
      chg += hit.Integral();
      if (slc.slHits[iht].InTraj == 0) continue;
      if (std::find(tjIDs.begin(), tjIDs.end(), slc.slHits[iht].InTraj) != tjIDs.end())
        tchg += hit.Integral();
    } // iht
    if (chg == 0) return 0;
    return tchg / chg;
  } // ChgFracNearPos

  ////////////////////////////////////////////////
  float
  MaxHitDelta(TCSlice& slc, Trajectory& tj)
  {
    float delta, md = 0;
    unsigned short ii;
    unsigned int iht;
    for (auto& tp : tj.Pts) {
      for (ii = 0; ii < tp.Hits.size(); ++ii) {
        if (!tp.UseHit[ii]) continue;
        iht = tp.Hits[ii];
        delta = PointTrajDOCA(slc, iht, tp);
        if (delta > md) md = delta;
      } // ii
    }   // pts
    return md;
  } // MaxHitDelta

  //////////////////////////////////////////
  void
  ReverseTraj(TCSlice& slc, Trajectory& tj)
  {
    // reverse the trajectory
    if (tj.Pts.empty()) return;
    // reverse the crawling direction flag
    tj.StepDir = -tj.StepDir;
    // Vertices
    std::swap(tj.VtxID[0], tj.VtxID[1]);
    // trajectory points
    std::reverse(tj.Pts.begin(), tj.Pts.end());
    // reverse the stop flag
    std::reverse(tj.EndFlag.begin(), tj.EndFlag.end());
    std::swap(tj.dEdx[0], tj.dEdx[1]);
    // reverse the direction vector on all points
    for (unsigned short ipt = 0; ipt < tj.Pts.size(); ++ipt) {
      if (tj.Pts[ipt].Dir[0] != 0) tj.Pts[ipt].Dir[0] = -tj.Pts[ipt].Dir[0];
      if (tj.Pts[ipt].Dir[1] != 0) tj.Pts[ipt].Dir[1] = -tj.Pts[ipt].Dir[1];
      if (tj.Pts[ipt].Ang > 0) { tj.Pts[ipt].Ang -= M_PI; }
      else {
        tj.Pts[ipt].Ang += M_PI;
      }
    } // ipt
    if (tj.StartEnd == 0 || tj.StartEnd == 1) tj.StartEnd = 1 - tj.StartEnd;
    SetEndPoints(tj);
    //    UpdateMatchStructs(slc, tj.ID, tj.ID);
  } // ReverseTraj

  //////////////////////////////////////////
  bool
  PointInsideEnvelope(const Point2_t& Point, const std::vector<Point2_t>& Envelope)
  {
    // returns true if the Point is within the Envelope polygon. Entries in Envelope are the
    // Pos[0], Pos[1] locations of the polygon vertices. This is based on the algorithm that the
    // sum of the angles of a vector between a point and the vertices will be 2 * pi for an interior
    // point and 0 for an exterior point

    Point2_t p1, p2;
    unsigned short nvx = Envelope.size();
    double angleSum = 0;
    for (unsigned short ii = 0; ii < Envelope.size(); ++ii) {
      p1[0] = Envelope[ii][0] - Point[0];
      p1[1] = Envelope[ii][1] - Point[1];
      p2[0] = Envelope[(ii + 1) % nvx][0] - Point[0];
      p2[1] = Envelope[(ii + 1) % nvx][1] - Point[1];
      angleSum += DeltaAngle(p1, p2);
    }
    if (abs(angleSum) < M_PI) return false;
    return true;

  } // InsideEnvelope

  //////////////////////////////////////////
  bool
  SetMag(Vector2_t& v1, double mag)
  {
    double den = v1[0] * v1[0] + v1[1] * v1[1];
    if (den == 0) return false;
    den = sqrt(den);

    v1[0] *= mag / den;
    v1[1] *= mag / den;
    return true;
  } // SetMag

  ////////////////////////////////////////////////
  void
  FindAlongTrans(Point2_t pos1, Vector2_t dir1, Point2_t pos2, Point2_t& alongTrans)
  {
    // Calculate the distance along and transverse to the direction vector dir1 from pos1 to pos2
    alongTrans[0] = 0;
    alongTrans[1] = 0;
    if (pos1[0] == pos2[0] && pos1[1] == pos2[1]) return;
    pos1[0] = pos2[0] - pos1[0];
    pos1[1] = pos2[1] - pos1[1];
    double sep = sqrt(pos1[0] * pos1[0] + pos1[1] * pos1[1]);
    if (sep < 1E-6) return;
    Vector2_t ptDir;
    ptDir[0] = pos1[0] / sep;
    ptDir[1] = pos1[1] / sep;
    SetMag(dir1, 1.0);
    double costh = DotProd(dir1, ptDir);
    if (costh > 1.0 || costh < -1.0) return;
    alongTrans[0] = costh * sep;
    double sinth = sqrt(1 - costh * costh);
    alongTrans[1] = sinth * sep;
  } // FindAlongTrans

  //////////////////////////////////////////
  double
  DeltaAngle(const Point2_t& p1, const Point2_t& p2)
  {
    // angle between two points
    double ang1 = atan2(p1[1], p1[0]);
    double ang2 = atan2(p2[1], p2[0]);
    return DeltaAngle2(ang1, ang2);
  } // DeltaAngle

  //////////////////////////////////////////
  double
  DeltaAngle2(double Ang1, double Ang2)
  {
    constexpr double twopi = 2 * M_PI;
    double dang = Ang1 - Ang2;
    while (dang > M_PI)
      dang -= twopi;
    while (dang < -M_PI)
      dang += twopi;
    return dang;
  }

  //////////////////////////////////////////
  double
  DeltaAngle(double Ang1, double Ang2)
  {
    return std::abs(std::remainder(Ang1 - Ang2, M_PI));
  }

  ////////////////////////////////////////////////
  void
  SetEndPoints(Trajectory& tj)
  {
    // Find the first (last) TPs, EndPt[0] (EndPt[1], that have charge

    // don't mess with showerTjs or halo tjs
    if (tj.AlgMod[kShowerTj] || tj.AlgMod[kHaloTj]) return;

    tj.EndPt[0] = 0;
    tj.EndPt[1] = 0;
    if (tj.Pts.size() == 0) return;

    // check the end point pointers
    for (unsigned short ipt = 0; ipt < tj.Pts.size(); ++ipt) {
      if (tj.Pts[ipt].Chg != 0) {
        tj.EndPt[0] = ipt;
        break;
      }
    }
    for (unsigned short ii = 0; ii < tj.Pts.size(); ++ii) {
      unsigned short ipt = tj.Pts.size() - 1 - ii;
      if (tj.Pts[ipt].Chg != 0) {
        tj.EndPt[1] = ipt;
        break;
      }
    }
  } // SetEndPoints

  ////////////////////////////////////////////////
  bool
  TrajIsClean(TCSlice& slc, Trajectory& tj, bool prt)
  {
    // Returns true if the trajectory has low hit multiplicity and is in a
    // clean environment
    unsigned short nUsed = 0;
    unsigned short nTotHits = 0;
    for (unsigned short ipt = tj.EndPt[0]; ipt <= tj.EndPt[1]; ++ipt) {
      TrajPoint& tp = tj.Pts[ipt];
      nTotHits += tp.Hits.size();
      for (unsigned short ii = 0; ii < tp.Hits.size(); ++ii) {
        if (tp.UseHit[ii]) ++nUsed;
      } // ii
    }   // ipt
    if (nTotHits == 0) return false;
    float fracUsed = (float)nUsed / (float)nTotHits;
    if (prt)
      mf::LogVerbatim("TC") << "TrajIsClean: nTotHits " << nTotHits << " nUsed " << nUsed
                            << " fracUsed " << fracUsed;

    if (fracUsed > 0.9) return true;
    return false;

  } // TrajIsClean

  ////////////////////////////////////////////////
  short
  MCSMom(const TCSlice& slc, const std::vector<int>& tjIDs)
  {
    // Find the average MCSMom of the trajectories
    if (tjIDs.empty()) return 0;
    float summ = 0;
    float suml = 0;
    for (auto tjid : tjIDs) {
      auto& tj = slc.tjs[tjid - 1];
      if(tj.MCSMom<= 0) continue;
      float npts = tj.EndPt[1] - tj.EndPt[0] + 1;
      summ += npts * tj.MCSMom;
      suml += npts;
    } // tjid
    if(suml == 0) return 0;
    return (short)(summ / suml);
  } // MCSMom

  ////////////////////////////////////////////////
  short
  MCSMom(const TCSlice& slc, const Trajectory& tj)
  {
    return MCSMom(slc, tj, tj.EndPt[0], tj.EndPt[1]);
  } // MCSMom

  ////////////////////////////////////////////////
  short
  MCSMom(const TCSlice& slc, const Trajectory& tj, unsigned short firstPt, unsigned short lastPt)
  {
    // Estimate the trajectory momentum using Multiple Coulomb Scattering ala PDG RPP

    if (firstPt == lastPt) return 0;
    if (firstPt > lastPt) std::swap(firstPt, lastPt);

    firstPt = NearestPtWithChg(slc, tj, firstPt);
    lastPt = NearestPtWithChg(slc, tj, lastPt);
    if (firstPt >= lastPt) return 0;

    if (firstPt < tj.EndPt[0]) return 0;
    if (lastPt > tj.EndPt[1]) return 0;
    // Can't do this with only 2 points
    if (NumPtsWithCharge(slc, tj, false, firstPt, lastPt) < 3) return 0;
    // Ignore junk Tjs
    if (tj.AlgMod[kJunkTj]) return 0;

    double tjLen = TrajPointSeparation(tj.Pts[firstPt], tj.Pts[lastPt]);
    if (tjLen < 1) return 0;
    // mom calculated in MeV
    double thetaRMS = MCSThetaRMS(slc, tj, firstPt, lastPt);
    if (thetaRMS < 0.001) return 999;
    double mom = 13.8 * sqrt(tjLen / 14) / thetaRMS;
    if (mom > 999) mom = 999;
    return (short)mom;
  } // MCSMom

  ////////////////////////////////////////////////
  unsigned short
  NearestPtWithChg(const TCSlice& slc, const Trajectory& tj, unsigned short thePt)
  {
    // returns a point near thePt which has charge
    if (thePt > tj.EndPt[1]) return thePt;
    if (tj.Pts[thePt].Chg > 0) return thePt;

    short endPt0 = tj.EndPt[0];
    short endPt1 = tj.EndPt[1];
    for (short off = 1; off < 10; ++off) {
      short ipt = thePt + off;
      if (ipt <= endPt1 && tj.Pts[ipt].Chg > 0) return (unsigned short)ipt;
      ipt = thePt - off;
      if (ipt >= endPt0 && tj.Pts[ipt].Chg > 0) return (unsigned short)ipt;
    } // off
    return thePt;
  } // NearestPtWithChg

  /////////////////////////////////////////
  float
  MCSThetaRMS(const TCSlice& slc, const Trajectory& tj)
  {
    // This returns the MCS scattering angle expected for one WSE unit of travel along the trajectory.
    // It is used to define kink and vertex cuts. This should probably be named something different to
    // prevent confusion

    float tps = TrajPointSeparation(tj.Pts[tj.EndPt[0]], tj.Pts[tj.EndPt[1]]);
    if (tps < 1) return 1;

    return MCSThetaRMS(slc, tj, tj.EndPt[0], tj.EndPt[1]) / sqrt(tps);

  } // MCSThetaRMS

  /////////////////////////////////////////
  double
  MCSThetaRMS(const TCSlice& slc,
              const Trajectory& tj,
              unsigned short firstPt,
              unsigned short lastPt)
  {
    // This returns the MCS scattering angle expected for the length of the trajectory
    // spanned by firstPt to lastPt. It is used primarily to calculate MCSMom

    if (firstPt < tj.EndPt[0]) return 1;
    if (lastPt > tj.EndPt[1]) return 1;

    firstPt = NearestPtWithChg(slc, tj, firstPt);
    lastPt = NearestPtWithChg(slc, tj, lastPt);
    if (firstPt >= lastPt) return 1;

    double sigmaS;
    unsigned short cnt;
    TjDeltaRMS(slc, tj, firstPt, lastPt, sigmaS, cnt);
    if (sigmaS < 0) return 1;
    double tjLen = TrajPointSeparation(tj.Pts[firstPt], tj.Pts[lastPt]);
    if (tjLen < 1) return 1;
    // Theta_o =  4 * sqrt(3) * sigmaS / path
    return (6.8 * sigmaS / tjLen);

  } // MCSThetaRMS

  /////////////////////////////////////////
  void
  TjDeltaRMS(const TCSlice& slc,
             const Trajectory& tj,
             unsigned short firstPt,
             unsigned short lastPt,
             double& rms,
             unsigned short& cnt)
  {
    // returns the rms scatter of points around a line formed by the firstPt and lastPt of the trajectory

    rms = -1;
    if (firstPt < tj.EndPt[0]) return;
    if (lastPt > tj.EndPt[1]) return;

    firstPt = NearestPtWithChg(slc, tj, firstPt);
    lastPt = NearestPtWithChg(slc, tj, lastPt);
    if (firstPt >= lastPt) return;

    TrajPoint tmp;
    // make a bare trajectory point to define a line between firstPt and lastPt.
    // Use the position of the hits at these points
    TrajPoint firstTP = tj.Pts[firstPt];
    firstTP.Pos = firstTP.HitPos;
    TrajPoint lastTP = tj.Pts[lastPt];
    lastTP.Pos = lastTP.HitPos;
    if (!MakeBareTrajPoint(slc, firstTP, lastTP, tmp)) return;
    // sum up the deviations^2
    double dsum = 0;
    cnt = 0;
    for (unsigned short ipt = firstPt + 1; ipt < lastPt; ++ipt) {
      if (tj.Pts[ipt].Chg == 0) continue;
      // ignore points with large error
      if (tj.Pts[ipt].HitPosErr2 > 4) continue;
      dsum += PointTrajDOCA2(slc, tj.Pts[ipt].HitPos[0], tj.Pts[ipt].HitPos[1], tmp);
      ++cnt;
    } // ipt
    if (cnt < 2) return;
    rms = sqrt(dsum / (double)cnt);

  } // TjDeltaRMS

  /////////////////////////////////////////
  void
  SetTPEnvironment(TCSlice& slc, CTP_t inCTP)
  {
    // This function is called after tj reconstruction is completed to set TP Environment
    // bits that are dependent on reconstruction, just kEnvNearMuon for now. This bit is
    // set for all TPs that are within 5 wire-equivalents of a muon

    std::array<int, 2> wireWindow;
    Point2_t timeWindow;
    unsigned short plane = DecodeCTP(inCTP).Plane;
    //
    float delta = 5;

    for (auto& mutj : slc.tjs) {
      if (mutj.AlgMod[kKilled]) continue;
      if (mutj.CTP != inCTP) continue;
      if (mutj.PDGCode != 13) continue;
      unsigned short nnear = 0;
      for (unsigned short ipt = mutj.EndPt[0]; ipt <= mutj.EndPt[1]; ++ipt) {
        auto& tp = mutj.Pts[ipt];
        wireWindow[0] = tp.Pos[0];
        wireWindow[1] = tp.Pos[0];
        timeWindow[0] = tp.Pos[1] - delta;
        timeWindow[1] = tp.Pos[1] + delta;
        // get a list of all hits in this region
        bool hitsNear;
        auto closeHits =
          FindCloseHits(slc, wireWindow, timeWindow, plane, kAllHits, true, hitsNear);
        if (closeHits.empty()) continue;
        for (auto iht : closeHits) {
          auto inTraj = slc.slHits[iht].InTraj;
          if (inTraj <= 0) continue;
          if (inTraj == mutj.ID) continue;
          auto& dtj = slc.tjs[inTraj - 1];
          if (dtj.PDGCode == 13) continue;
          for (unsigned short jpt = dtj.EndPt[0]; jpt <= dtj.EndPt[1]; ++jpt) {
            auto& dtp = dtj.Pts[jpt];
            if (std::find(dtp.Hits.begin(), dtp.Hits.end(), iht) == dtp.Hits.end()) continue;
            dtp.Environment[kEnvNearMuon] = true;
            ++nnear;
          } // jpt
        }   // iht
      }     // ipt
    }       // mutj
  }         // SetTPEnvironment

  /////////////////////////////////////////
  void
  UpdateTjChgProperties(std::string inFcnLabel, TCSlice& slc, Trajectory& tj, bool prt)
  {
    // Updates properties of the tj that are affected when the TP environment
    // is changed. The most likely reason for a change is when the tj is attached to a
    // vertex in which case the Environment kEnvOverlap bit may be set by the UpdateVxEnvironment
    // function in which case this function is called.
    if (tj.AlgMod[kKilled] || tj.AlgMod[kHaloTj]) return;

    // first (un)set some bits
    for (auto& tp : tj.Pts) {
      if (tp.Chg <= 0) continue;
      tp.Environment[kEnvUnusedHits] = false;
      for (unsigned short ii = 0; ii < tp.Hits.size(); ++ii) {
        if (tp.UseHit[ii]) continue;
        unsigned int iht = tp.Hits[ii];
        if (slc.slHits[iht].InTraj == 0) tp.Environment[kEnvUnusedHits] = true;
      } // ii
    }   // tp

    // Update the tj charge variables. The concept is explained by this graphic where
    // each column is a wire, Q = a TP with charge, q = a TP with charge that is an
    // EnvOverlap region, x = a wire that has a TP with Chg = 0 or a wire that has no TP
    // because the wire is dead, o = an EnvOverlap region, V = vertex attached to end. You should
    // imagine that all 3 tjs come from the same vertex
    //   01234567890123456789   npwc  cnt range
    //   VooooQQQQxxxQQQ          7    7   0 - 14
    //   VqqqqQQQQxxxQQQQQQQQ    16   12   0 - 19
    //   VooQQQ                   3    3   0 - 5
    // The average is first calculated using Ave = sum(Q) / npwc
    // TotChg is calculated using
    tj.TotChg = 0;
    tj.AveChg = 0;
    tj.ChgRMS = 0.5;

    // These variables are used to calculate the average and rms using valid points with charge
    double vcnt = 0;
    double vsum = 0;
    double vsum2 = 0;
    // Reject a single large charge TP
    float bigChg = 0;
    for (unsigned short ipt = tj.EndPt[0] + 1; ipt < tj.EndPt[1]; ++ipt) {
      auto& tp = tj.Pts[ipt];
      if (tp.Chg > bigChg) bigChg = tp.Chg;
    } // ipt
    //  variables for calculating the backup quanties. These are only used if npwc < 3
    double bcnt = 0;
    double bsum = 0;
    double bsum2 = 0;
    // don't include the end points
    for (unsigned short ipt = tj.EndPt[0] + 1; ipt < tj.EndPt[1]; ++ipt) {
      auto& tp = tj.Pts[ipt];
      if (tp.Chg <= 0) continue;
      // ignore the single large charge TP
      if (tp.Chg == bigChg) continue;
      // accumulate a backup sum in case most of the points are overlapped. Note that
      // tp.Chg has an angle correction, which is why the hit integral is summed
      // below. We don't care about this detail for the backup sum
      bsum += tp.Chg;
      bsum2 += tp.Chg * tp.Chg;
      if (tp.Chg > bigChg) bigChg = tp.Chg;
      ++bcnt;
      // Skip TPs that overlap with TPs on other Tjs. A correction will be made below
      if (tj.Pts[ipt].Environment[kEnvOverlap]) continue;
      ++vcnt;
      double tpchg = 0;
      for (unsigned short ii = 0; ii < tj.Pts[ipt].Hits.size(); ++ii) {
        if (!tp.UseHit[ii]) continue;
        unsigned int iht = tp.Hits[ii];
        tpchg += (*evt.allHits)[slc.slHits[iht].allHitsIndex].Integral();
      } // ii
      vsum += tpchg;
      vsum2 += tpchg * tpchg;
    } // ipt

    if (bcnt == 0) return;

    if (vcnt < 3) {
      // use the backup sum
      tj.TotChg = bsum;
      tj.AveChg = bsum / bcnt;
      if (vcnt > 2) {
        double arg = bsum2 - bcnt * tj.AveChg * tj.AveChg;
        if (arg > 0) tj.ChgRMS = sqrt(arg / (bcnt - 1));
      }
      for (auto& tp : tj.Pts)
        tp.AveChg = tj.AveChg;
      if (prt)
        mf::LogVerbatim("TC") << inFcnLabel << ".UpdateTjChgProperties: backup sum Set tj.AveChg "
                              << (int)tj.AveChg << " ChgRMS " << tj.ChgRMS;
      return;
    } // low npwc

    double nWires = tj.EndPt[1] - tj.EndPt[0] + 1;
    if (nWires < 2) return;
    // correct for wires missing near vertices.
    // Count the number of wires between vertices at the ends and the first wire
    // that has charge. This code assumes that there should be one TP on each wire
    if (!tj.AlgMod[kPhoton]) {
      for (unsigned short end = 0; end < 2; ++end) {
        if (tj.VtxID[end] == 0) continue;
        auto& tp = tj.Pts[tj.EndPt[end]];
        auto& vx2 = slc.vtxs[tj.VtxID[end] - 1];
        int dw = std::abs(tp.Pos[0] - vx2.Pos[0]);
        // This assumes that the vertex is not inside the wire boundaries of the tj
        nWires += dw;
      } // end
    }   // not a photon Tj

    tj.AveChg = vsum / vcnt;
    // calculate the total charge using the tj wire range
    tj.TotChg = nWires * tj.AveChg;
    // calculate the rms
    double arg = vsum2 - vcnt * tj.AveChg * tj.AveChg;
    double rms = 0.5;
    if (arg > 0) rms = sqrt(arg / (vcnt - 1));
    rms /= tj.AveChg;
    // don't let it be an unrealistically low value. It could be crazy large however.
    if (rms < 0.1) rms = 0.1;
    // Don't let the calculated charge RMS dominate until it is well known; after there are 5 - 10 valid TPs.
    // Set the starting charge rms = 0.5
    if (vcnt < 10) {
      double defFrac = 1 / vcnt;
      rms = defFrac * 0.5 + (1 - defFrac) * rms;
    }
    tj.ChgRMS = rms;
    if (prt)
      mf::LogVerbatim("TC") << inFcnLabel << ".UpdateTjChgProperties: Set tj.AveChg "
                            << (int)tj.AveChg << " ChgRMS " << tj.ChgRMS;

    // Update the TP charge pulls.
    // Don't let the calculated charge RMS dominate the default
    // RMS until it is well known. Start with 50% error on the
    // charge RMS
    for (unsigned short ipt = tj.EndPt[0]; ipt <= tj.EndPt[1]; ++ipt) {
      auto& tp = tj.Pts[ipt];
      if (tp.Chg <= 0) continue;
      tp.ChgPull = (tp.Chg / tj.AveChg - 1) / tj.ChgRMS;
    } // ipt

    // update the local charge average using NPtsAve of the preceding points.
    // Handle short Tjs first.
    if (vcnt < tcc.nPtsAve) {
      for (auto& tp : tj.Pts)
        tp.AveChg = tj.AveChg;
      return;
    }

    // Set the local average to 0 first
    for (auto& tp : tj.Pts)
      tp.AveChg = 0;
    // Enter the local average on the points where an average can be calculated
    unsigned short nptsave = tcc.nPtsAve;
    unsigned short minPt = tj.EndPt[0] + nptsave;
    float lastAve = 0;
    for (unsigned short ii = 0; ii < tj.Pts.size(); ++ii) {
      unsigned short ipt = tj.EndPt[1] - ii;
      if (ipt < minPt) break;
      float cnt = 0;
      float sum = 0;
      for (unsigned short iii = 0; iii < nptsave; ++iii) {
        unsigned short iipt = ipt - iii;
        // Don't include the charge of the first point
        if (iipt == tj.EndPt[0]) break;
        auto& tp = tj.Pts[iipt];
        if (tp.Chg <= 0) continue;
        sum += tp.Chg;
        ++cnt;
      } // iii
      if (cnt > 2) {
        tj.Pts[ipt].AveChg = sum / cnt;
        lastAve = tj.Pts[ipt].AveChg;
      }
    } // ii
    // Fill in the points where no average was calculated
    for (unsigned short ii = tj.EndPt[0]; ii <= tj.EndPt[1]; ++ii) {
      unsigned short ipt = tj.EndPt[1] - ii;
      auto& tp = tj.Pts[ipt];
      if (tp.AveChg == 0) { tp.AveChg = lastAve; }
      else {
        lastAve = tp.AveChg;
      }
    } // ii

    tj.NeedsUpdate = false;

  } // UpdateTjChgProperties

  /////////////////////////////////////////
  void
  UpdateVxEnvironment(TCSlice& slc)
  {
    // Set the kEnvOverlap bit true for all TPs that are close to other
    // trajectories that are close to vertices. The positions of TPs that
    // overlap are biased and shouldn't be used in a vertex fit. Also, these
    // TPs shouldn't be used to calculate dE/dx. The kEnvOverlap bit is first cleared
    // for ALL TPs and then set for ALL 2D vertices

    for (auto& tj : slc.tjs) {
      if (tj.AlgMod[kKilled]) continue;
      for (auto& tp : tj.Pts)
        tp.Environment[kEnvOverlap] = false;
    } // tj

    for (auto& vx : slc.vtxs) {
      if (vx.ID <= 0) continue;
      UpdateVxEnvironment(slc, vx, false);
    } // vx

  } // UpdateVxEnvironment

  /////////////////////////////////////////
  void
  UpdateVxEnvironment(TCSlice& slc, VtxStore& vx2, bool prt)
  {
    // Update the Environment each TP on trajectories near the vertex

    if (vx2.ID == 0) return;
    if (vx2.Stat[kOnDeadWire]) return;

    if (prt) mf::LogVerbatim("TC") << "UpdateVxEnvironment check Tjs attached to vx2 " << vx2.ID;

    std::vector<int> tjlist;
    std::vector<unsigned short> tjends;
    if (vx2.Pos[0] < -0.4) return;
    unsigned int vxWire = std::nearbyint(vx2.Pos[0]);
    unsigned int loWire = vxWire;
    unsigned int hiWire = vxWire;
    for (auto& tj : slc.tjs) {
      if (tj.AlgMod[kKilled] || tj.AlgMod[kHaloTj]) continue;
      if (tj.CTP != vx2.CTP) continue;
      // ignore photon Tjs
      if (tj.AlgMod[kPhoton]) continue;
      for (unsigned short end = 0; end < 2; ++end) {
        if (tj.VtxID[end] != vx2.ID) continue;
        tjlist.push_back(tj.ID);
        tjends.push_back(end);
        if (tj.Pts[tj.EndPt[end]].Pos[0] < -0.4) return;
        unsigned int endWire = std::nearbyint(tj.Pts[tj.EndPt[end]].Pos[0]);
        if (endWire < loWire) loWire = endWire;
        if (endWire > hiWire) hiWire = endWire;
      } // end
    }   // tj
    if (tjlist.size() < 2) return;
    if (hiWire < loWire + 1) return;
    if (prt)
      mf::LogVerbatim("TC") << " check Tjs on wires in the range " << loWire << " to " << hiWire;

    // create a vector of TPs between loWire and hiWire for every tj in the list
    //   wire       TP
    std::vector<std::vector<TrajPoint>> wire_tjpt;
    // companion vector of IDs
    std::vector<int> tjids;
    // populate this vector with TPs on Tjs that are in this range
    unsigned short nwires = hiWire - loWire + 1;
    for (unsigned short itj = 0; itj < tjlist.size(); ++itj) {
      auto& tj = slc.tjs[tjlist[itj] - 1];
      unsigned short end = tjends[itj];
      std::vector<TrajPoint> tjpt(nwires);
      // first enter valid TPs in the range
      for (unsigned short ii = 0; ii < tj.Pts.size(); ++ii) {
        unsigned short ipt;
        if (end == 0) { ipt = tj.EndPt[0] + ii; }
        else {
          ipt = tj.EndPt[1] - ii;
        }
        if (ipt > tj.Pts.size() - 1) break;
        // Make a copy of the TP so we can alter it
        auto tp = tj.Pts[ipt];
        if (tp.Chg <= 0) continue;
        tp.Chg = 1;
        tp.Hits.clear();
        if (tp.Pos[0] < -0.4) continue;
        unsigned int wire = std::nearbyint(tp.Pos[0]);
        unsigned short indx = wire - loWire;
        if (indx > nwires - 1) break;
        tp.Step = ipt;
        // We will use NTPsFit to count the number of neighboring TPs
        tp.NTPsFit = 0;
        tjpt[indx] = tp;
      } // ii
      // next make TPs on the wires that don't have real TPs
      TrajPoint ltp;
      // put ltp at the vertex position with direction towards the end point
      MakeBareTrajPoint(vx2.Pos, tj.Pts[tj.EndPt[end]].Pos, ltp);
      if (ltp.Dir[0] == 0) continue;
      if (ltp.Pos[0] < -0.4) continue;
      unsigned int wire = std::nearbyint(ltp.Pos[0]);
      ltp.Chg = 0;
      unsigned short indx = wire - loWire;
      // Break if we found a real TP
      if (tjpt[indx].Chg == 0) tjpt[indx] = ltp;
      double stepSize = std::abs(1 / ltp.Dir[0]);
      for (unsigned short ii = 0; ii < nwires; ++ii) {
        // move the local TP position by one step in the right direction
        for (unsigned short iwt = 0; iwt < 2; ++iwt)
          ltp.Pos[iwt] += ltp.Dir[iwt] * stepSize;
        if (ltp.Pos[0] < -0.4) break;
        wire = std::nearbyint(ltp.Pos[0]);
        if (wire < loWire || wire > hiWire) break;
        indx = wire - loWire;
        if (tjpt[indx].Chg > 0) continue;
        tjpt[indx] = ltp;
      } // ii
      if (prt) {
        mf::LogVerbatim myprt("TC");
        myprt << " T" << tj.ID;
        for (auto& tp : tjpt)
          myprt << " " << PrintPos(slc, tp.Pos) << "_" << tp.Step << "_" << (int)tp.Chg;
      }
      wire_tjpt.push_back(tjpt);
      tjids.push_back(tj.ID);
    } // itj

    // iterate over the wires in the range
    for (unsigned short indx = 0; indx < nwires; ++indx) {
      // count the number of valid points on this wire
      unsigned short npts = 0;
      // count the number of points on this wire that have charge
      unsigned short npwc = 0;
      for (unsigned short itj = 0; itj < wire_tjpt.size(); ++itj) {
        if (wire_tjpt[itj][indx].Pos[0] == 0) continue;
        // found a valid point
        ++npts;
        if (wire_tjpt[itj][indx].Chg > 0) ++npwc;
      } // itj
      // no valid points
      if (npts == 0) continue;
      // all valid points have charge
      if (npwc == npts) continue;
      // re-find the valid points with charge and set the kEnvOverlap bit
      for (unsigned short itj = 0; itj < wire_tjpt.size(); ++itj) {
        if (wire_tjpt[itj][indx].Pos[0] == 0) continue;
        if (wire_tjpt[itj][indx].Chg == 0) continue;
        auto& tj = slc.tjs[tjids[itj] - 1];
        unsigned short ipt = wire_tjpt[itj][indx].Step;
        tj.Pts[ipt].Environment[kEnvOverlap] = true;
        tj.NeedsUpdate = true;
        if (prt) mf::LogVerbatim("TC") << " Set kEnvOverlap bit on T" << tj.ID << " ipt " << ipt;
      } // itj
    }   // indx

    // update the charge rms for those tjs whose environment was changed above
    // (or elsewhere)
    for (auto tjid : tjids) {
      auto& tj = slc.tjs[tjid - 1];
      if (!tj.NeedsUpdate) continue;
      if (tj.CTP != vx2.CTP) continue;
      UpdateTjChgProperties("UVxE", slc, tj, prt);
    } // tjid

  } // UpdateVxEnvironment

  /////////////////////////////////////////
  TrajPoint
  MakeBareTP(detinfo::DetectorPropertiesData const& detProp,
             const TCSlice& slc,
             const Point3_t& pos,
             CTP_t inCTP)
  {
    // A version to use when the 2D direction isn't required
    TrajPoint tp;
    tp.Pos = {{0, 0}};
    tp.Dir = {{0, 1}};
    tp.CTP = inCTP;
    geo::PlaneID planeID = DecodeCTP(inCTP);

    tp.Pos[0] = tcc.geom->WireCoordinate(pos[1], pos[2], planeID);
    tp.Pos[1] = detProp.ConvertXToTicks(pos[0], planeID) * tcc.unitsPerTick;
    return tp;
  } // MakeBareTP

  /////////////////////////////////////////
  TrajPoint
  MakeBareTP(detinfo::DetectorPropertiesData const& detProp,
             const TCSlice& slc,
             const Point3_t& pos,
             const Vector3_t& dir,
             CTP_t inCTP)
  {
    // Projects the space point defined by pos and dir into the CTP and returns
    // it in the form of a trajectory point. The TP Pos[0] is set to a negative
    // number if the point has an invalid wire position but doesn't return an
    // error if the position is on a dead wire. The projection of the direction
    // vector in CTP is stored in tp.Delta.
    TrajPoint tp;
    tp.Pos = {{-1, 0}};
    tp.Dir = {{0, 1}};
    tp.CTP = inCTP;
    geo::PlaneID planeID = DecodeCTP(inCTP);

    tp.Pos[0] = tcc.geom->WireCoordinate(pos[1], pos[2], planeID);
    tp.Pos[1] = detProp.ConvertXToTicks(pos[0], planeID) * tcc.unitsPerTick;

    // now find the direction if dir is defined
    if (dir[0] == 0 && dir[1] == 0 && dir[2] == 0) return tp;

    // Make a point at the origin and one 100 units away
    Point3_t ori3 = {{0.0, 0.0, 0.0}};
    Point3_t pos3 = {{100 * dir[0], 100 * dir[1], 100 * dir[2]}};
    // 2D position of ori3 and the pos3 projection
    std::array<double, 2> ori2;
    std::array<double, 2> pos2;
    std::array<double, 2> dir2;
    // the wire coordinates
    ori2[0] = tcc.geom->WireCoordinate(ori3[1], ori3[2], planeID);
    pos2[0] = tcc.geom->WireCoordinate(pos3[1], pos3[2], planeID);
    // the time coordinates
    ori2[1] = detProp.ConvertXToTicks(ori3[0], planeID) * tcc.unitsPerTick;
    pos2[1] = detProp.ConvertXToTicks(pos3[0], planeID) * tcc.unitsPerTick;

    dir2[0] = pos2[0] - ori2[0];
    dir2[1] = pos2[1] - ori2[1];

    double norm = sqrt(dir2[0] * dir2[0] + dir2[1] * dir2[1]);
    tp.Dir[0] = dir2[0] / norm;
    tp.Dir[1] = dir2[1] / norm;
    tp.Ang = atan2(dir2[1], dir2[0]);
    tp.Delta = norm / 100;

    // The Orth vectors are not unit normalized so we need to correct for this
    double w0 = tcc.geom->WireCoordinate(0, 0, planeID);
    // cosine-like component
    double cs = tcc.geom->WireCoordinate(1, 0, planeID) - w0;
    // sine-like component
    double sn = tcc.geom->WireCoordinate(0, 1, planeID) - w0;
    norm = sqrt(cs * cs + sn * sn);
    tp.Delta /= norm;

    // Stasb dt/dWire in DeltaRMS. This is used in PFPUtils/FitSection to find the
    // distance along a 3D line given the wire number in a plane
    tp.DeltaRMS = 100 / (pos2[0] - ori2[0]);
    return tp;

  } // MakeBareTP

  /////////////////////////////////////////
  bool
  MakeBareTrajPoint(const TCSlice& slc, unsigned int fromHit, unsigned int toHit, TrajPoint& tp)
  {
    if (fromHit > slc.slHits.size() - 1) return false;
    if (toHit > slc.slHits.size() - 1) return false;
    auto& fhit = (*evt.allHits)[slc.slHits[fromHit].allHitsIndex];
    auto& thit = (*evt.allHits)[slc.slHits[toHit].allHitsIndex];
    CTP_t tCTP = EncodeCTP(fhit.WireID());
    return MakeBareTrajPoint(slc,
                             (float)fhit.WireID().Wire,
                             fhit.PeakTime(),
                             (float)thit.WireID().Wire,
                             thit.PeakTime(),
                             tCTP,
                             tp);

  } // MakeBareTrajPoint

  /////////////////////////////////////////
  bool
  MakeBareTrajPoint(const TCSlice& slc,
                    float fromWire,
                    float fromTick,
                    float toWire,
                    float toTick,
                    CTP_t tCTP,
                    TrajPoint& tp)
  {
    tp.CTP = tCTP;
    tp.Pos[0] = fromWire;
    tp.Pos[1] = tcc.unitsPerTick * fromTick;
    tp.Dir[0] = toWire - fromWire;
    tp.Dir[1] = tcc.unitsPerTick * (toTick - fromTick);
    double norm = sqrt(tp.Dir[0] * tp.Dir[0] + tp.Dir[1] * tp.Dir[1]);
    if (norm == 0) return false;
    tp.Dir[0] /= norm;
    tp.Dir[1] /= norm;
    tp.Ang = atan2(tp.Dir[1], tp.Dir[0]);
    return true;
  } // MakeBareTrajPoint

  /////////////////////////////////////////
  bool
  MakeBareTrajPoint(const Point2_t& fromPos, const Point2_t& toPos, TrajPoint& tpOut)
  {
    tpOut.Pos = fromPos;
    tpOut.Dir = PointDirection(fromPos, toPos);
    tpOut.Ang = atan2(tpOut.Dir[1], tpOut.Dir[0]);
    return true;

  } // MakeBareTrajPoint

  /////////////////////////////////////////
  bool
  MakeBareTrajPoint(const TCSlice& slc,
                    const TrajPoint& tpIn1,
                    const TrajPoint& tpIn2,
                    TrajPoint& tpOut)
  {
    tpOut.CTP = tpIn1.CTP;
    tpOut.Pos = tpIn1.Pos;
    tpOut.Dir = PointDirection(tpIn1.Pos, tpIn2.Pos);
    tpOut.Ang = atan2(tpOut.Dir[1], tpOut.Dir[0]);
    return true;
  } // MakeBareTrajPoint

  ////////////////////////////////////////////////
  unsigned short
  FarEnd(TCSlice& slc, const Trajectory& tj, const Point2_t& pos)
  {
    // Returns the end (0 or 1) of the Tj that is furthest away from the position pos
    if (tj.ID == 0) return 0;
    if (PosSep2(tj.Pts[tj.EndPt[1]].Pos, pos) > PosSep2(tj.Pts[tj.EndPt[0]].Pos, pos)) return 1;
    return 0;
  } // FarEnd

  ////////////////////////////////////////////////
  Vector2_t
  PointDirection(const Point2_t p1, const Point2_t p2)
  {
    // Finds the direction vector between the two points from p1 to p2
    Vector2_t dir;
    for (unsigned short xyz = 0; xyz < 2; ++xyz)
      dir[xyz] = p2[xyz] - p1[xyz];
    if (dir[0] == 0 && dir[1] == 0) return dir;
    double norm = sqrt(dir[0] * dir[0] + dir[1] * dir[1]);
    dir[0] /= norm;
    dir[1] /= norm;
    return dir;
  } // PointDirection

  ////////////////////////////////////////////////
  float
  TPHitsRMSTime(const TCSlice& slc, const TrajPoint& tp, HitStatus_t hitRequest)
  {
    return tcc.unitsPerTick * TPHitsRMSTick(slc, tp, hitRequest);
  } // TPHitsRMSTime

  ////////////////////////////////////////////////
  float
  TPHitsRMSTick(const TCSlice& slc, const TrajPoint& tp, HitStatus_t hitRequest)
  {
    // Estimate the RMS of all hits associated with a trajectory point
    // without a lot of calculation. Note that this returns a value that is
    // closer to a FWHM, not the RMS
    if (tp.Hits.empty()) return 0;
    float minVal = 9999;
    float maxVal = 0;
    for (unsigned short ii = 0; ii < tp.Hits.size(); ++ii) {
      bool useit = (hitRequest == kAllHits);
      if (hitRequest == kUsedHits && tp.UseHit[ii]) useit = true;
      if (hitRequest == kUnusedHits && !tp.UseHit[ii]) useit = true;
      if (!useit) continue;
      unsigned int iht = tp.Hits[ii];
      auto& hit = (*evt.allHits)[slc.slHits[iht].allHitsIndex];
      float cv = hit.PeakTime();
      float rms = hit.RMS();
      float arg = cv - rms;
      if (arg < minVal) minVal = arg;
      arg = cv + rms;
      if (arg > maxVal) maxVal = arg;
    } // ii
    if (maxVal == 0) return 0;
    return (maxVal - minVal) / 2;
  } // TPHitsRMSTick

  ////////////////////////////////////////////////
  float
  HitsRMSTime(const TCSlice& slc,
              const std::vector<unsigned int>& hitsInMultiplet,
              HitStatus_t hitRequest)
  {
    return tcc.unitsPerTick * HitsRMSTick(slc, hitsInMultiplet, hitRequest);
  } // HitsRMSTick

  ////////////////////////////////////////////////
  float
  HitsRMSTick(const TCSlice& slc,
              const std::vector<unsigned int>& hitsInMultiplet,
              HitStatus_t hitRequest)
  {
    if (hitsInMultiplet.empty()) return 0;

    if (hitsInMultiplet.size() == 1) {
      auto& hit = (*evt.allHits)[slc.slHits[hitsInMultiplet[0]].allHitsIndex];
      return hit.RMS();
    }

    float minVal = 9999;
    float maxVal = 0;
    for (unsigned short ii = 0; ii < hitsInMultiplet.size(); ++ii) {
      unsigned int iht = hitsInMultiplet[ii];
      bool useit = (hitRequest == kAllHits);
      if (hitRequest == kUsedHits && slc.slHits[iht].InTraj > 0) useit = true;
      if (hitRequest == kUnusedHits && slc.slHits[iht].InTraj == 0) useit = true;
      if (!useit) continue;
      auto& hit = (*evt.allHits)[slc.slHits[iht].allHitsIndex];
      float cv = hit.PeakTime();
      float rms = hit.RMS();
      float arg = cv - rms;
      if (arg < minVal) minVal = arg;
      arg = cv + rms;
      if (arg > maxVal) maxVal = arg;
    } // ii
    if (maxVal == 0) return 0;
    return (maxVal - minVal) / 2;
  } // HitsRMSTick

  ////////////////////////////////////////////////
  float
  HitsPosTime(const TCSlice& slc,
              const std::vector<unsigned int>& hitsInMultiplet,
              float& sum,
              HitStatus_t hitRequest)
  {
    return tcc.unitsPerTick * HitsPosTick(slc, hitsInMultiplet, sum, hitRequest);
  } // HitsPosTime

  ////////////////////////////////////////////////
  float
  HitsPosTick(const TCSlice& slc,
              const std::vector<unsigned int>& hitsInMultiplet,
              float& sum,
              HitStatus_t hitRequest)
  {
    // returns the position and the charge
    float pos = 0;
    sum = 0;
    for (unsigned short ii = 0; ii < hitsInMultiplet.size(); ++ii) {
      unsigned int iht = hitsInMultiplet[ii];
      bool useit = (hitRequest == kAllHits);
      if (hitRequest == kUsedHits && slc.slHits[iht].InTraj > 0) useit = true;
      if (hitRequest == kUnusedHits && slc.slHits[iht].InTraj == 0) useit = true;
      if (!useit) continue;
      auto& hit = (*evt.allHits)[slc.slHits[iht].allHitsIndex];
      float chg = hit.Integral();
      pos += chg * hit.PeakTime();
      sum += chg;
    } // ii
    if (sum <= 0) return -1;
    return pos / sum;
  } // HitsPosTick

  //////////////////////////////////////////
  unsigned short
  NumUsedHitsInTj(const TCSlice& slc, const Trajectory& tj)
  {
    if (tj.AlgMod[kKilled]) return 0;
    if (tj.Pts.empty()) return 0;
    unsigned short nhits = 0;
    for (auto& tp : tj.Pts) {
      for (unsigned short ii = 0; ii < tp.Hits.size(); ++ii)
        if (tp.UseHit[ii]) ++nhits;
    } // tp
    return nhits;
  } // NumHitsInTj

  //////////////////////////////////////////
  unsigned short
  NumHitsInTP(const TrajPoint& tp, HitStatus_t hitRequest)
  {
    // Counts the number of hits of the specified type in tp
    if (tp.Hits.empty()) return 0;

    if (hitRequest == kAllHits) return tp.Hits.size();

    unsigned short nhits = 0;
    for (unsigned short ii = 0; ii < tp.Hits.size(); ++ii) {
      if (hitRequest == kUsedHits) {
        if (tp.UseHit[ii]) ++nhits;
      }
      else {
        // looking for unused hits
        if (!tp.UseHit[ii]) ++nhits;
      }
    } // ii
    return nhits;
  } // NumHitsInTP

  ////////////////////////////////////////////////
  void
  SetPDGCode(TCSlice& slc, unsigned short itj)
  {
    if (itj > slc.tjs.size() - 1) return;
    SetPDGCode(slc, slc.tjs[itj]);
  }

  ////////////////////////////////////////////////
  void
  SetPDGCode(TCSlice& slc, Trajectory& tj)
  {
    // Sets the PDG code for the supplied trajectory. Note that the existing
    // PDG code is left unchanged if these cuts are not met

    short npwc = NumPtsWithCharge(slc, tj, false);
    if (npwc < 6) {
      tj.PDGCode = 0;
      return;
    }

    if (tj.Strategy[kStiffEl] && ElectronLikelihood(slc, tj) > tcc.showerTag[6]) {
      tj.PDGCode = 111;
      return;
    }
    if (tj.Strategy[kStiffMu]) {
      tj.PDGCode = 13;
      return;
    }

    if (tcc.showerTag[6] > 0 && ElectronLikelihood(slc, tj) > tcc.showerTag[6]) {
      tj.PDGCode = 11;
      return;
    }

    if (tcc.muonTag[0] <= 0) return;
    // Special handling of very long straight trajectories, e.g. uB cosmic rays
    bool isAMuon = (npwc > (unsigned short)tcc.muonTag[0] && tj.MCSMom > tcc.muonTag[1]);
    // anything really really long must be a muon
    if (npwc > 500) isAMuon = true;
    if (isAMuon) tj.PDGCode = 13;

  } // SetPDGCode

  ////////////////////////////////////////////////
  bool
  AnalyzeHits()
  {
    // Find the average hit rms by analyzing the full hit collection. This
    // only needs to be done once per job.

    if ((*evt.allHits).empty()) return true;
    // no sense re-calculating it if it's been done
    if (evt.aveHitRMSValid) return true;

    unsigned short cstat = (*evt.allHits)[0].WireID().Cryostat;
    unsigned short tpc = (*evt.allHits)[0].WireID().TPC;

    unsigned short nplanes = tcc.geom->Nplanes(tpc, cstat);
    evt.aveHitRMS.resize(nplanes);
    std::vector<float> cnt(nplanes, 0);
    for (unsigned short iht = 0; iht < (*evt.allHits).size(); ++iht) {
      auto& hit = (*evt.allHits)[iht];
      unsigned short plane = hit.WireID().Plane;
      if (plane > nplanes - 1) return false;
      if (cnt[plane] > 200) continue;
      // require multiplicity one
      if (hit.Multiplicity() != 1) continue;
      // not-crazy Chisq/DOF
      if (hit.GoodnessOfFit() < 0 || hit.GoodnessOfFit() > 500) continue;
      // don't let a lot of runt hits screw up the calculation
      if (hit.PeakAmplitude() < 1) continue;
      evt.aveHitRMS[plane] += hit.RMS();
      ++cnt[plane];
      // quit if enough hits are found
      bool allDone = true;
      for (unsigned short plane = 0; plane < nplanes; ++plane)
        if (cnt[plane] < 200) allDone = false;
      if (allDone) break;
    } // iht

    // assume there are enough hits in each plane
    evt.aveHitRMSValid = true;
    for (unsigned short plane = 0; plane < nplanes; ++plane) {
      if (cnt[plane] > 4) { evt.aveHitRMS[plane] /= cnt[plane]; }
      else {
        evt.aveHitRMS[plane] = 10;
        evt.aveHitRMSValid = false;
      } // cnt too low
    }   // plane

    if (tcc.modes[kDebug]) {
      std::cout << "Analyze hits aveHitRMS";
      std::cout << std::fixed << std::setprecision(1);
      for (auto rms : evt.aveHitRMS)
        std::cout << " " << rms;
      std::cout << " aveHitRMSValid? " << evt.aveHitRMSValid << "\n";
    }

    return true;
  } // Analyze hits

  ////////////////////////////////////////////////
  bool
  LongPulseHit(const recob::Hit& hit)
  {
    // return true if the hit is in a long pulse indicating that it's position
    // and charge are not well known
    return ((hit.GoodnessOfFit() < 0 || hit.GoodnessOfFit() > 50) && hit.Multiplicity() > 5);
  }

  ////////////////////////////////////////////////
  void
  FillWireHitRange(geo::TPCID inTPCID)
  {
    // Defines the local vector of dead wires and the low-high range of hits in each wire in
    // the TPCID in TCEvent. Note that there is no requirement that the allHits collection is sorted. Care should
    // be taken when looping over hits using this range - see SignalAtTp

    // see if this function was called in the current TPCID. There is nothing that needs to
    // be done if that is the case
    if (inTPCID == evt.TPCID) return;

    evt.TPCID = inTPCID;
    unsigned short nplanes = tcc.geom->Nplanes(inTPCID);
    unsigned int cstat = inTPCID.Cryostat;
    unsigned int tpc = inTPCID.TPC;
    if (tcc.useChannelStatus) {
      lariov::ChannelStatusProvider const& channelStatus =
        art::ServiceHandle<lariov::ChannelStatusService>()->GetProvider();
      evt.goodWire.resize(nplanes);
      for (unsigned short pln = 0; pln < nplanes; ++pln) {
        unsigned int nwires = tcc.geom->Nwires(pln, tpc, cstat);
        // set all wires dead
        evt.goodWire[pln].resize(nwires, false);
        for (unsigned int wire = 0; wire < nwires; ++wire) {
          raw::ChannelID_t chan =
            tcc.geom->PlaneWireToChannel((int)pln, (int)wire, (int)tpc, (int)cstat);
          evt.goodWire[pln][wire] = channelStatus.IsGood(chan);
        } // wire
      }   // pln
    }
    else {
      // resize and set every channel good
      evt.goodWire.resize(nplanes);
      for (unsigned short pln = 0; pln < nplanes; ++pln) {
        unsigned int nwires = tcc.geom->Nwires(pln, tpc, cstat);
        evt.goodWire[pln].resize(nwires, true);
      } // pln
    }   // don't use channelStatus

    // there is no need to define evt.wireHitRange if the hit collection is not sliced. The function
    // SignalAtTP will then use the (smaller) slc.WireHitRange instead of evt.wireHitRange
    if (!evt.expectSlicedHits) return;

    // define the size of evt.wireHitRange
    evt.wireHitRange.resize(nplanes);
    for (unsigned short pln = 0; pln < nplanes; ++pln) {
      unsigned int nwires = tcc.geom->Nwires(pln, tpc, cstat);
      evt.wireHitRange[pln].resize(nwires);
      for (unsigned int wire = 0; wire < nwires; ++wire)
        evt.wireHitRange[pln][wire] = {UINT_MAX, UINT_MAX};
    } // pln

    // next define the wireHitRange values. Make one loop through the allHits collection
    unsigned int nBadWireFix = 0;
    for (unsigned int iht = 0; iht < (*evt.allHits).size(); ++iht) {
      auto& hit = (*evt.allHits)[iht];
      auto wid = hit.WireID();
      if (wid.Cryostat != cstat) continue;
      if (wid.TPC != tpc) continue;
      unsigned short pln = wid.Plane;
      unsigned int wire = wid.Wire;
      // Check the goodWire status and correct it if it's wrong
      if (!evt.goodWire[pln][wire]) {
        evt.goodWire[pln][wire] = true;
        ++nBadWireFix;
      } // not goodWire
      if (evt.wireHitRange[pln][wire].first == UINT_MAX) evt.wireHitRange[pln][wire].first = iht;
      evt.wireHitRange[pln][wire].second = iht;
    } // iht
    if (nBadWireFix > 0 && tcc.modes[kDebug]) {
      std::cout << "FillWireHitRange found hits on " << nBadWireFix
                << " wires that were declared not-good by the ChannelStatus service. Fixed it...\n";
    }
  } // FillWireHitRange

  ////////////////////////////////////////////////
  bool
  FillWireHitRange(detinfo::DetectorClocksData const& clockData,
                   detinfo::DetectorPropertiesData const& detProp,
                   TCSlice& slc)
  {
    // fills the WireHitRange vector. Slightly modified version of the one in ClusterCrawlerAlg.
    // Returns false if there was a serious error

    // determine the number of planes
    unsigned int cstat = slc.TPCID.Cryostat;
    unsigned int tpc = slc.TPCID.TPC;
    unsigned short nplanes = tcc.geom->Nplanes(tpc, cstat);
    slc.nPlanes = nplanes;
    if (nplanes > 3) return false;

    // Y,Z limits of the detector
    double local[3] = {0., 0., 0.};
    double world[3] = {0., 0., 0.};
    const geo::TPCGeo& thetpc = tcc.geom->TPC(tpc, cstat);
    thetpc.LocalToWorld(local, world);
    // reduce the active area of the TPC by 1 cm to prevent wire boundary issues
    slc.xLo = world[0] - tcc.geom->DetHalfWidth(tpc, cstat) + 1;
    slc.xHi = world[0] + tcc.geom->DetHalfWidth(tpc, cstat) - 1;
    slc.yLo = world[1] - tcc.geom->DetHalfHeight(tpc, cstat) + 1;
    slc.yHi = world[1] + tcc.geom->DetHalfHeight(tpc, cstat) - 1;
    slc.zLo = world[2] - tcc.geom->DetLength(tpc, cstat) / 2 + 1;
    slc.zHi = world[2] + tcc.geom->DetLength(tpc, cstat) / 2 - 1;

    // initialize everything
    slc.wireHitRange.resize(nplanes);
    slc.firstWire.resize(nplanes);
    slc.lastWire.resize(nplanes);
    slc.nWires.resize(nplanes);
    tcc.maxPos0.resize(nplanes);
    tcc.maxPos1.resize(nplanes);
    evt.aveHitRMS.resize(nplanes, nplanes);

    std::pair<unsigned int, unsigned int> flag;
    flag.first = UINT_MAX;
    flag.second = UINT_MAX;

    // Calculate tcc.unitsPerTick, the scale factor to convert a tick into
    // Wire Spacing Equivalent (WSE) units where the wire spacing in this plane = 1.
    // Strictly speaking this factor should be calculated for each plane to handle the
    // case where the wire spacing is different in each plane. Deal with this later if
    // the approximation used here fails.

    raw::ChannelID_t channel = tcc.geom->PlaneWireToChannel(0, 0, (int)tpc, (int)cstat);
    tcc.wirePitch = tcc.geom->WirePitch(tcc.geom->View(channel));
    float tickToDist = detProp.DriftVelocity(detProp.Efield(), detProp.Temperature());
    tickToDist *= 1.e-3 * sampling_rate(clockData); // 1e-3 is conversion of 1/us to 1/ns
    tcc.unitsPerTick = tickToDist / tcc.wirePitch;
    for (unsigned short plane = 0; plane < nplanes; ++plane) {
      slc.firstWire[plane] = UINT_MAX;
      slc.lastWire[plane] = 0;
      slc.nWires[plane] = tcc.geom->Nwires(plane, tpc, cstat);
      slc.wireHitRange[plane].resize(slc.nWires[plane], flag);
      tcc.maxPos0[plane] = (float)slc.nWires[plane] - 0.5;
      tcc.maxPos1[plane] = (float)detProp.NumberTimeSamples() * tcc.unitsPerTick;
    }

    unsigned int lastWire = 0, lastPlane = 0;
    for (unsigned int iht = 0; iht < slc.slHits.size(); ++iht) {
      unsigned int ahi = slc.slHits[iht].allHitsIndex;
      if (ahi > (*evt.allHits).size() - 1) return false;
      auto& hit = (*evt.allHits)[ahi];
      if (hit.WireID().Cryostat != cstat) continue;
      if (hit.WireID().TPC != tpc) continue;
      unsigned short plane = hit.WireID().Plane;
      unsigned int wire = hit.WireID().Wire;
      if (wire > slc.nWires[plane] - 1) {
        mf::LogWarning("TC") << "FillWireHitRange: Invalid wire number " << wire << " > "
                             << slc.nWires[plane] - 1 << " in plane " << plane << " Quitting";
        return false;
      } // too large wire number
      if (plane == lastPlane && wire < lastWire) {
        mf::LogWarning("TC")
          << "FillWireHitRange: Hits are not in increasing wire order. Quitting ";
        return false;
      } // hits out of order
      lastWire = wire;
      lastPlane = plane;
      if (slc.firstWire[plane] == UINT_MAX) slc.firstWire[plane] = wire;
      if (slc.wireHitRange[plane][wire].first == UINT_MAX)
        slc.wireHitRange[plane][wire].first = iht;
      slc.wireHitRange[plane][wire].second = iht;
      slc.lastWire[plane] = wire + 1;
    } // iht
    // check
    unsigned int slhitsSize = slc.slHits.size();
    for (unsigned short plane = 0; plane < nplanes; ++plane) {
      for (unsigned int wire = slc.firstWire[plane]; wire < slc.lastWire[plane]; ++wire) {
        if (slc.wireHitRange[plane][wire].first == UINT_MAX) continue;
        if (slc.wireHitRange[plane][wire].first > slhitsSize - 1 &&
            slc.wireHitRange[plane][wire].second > slhitsSize)
          return false;
      } // wire
    }   // plane

    // Find the average multiplicity 1 hit RMS and calculate the expected max RMS for each range
    if (tcc.modes[kDebug] && (int)tpc == debug.TPC) {
      // Note that this function is called before the slice is pushed into slices so the index
      // isn't decremented by 1
      std::cout << "Slice ID/Index " << slc.ID << "/" << slices.size() << " tpc " << tpc
                << " tcc.unitsPerTick " << std::setprecision(3) << tcc.unitsPerTick;
      std::cout << " Active volume (";
      std::cout << std::fixed << std::setprecision(1) << slc.xLo << " < X < " << slc.xHi << ") (";
      std::cout << std::fixed << std::setprecision(1) << slc.yLo << " < Y < " << slc.yHi << ") (";
      std::cout << std::fixed << std::setprecision(1) << slc.zLo << " < Z < " << slc.zHi << ")\n";
    }

    return true;

  } // FillWireHitRange

  ////////////////////////////////////////////////
  bool
  WireHitRangeOK(TCSlice& slc, const CTP_t& inCTP)
  {
    // returns true if the passed CTP code is consistent with the CT code of the WireHitRangeVector
    geo::PlaneID planeID = DecodeCTP(inCTP);
    if (planeID.Cryostat != slc.TPCID.Cryostat) return false;
    if (planeID.TPC != slc.TPCID.TPC) return false;
    return true;
  }

  ////////////////////////////////////////////////
  bool
  MergeAndStore(TCSlice& slc, unsigned int itj1, unsigned int itj2, bool doPrt)
  {
    // Merge the two trajectories in allTraj and store them. Returns true if it was successfull.
    // Merging is done between the end (end = 1) of tj1 and the beginning (end = 0) of tj2. This function preserves the
    // AlgMod state of itj1.
    // The itj1 -> itj2 merge order is reversed if end1 of itj2 is closer to end0 of itj1

    if (itj1 > slc.tjs.size() - 1) return false;
    if (itj2 > slc.tjs.size() - 1) return false;
    if (slc.tjs[itj1].AlgMod[kKilled] || slc.tjs[itj2].AlgMod[kKilled]) return false;
    if (slc.tjs[itj1].AlgMod[kHaloTj] || slc.tjs[itj2].AlgMod[kHaloTj]) return false;

    // Merging shower Tjs requires merging the showers as well.
    if (slc.tjs[itj1].AlgMod[kShowerTj] || slc.tjs[itj2].AlgMod[kShowerTj])
      return MergeShowerTjsAndStore(slc, itj1, itj2, doPrt);

    // Ensure that the order of 3D-matched Tjs is consistent with the convention that
    unsigned short pfp1 = GetPFPIndex(slc, slc.tjs[itj1].ID);
    unsigned short pfp2 = GetPFPIndex(slc, slc.tjs[itj2].ID);
    if (pfp1 != USHRT_MAX || pfp2 != USHRT_MAX) {
      if (pfp1 != USHRT_MAX && pfp2 != USHRT_MAX) return false;
      // Swap so that the order of tj1 is preserved. Tj2 may be reversed to be consistent
      if (pfp1 == USHRT_MAX) std::swap(itj1, itj2);
    } // one or both used in a PFParticle

    // make copies so they can be trimmed as needed
    Trajectory tj1 = slc.tjs[itj1];
    Trajectory tj2 = slc.tjs[itj2];

    // ensure that these are in the same step order
    if (tj2.StepDir != tj1.StepDir) ReverseTraj(slc, tj2);

    Point2_t tp1e0 = tj1.Pts[tj1.EndPt[0]].Pos;
    Point2_t tp1e1 = tj1.Pts[tj1.EndPt[1]].Pos;
    Point2_t tp2e0 = tj2.Pts[tj2.EndPt[0]].Pos;
    Point2_t tp2e1 = tj2.Pts[tj2.EndPt[1]].Pos;

    if (doPrt) {
      mf::LogVerbatim("TC") << "MergeAndStore: T" << tj1.ID << " and T" << tj2.ID
                            << " at merge points " << PrintPos(slc, tp1e1) << " "
                            << PrintPos(slc, tp2e0);
    }

    // swap the order so that abs(tj1end1 - tj2end0) is less than abs(tj2end1 - tj1end0)
    if (PosSep2(tp1e1, tp2e0) > PosSep2(tp2e1, tp1e0)) {
      std::swap(tj1, tj2);
      std::swap(tp1e0, tp2e0);
      std::swap(tp1e1, tp2e1);
      if (doPrt)
        mf::LogVerbatim("TC") << " swapped the order. Merge points " << PrintPos(slc, tp1e1) << " "
                              << PrintPos(slc, tp2e0);
    }

    // Here is what we are looking for, where - indicates a TP with charge.
    // Note that this graphic is in the stepping direction (+1 = +wire direction)
    // tj1:  0------------1
    // tj2:                  0-----------1
    // Another possibility with overlap
    // tj1:  0-------------1
    // tj2:               0--------------1

    if (tj1.StepDir > 1) {
      // Not allowed
      // tj1:  0---------------------------1
      // tj2:                  0------1
      if (tp2e0[0] > tp1e0[0] && tp2e1[0] < tp1e1[0]) return false;
      /// Not allowed
      // tj1:                  0------1
      // tj2:  0---------------------------1
      if (tp1e0[0] > tp2e0[0] && tp1e1[0] < tp2e1[0]) return false;
    }
    else {
      // same as above but with ends reversed
      if (tp2e1[0] > tp1e1[0] && tp2e0[0] < tp1e0[0]) return false;
      if (tp1e1[0] > tp2e1[0] && tp1e0[0] < tp2e0[0]) return false;
    }

    if (tj1.VtxID[1] > 0 && tj2.VtxID[0] == tj1.VtxID[1]) {
      auto& vx = slc.vtxs[tj1.VtxID[1] - 1];
      if (!MakeVertexObsolete("MAS", slc, vx, false)) {
        if (doPrt)
          mf::LogVerbatim("TC") << "MergeAndStore: Found a good vertex between Tjs " << tj1.VtxID[1]
                                << " No merging";
        return false;
      }
    }

    if (tj1.EndFlag[1][kBragg]) {
      if (doPrt)
        mf::LogVerbatim("TC") << "MergeAndStore: You are merging the end of trajectory T" << tj1.ID
                              << " with a Bragg peak. Not merging\n";
      return false;
    }

    // remove any points at the end of tj1 that don't have used hits
    tj1.Pts.resize(tj1.EndPt[1] + 1);

    // determine if they overlap by finding the point on tj2 that is closest
    // to the end point of tj1.
    TrajPoint& endtj1TP = tj1.Pts[tj1.EndPt[1]];
    // Set minSep large so that dead wire regions are accounted for
    float minSep = 1000;
    unsigned short tj2ClosePt = 0;
    // Note that TrajPointTrajDOCA only considers TPs that have charge
    TrajPointTrajDOCA(slc, endtj1TP, tj2, tj2ClosePt, minSep);
    if (doPrt)
      mf::LogVerbatim("TC") << " Merge point tj1 " << PrintPos(slc, endtj1TP) << " tj2ClosePt "
                            << tj2ClosePt << " Pos " << PrintPos(slc, tj2.Pts[tj2ClosePt]);
    // check for full overlap
    if (tj2ClosePt > tj2.EndPt[1]) return false;

    // The approach is to append tj2 to tj1, store tj1 as a new trajectory,
    // and re-assign all hits to the new trajectory

    // First ensure that any hit will appear only once in the merged trajectory in the overlap region
    // whether it is used or unused. The point on tj2 where the merge will begin, tj2ClosePt, will be
    // increased until this condition is met.
    // Make a temporary vector of tj1 hits in the end points for simpler searching
    std::vector<unsigned int> tj1Hits;
    for (unsigned short ii = 0; ii < tj1.Pts.size(); ++ii) {
      // only go back a few points in tj1
      if (ii > 10) break;
      unsigned short ipt = tj1.Pts.size() - 1 - ii;
      tj1Hits.insert(tj1Hits.end(), tj1.Pts[ipt].Hits.begin(), tj1.Pts[ipt].Hits.end());
      if (ipt == 0) break;
    } // ii

    bool bumpedPt = true;
    while (bumpedPt) {
      bumpedPt = false;
      for (unsigned short ii = 0; ii < tj2.Pts[tj2ClosePt].Hits.size(); ++ii) {
        unsigned int iht = tj2.Pts[tj2ClosePt].Hits[ii];
        if (std::find(tj1Hits.begin(), tj1Hits.end(), iht) != tj1Hits.end()) bumpedPt = true;
      } // ii
      if (bumpedPt && tj2ClosePt < tj2.EndPt[1]) { ++tj2ClosePt; }
      else {
        break;
      }
    } // bumpedPt
    if (doPrt) mf::LogVerbatim("TC") << " revised tj2ClosePt " << tj2ClosePt;
    // append tj2 hits to tj1

    tj1.Pts.insert(tj1.Pts.end(), tj2.Pts.begin() + tj2ClosePt, tj2.Pts.end());
    // re-define the end points
    SetEndPoints(tj1);
    tj1.EndFlag[1] = tj2.EndFlag[1];

    // A more exhaustive check that hits only appear once
    if (HasDuplicateHits(slc, tj1, doPrt)) return false;
    if (tj2.VtxID[1] > 0) {
      // move the end vertex of tj2 to the end of tj1
      tj1.VtxID[1] = tj2.VtxID[1];
    }
    // Transfer some of the AlgMod bits
    if (tj2.AlgMod[kMichel]) tj1.AlgMod[kMichel] = true;
    if (tj2.AlgMod[kDeltaRay]) {
      tj1.AlgMod[kDeltaRay] = true;
      tj1.ParentID = tj2.ParentID;
    }
    // keep track of the IDs before they are clobbered
    int tj1ID = tj1.ID;
    int tj2ID = tj2.ID;
    // kill the original trajectories
    MakeTrajectoryObsolete(slc, itj1);
    MakeTrajectoryObsolete(slc, itj2);
    // Do this so that StoreTraj keeps the correct WorkID (of itj1)
    tj1.ID = tj1.WorkID;
    SetPDGCode(slc, tj1);
    tj1.NeedsUpdate = true;
    if (!StoreTraj(slc, tj1)) return false;
    int newTjID = slc.tjs.size();
    // Use the ParentID to trace which new Tj is superseding the merged ones
    tj1.ParentID = newTjID;
    tj2.ParentID = newTjID;
    if (doPrt) mf::LogVerbatim("TC") << " MAS success. Created T" << newTjID;
    // Transfer the ParentIDs of any other Tjs that refer to Tj1 and Tj2 to the new Tj
    for (auto& tj : slc.tjs)
      if (tj.ParentID == tj1ID || tj.ParentID == tj2ID) tj.ParentID = newTjID;
    // try to attach it to a vertex
    AttachAnyVertexToTraj(slc, newTjID, doPrt);
    return true;
  } // MergeAndStore

  ////////////////////////////////////////////////
  std::vector<int>
  GetAssns(TCSlice& slc, std::string type1Name, int id, std::string type2Name)
  {
    // returns a list of IDs of objects (slc, vertices, pfps, etc) with type1Name that are in slc with
    // type2Name. This is intended to be a general purpose replacement for specific functions like GetVtxTjIDs, etc

    std::vector<int> tmp;
    if (id <= 0) return tmp;
    unsigned int uid = id;

    if (type1Name == "T" && uid <= slc.tjs.size() && type2Name == "P") {
      // return a list of PFPs that have the tj in TjIDs, P -> T<ID>
      for (auto& pfp : slc.pfps) {
        if (pfp.ID <= 0) continue;
        if (std::find(pfp.TjIDs.begin(), pfp.TjIDs.end(), id) != pfp.TjIDs.end())
          tmp.push_back(pfp.ID);
      } // pf
      return tmp;
    } // P -> T

    if (type1Name == "P" && uid <= slc.pfps.size() && (type2Name == "2S" || type2Name == "3S")) {
      // return a list of 3D or 2D showers with the assn 3S -> 2S -> T -> P<ID> or 2S -> T -> P.
      auto& pfp = slc.pfps[uid - 1];
      // First form a list of 2S -> T -> P<ID>
      std::vector<int> ssid;
      for (auto& ss : slc.cots) {
        if (ss.ID <= 0) continue;
        auto shared = SetIntersection(ss.TjIDs, pfp.TjIDs);
        if (!shared.empty() && std::find(ssid.begin(), ssid.end(), ss.ID) == ssid.end())
          ssid.push_back(ss.ID);
      } // ss
      if (type2Name == "2S") return ssid;
      for (auto& ss3 : slc.showers) {
        if (ss3.ID <= 0) continue;
        auto shared = SetIntersection(ss3.CotIDs, ssid);
        if (!shared.empty() && std::find(tmp.begin(), tmp.end(), ss3.ID) == tmp.end())
          tmp.push_back(ss3.ID);
      } // ss3
      return tmp;
    } // 3S -> 2S -> T -> P

    if (type1Name == "2V" && uid <= slc.vtxs.size() && type2Name == "T") {
      // 2V -> T
      for (auto& tj : slc.tjs) {
        if (tj.AlgMod[kKilled] || tj.AlgMod[kHaloTj]) continue;
        for (unsigned short end = 0; end < 2; ++end) {
          if (tj.VtxID[end] != id) continue;
          if (std::find(tmp.begin(), tmp.end(), tj.ID) == tmp.end()) tmp.push_back(tj.ID);
        } // end
      }   // tj
      return tmp;
    } // 2V -> T

    if (type1Name == "3V" && uid <= slc.vtx3s.size() && type2Name == "P") {
      for (auto& pfp : slc.pfps) {
        if (pfp.ID == 0) continue;
        for (unsigned short end = 0; end < 2; ++end) {
          if (pfp.Vx3ID[end] != id) continue;
          // encode the end with the ID
          if (std::find(tmp.begin(), tmp.end(), pfp.ID) == tmp.end()) tmp.push_back(pfp.ID);
        } // end
      }   // pfp
      return tmp;
    } // 3V -> P

    if (type1Name == "3V" && uid <= slc.vtx3s.size() && type2Name == "T") {
      // 3V -> T
      for (auto& tj : slc.tjs) {
        if (tj.AlgMod[kKilled] || tj.AlgMod[kHaloTj]) continue;
        for (unsigned short end = 0; end < 2; ++end) {
          if (tj.VtxID[end] > 0 && tj.VtxID[end] <= slc.vtxs.size()) {
            auto& vx2 = slc.vtxs[tj.VtxID[end] - 1];
            if (vx2.Vx3ID != id) continue;
            if (std::find(tmp.begin(), tmp.end(), tj.ID) == tmp.end()) tmp.push_back(tj.ID);
          }
        } // end
      }   // tj
      return tmp;
    } // 3V -> T

    if (type1Name == "3V" && uid <= slc.vtx3s.size() && type2Name == "2V") {
      // 3V -> 2V
      for (auto& vx2 : slc.vtxs) {
        if (vx2.ID == 0) continue;
        if (vx2.Vx3ID == id) tmp.push_back(vx2.ID);
      } // vx2
      return tmp;
    } // 3V -> 2V

    if (type1Name == "3S" && uid <= slc.showers.size() && type2Name == "T") {
      // 3S -> T
      auto& ss3 = slc.showers[uid - 1];
      if (ss3.ID == 0) return tmp;
      for (auto cid : ss3.CotIDs) {
        auto& ss = slc.cots[cid - 1];
        if (ss.ID == 0) continue;
        tmp.insert(tmp.end(), ss.TjIDs.begin(), ss.TjIDs.end());
      } // cid
      return tmp;
    } // 3S -> T

    // This isn't strictly necessary but do it for consistency
    if (type1Name == "2S" && uid <= slc.cots.size() && type2Name == "T") {
      // 2S -> T
      auto& ss = slc.cots[uid - 1];
      return ss.TjIDs;
    } // 2S -> T

    if (type1Name == "3S" && uid <= slc.showers.size() && type2Name == "P") {
      // 3S -> P
      auto& ss3 = slc.showers[uid - 1];
      if (ss3.ID == 0) return tmp;
      for (auto cid : ss3.CotIDs) {
        auto& ss = slc.cots[cid - 1];
        if (ss.ID == 0) continue;
        for (auto tid : ss.TjIDs) {
          auto& tj = slc.tjs[tid - 1];
          if (tj.AlgMod[kKilled] || tj.AlgMod[kHaloTj]) continue;
          if (!tj.AlgMod[kMat3D]) continue;
          for (auto& pfp : slc.pfps) {
            if (pfp.ID <= 0) continue;
            if (std::find(pfp.TjIDs.begin(), pfp.TjIDs.end(), tj.ID) == pfp.TjIDs.end()) continue;
            if (std::find(tmp.begin(), tmp.end(), pfp.ID) == tmp.end()) tmp.push_back(pfp.ID);
          } // pf
        }   // tid
      }     // cid
      return tmp;
    } // 3S -> P

    if (type1Name == "T" && uid <= slc.tjs.size() && type2Name == "2S") {
      // T -> 2S
      for (auto& ss : slc.cots) {
        if (ss.ID == 0) continue;
        if (std::find(ss.TjIDs.begin(), ss.TjIDs.end(), id) != ss.TjIDs.end()) tmp.push_back(ss.ID);
      } // ss
      return tmp;
    } // T -> 2S

    if (type1Name == "T" && uid <= slc.tjs.size() && type2Name == "3S") {
      // T -> 3S
      for (auto& ss : slc.cots) {
        if (ss.ID == 0) continue;
        if (std::find(ss.TjIDs.begin(), ss.TjIDs.end(), id) == ss.TjIDs.end()) continue;
        if (ss.SS3ID > 0) tmp.push_back(ss.SS3ID);
      } // ss
      return tmp;
    } // T -> 3S

    return tmp;
  } // GetAssns

  ////////////////////////////////////////////////
  bool
  StartTraj(TCSlice& slc,
            Trajectory& tj,
            unsigned int fromhit,
            unsigned int tohit,
            unsigned short pass)
  {
    // Start a trajectory located at fromHit with direction pointing to toHit

    auto& fromHit = (*evt.allHits)[slc.slHits[fromhit].allHitsIndex];
    auto& toHit = (*evt.allHits)[slc.slHits[tohit].allHitsIndex];
    float fromWire = fromHit.WireID().Wire;
    float fromTick = fromHit.PeakTime();
    float toWire = toHit.WireID().Wire;
    float toTick = toHit.PeakTime();
    CTP_t tCTP = EncodeCTP(fromHit.WireID());
    bool success = StartTraj(slc, tj, fromWire, fromTick, toWire, toTick, tCTP, pass);
    if (!success) return false;
    // turn on debugging using the WorkID?
    if (tcc.modes[kDebug] && !tcc.dbgStp && !tcc.dbgDump && tcc.dbgSlc && tj.ID == debug.WorkID)
      tcc.dbgStp = true;
    if (tcc.dbgStp) {
      auto& tp = tj.Pts[0];
      mf::LogVerbatim("TC") << "StartTraj T" << tj.ID << " from " << (int)fromWire << ":"
                            << (int)fromTick << " -> " << (int)toWire << ":" << (int)toTick
                            << " StepDir " << tj.StepDir << " dir " << tp.Dir[0] << " " << tp.Dir[1]
                            << " ang " << tp.Ang << " AngleCode " << tp.AngleCode << " angErr "
                            << tp.AngErr << " ExpectedHitsRMS " << ExpectedHitsRMS(slc, tp);
    } // tcc.dbgStp
    return true;
  } // StartTraj

  ////////////////////////////////////////////////
  bool
  StartTraj(TCSlice& slc,
            Trajectory& tj,
            float fromWire,
            float fromTick,
            float toWire,
            float toTick,
            CTP_t& tCTP,
            unsigned short pass)
  {
    // Start a simple (seed) trajectory going from (fromWire, toTick) to (toWire, toTick).

    // decrement the work ID so we can use it for debugging problems
    --evt.WorkID;
    if (evt.WorkID == INT_MIN) evt.WorkID = -1;
    tj.ID = evt.WorkID;
    tj.Pass = pass;
    // Assume we are stepping in the positive WSE units direction
    short stepdir = 1;
    int fWire = std::nearbyint(fromWire);
    int tWire = std::nearbyint(toWire);
    if (tWire < fWire) { stepdir = -1; }
    else if (tWire == fWire) {
      // on the same wire
      if (toTick < fromTick) stepdir = -1;
    }
    tj.StepDir = stepdir;
    tj.CTP = tCTP;
    tj.ParentID = -1;
    tj.Strategy.reset();
    tj.Strategy[kNormal] = true;

    // create a trajectory point
    TrajPoint tp;
    if (!MakeBareTrajPoint(slc, fromWire, fromTick, toWire, toTick, tCTP, tp)) return false;
    SetAngleCode(tp);
    tp.AngErr = 0.1;
    tj.Pts.push_back(tp);
    // turn on debugging using the WorkID?
    if (tcc.modes[kDebug] && !tcc.dbgStp && !tcc.dbgDump && tcc.dbgSlc && tj.ID == debug.WorkID)
      tcc.dbgStp = true;
    if (tcc.dbgStp) {
      auto& tp = tj.Pts[0];
      mf::LogVerbatim("TC") << "StartTraj T" << tj.ID << " from " << (int)fromWire << ":"
                            << (int)fromTick << " -> " << (int)toWire << ":" << (int)toTick
                            << " StepDir " << tj.StepDir << " dir " << tp.Dir[0] << " " << tp.Dir[1]
                            << " ang " << tp.Ang << " AngleCode " << tp.AngleCode << " angErr "
                            << tp.AngErr << " ExpectedHitsRMS " << ExpectedHitsRMS(slc, tp);
    } // tcc.dbgStp
    return true;

  } // StartTraj

  ////////////////////////////////////////////////
  std::pair<unsigned short, unsigned short>
  GetSliceIndex(std::string typeName, int uID)
  {
    // returns the slice index and product index of a data product having typeName and unique ID uID
    for (unsigned short isl = 0; isl < slices.size(); ++isl) {
      auto& slc = slices[isl];
      if (typeName == "T") {
        for (unsigned short indx = 0; indx < slc.tjs.size(); ++indx) {
          if (slc.tjs[indx].UID == uID) { return std::make_pair(isl, indx); }
        }
      } // T
      if (typeName == "P") {
        for (unsigned short indx = 0; indx < slc.pfps.size(); ++indx) {
          if (slc.pfps[indx].UID == uID) { return std::make_pair(isl, indx); }
        }
      } // P
      if (typeName == "2V") {
        for (unsigned short indx = 0; indx < slc.vtxs.size(); ++indx) {
          if (slc.vtxs[indx].UID == uID) { return std::make_pair(isl, indx); }
        }
      } // 2V
      if (typeName == "3V") {
        for (unsigned short indx = 0; indx < slc.vtx3s.size(); ++indx) {
          if (slc.vtx3s[indx].UID == uID) { return std::make_pair(isl, indx); }
        }
      } // 3V
      if (typeName == "2S") {
        for (unsigned short indx = 0; indx < slc.cots.size(); ++indx) {
          if (slc.cots[indx].UID == uID) { return std::make_pair(isl, indx); }
        }
      } // 2S
      if (typeName == "3S") {
        for (unsigned short indx = 0; indx < slc.showers.size(); ++indx) {
          if (slc.showers[indx].UID == uID) { return std::make_pair(isl, indx); }
        }
      } // T
    }   // isl
    return std::make_pair(USHRT_MAX, USHRT_MAX);
  } // GetSliceIndex

  ////////////////////////////////////////////////
  bool
  Fit2D(short mode,
        Point2_t inPt,
        float& inPtErr,
        Vector2_t& outVec,
        Vector2_t& outVecErr,
        float& chiDOF)
  {
    // Fit points to a 2D line.
    // Mode = 0: Initialize
    // Mode = 1: Accumulate
    // Mode = 2: Accumulate and store to calculate chiDOF
    // Mode = -1: Fit and put results in outVec and chiDOF

    static double sum, sumx, sumy, sumx2, sumy2, sumxy;
    static unsigned short cnt;
    static std::vector<Point2_t> fitPts;
    static std::vector<double> fitWghts;

    if (mode == 0) {
      // initialize
      cnt = 0;
      sum = 0.;
      sumx = 0.;
      sumy = 0.;
      sumx2 = 0.;
      sumy2 = 0.;
      sumxy = 0;
      fitPts.resize(0);
      fitWghts.resize(0);
      return true;
    } // mode == 0

    if (mode > 0) {
      if (inPtErr <= 0.) return false;
      ++cnt;
      double wght = 1 / (inPtErr * inPtErr);
      sum += wght;
      sumx += wght * inPt[0];
      sumx2 += wght * inPt[0] * inPt[0];
      sumy += wght * inPt[1];
      sumy2 += wght * inPt[1] * inPt[1];
      sumxy += wght * inPt[0] * inPt[1];
      if (mode == 1) return true;
      fitPts.push_back(inPt);
      fitWghts.push_back(wght);
      return true;
    } // Accumulate

    if (cnt < 2) return false;
    // do the fit
    double delta = sum * sumx2 - sumx * sumx;
    if (delta == 0.) return false;
    double A = (sumx2 * sumy - sumx * sumxy) / delta;
    double B = (sumxy * sum - sumx * sumy) / delta;
    outVec[0] = A;
    outVec[1] = B;
    chiDOF = 0;
    if (cnt == 2 || fitPts.empty()) return true;

    // calculate errors and chiDOF
    if (fitPts.size() != cnt) return false;
    double ndof = cnt - 2;
    double varnce =
      (sumy2 + A * A * sum + B * B * sumx2 - 2 * (A * sumy + B * sumxy - A * B * sumx)) / ndof;
    if (varnce > 0.) {
      outVecErr[0] = sqrt(varnce * sumx2 / delta);
      outVecErr[1] = sqrt(varnce * sum / delta);
    }
    else {
      outVecErr[0] = 0.;
      outVecErr[1] = 0.;
    }
    sum = 0.;
    // calculate chisq
    for (unsigned short ii = 0; ii < fitPts.size(); ++ii) {
      double arg = fitPts[ii][1] - A - B * fitPts[ii][0];
      sum += fitWghts[ii] * arg * arg;
    }
    chiDOF = sum / ndof;
    fitPts.resize(0);
    fitWghts.resize(0);
    return true;

  } // Fit2D

  ////////////////////////////////////////////////
  bool
  DecodeDebugString(std::string strng)
  {
    // try to unpack the string as Cryostat:TPC:Plane:Wire:Tick or something
    // like Slice:<slice index>

    if (strng == "instruct") {
      std::cout << "****** Unrecognized DebugConfig. Here are your options\n";
      std::cout << " 'C:T:P:W:Tick' where C = cryostat, T = TPC, W = wire, Tick (+/-5) to debug "
                   "stepping (DUNE)\n";
      std::cout << " 'P:W:Tick' for single cryostat/TPC detectors (uB, LArIAT, etc)\n";
      std::cout << " 'WorkID <id> <slice index>' where <id> is a tj work ID (< 0) in slice <slice "
                   "index> (default = 0)\n";
      std::cout << " 'Merge <CTP>' to debug trajectory merging\n";
      std::cout << " '2V <CTP>' to debug 2D vertex finding\n";
      std::cout << " '3V' to debug 3D vertex finding\n";
      std::cout << " 'VxMerge' to debug 2D vertex merging\n";
      std::cout << " 'JunkVx' to debug 2D junk vertex finder\n";
      std::cout << " 'PFP' to debug 3D matching and PFParticles\n";
      std::cout << " 'MVI <MVI> <MVI Iteration>' for detailed debugging of one PFP MatchVecIndex\n";
      std::cout << " 'DeltaRay' to debug delta ray tagging\n";
      std::cout << " 'Muon' to debug muon tagging\n";
      std::cout << " '2S <CTP>' to debug a 2D shower in CTP\n";
      std::cout << " 'Reco TPC <TPC>' to only reconstruct hits in the specified TPC\n";
      std::cout << " 'Reco Slice <ID>' to reconstruct all sub-slices in the recob::Slice with the "
                   "specified ID\n";
      std::cout << " 'SubSlice <sub-slice index>' where <slice index> restricts output to the "
                   "specified sub-slice index\n";
      std::cout << " 'Stitch' to debug PFParticle stitching between TPCs\n";
      std::cout << " 'Sum' or 'Summary' to print a debug summary report\n";
      std::cout << " 'Dump <WorkID>' or 'Dump <UID>' to print all TPs in the trajectory to "
                   "tcdump<UID>.csv\n";
      std::cout << " Note: Algs with debug printing include HamVx, HamVx2, SplitTjCVx, Comp3DVx, "
                   "Comp3DVxIG, VtxHitsSwap\n";
      std::cout << " Set SkipAlgs: [\"bogusText\"] to print a list of algorithm names\n";
      return false;
    } // instruct

    // handle the simple cases that don't need decoding
    if (strng.find("3V") != std::string::npos) {
      tcc.dbg3V = true;
      tcc.modes[kDebug] = true;
      return true;
    }
    if (strng.find("3S") != std::string::npos) {
      tcc.dbg3S = true;
      tcc.modes[kDebug] = true;
      return true;
    }
    if (strng.find("VxMerge") != std::string::npos) {
      tcc.dbgVxMerge = true;
      tcc.modes[kDebug] = true;
      return true;
    }
    if (strng.find("JunkVx") != std::string::npos) {
      tcc.dbgVxJunk = true;
      tcc.modes[kDebug] = true;
      return true;
    }
    if (strng.find("DeltaRay") != std::string::npos) {
      tcc.dbgDeltaRayTag = true;
      tcc.modes[kDebug] = true;
      return true;
    }
    if (strng.find("Muon") != std::string::npos) {
      tcc.dbgMuonTag = true;
      tcc.modes[kDebug] = true;
      return true;
    }
    if (strng.find("Stitch") != std::string::npos) {
      tcc.dbgStitch = true;
      tcc.modes[kDebug] = true;
      return true;
    }
    if (strng.find("HamVx") != std::string::npos) {
      tcc.dbgAlg[kHamVx] = true;
      tcc.modes[kDebug] = true;
      return true;
    }
    if (strng.find("HamVx2") != std::string::npos) {
      tcc.dbgAlg[kHamVx2] = true;
      tcc.modes[kDebug] = true;
      return true;
    }
    if (strng.find("Sum") != std::string::npos) {
      tcc.dbgSummary = true;
      tcc.modes[kDebug] = true;
      return true;
    }

    std::vector<std::string> words;
    boost::split(words, strng, boost::is_any_of(" :"), boost::token_compress_on);
    if (words.size() == 5) {
      // configure for DUNE
      debug.Cryostat = std::stoi(words[0]);
      debug.TPC = std::stoi(words[1]);
      debug.Plane = std::stoi(words[2]);
      debug.Wire = std::stoi(words[3]);
      debug.Tick = std::stoi(words[4]);
      tcc.modes[kDebug] = true;
      tcc.dbgStp = true;
      // also dump this tj
      tcc.dbgDump = true;
      return true;
    } // nums.size() == 5
    if (words[0] == "PFP" || words[0] == "MVI") {
      tcc.dbgPFP = true;
      tcc.modes[kDebug] = true;
      // Use debug.Hit to identify the matchVec index
      if (words.size() > 2) {
        debug.MVI = std::stoi(words[1]);
        if (words.size() == 3) debug.MVI_Iter = std::stoi(words[2]);
      }
      return true;
    } // PFP
    if (words.size() == 2 && words[0] == "Dump") {
      debug.WorkID = std::stoi(words[1]);
      debug.Slice = 0;
      tcc.modes[kDebug] = true;
      tcc.dbgDump = true;
      return true;
    }
    if (words.size() > 1 && words[0] == "WorkID") {
      debug.WorkID = std::stoi(words[1]);
      if (debug.WorkID >= 0) return false;
      // default to sub-slice index 0
      debug.Slice = 0;
      if (words.size() > 2) debug.Slice = std::stoi(words[2]);
      tcc.modes[kDebug] = true;
      // dbgStp is set true after debug.WorkID is found
      tcc.dbgStp = false;
      return true;
    } // words.size() == 3 && words[0] == "WorkID"
    if (words.size() == 3 && words[0] == "Reco" && words[1] == "TPC") {
      tcc.recoTPC = std::stoi(words[2]);
      tcc.modes[kDebug] = true;
      std::cout << "Reconstructing only in TPC " << tcc.recoTPC << "\n";
      return true;
    }
<<<<<<< HEAD
    if(words.size() == 3 && words[0] == "Reco" && words[1] == "Slice") {
      tcc.recoSlice = std::stoi(words[2]);
      std::cout<<"Reconstructing Slice "<<tcc.recoSlice<<"\n";
=======
    if (words.size() == 3 && words[0] == "Reco" && words[1] == "Slice") {
      tcc.recoSlice = std::stoi(words[1]);
      std::cout << "Reconstructing Slice " << tcc.recoSlice << "\n";
>>>>>>> beae8dd5
      return true;
    }
    if (words.size() == 3) {
      // configure for uB, LArIAT, etc
      debug.Cryostat = 0;
      debug.TPC = 0;
      debug.Plane = std::stoi(words[0]);
      debug.Wire = std::stoi(words[1]);
      debug.Tick = std::stoi(words[2]);
      debug.CTP = EncodeCTP(debug.Cryostat, debug.TPC, debug.Plane);
      tcc.modes[kDebug] = true;
      tcc.dbgStp = true;
      return true;
    }
    if (words.size() == 2 && words[0] == "Merge") {
      debug.CTP = std::stoi(words[1]);
      tcc.dbgMrg = true;
      tcc.modes[kDebug] = true;
      return true;
    }
    if (words.size() == 2 && words[0] == "2V") {
      debug.CTP = std::stoi(words[1]);
      tcc.dbg2V = true;
      tcc.modes[kDebug] = true;
      return true;
    }
    if (words.size() == 2 && words[0] == "2S") {
      debug.CTP = std::stoi(words[1]);
      tcc.dbg2S = true;
      tcc.modes[kDebug] = true;
      return true;
    }
    // Slice could apply to several debug options.
    if (words.size() == 2 && words[0] == "SubSlice") {
      debug.Slice = std::stoi(words[1]);
      return true;
    }
    return false;
  } // DecodeDebugString

  // ****************************** Printing  ******************************

  void
  DumpTj()
  {
    // Dump all of the points in a trajectory to the output in a form that can
    // be imported by another application, e.g. Excel
    // Search for the trajectory with the specified WorkID or Unique ID

    for (auto& slc : slices) {
      for (auto& tj : slc.tjs) {
        if (tj.WorkID != debug.WorkID && tj.UID != debug.WorkID) continue;
        // print a header
        std::ofstream outfile;
        std::string fname = "tcdump" + std::to_string(tj.UID) + ".csv";
        outfile.open(fname, std::ios::out | std::ios::trunc);
        outfile << "Dump trajectory T" << tj.UID << " WorkID " << tj.WorkID;
        outfile << " ChgRMS " << std::setprecision(2) << tj.ChgRMS;
        outfile << "\n";
        outfile << "Wire, Chg T" << tj.UID
                << ", totChg, Tick, Delta, NTPsFit, Ang, ChiDOF, KinkSig, HitPosErr\n";
        for (unsigned short ipt = tj.EndPt[0]; ipt <= tj.EndPt[1]; ++ipt) {
          auto& tp = tj.Pts[ipt];
          outfile << std::fixed;
          outfile << std::setprecision(0) << std::nearbyint(tp.Pos[0]);
          outfile << "," << (int)tp.Chg;
          // total charge near the TP
          float totChg = 0;
          for (auto iht : tp.Hits) {
            auto& hit = (*evt.allHits)[slc.slHits[iht].allHitsIndex];
            totChg += hit.Integral();
          }
          outfile << "," << (int)totChg;
          outfile << "," << std::setprecision(0) << std::nearbyint(tp.Pos[1] / tcc.unitsPerTick);
          outfile << "," << std::setprecision(2) << tp.Delta;
          outfile << "," << tp.NTPsFit;
          outfile << "," << std::setprecision(3) << tp.Ang;
          outfile << "," << std::setprecision(2) << tp.FitChi;
          outfile << "," << std::setprecision(2) << tp.KinkSig;
          outfile << "," << std::setprecision(2) << sqrt(tp.HitPosErr2);
          outfile << "\n";
        } // ipt
        outfile.close();
<<<<<<< HEAD
        std::cout<<"Points on T"<<tj.UID<<" dumped to "<<fname<<"\n";
//        tcc.dbgDump = false;
//        return;
=======
        std::cout << "Points on T" << tj.UID << " dumped to " << fname << "\n";
        tcc.dbgDump = false;
        return;
>>>>>>> beae8dd5
      } // tj
    }   // slc

  } // DumpTj

  ////////////////////////////////////////////////
  void
  PrintDebugMode()
  {
    // print the debug mode configuration to the screen
    std::cout << "*** TrajCluster debug mode configuration in";
    std::cout << " CTP=";
    if (debug.CTP == UINT_MAX) { std::cout << "NA"; }
    else {
      std::cout << debug.CTP;
    }
    std::cout << " Cryostat=" << debug.Cryostat;
    std::cout << " TPC=" << debug.TPC;
    std::cout << " Plane=" << debug.Plane;
    std::cout << " Wire=" << debug.Wire;
    std::cout << " Tick=" << debug.Tick;
    std::cout << " Hit=";
    if (debug.Hit == UINT_MAX) { std::cout << "NA"; }
    else {
      std::cout << debug.Hit;
    }
    std::cout << " WorkID=";
    if (debug.WorkID == 0) { std::cout << "NA"; }
    else {
      std::cout << debug.WorkID;
    }
    std::cout << " Slice=";
    if (debug.Slice == -1) { std::cout << "All"; }
    else {
      std::cout << debug.Slice;
    }
    std::cout << "\n";
    std::cout << "*** tcc.dbg modes:";
    if (tcc.dbgSlc) std::cout << " dbgSlc";
    if (tcc.dbgStp) std::cout << " dbgStp";
    if (tcc.dbgMrg) std::cout << " dbgMrg";
    if (tcc.dbg2V) std::cout << " dbg2V";
    if (tcc.dbg2S) std::cout << " dbg2S";
    if (tcc.dbgVxNeutral) std::cout << " dbgVxNeutral";
    if (tcc.dbgVxMerge) std::cout << " dbgVxMerge";
    if (tcc.dbgVxJunk) std::cout << " dbgVxJunk";
    if (tcc.dbg3V) std::cout << " dbg3V";
    if (tcc.dbgPFP) std::cout << " dbgPFP";
    if (tcc.dbgDeltaRayTag) std::cout << " dbgDeltaRayTag";
    if (tcc.dbgMuonTag) std::cout << " dbgMuonTag";
    if (tcc.dbgStitch) std::cout << " dbgStitch";
    if (tcc.dbgSummary) std::cout << " dbgSummary";
    if (tcc.dbgDump) std::cout << " dbgDump";
    std::cout << "\n";
    std::cout << "*** Using algs:";
    unsigned short cnt = 0;
    for (unsigned short ib = 0; ib < AlgBitNames.size(); ++ib) {
      if (tcc.useAlg[ib] && ib != kKilled) {
        ++cnt;
        if (cnt % 10 == 0) std::cout << "\n   ";
        std::cout << " " << AlgBitNames[ib];
      }
    }
    std::cout << "\n";
    std::cout << "*** Skipping algs:";
    cnt = 0;
    for (unsigned short ib = 0; ib < AlgBitNames.size(); ++ib) {
      if (!tcc.useAlg[ib] && ib != kKilled) {
        ++cnt;
        if (cnt % 10 == 0) std::cout << "\n   ";
        std::cout << " " << AlgBitNames[ib];
      }
    }
    std::cout << "\n";
  } // PrintDebugMode

  ////////////////////////////////////////////////
  void
  PrintAll(detinfo::DetectorPropertiesData const& detProp, std::string someText)
  {
    // print everything in all slices
    bool prt3V = false;
    bool prt2V = false;
    bool prtT = false;
    bool prtP = false;
    bool prtS3 = false;
    for (size_t isl = 0; isl < slices.size(); ++isl) {
      if (debug.Slice >= 0 && int(isl) != debug.Slice) continue;
      auto& slc = slices[isl];
      if (!slc.vtx3s.empty()) prt3V = true;
      if (!slc.vtxs.empty()) prt2V = true;
      if (!slc.tjs.empty()) prtT = true;
      if (!slc.pfps.empty()) prtP = true;
      if (!slc.showers.empty()) prtS3 = true;
    } // slc
    mf::LogVerbatim myprt("TC");
    myprt << "Debug report from caller " << someText << "\n";
    myprt << " 'prodID' = <sliceID>:<subSliceIndex>:<productID>/<productUID>\n";
    if (prtS3) {
      myprt << "************ Showers ************\n";
      myprt << "     prodID      Vtx  parUID  ___ChgPos____ ______Dir_____ ____posInPln____ "
               "___projInPln____ 2D shower UIDs\n";
      for (size_t isl = 0; isl < slices.size(); ++isl) {
        if (debug.Slice >= 0 && int(isl) != debug.Slice) continue;
        auto& slc = slices[isl];
        if (slc.showers.empty()) continue;
        for (auto& ss3 : slc.showers)
          Print3S(detProp, someText, myprt, ss3);
      } // slc
    }   // prtS3
    if (prtP) {
      bool printHeader = true;
      for (size_t isl = 0; isl < slices.size(); ++isl) {
        if (debug.Slice >= 0 && int(isl) != debug.Slice) continue;
        auto& slc = slices[isl];
        if (slc.pfps.empty()) continue;
        for (auto& pfp : slc.pfps)
          PrintP(someText, myprt, pfp, printHeader);
      } // slc
    }   // prtS3
    if (prt3V) {
      bool printHeader = true;
      myprt << "****** 3D vertices "
               "******************************************__2DVtx_UID__*******\n";
      myprt << "     prodID    Cstat TPC     X       Y       Z    XEr  YEr  "
               "ZEr pln0 pln1 pln2 Wire score Prim? Nu? nTru";
      myprt << " ___________2D_Pos____________ _____Tj UIDs________\n";
      for (size_t isl = 0; isl < slices.size(); ++isl) {
        if (debug.Slice >= 0 && int(isl) != debug.Slice) continue;
        auto& slc = slices[isl];
        if (slc.vtx3s.empty()) continue;
        for (auto& vx3 : slc.vtx3s)
          Print3V(detProp, someText, myprt, vx3, printHeader);
      } // slc
    }   // prt3V
    if (prt2V) {
      bool printHeader = true;
      myprt << "************ 2D vertices ************\n";
      myprt << "     prodID      CTP  wire  err   tick   err  ChiDOF  NTj Pass "
               " Topo ChgFrac Score  v3D Tj UIDs\n";
      for (size_t isl = 0; isl < slices.size(); ++isl) {
        if (debug.Slice >= 0 && int(isl) != debug.Slice) continue;
        auto& slc = slices[isl];
        if (slc.vtxs.empty()) continue;
        for (auto& vx2 : slc.vtxs)
          Print2V(someText, myprt, vx2, printHeader);
      } // slc
    }   // prt2V
    if (prtT) {
      bool printHeader = true;
      for (size_t isl = 0; isl < slices.size(); ++isl) {
        if (debug.Slice >= 0 && int(isl) != debug.Slice) continue;
        auto& slc = slices[isl];
        if (slc.tjs.empty()) continue;
        for (auto& tj : slc.tjs)
          PrintT(someText, myprt, tj, printHeader);
      } // slc
    }   // prtT
  }     // PrintAll

  ////////////////////////////////////////////////
  void
  PrintP(std::string someText, mf::LogVerbatim& myprt, PFPStruct& pfp, bool& printHeader)
  {
    if (pfp.ID <= 0) return;
    if (printHeader) {
      myprt << "************ PFParticles ************\n";
      myprt << "     prodID    sVx  _____sPos____ CS _______sDir______ ____sdEdx_____    eVx  "
               "_____ePos____ CS ____edEdx_____  MVI MCSMom  Len nTP3 nSec SLk? PDG  Par \n";
      printHeader = false;
    } // printHeader
    auto sIndx = GetSliceIndex("P", pfp.UID);
    if (sIndx.first == USHRT_MAX) return;
    auto& slc = slices[sIndx.first];
    std::string str =
      std::to_string(slc.ID) + ":" + std::to_string(sIndx.first) + ":" + std::to_string(pfp.ID);
    str += "/" + std::to_string(pfp.UID);
    myprt << std::setw(12) << str;
    // start and end stuff
    for (unsigned short end = 0; end < 2; ++end) {
      str = "--";
      if (pfp.Vx3ID[end] > 0) str = "3V" + std::to_string(slc.vtx3s[pfp.Vx3ID[end] - 1].UID);
      myprt << std::setw(6) << str;
      myprt << std::fixed << std::right << std::setprecision(0);
      auto pos = PosAtEnd(pfp, end);
      myprt << std::setw(5) << pos[0];
      myprt << std::setw(5) << pos[1];
      myprt << std::setw(5) << pos[2];
      // print character for Outside or Inside the FV
      if (InsideFV(slc, pfp, end)) { myprt << "  I"; }
      else {
        myprt << "  O";
      }
      // only print the starting direction
      if (end == 0) {
        myprt << std::fixed << std::right << std::setprecision(2);
        auto dir = DirAtEnd(pfp, end);
        myprt << std::setw(6) << dir[0];
        myprt << std::setw(6) << dir[1];
        myprt << std::setw(6) << dir[2];
      } // end == 0
      for (auto& dedx : pfp.dEdx[end]) {
        if (dedx < 50) { myprt << std::setw(5) << std::setprecision(1) << dedx; }
        else {
          myprt << std::setw(5) << std::setprecision(0) << dedx;
        }
      } // dedx
      if (pfp.dEdx[end].size() < 3) {
        for (size_t i = 0; i < 3 - pfp.dEdx[end].size(); ++i) {
          myprt << std::setw(6) << ' ';
        }
      }
    } // startend
    myprt << std::setw(6) << pfp.MVI;
    // global stuff
    myprt << std::setw(7) << MCSMom(slc, pfp.TjIDs);
    float length = Length(pfp);
    if (length < 100) { myprt << std::setw(5) << std::setprecision(1) << length; }
    else {
      myprt << std::setw(5) << std::setprecision(0) << length;
    }
    myprt << std::setw(5) << pfp.TP3Ds.size();
    myprt << std::setw(5) << pfp.SectionFits.size();
    myprt << std::setw(5) << IsShowerLike(slc, pfp.TjIDs);
    myprt << std::setw(5) << pfp.PDGCode;
    myprt << std::setw(4) << pfp.ParentUID;
    if (!pfp.TjIDs.empty()) {
      if (pfp.TjUIDs.empty()) {
        // print Tjs in one TPC
        for (auto tjid : pfp.TjIDs)
          myprt << " TU" << slc.tjs[tjid - 1].UID;
      }
      else {
        // print Tjs in all TPCs (if this is called after FinishEvent)
        for (auto tjuid : pfp.TjUIDs)
          myprt << " TU" << tjuid;
      }
    } // TjIDs exist
    if (!pfp.DtrUIDs.empty()) {
      myprt << " dtrs";
      for (auto dtruid : pfp.DtrUIDs)
        myprt << " PU" << dtruid;
    } // dtr ids exist
    myprt << "\n";
  } // PrintP

  ////////////////////////////////////////////////
  void
  Print3V(detinfo::DetectorPropertiesData const& detProp,
          std::string someText,
          mf::LogVerbatim& myprt,
          Vtx3Store& vx3,
          bool& printHeader)
  {
    // print a 3D vertex on one line
    if (vx3.ID <= 0) return;
    auto sIndx = GetSliceIndex("3V", vx3.UID);
    if (sIndx.first == USHRT_MAX) return;
    auto& slc = slices[sIndx.first];
    if (printHeader) {
      myprt
        << "****** 3D vertices ******************************************__2DVtx_UID__*******\n";
      myprt << "     prodID    Cstat TPC     X       Y       Z    pln0   pln1   pln2 Wire score "
               "Prim? Nu? nTru";
      myprt << " ___________2D_Pos____________ _____Tj UIDs________\n";
      printHeader = false;
    }
    std::string str = "3V" + std::to_string(vx3.ID) + "/3VU" + std::to_string(vx3.UID);
    myprt << std::right << std::setw(12) << std::fixed << str;
    myprt << std::setprecision(0);
    myprt << std::right << std::setw(7) << vx3.TPCID.Cryostat;
    myprt << std::right << std::setw(5) << vx3.TPCID.TPC;
    myprt << std::right << std::setw(8) << vx3.X;
    myprt << std::right << std::setw(8) << vx3.Y;
    myprt << std::right << std::setw(8) << vx3.Z;
    for (auto vx2id : vx3.Vx2ID) {
      if (vx2id > 0) {
        str = "2VU" + std::to_string(slc.vtxs[vx2id - 1].UID);
        myprt << std::right << std::setw(7) << str;
      }
      else {
        myprt << "   --";
      }
    } // vx2id
    myprt << std::right << std::setw(5) << vx3.Wire;
    unsigned short nTruMatch = 0;
    for (unsigned short ipl = 0; ipl < slc.nPlanes; ++ipl) {
      if (vx3.Vx2ID[ipl] == 0) continue;
      unsigned short iv2 = vx3.Vx2ID[ipl] - 1;
      if (slc.vtxs[iv2].Stat[kVxTruMatch]) ++nTruMatch;
    } // ipl
    myprt << std::right << std::setw(6) << std::setprecision(1) << vx3.Score;
    myprt << std::setw(6) << vx3.Primary;
    myprt << std::setw(4) << vx3.Neutrino;
    myprt << std::right << std::setw(5) << nTruMatch;
    Point2_t pos;
    for (unsigned short plane = 0; plane < slc.nPlanes; ++plane) {
      PosInPlane(detProp, slc, vx3, plane, pos);
      myprt << " " << PrintPos(slc, pos);
    } // plane
    if (vx3.Wire == -2) {
      // find the Tjs that are attached to it
      for (unsigned short end = 0; end < 2; ++end) {
        for (auto& pfp : slc.pfps) {
          if (pfp.Vx3ID[end] == vx3.ID) {
            for (auto tjID : pfp.TjIDs) {
              auto& tj = slc.tjs[tjID - 1];
              myprt << " T" << tj.UID;
            } // tjID
          }   // pfp.Vx3ID[0] == vx3.ID
        }     // pfp
      }       // end
    }
    else {
      auto vxtjs = GetAssns(slc, "3V", vx3.ID, "T");
      for (auto tjid : vxtjs) {
        auto& tj = slc.tjs[tjid - 1];
        myprt << " TU" << tj.UID;
      }
    } // vx3.Wire != -2
    myprt << "\n";
  } // Print3V

  ////////////////////////////////////////////////
  void
  Print2V(std::string someText, mf::LogVerbatim& myprt, VtxStore& vx2, bool& printHeader)
  {
    // print a 2D vertex on one line
    if (vx2.ID <= 0) return;
    if (debug.CTP != UINT_MAX && vx2.CTP != debug.CTP) return;
    auto sIndx = GetSliceIndex("2V", vx2.UID);
    if (sIndx.first == USHRT_MAX) return;
    auto& slc = slices[sIndx.first];
    if (printHeader) {
      myprt << "************ 2D vertices ************\n";
      myprt << "     prodID    CTP    wire  err   tick   err  ChiDOF  NTj Pass  Topo ChgFrac Score "
               " v3D Tj UIDs\n";
      printHeader = false;
    }
    std::string str = "2V" + std::to_string(vx2.ID) + "/2VU" + std::to_string(vx2.UID);
    myprt << std::right << std::setw(12) << std::fixed << str;
    myprt << std::right << std::setw(6) << vx2.CTP;
    myprt << std::right << std::setw(8) << std::setprecision(0) << std::nearbyint(vx2.Pos[0]);
    myprt << std::right << std::setw(5) << std::setprecision(1) << vx2.PosErr[0];
    myprt << std::right << std::setw(8) << std::setprecision(0)
          << std::nearbyint(vx2.Pos[1] / tcc.unitsPerTick);
    myprt << std::right << std::setw(5) << std::setprecision(1) << vx2.PosErr[1] / tcc.unitsPerTick;
    myprt << std::right << std::setw(7) << vx2.ChiDOF;
    myprt << std::right << std::setw(5) << vx2.NTraj;
    myprt << std::right << std::setw(5) << vx2.Pass;
    myprt << std::right << std::setw(6) << vx2.Topo;
    myprt << std::right << std::setw(9) << std::setprecision(2) << vx2.TjChgFrac;
    myprt << std::right << std::setw(6) << std::setprecision(1) << vx2.Score;
    int v3id = 0;
    if (vx2.Vx3ID > 0) v3id = slc.vtx3s[vx2.Vx3ID - 1].UID;
    myprt << std::right << std::setw(5) << v3id;
    myprt << "    ";
    // display the traj IDs
    for (unsigned short ii = 0; ii < slc.tjs.size(); ++ii) {
      auto const& tj = slc.tjs[ii];
      if (tj.AlgMod[kKilled]) continue;
      for (unsigned short end = 0; end < 2; ++end) {
        if (tj.VtxID[end] != (short)vx2.ID) continue;
        std::string tid = " TU" + std::to_string(tj.UID) + "_" + std::to_string(end);
        myprt << std::right << std::setw(6) << tid;
      } // end
    }   // ii
    myprt << " Stat:";
    // Special flags. Ignore the first flag bit (0 = kVxTrjTried) which is done for every vertex
    for (unsigned short ib = 1; ib < VtxBitNames.size(); ++ib)
      if (vx2.Stat[ib]) myprt << " " << VtxBitNames[ib];
    myprt << "\n";
  } // Print2V

  ////////////////////////////////////////////////
  void
  Print3S(detinfo::DetectorPropertiesData const& detProp,
          std::string someText,
          mf::LogVerbatim& myprt,
          ShowerStruct3D& ss3)
  {
    if (ss3.ID <= 0) return;
    auto sIndx = GetSliceIndex("3S", ss3.UID);
    if (sIndx.first == USHRT_MAX) return;
    auto& slc = slices[sIndx.first];
    std::string str =
      std::to_string(slc.ID) + ":" + std::to_string(sIndx.first) + ":" + std::to_string(ss3.ID);
    str += "/" + std::to_string(ss3.UID);
    myprt << std::fixed << std::setw(12) << str;
    str = "--";
    if (ss3.Vx3ID > 0) str = "3V" + std::to_string(slc.vtx3s[ss3.Vx3ID - 1].UID);
    myprt << std::setw(6) << str;
    for (unsigned short xyz = 0; xyz < 3; ++xyz)
      myprt << std::setprecision(0) << std::setw(5) << ss3.ChgPos[xyz];
    for (unsigned short xyz = 0; xyz < 3; ++xyz)
      myprt << std::setprecision(2) << std::setw(5) << ss3.Dir[xyz];
    std::vector<float> projInPlane(slc.nPlanes);
    for (unsigned short plane = 0; plane < slc.nPlanes; ++plane) {
      CTP_t inCTP = EncodeCTP(ss3.TPCID.Cryostat, ss3.TPCID.TPC, plane);
      auto tp = MakeBareTP(detProp, slc, ss3.ChgPos, ss3.Dir, inCTP);
      myprt << " " << PrintPos(slc, tp.Pos);
      projInPlane[plane] = tp.Delta;
    } // plane
    for (unsigned short plane = 0; plane < slc.nPlanes; ++plane) {
      myprt << std::setprecision(2) << std::setw(5) << projInPlane[plane];
    } // plane
    for (auto cid : ss3.CotIDs) {
      auto& ss = slc.cots[cid - 1];
      str = "2SU" + std::to_string(ss.UID);
      myprt << std::setw(5) << str;
    } // ci
    if (ss3.NeedsUpdate) myprt << " *** Needs update";
    myprt << "\n";
  } // Print3S

  ////////////////////////////////////////////////
  void
  PrintT(std::string someText, mf::LogVerbatim& myprt, Trajectory& tj, bool& printHeader)
  {
    // print a 2D vertex on one line
<<<<<<< HEAD
    if(tj.ID <= 0) return;
    if(debug.CTP != UINT_MAX && tj.CTP != debug.CTP) return;
    if(printHeader) {
      myprt<<"************ Trajectories ************\n";
      myprt<<"Tj AngleCode-EndFlag decoder (EF): <AngleCode> + <end flag>";
      myprt<<" (B=Bragg Peak, V=Vertex, A=AngleKink, C=ChargeKink, T=Trajectory, S=StartEnd)\n";
      myprt<<"     prodID    CTP Pass  Pts     W:T      Ang EF AveQ     W:T      Ang EF AveQ Chg(k) chgRMS  Mom __Vtx__  PDG eLike  Par Pri NuPar   WorkID \n";
=======
    if (tj.ID <= 0) return;
    if (debug.CTP != UINT_MAX && tj.CTP != debug.CTP) return;
    if (printHeader) {
      myprt << "************ Trajectories ************\n";
      myprt << "Tj AngleCode-EndFlag decoder (EF): <AngleCode> + <reason for stopping>";
      myprt << " (B=Bragg Peak, V=Vertex, A=AngleKink, C=ChargeKink, T=Trajectory)\n";
      myprt << "     prodID    CTP Pass  Pts     W:T      Ang EF AveQ     W:T      Ang EF AveQ "
               "Chg(k) chgRMS  Mom __Vtx__  PDG eLike  Par Pri NuPar   WorkID \n";
>>>>>>> beae8dd5
      printHeader = false;
    }
    auto sIndx = GetSliceIndex("T", tj.UID);
    if (sIndx.first == USHRT_MAX) return;
    auto& slc = slices[sIndx.first];
    std::string str = "T" + std::to_string(tj.ID) + "/TU" + std::to_string(tj.UID);
    myprt << std::fixed << std::setw(12) << str;
    myprt << std::setw(6) << tj.CTP;
    myprt << std::setw(5) << tj.Pass;
    myprt << std::setw(5) << tj.EndPt[1] - tj.EndPt[0] + 1;
    unsigned short endPt0 = tj.EndPt[0];
    auto& tp0 = tj.Pts[endPt0];
<<<<<<< HEAD
    int itick = tp0.Pos[1]/tcc.unitsPerTick;
    if(itick < 0) itick = 0;
    myprt<<std::setw(6)<<(int)(tp0.Pos[0]+0.5)<<":"<<itick; // W:T
    if(itick < 10) { myprt<<" "; }
    if(itick < 100) { myprt<<" "; }
    if(itick < 1000) { myprt<<" "; }
    myprt<<std::setw(6)<<std::setprecision(2)<<tp0.Ang;
    myprt<<std::setw(2)<<tp0.AngleCode;
    if(tj.EndFlag[0][kBragg]) {
      myprt<<"B";
    } else if(tj.EndFlag[0][kAtVtx]) {
      myprt<<"V";
    } else if(tj.EndFlag[0][kAtKink]) {
      myprt<<"K";
    } else if(tj.EndFlag[0][kAtTj]) {
      myprt<<"T";
    } else {
      myprt<<" ";
    }
    if(tj.StartEnd == 0) { myprt<<"S"; } else { myprt<<" "; }
    myprt<<std::setw(5)<<(int)tp0.AveChg;
    unsigned short endPt1 = tj.EndPt[1];
    auto& tp1 = tj.Pts[endPt1];
    itick = tp1.Pos[1]/tcc.unitsPerTick;
    myprt<<std::setw(6)<<(int)(tp1.Pos[0]+0.5)<<":"<<itick; // W:T
    if(itick < 10) { myprt<<" "; }
    if(itick < 100) { myprt<<" "; }
    if(itick < 1000) { myprt<<" "; }
    myprt<<std::setw(6)<<std::setprecision(2)<<tp1.Ang;
    myprt<<std::setw(2)<<tp1.AngleCode;
    if(tj.EndFlag[1][kBragg]) {
      myprt<<"B";
    } else if(tj.EndFlag[1][kAtVtx]) {
      myprt<<"V";
    } else if(tj.EndFlag[1][kAtKink]) {
      myprt<<"K";
    } else if(tj.EndFlag[1][kAtTj]) {
      myprt<<"T";
    } else {
      myprt<<" ";
    }
    if(tj.StartEnd == 1) myprt<<"S";
    myprt<<std::setw(5)<<(int)tp1.AveChg;
    myprt<<std::setw(7)<<std::setprecision(1)<<tj.TotChg/1000;
    myprt<<std::setw(7)<<std::setprecision(2)<<tj.ChgRMS;
    myprt<<std::setw(5)<<tj.MCSMom;
=======
    int itick = tp0.Pos[1] / tcc.unitsPerTick;
    if (itick < 0) itick = 0;
    myprt << std::setw(6) << (int)(tp0.Pos[0] + 0.5) << ":" << itick; // W:T
    if (itick < 10) { myprt << " "; }
    if (itick < 100) { myprt << " "; }
    if (itick < 1000) { myprt << " "; }
    myprt << std::setw(6) << std::setprecision(2) << tp0.Ang;
    myprt << std::setw(2) << tp0.AngleCode;
    if (tj.EndFlag[0][kBragg]) { myprt << "B"; }
    else if (tj.EndFlag[0][kAtVtx]) {
      myprt << "V";
    }
    else if (tj.EndFlag[0][kAtKink]) {
      myprt << "K";
    }
    else if (tj.EndFlag[0][kAtTj]) {
      myprt << "T";
    }
    else {
      myprt << " ";
    }
    myprt << std::setw(5) << (int)tp0.AveChg;
    unsigned short endPt1 = tj.EndPt[1];
    auto& tp1 = tj.Pts[endPt1];
    itick = tp1.Pos[1] / tcc.unitsPerTick;
    myprt << std::setw(6) << (int)(tp1.Pos[0] + 0.5) << ":" << itick; // W:T
    if (itick < 10) { myprt << " "; }
    if (itick < 100) { myprt << " "; }
    if (itick < 1000) { myprt << " "; }
    myprt << std::setw(6) << std::setprecision(2) << tp1.Ang;
    myprt << std::setw(2) << tp1.AngleCode;
    if (tj.EndFlag[1][kBragg]) { myprt << "B"; }
    else if (tj.EndFlag[1][kAtVtx]) {
      myprt << "V";
    }
    else if (tj.EndFlag[1][kAtKink]) {
      myprt << "K";
    }
    else if (tj.EndFlag[1][kAtTj]) {
      myprt << "T";
    }
    else {
      myprt << " ";
    }
    myprt << std::setw(5) << (int)tp1.AveChg;
    myprt << std::setw(7) << std::setprecision(1) << tj.TotChg / 1000;
    myprt << std::setw(7) << std::setprecision(2) << tj.ChgRMS;
    myprt << std::setw(5) << tj.MCSMom;
>>>>>>> beae8dd5
    int vxid = 0;
    if (tj.VtxID[0] > 0) vxid = slc.vtxs[tj.VtxID[0] - 1].UID;
    myprt << std::setw(4) << vxid;
    vxid = 0;
    if (tj.VtxID[1] > 0) vxid = slc.vtxs[tj.VtxID[1] - 1].UID;
    myprt << std::setw(4) << vxid;
    myprt << std::setw(5) << tj.PDGCode;
    myprt << std::setw(7) << std::setprecision(2) << ElectronLikelihood(slc, tj);
    myprt << std::setw(5) << tj.ParentID;
    myprt << std::setw(5) << PrimaryID(slc, tj);
    myprt << std::setw(6) << NeutrinoPrimaryTjID(slc, tj);
    myprt << std::setw(7) << tj.WorkID;
    for (unsigned short ib = 0; ib < AlgBitNames.size(); ++ib)
      if (tj.AlgMod[ib]) myprt << " " << AlgBitNames[ib];
    for (unsigned short ib = 0; ib < StrategyBitNames.size(); ++ib)
      if (tj.Strategy[ib]) myprt << " " << StrategyBitNames[ib];
    myprt << "\n";
  } // PrintT

  ////////////////////////////////////////////////
  void
  PrintAllTraj(detinfo::DetectorPropertiesData const& detProp,
               std::string someText,
               TCSlice& slc,
               unsigned short itj,
               unsigned short ipt,
               bool prtVtx)
  {

    mf::LogVerbatim myprt("TC");

    if (prtVtx) {
      if (!slc.vtx3s.empty()) {
        // print out 3D vertices
        myprt
          << someText
          << "****** 3D vertices ******************************************__2DVtx_ID__*******\n";
        myprt << someText
              << "  Vtx  Cstat  TPC     X       Y       Z    XEr  YEr  ZEr pln0 pln1 pln2 Wire "
                 "score Prim? Nu? nTru";
        myprt << " ___________2D_Pos____________ _____Tjs________\n";
        for (unsigned short iv = 0; iv < slc.vtx3s.size(); ++iv) {
          if (slc.vtx3s[iv].ID == 0) continue;
          const Vtx3Store& vx3 = slc.vtx3s[iv];
          myprt << someText;
          std::string vid = "3v" + std::to_string(vx3.ID);
          myprt << std::right << std::setw(5) << std::fixed << vid;
          myprt << std::setprecision(1);
          myprt << std::right << std::setw(7) << vx3.TPCID.Cryostat;
          myprt << std::right << std::setw(5) << vx3.TPCID.TPC;
          myprt << std::right << std::setw(8) << vx3.X;
          myprt << std::right << std::setw(8) << vx3.Y;
          myprt << std::right << std::setw(8) << vx3.Z;
          myprt << std::right << std::setw(5) << vx3.XErr;
          myprt << std::right << std::setw(5) << vx3.YErr;
          myprt << std::right << std::setw(5) << vx3.ZErr;
          myprt << std::right << std::setw(5) << vx3.Vx2ID[0];
          myprt << std::right << std::setw(5) << vx3.Vx2ID[1];
          myprt << std::right << std::setw(5) << vx3.Vx2ID[2];
          myprt << std::right << std::setw(5) << vx3.Wire;
          unsigned short nTruMatch = 0;
          for (unsigned short ipl = 0; ipl < slc.nPlanes; ++ipl) {
            if (vx3.Vx2ID[ipl] == 0) continue;
            unsigned short iv2 = vx3.Vx2ID[ipl] - 1;
            if (slc.vtxs[iv2].Stat[kVxTruMatch]) ++nTruMatch;
          } // ipl
          myprt << std::right << std::setw(6) << std::setprecision(1) << vx3.Score;
          myprt << std::setw(6) << vx3.Primary;
          myprt << std::setw(4) << vx3.Neutrino;
          myprt << std::right << std::setw(5) << nTruMatch;
          Point2_t pos;
          for (unsigned short plane = 0; plane < slc.nPlanes; ++plane) {
            PosInPlane(detProp, slc, vx3, plane, pos);
            myprt << " " << PrintPos(slc, pos);
          } // plane
          if (vx3.Wire == -2) {
            // find the Tjs that are attached to it
            for (auto& pfp : slc.pfps) {
              if (pfp.Vx3ID[0] == slc.vtx3s[iv].ID) {
                for (auto& tjID : pfp.TjIDs)
                  myprt << " t" << tjID;
              }
              if (pfp.Vx3ID[1] == slc.vtx3s[iv].ID) {
                for (auto& tjID : pfp.TjIDs)
                  myprt << " t" << tjID;
              }
            } // ipfp
          }
          else {
            auto vxtjs = GetAssns(slc, "3V", vx3.ID, "T");
            for (auto tjid : vxtjs)
              myprt << " t" << tjid;
          }
          myprt << "\n";
        }
      } // slc.vtx3s.size
      if (!slc.vtxs.empty()) {
        bool foundOne = false;
        for (unsigned short iv = 0; iv < slc.vtxs.size(); ++iv) {
          auto& vx2 = slc.vtxs[iv];
          if (debug.Plane < 3 && debug.Plane != (int)DecodeCTP(vx2.CTP).Plane) continue;
          if (vx2.NTraj == 0) continue;
          foundOne = true;
        } // iv
        if (foundOne) {
          // print out 2D vertices
          myprt << someText << "************ 2D vertices ************\n";
          myprt << someText
                << " ID   CTP    wire  err   tick   err  ChiDOF  NTj Pass  Topo ChgFrac Score  v3D "
                   "TjIDs\n";
          for (auto& vx2 : slc.vtxs) {
            if (vx2.ID == 0) continue;
            if (debug.Plane < 3 && debug.Plane != (int)DecodeCTP(vx2.CTP).Plane) continue;
            myprt << someText;
            std::string vid = "2v" + std::to_string(vx2.ID);
            myprt << std::right << std::setw(5) << std::fixed << vid;
            myprt << std::right << std::setw(6) << vx2.CTP;
            myprt << std::right << std::setw(8) << std::setprecision(0)
                  << std::nearbyint(vx2.Pos[0]);
            myprt << std::right << std::setw(5) << std::setprecision(1) << vx2.PosErr[0];
            myprt << std::right << std::setw(8) << std::setprecision(0)
                  << std::nearbyint(vx2.Pos[1] / tcc.unitsPerTick);
            myprt << std::right << std::setw(5) << std::setprecision(1)
                  << vx2.PosErr[1] / tcc.unitsPerTick;
            myprt << std::right << std::setw(7) << vx2.ChiDOF;
            myprt << std::right << std::setw(5) << vx2.NTraj;
            myprt << std::right << std::setw(5) << vx2.Pass;
            myprt << std::right << std::setw(6) << vx2.Topo;
            myprt << std::right << std::setw(9) << std::setprecision(2) << vx2.TjChgFrac;
            myprt << std::right << std::setw(6) << std::setprecision(1) << vx2.Score;
            myprt << std::right << std::setw(5) << vx2.Vx3ID;
            myprt << "    ";
            // display the traj IDs
            for (unsigned short ii = 0; ii < slc.tjs.size(); ++ii) {
              auto const& aTj = slc.tjs[ii];
              if (debug.Plane < 3 && debug.Plane != (int)DecodeCTP(aTj.CTP).Plane) continue;
              if (aTj.AlgMod[kKilled]) continue;
              for (unsigned short end = 0; end < 2; ++end) {
                if (aTj.VtxID[end] != (short)vx2.ID) continue;
                std::string tid = " t" + std::to_string(aTj.ID) + "_" + std::to_string(end);
                myprt << std::right << std::setw(6) << tid;
              } // end
            }   // ii
            // Special flags. Ignore the first flag bit (0 = kVxTrjTried) which is done for every vertex
            for (unsigned short ib = 1; ib < VtxBitNames.size(); ++ib)
              if (vx2.Stat[ib]) myprt << " " << VtxBitNames[ib];
            myprt << "\n";
          } // iv
        }
      } // slc.vtxs.size
    }

    if (slc.tjs.empty()) {
      mf::LogVerbatim("TC") << someText << " No allTraj trajectories to print";
      return;
    }

    // Print all trajectories in slc.tjs if itj == USHRT_MAX
    // Print a single traj (itj) and a single TP (ipt) or all TPs (USHRT_MAX)
    if (itj == USHRT_MAX) {
      // Print summary trajectory information
      myprt << "Tj AngleCode-EndFlag (EF) decoder: <AngleCode> + <reason for stopping>";
      myprt << " (B=Bragg Peak, V=Vertex, A=AngleKink, C=ChargeKink, T=Trajectory)\n";
      std::vector<unsigned int> tmp;
      myprt << someText
            << "   UID   CTP Pass  Pts     W:T      Ang EF AveQ     W:T      Ang EF AveQ Chg(k) "
               "chgRMS  Mom SDr __Vtx__  PDG  Par Pri NuPar   WorkID \n";
      for (unsigned short ii = 0; ii < slc.tjs.size(); ++ii) {
        auto& aTj = slc.tjs[ii];
        if (debug.CTP != UINT_MAX && aTj.CTP != debug.CTP) continue;
        myprt << someText << " ";
        std::string tid;
        if (aTj.AlgMod[kKilled]) { tid = "k" + std::to_string(aTj.UID); }
        else {
          tid = "t" + std::to_string(aTj.UID);
        }
        myprt << std::fixed << std::setw(5) << tid;
        myprt << std::setw(6) << aTj.CTP;
        myprt << std::setw(5) << aTj.Pass;
        myprt << std::setw(5) << aTj.EndPt[1] - aTj.EndPt[0] + 1;
        unsigned short endPt0 = aTj.EndPt[0];
        auto& tp0 = aTj.Pts[endPt0];
        int itick = tp0.Pos[1] / tcc.unitsPerTick;
        if (itick < 0) itick = 0;
        myprt << std::setw(6) << (int)(tp0.Pos[0] + 0.5) << ":" << itick; // W:T
        if (itick < 10) { myprt << " "; }
        if (itick < 100) { myprt << " "; }
        if (itick < 1000) { myprt << " "; }
        myprt << std::setw(6) << std::setprecision(2) << tp0.Ang;
        myprt << std::setw(2) << tp0.AngleCode;
        if (aTj.EndFlag[0][kBragg]) { myprt << "B"; }
        else if (aTj.EndFlag[0][kAtVtx]) {
          myprt << "V";
        }
        else if (aTj.EndFlag[0][kAtKink]) {
          myprt << "K";
        }
        else if (aTj.EndFlag[0][kAtTj]) {
          myprt << "T";
        }
        else {
          myprt << " ";
        }
        myprt << std::setw(5) << (int)tp0.AveChg;
        unsigned short endPt1 = aTj.EndPt[1];
        auto& tp1 = aTj.Pts[endPt1];
        itick = tp1.Pos[1] / tcc.unitsPerTick;
        myprt << std::setw(6) << (int)(tp1.Pos[0] + 0.5) << ":" << itick; // W:T
        if (itick < 10) { myprt << " "; }
        if (itick < 100) { myprt << " "; }
        if (itick < 1000) { myprt << " "; }
        myprt << std::setw(6) << std::setprecision(2) << tp1.Ang;
        myprt << std::setw(2) << tp1.AngleCode;
        if (aTj.EndFlag[1][kBragg]) { myprt << "B"; }
        else if (aTj.EndFlag[1][kAtVtx]) {
          myprt << "V";
        }
        else {
          myprt << " ";
        }
        myprt << std::setw(5) << (int)tp1.AveChg;
        myprt << std::setw(7) << std::setprecision(1) << aTj.TotChg / 1000;
        myprt << std::setw(7) << std::setprecision(2) << aTj.ChgRMS;
        myprt << std::setw(5) << aTj.MCSMom;
        myprt << std::setw(4) << aTj.StepDir;
        myprt << std::setw(4) << aTj.VtxID[0];
        myprt << std::setw(4) << aTj.VtxID[1];
        myprt << std::setw(5) << aTj.PDGCode;
        myprt << std::setw(5) << aTj.ParentID;
        myprt << std::setw(5) << PrimaryID(slc, aTj);
        myprt << std::setw(6) << NeutrinoPrimaryTjID(slc, aTj);
        myprt << std::setw(7) << aTj.WorkID;
        for (unsigned short ib = 0; ib < AlgBitNames.size(); ++ib)
          if (aTj.AlgMod[ib]) myprt << " " << AlgBitNames[ib];
        myprt << "\n";
      } // ii
      return;
    } // itj > slc.tjs.size()-1

    if (itj > slc.tjs.size() - 1) return;

    auto const& aTj = slc.tjs[itj];

    mf::LogVerbatim("TC") << "Print slc.tjs[" << itj << "] Vtx[0] " << aTj.VtxID[0] << " Vtx[1] "
                          << aTj.VtxID[1];
    myprt << "AlgBits";
    for (unsigned short ib = 0; ib < AlgBitNames.size(); ++ib)
      if (aTj.AlgMod[ib]) myprt << " " << AlgBitNames[ib];
    myprt << "\n";

    PrintTPHeader(someText);
    if (ipt == USHRT_MAX) {
      // print all points
      for (unsigned short ii = 0; ii < aTj.Pts.size(); ++ii)
        PrintTP(someText, slc, ii, aTj.StepDir, aTj.Pass, aTj.Pts[ii]);
    }
    else {
      // print just one
      PrintTP(someText, slc, ipt, aTj.StepDir, aTj.Pass, aTj.Pts[ipt]);
    }
  } // PrintAllTraj

  //////////////////////////////////////////
  void
  PrintTrajectory(std::string someText,
                  const TCSlice& slc,
                  const Trajectory& tj,
                  unsigned short tPoint)
  {
    // prints one or all trajectory points on tj

    if (tPoint == USHRT_MAX) {
      if (tj.ID < 0) {
        mf::LogVerbatim myprt("TC");
        myprt << someText << " ";
        myprt << "Work:   UID " << tj.UID << "    CTP " << tj.CTP << " StepDir " << tj.StepDir
              << " PDG " << tj.PDGCode << " slc.vtxs " << tj.VtxID[0] << " " << tj.VtxID[1]
              << " nPts " << tj.Pts.size() << " EndPts " << tj.EndPt[0] << " " << tj.EndPt[1];
        myprt << " MCSMom " << tj.MCSMom;
        myprt << " EndFlags " << PrintEndFlag(tj, 0) << " " << PrintEndFlag(tj, 1);
        myprt << " AlgMods:";
        for (unsigned short ib = 0; ib < AlgBitNames.size(); ++ib)
          if (tj.AlgMod[ib]) myprt << " " << AlgBitNames[ib];
      }
      else {
        mf::LogVerbatim myprt("TC");
        myprt << someText << " ";
        myprt << "slcID " << slc.ID << " T" << tj.ID << " uT" << tj.UID << " WorkID " << tj.WorkID
              << " StepDir " << tj.StepDir << " PDG " << tj.PDGCode << " VtxID " << tj.VtxID[0]
              << " " << tj.VtxID[1] << " nPts " << tj.Pts.size() << " EndPts " << tj.EndPt[0] << " "
              << tj.EndPt[1];
        myprt << " MCSMom " << tj.MCSMom;
        myprt << " EndFlags " << PrintEndFlag(tj, 0) << " " << PrintEndFlag(tj, 1);
        myprt << " AlgMods:";
        for (unsigned short ib = 0; ib < AlgBitNames.size(); ++ib)
          if (tj.AlgMod[ib]) myprt << " " << AlgBitNames[ib];
      }
      PrintTPHeader(someText);
      for (unsigned short ipt = 0; ipt < tj.Pts.size(); ++ipt)
        PrintTP(someText, slc, ipt, tj.StepDir, tj.Pass, tj.Pts[ipt]);
      // See if this trajectory is a shower Tj
      if (tj.AlgMod[kShowerTj]) {
        for (unsigned short ic = 0; ic < slc.cots.size(); ++ic) {
          if (slc.cots[ic].TjIDs.empty()) continue;
          // only print out the info for the correct Tj
          if (slc.cots[ic].ShowerTjID != tj.ID) continue;
          const ShowerStruct& ss = slc.cots[ic];
          mf::LogVerbatim myprt("TC");
          myprt << "cots index " << ic << " ";
          myprt << someText << " Envelope";
          if (ss.Envelope.empty()) { myprt << " NA"; }
          else {
            for (auto& vtx : ss.Envelope)
              myprt << " " << (int)vtx[0] << ":" << (int)(vtx[1] / tcc.unitsPerTick);
          }
          myprt << " Energy " << (int)ss.Energy;
          myprt << " Area " << std::fixed << std::setprecision(1) << (int)ss.EnvelopeArea
                << " ChgDensity " << ss.ChgDensity;
          myprt << "\nInShower TjIDs";
          for (auto& tjID : ss.TjIDs) {
            myprt << " " << tjID;
          } // tjID

          myprt << "\n";
          myprt << "NearTjIDs";
          for (auto& tjID : ss.NearTjIDs) {
            myprt << " " << tjID;
          } // tjID
          myprt << "\n";
          myprt << "\n";
          myprt << "Angle " << std::fixed << std::setprecision(2) << ss.Angle << " +/- "
                << ss.AngleErr;
          myprt << " AspectRatio " << std::fixed << std::setprecision(2) << ss.AspectRatio;
          myprt << " DirectionFOM " << std::fixed << std::setprecision(2) << ss.DirectionFOM;
          if (ss.ParentID > 0) { myprt << " Parent Tj " << ss.ParentID << " FOM " << ss.ParentFOM; }
          else {
            myprt << " No parent";
          }
          myprt << " TruParentID " << ss.TruParentID << " SS3ID " << ss.SS3ID << "\n";
          if (ss.NeedsUpdate) myprt << "*********** This shower needs to be updated ***********";
          myprt << "................................................";
        } // ic
      }   // Shower Tj
    }
    else {
      // just print one traj point
      if (tPoint > tj.Pts.size() - 1) {
        mf::LogVerbatim("TC") << "Can't print non-existent traj point " << tPoint;
        return;
      }
      PrintTP(someText, slc, tPoint, tj.StepDir, tj.Pass, tj.Pts[tPoint]);
    }
  } // PrintTrajectory

  //////////////////////////////////////////
  void
  PrintTPHeader(std::string someText)
  {
    mf::LogVerbatim("TC") << someText
                          << " TRP     CTP  Ind  Stp Delta  RMS    Ang C   Err  Dir0  Dir1      Q  "
                             "  AveQ  Pull FitChi  NTPF KinkSig  Hits ";
  } // PrintTPHeader

  ////////////////////////////////////////////////
  void
  PrintTP(std::string someText,
          const TCSlice& slc,
          unsigned short ipt,
          short dir,
          unsigned short pass,
          const TrajPoint& tp)
  {
    mf::LogVerbatim myprt("TC");
    myprt << someText << " TRP" << std::fixed;
    myprt << pass;
    if (dir > 0) { myprt << "+"; }
    else {
      myprt << "-";
    }
    myprt << std::setw(6) << tp.CTP;
    myprt << std::setw(5) << ipt;
    myprt << std::setw(5) << tp.Step;
    myprt << std::setw(6) << std::setprecision(2) << tp.Delta;
    myprt << std::setw(6) << std::setprecision(2) << tp.DeltaRMS;
    myprt << std::setw(6) << std::setprecision(2) << tp.Ang;
    myprt << std::setw(2) << tp.AngleCode;
    myprt << std::setw(6) << std::setprecision(2) << tp.AngErr;
    myprt << std::setw(6) << std::setprecision(2) << tp.Dir[0];
    myprt << std::setw(6) << std::setprecision(2) << tp.Dir[1];
    myprt << std::setw(7) << (int)tp.Chg;
    myprt << std::setw(8) << (int)tp.AveChg;
    myprt << std::setw(6) << std::setprecision(1) << tp.ChgPull;
    myprt << std::setw(7) << tp.FitChi;
    myprt << std::setw(6) << tp.NTPsFit;
    myprt << std::setw(7) << std::setprecision(3) << tp.KinkSig;
    // print the hits associated with this traj point
    if (tp.Hits.size() > 16) {
      // don't print too many hits (e.g. from a shower Tj)
      myprt << " " << tp.Hits.size() << " shower hits";
    }
    else {
      for (unsigned short ii = 0; ii < tp.Hits.size(); ++ii) {
        unsigned int iht = tp.Hits[ii];
        auto& hit = (*evt.allHits)[slc.slHits[iht].allHitsIndex];
        myprt << " " << hit.WireID().Wire << ":" << (int)hit.PeakTime();
        if (tp.UseHit[ii]) {
          // Distinguish used hits from nearby hits
          myprt << "_";
        }
        else {
          myprt << "x";
        }
        myprt << "T" << slc.slHits[iht].InTraj;
      } // iht
      if (tp.InPFP > 0) myprt << " inP" << tp.InPFP;
    }
    // print Environment
    if (tp.Environment.any()) myprt << " Env: " << TPEnvString(tp);
  } // PrintTP

  /////////////////////////////////////////
  std::string
  TPEnvString(const TrajPoint& tp)
  {
    // Print environment bits in human-readable format
    std::string str = "";
    for (unsigned short ib = 0; ib < 8; ++ib) {
      // There aren't any bit names for Environment_t
      if (!tp.Environment[ib]) continue;
      if (ib == kEnvNotGoodWire) str += " NoGdwire";
      if (ib == kEnvNearMuon) str += " NearMuon";
      if (ib == kEnvNearShower) str += " NearShower";
      if (ib == kEnvOverlap) str += " Overlap";
      if (ib == kEnvUnusedHits) str += " UnusedHits";
      if (ib == kEnvNearSrcHit) str += " NearSrcHit";
      if (ib == kEnvFlag) str += " Flag";
    } // ib
    return str;
  } // TPEnvironment

  /////////////////////////////////////////
  void
  PrintPFP(std::string someText, TCSlice& slc, const PFPStruct& pfp, bool printHeader)
  {
    mf::LogVerbatim myprt("TC");
    if (printHeader) {
      myprt << someText;
      myprt << "  PFP sVx  ________sPos_______ EF _______sDir______ ____sdEdx_____ eVx  "
               "________ePos_______ EF _______eDir______ ____edEdx____   Len nTp3 MCSMom ShLike? "
               "PDG Par Prim\n";
    }
    myprt << someText;
    std::string pid = "P" + std::to_string(pfp.ID);
    myprt << std::setw(5) << pid;
    // start and end stuff
    for (unsigned short end = 0; end < 2; ++end) {
      myprt << std::setw(4) << pfp.Vx3ID[end];
      myprt << std::fixed << std::right << std::setprecision(1);
      auto pos = PosAtEnd(pfp, end);
      myprt << std::setw(7) << pos[0];
      myprt << std::setw(7) << pos[1];
      myprt << std::setw(7) << pos[2];
      // print characters that encode the EndFlag
      std::string ef;
      if (pfp.EndFlag[end][kOutFV]) { ef = "O"; }
      else {
        ef = "I";
      }
      if (pfp.EndFlag[end][kBragg]) ef += "B";
      myprt << std::setw(6) << ef;
      myprt << std::fixed << std::right << std::setprecision(2);
      auto dir = DirAtEnd(pfp, end);
      myprt << std::setw(6) << dir[0];
      myprt << std::setw(6) << dir[1];
      myprt << std::setw(6) << dir[2];
      for (auto& dedx : pfp.dEdx[end]) {
        if (dedx < 50) { myprt << std::setw(5) << std::setprecision(1) << dedx; }
        else {
          myprt << std::setw(5) << std::setprecision(0) << dedx;
        }
      } // dedx
      if (pfp.dEdx[end].size() < 3) {
        for (size_t i = 0; i < 3 - pfp.dEdx[end].size(); ++i) {
          myprt << std::setw(6) << ' ';
        }
      }
    } // startend
    // global stuff
    float length = Length(pfp);
    if (length < 100) { myprt << std::setw(5) << std::setprecision(1) << length; }
    else {
      myprt << std::setw(5) << std::setprecision(0) << length;
    }
    myprt << std::setw(5) << std::setprecision(2) << pfp.TP3Ds.size();
    myprt << std::setw(7) << MCSMom(slc, pfp.TjIDs);
    myprt << std::setw(5) << IsShowerLike(slc, pfp.TjIDs);
    myprt << std::setw(5) << pfp.PDGCode;
    myprt << "      NA";
    myprt << std::setw(4) << pfp.ParentUID;
    myprt << std::setw(5) << PrimaryUID(slc, pfp);
    if (!pfp.TjIDs.empty()) {
      for (auto& tjID : pfp.TjIDs)
        myprt << " T" << tjID;
    }
    if (!pfp.DtrUIDs.empty()) {
      myprt << " dtrs";
      for (auto& dtrUID : pfp.DtrUIDs)
        myprt << " P" << dtrUID;
    }
  } // PrintPFP

  /////////////////////////////////////////
  void
  PrintPFPs(std::string someText, TCSlice& slc)
  {
    if (slc.pfps.empty()) return;

    mf::LogVerbatim myprt("TC");
    myprt << someText;
    myprt
      << "  PFP sVx  ________sPos_______  ______sDir______  ______sdEdx_____ eVx  "
         "________ePos_______  ______eDir______  ______edEdx_____ BstPln PDG TruPDG Par Prim E*P\n";
    bool printHeader = true;
    for (auto& pfp : slc.pfps) {
      PrintPFP(someText, slc, pfp, printHeader);
      printHeader = false;
    } // im

  } // PrintPFPs

  /////////////////////////////////////////
  std::string
  PrintEndFlag(const PFPStruct& pfp, unsigned short end)
  {
    if (end > 1) return "Invalid end";
    std::string tmp;
    bool first = true;
    for (unsigned short ib = 0; ib < EndFlagNames.size(); ++ib) {
      if (pfp.EndFlag[end][ib]) {
        if (first) {
          tmp = std::to_string(end) + ":" + EndFlagNames[ib];
          first = false;
        }
        else {
          tmp += "," + EndFlagNames[ib];
        }
      }
    } // ib
    if (first) tmp = " none";
    return tmp;
  } // PrintEndFlag

  /////////////////////////////////////////
  std::string
  PrintEndFlag(const Trajectory& tj, unsigned short end)
  {
    if (end > 1) return "Invalid end";
    std::string tmp;
    bool first = true;
    for (unsigned short ib = 0; ib < EndFlagNames.size(); ++ib) {
      if (tj.EndFlag[end][ib]) {
        if (first) {
          tmp = std::to_string(end) + ":" + EndFlagNames[ib];
          first = false;
        }
        else {
          tmp += "," + EndFlagNames[ib];
        }
      }
    } // ib
    return tmp;
  } // PrintEndFlag

  /////////////////////////////////////////
  std::string
  PrintHitShort(const TCHit& tch)
  {
    if (tch.allHitsIndex > (*evt.allHits).size() - 1) return "NA";
    auto& hit = (*evt.allHits)[tch.allHitsIndex];
    return std::to_string(hit.WireID().Plane) + ":" + std::to_string(hit.WireID().Wire) + ":" +
           std::to_string((int)hit.PeakTime());
  } // PrintHit

  /////////////////////////////////////////
  std::string
  PrintHit(const TCHit& tch)
  {
    if (tch.allHitsIndex > (*evt.allHits).size() - 1) return "NA";
    auto& hit = (*evt.allHits)[tch.allHitsIndex];
    return std::to_string(hit.WireID().Plane) + ":" + std::to_string(hit.WireID().Wire) + ":" +
           std::to_string((int)hit.PeakTime()) + "_" + std::to_string(tch.InTraj);
  } // PrintHit

  /////////////////////////////////////////
  std::string
  PrintPos(const TCSlice& slc, const TrajPoint& tp)
  {
    return std::to_string(DecodeCTP(tp.CTP).Plane) + ":" + PrintPos(slc, tp.Pos);
  } // PrintPos

  /////////////////////////////////////////
  std::string
  PrintPos(const TCSlice& slc, const Point2_t& pos)
  {
    unsigned int wire = 0;
    if (pos[0] > -0.4) wire = std::nearbyint(pos[0]);
    int time = std::nearbyint(pos[1] / tcc.unitsPerTick);
    return std::to_string(wire) + ":" + std::to_string(time);
  } // PrintPos

} // namespace tca<|MERGE_RESOLUTION|>--- conflicted
+++ resolved
@@ -1171,7 +1171,6 @@
 
     int trID = slc.tjs.size() + 1;
 
-<<<<<<< HEAD
     // Define the Tj StartEnd. StartEnd = 0 means that the trajectory seems to be traveling
     // in the same order order as the points on the trajectory judging from the pattern of charge
     // at the beginning and the end
@@ -1188,11 +1187,6 @@
       }
       for(unsigned short ii = 0; ii < tj.Pts[ipt].Hits.size(); ++ii) {
         if(tj.Pts[ipt].UseHit[ii]) {
-=======
-    for (unsigned short ipt = tj.EndPt[0]; ipt <= tj.EndPt[1]; ++ipt) {
-      for (unsigned short ii = 0; ii < tj.Pts[ipt].Hits.size(); ++ii) {
-        if (tj.Pts[ipt].UseHit[ii]) {
->>>>>>> beae8dd5
           unsigned int iht = tj.Pts[ipt].Hits[ii];
           if (iht > slc.slHits.size() - 1) {
             ReleaseHits(slc, tj);
@@ -1205,7 +1199,6 @@
           slc.slHits[iht].InTraj = trID;
         }
       } // ii
-<<<<<<< HEAD
     } // ipt
     if(cnt0 > 0 && cnt1 > 0) {
       // assume that the start end is the end with the lower average charge
@@ -1213,9 +1206,6 @@
       chg1 /= cnt1;
       if(chg1 > chg0) { tj.StartEnd = 0; } else { tj.StartEnd = 1; }
     } // valid cnt0 and cnt1
-=======
-    }   // ipt
->>>>>>> beae8dd5
 
     // ensure that inTraj is clean for the ID
     for (unsigned int iht = 0; iht < slc.slHits.size(); ++iht) {
@@ -2771,16 +2761,10 @@
     std::vector<unsigned int> hitVec;
     if (pfp.TP3Ds.empty()) return hitVec;
 
-<<<<<<< HEAD
     for(auto& tp3d : pfp.TP3Ds) {
       // ignore end points
       if(tp3d.TPIndex == USHRT_MAX) continue;
       if(tp3d.TjID <= 0) continue;
-=======
-    for (auto& tp3d : pfp.TP3Ds) {
-      if (tp3d.IsBad) continue;
-      if (tp3d.TjID <= 0) continue;
->>>>>>> beae8dd5
       auto& tp = slc.tjs[tp3d.TjID - 1].Pts[tp3d.TPIndex];
       for (unsigned short ii = 0; ii < tp.Hits.size(); ++ii) {
         unsigned int iht = tp.Hits[ii];
@@ -5397,15 +5381,9 @@
       std::cout << "Reconstructing only in TPC " << tcc.recoTPC << "\n";
       return true;
     }
-<<<<<<< HEAD
     if(words.size() == 3 && words[0] == "Reco" && words[1] == "Slice") {
       tcc.recoSlice = std::stoi(words[2]);
       std::cout<<"Reconstructing Slice "<<tcc.recoSlice<<"\n";
-=======
-    if (words.size() == 3 && words[0] == "Reco" && words[1] == "Slice") {
-      tcc.recoSlice = std::stoi(words[1]);
-      std::cout << "Reconstructing Slice " << tcc.recoSlice << "\n";
->>>>>>> beae8dd5
       return true;
     }
     if (words.size() == 3) {
@@ -5489,15 +5467,9 @@
           outfile << "\n";
         } // ipt
         outfile.close();
-<<<<<<< HEAD
         std::cout<<"Points on T"<<tj.UID<<" dumped to "<<fname<<"\n";
 //        tcc.dbgDump = false;
 //        return;
-=======
-        std::cout << "Points on T" << tj.UID << " dumped to " << fname << "\n";
-        tcc.dbgDump = false;
-        return;
->>>>>>> beae8dd5
       } // tj
     }   // slc
 
@@ -5575,8 +5547,7 @@
   } // PrintDebugMode
 
   ////////////////////////////////////////////////
-  void
-  PrintAll(detinfo::DetectorPropertiesData const& detProp, std::string someText)
+  void PrintAll(detinfo::DetectorPropertiesData const& detProp, std::string someText)
   {
     // print everything in all slices
     bool prt3V = false;
@@ -5918,7 +5889,6 @@
   PrintT(std::string someText, mf::LogVerbatim& myprt, Trajectory& tj, bool& printHeader)
   {
     // print a 2D vertex on one line
-<<<<<<< HEAD
     if(tj.ID <= 0) return;
     if(debug.CTP != UINT_MAX && tj.CTP != debug.CTP) return;
     if(printHeader) {
@@ -5926,16 +5896,6 @@
       myprt<<"Tj AngleCode-EndFlag decoder (EF): <AngleCode> + <end flag>";
       myprt<<" (B=Bragg Peak, V=Vertex, A=AngleKink, C=ChargeKink, T=Trajectory, S=StartEnd)\n";
       myprt<<"     prodID    CTP Pass  Pts     W:T      Ang EF AveQ     W:T      Ang EF AveQ Chg(k) chgRMS  Mom __Vtx__  PDG eLike  Par Pri NuPar   WorkID \n";
-=======
-    if (tj.ID <= 0) return;
-    if (debug.CTP != UINT_MAX && tj.CTP != debug.CTP) return;
-    if (printHeader) {
-      myprt << "************ Trajectories ************\n";
-      myprt << "Tj AngleCode-EndFlag decoder (EF): <AngleCode> + <reason for stopping>";
-      myprt << " (B=Bragg Peak, V=Vertex, A=AngleKink, C=ChargeKink, T=Trajectory)\n";
-      myprt << "     prodID    CTP Pass  Pts     W:T      Ang EF AveQ     W:T      Ang EF AveQ "
-               "Chg(k) chgRMS  Mom __Vtx__  PDG eLike  Par Pri NuPar   WorkID \n";
->>>>>>> beae8dd5
       printHeader = false;
     }
     auto sIndx = GetSliceIndex("T", tj.UID);
@@ -5948,7 +5908,6 @@
     myprt << std::setw(5) << tj.EndPt[1] - tj.EndPt[0] + 1;
     unsigned short endPt0 = tj.EndPt[0];
     auto& tp0 = tj.Pts[endPt0];
-<<<<<<< HEAD
     int itick = tp0.Pos[1]/tcc.unitsPerTick;
     if(itick < 0) itick = 0;
     myprt<<std::setw(6)<<(int)(tp0.Pos[0]+0.5)<<":"<<itick; // W:T
@@ -5995,56 +5954,6 @@
     myprt<<std::setw(7)<<std::setprecision(1)<<tj.TotChg/1000;
     myprt<<std::setw(7)<<std::setprecision(2)<<tj.ChgRMS;
     myprt<<std::setw(5)<<tj.MCSMom;
-=======
-    int itick = tp0.Pos[1] / tcc.unitsPerTick;
-    if (itick < 0) itick = 0;
-    myprt << std::setw(6) << (int)(tp0.Pos[0] + 0.5) << ":" << itick; // W:T
-    if (itick < 10) { myprt << " "; }
-    if (itick < 100) { myprt << " "; }
-    if (itick < 1000) { myprt << " "; }
-    myprt << std::setw(6) << std::setprecision(2) << tp0.Ang;
-    myprt << std::setw(2) << tp0.AngleCode;
-    if (tj.EndFlag[0][kBragg]) { myprt << "B"; }
-    else if (tj.EndFlag[0][kAtVtx]) {
-      myprt << "V";
-    }
-    else if (tj.EndFlag[0][kAtKink]) {
-      myprt << "K";
-    }
-    else if (tj.EndFlag[0][kAtTj]) {
-      myprt << "T";
-    }
-    else {
-      myprt << " ";
-    }
-    myprt << std::setw(5) << (int)tp0.AveChg;
-    unsigned short endPt1 = tj.EndPt[1];
-    auto& tp1 = tj.Pts[endPt1];
-    itick = tp1.Pos[1] / tcc.unitsPerTick;
-    myprt << std::setw(6) << (int)(tp1.Pos[0] + 0.5) << ":" << itick; // W:T
-    if (itick < 10) { myprt << " "; }
-    if (itick < 100) { myprt << " "; }
-    if (itick < 1000) { myprt << " "; }
-    myprt << std::setw(6) << std::setprecision(2) << tp1.Ang;
-    myprt << std::setw(2) << tp1.AngleCode;
-    if (tj.EndFlag[1][kBragg]) { myprt << "B"; }
-    else if (tj.EndFlag[1][kAtVtx]) {
-      myprt << "V";
-    }
-    else if (tj.EndFlag[1][kAtKink]) {
-      myprt << "K";
-    }
-    else if (tj.EndFlag[1][kAtTj]) {
-      myprt << "T";
-    }
-    else {
-      myprt << " ";
-    }
-    myprt << std::setw(5) << (int)tp1.AveChg;
-    myprt << std::setw(7) << std::setprecision(1) << tj.TotChg / 1000;
-    myprt << std::setw(7) << std::setprecision(2) << tj.ChgRMS;
-    myprt << std::setw(5) << tj.MCSMom;
->>>>>>> beae8dd5
     int vxid = 0;
     if (tj.VtxID[0] > 0) vxid = slc.vtxs[tj.VtxID[0] - 1].UID;
     myprt << std::setw(4) << vxid;
