#include "larreco/RecoAlg/TCAlg/Utils.h"

namespace tca {

  void MakeTruTrajPoint(TjStuff& tjs, unsigned short MCParticleListIndex, TrajPoint& tp)
  {
    // Creates a trajectory point at the start of the MCParticle with index MCParticleListIndex. The
    // projected length of the MCParticle in the plane coordinate system is stored in TruTp.Delta.
    // The calling function should specify the CTP in which this TP resides.
    
    if(MCParticleListIndex > tjs.MCPartList.size() - 1) return;
    
    const simb::MCParticle* part = tjs.MCPartList[MCParticleListIndex];
    geo::PlaneID planeID = DecodeCTP(tp.CTP);
    
    tp.Pos[0] = tjs.geom->WireCoordinate(part->Vy(), part->Vz(), planeID);
    tp.Pos[1] = tjs.detprop->ConvertXToTicks(part->Vx(), planeID) * tjs.UnitsPerTick;
    
    TVector3 dir;
    dir[0] = part->Px(); dir[1] = part->Py(); dir[2] = part->Pz();
    if(dir.Mag() == 0) return;
    dir.SetMag(1);
    TVector3 pos;
    pos[0] = part->Vx() + 100 * dir[0];
    pos[1] = part->Vy() + 100 * dir[1];
    pos[2] = part->Vz() + 100 * dir[2];
    // use HitPos as a work vector
    tp.HitPos[0] = tjs.geom->WireCoordinate(pos[1], pos[2], planeID);
    tp.HitPos[1] = tjs.detprop->ConvertXToTicks(pos[0], planeID) * tjs.UnitsPerTick;
    
    tp.Dir[0] = tp.HitPos[0] - tp.Pos[0];
    tp.Dir[1] = tp.HitPos[1] - tp.Pos[1];
    double norm = sqrt(tp.Dir[0] * tp.Dir[0] + tp.Dir[1] * tp.Dir[1]);
    tp.Dir[0] /= norm;
    tp.Dir[1] /= norm;
    tp.Ang = atan2(tp.Dir[1], tp.Dir[0]);
    tp.Delta = norm / 100;
    
    // The Orth vectors are not unit normalized so we need to correct for this
    double w0 = tjs.geom->WireCoordinate(0, 0, planeID);
    // cosine-like component
    double cs = tjs.geom->WireCoordinate(1, 0, planeID) - w0;
    // sine-like component
    double sn = tjs.geom->WireCoordinate(0, 1, planeID) - w0;
    norm = sqrt(cs * cs + sn * sn);
    tp.Delta /= norm;

  } // MakeTruTrajPoint

  /////////////////////////////////////////
  unsigned short MCParticleStartTjID(TjStuff& tjs, unsigned short MCParticleListIndex, CTP_t inCTP)
  {
    // Finds the trajectory that has hits matched to the MC Particle and is the closest to the
    // MCParticle start vertex
    
    if(MCParticleListIndex > tjs.MCPartList.size() - 1) return 0;
    
    const simb::MCParticle* part = tjs.MCPartList[MCParticleListIndex];
    geo::PlaneID planeID = DecodeCTP(inCTP);

    TrajPoint truTp;
    truTp.Pos[0] = tjs.geom->WireCoordinate(part->Vy(), part->Vz(), planeID);
    truTp.Pos[1] = tjs.detprop->ConvertXToTicks(part->Vx(), planeID) * tjs.UnitsPerTick;
    
    unsigned short imTheOne = 0;
    unsigned short length = 5;
    unsigned short nTruHits;
    for(auto& tj : tjs.allTraj) {
      if(tj.AlgMod[kKilled] && !tj.AlgMod[kInShower]) continue;
      if(tj.CTP != inCTP) continue;
      if(tj.Pts.size() < length) continue;
      for(unsigned short end = 0; end < 2; ++end) {
        unsigned short ept = tj.EndPt[end];
        float sep2 = PosSep2(tj.Pts[ept].Pos, truTp.Pos);
        if(sep2 > 20) continue;
        // found a close trajectory point. See if this is the right one
        if(GetMCPartListIndex(tjs, tj, nTruHits) != MCParticleListIndex) continue;
        imTheOne = tj.ID;
        length = tj.Pts.size();
      } // end
    } // tj
    
    return imTheOne;
    
  } // MCParticleStartTj
  
  /////////////////////////////////////////
  unsigned short GetMCPartListIndex(TjStuff& tjs, const ShowerStruct& ss, unsigned short& nTruHits)
  {
    // Returns the index of the MCParticle that has the most number of matches
    // to the hits in this shower
    
    if(tjs.MCPartList.empty()) return USHRT_MAX;
    if(ss.TjIDs.empty()) return USHRT_MAX;
    
    std::vector<unsigned short> pListCnt(tjs.MCPartList.size());
    
    for(auto& tjid : ss.TjIDs) {
      Trajectory& tj = tjs.allTraj[tjid - 1];
      for(auto& tp : tj.Pts) {
        for(unsigned short ii = 0; ii < tp.Hits.size(); ++ii) {
          if(!tp.UseHit[ii]) continue;
          unsigned int iht = tp.Hits[ii];
          // ignore unmatched hits
          if(tjs.fHits[iht].MCPartListIndex > tjs.MCPartList.size() - 1) continue;
          ++pListCnt[tjs.fHits[iht].MCPartListIndex];
        } // ii
      } // pt
    } // tjid
    
    unsigned short pIndex = USHRT_MAX;
    nTruHits = 0;
    for(unsigned short ii = 0; ii < pListCnt.size(); ++ii) {
      if(pListCnt[ii] > nTruHits) {
        nTruHits = pListCnt[ii];
        pIndex = ii;
      }
    } // ii
    
    return pIndex;
    
  } // GetMCPartListIndex
  
  /////////////////////////////////////////
  unsigned short GetMCPartListIndex(TjStuff& tjs, const Trajectory& tj, unsigned short& nTruHits)
  {
    // Returns the index of the MCParticle that has the most number of matches
    // to the hits in this trajectory
    
    if(tjs.MCPartList.empty()) return USHRT_MAX;
    
    // Check all hits associated with this Tj
    std::vector<unsigned short> pListCnt(tjs.MCPartList.size());
    
    for(auto& tp : tj.Pts) {
      for(unsigned short ii = 0; ii < tp.Hits.size(); ++ii) {
        if(!tp.UseHit[ii]) continue;
        unsigned int iht = tp.Hits[ii];
        // ignore unmatched hits
        if(tjs.fHits[iht].MCPartListIndex > tjs.MCPartList.size() - 1) continue;
        ++pListCnt[tjs.fHits[iht].MCPartListIndex];
      } // ii
    } // pt
    
    unsigned short pIndex = USHRT_MAX;
    nTruHits = 0;
    for(unsigned short ii = 0; ii < pListCnt.size(); ++ii) {
      if(pListCnt[ii] > nTruHits) {
        nTruHits = pListCnt[ii];
        pIndex = ii;
      }
    } // ii
    
    return pIndex;
    
  } // GetMCPartListIndex

  /////////////////////////////////////////
  void TrajPoint3D(TjStuff& tjs, const TrajPoint& itp, const TrajPoint& jtp, TVector3& pos, TVector3& dir)
  {
    // Calculate a 3D position and direction from two trajectory points
    
    dir.SetX(999);
    pos = {0, 0, 0};
    
    if(itp.CTP == jtp.CTP) return;
    
    geo::PlaneID iPlnID = DecodeCTP(itp.CTP);
    geo::PlaneID jPlnID = DecodeCTP(jtp.CTP);

    double ix = tjs.detprop->ConvertTicksToX(itp.Pos[1] / tjs.UnitsPerTick, iPlnID);
    double jx = tjs.detprop->ConvertTicksToX(jtp.Pos[1] / tjs.UnitsPerTick, jPlnID);

    // don't continue if the points are too far apart in X
    if(std::abs(ix - jx) > 10) return;
    pos[0] = 0.5 * (ix + jx);

    unsigned int iWire = (unsigned int)(itp.Pos[0] + 0.5);
    if(!tjs.geom->HasWire(geo::WireID(iPlnID.Cryostat, iPlnID.TPC, iPlnID.Plane, iWire))) return;
    unsigned int jWire = (unsigned int)(jtp.Pos[0] + 0.5);
    if(!tjs.geom->HasWire(geo::WireID(jPlnID.Cryostat, jPlnID.TPC, jPlnID.Plane, jWire))) return;

    // determine the wire orientation and offsets using WireCoordinate
    // wire = yp * OrthY + zp * OrthZ - Wire0 = cs * yp + sn * zp - wire0
    // wire offset
    double iw0 = tjs.geom->WireCoordinate(0, 0, iPlnID);
    // cosine-like component
    double ics = tjs.geom->WireCoordinate(1, 0, iPlnID) - iw0;
    // sine-like component
    double isn = tjs.geom->WireCoordinate(0, 1, iPlnID) - iw0;
    
    double jw0 = tjs.geom->WireCoordinate(0, 0, jPlnID);
    double jcs = tjs.geom->WireCoordinate(1, 0, jPlnID) - jw0;
    double jsn = tjs.geom->WireCoordinate(0, 1, jPlnID) - jw0;
    
    double den = isn * jcs - ics * jsn;
    if(den == 0) return;
    // Find the Z position of the intersection
    pos[2] = (jcs * (itp.Pos[0] - iw0) - ics * (jtp.Pos[0] - jw0)) / den;
    // and the Y position
    if(ics != 0) {
      pos[1] = (itp.Pos[0] - iw0 - isn * pos[2]) / ics;
    } else {
      pos[1] = (jtp.Pos[0] - jw0 - jsn * pos[2]) / jcs;
    }
    
    // Now find the direction. Protect against large angles first
    if(jtp.Dir[1] == 0) {
      // Going either in the +X direction or -X direction
      if(jtp.Dir[0] > 0) {
        dir.SetX(1);
      } else {
        dir.SetX(-1);
      }
      dir.SetY(0);
      dir.SetZ(0);
      return;
    } // jtp.Dir[1] == 0
    
    // make a copy of itp and shift it by many wires to avoid precision problems
    TrajPoint itp2 = itp;
    MoveTPToWire(itp2, itp2.Pos[0] + 100);
    // Create a second TVector3 for the shifted point
    TVector3 pos2;
    // Find the X position corresponding to the shifted point 
    pos2[0] = tjs.detprop->ConvertTicksToX(itp2.Pos[1] / tjs.UnitsPerTick, iPlnID);
    // Convert X to Ticks in the j plane and then to WSE units
    double jtp2Pos1 = tjs.detprop->ConvertXToTicks(pos2[0], jPlnID) * tjs.UnitsPerTick;
    // Find the wire position (Pos0) in the j plane that this corresponds to
    double jtp2Pos0 = (jtp2Pos1 - jtp.Pos[1]) * (jtp.Dir[0] / jtp.Dir[1]) + jtp.Pos[0];
    // Find the Y,Z position using itp2 and jtp2Pos0
    pos2[2] = (jcs * (itp2.Pos[0] - iw0) - ics * (jtp2Pos0 - jw0)) / den;
    if(ics != 0) {
      pos2[1] = (itp2.Pos[0] - iw0 - isn * pos2[2]) / ics;
    } else {
      pos2[1] = (jtp2Pos0 - jw0 - jsn * pos2[2]) / jcs;
    }
    dir = pos2 - pos;
    if(dir.Mag() != 0) dir.SetMag(1);
    // Reverse the direction?
    if(dir[0] * itp.Dir[0] < 0) dir *= -1;

  } // TrajPoint3D

  /////////////////////////////////////////
  unsigned short AngleRange(TjStuff& tjs, TrajPoint const& tp)
  {
    return AngleRange(tjs, tp.Ang);
  }
  
  /////////////////////////////////////////
  void SetAngleCode(TjStuff& tjs, TrajPoint& tp)
  {
    unsigned short ar = AngleRange(tjs, tp.Ang);
    if(ar == tjs.AngleRanges.size() - 1) {
      // Very large angle
      tp.AngleCode = 2;
    } else if(tjs.AngleRanges.size() > 2 && ar == tjs.AngleRanges.size() - 2) {
      // Large angle
      tp.AngleCode = 1;
    } else {
      // Small angle
      tp.AngleCode = 0;
    }
    
  } // SetAngleCode
  
  /////////////////////////////////////////
  unsigned short AngleRange(TjStuff& tjs, float angle)
  {
    // returns the index of the angle range
    if(angle > M_PI) angle = M_PI;
    if(angle < -M_PI) angle = M_PI;
    if(angle < 0) angle = -angle;
    if(angle > M_PI/2) angle = M_PI - angle;
    for(unsigned short ir = 0; ir < tjs.AngleRanges.size(); ++ir) {
      if(angle < tjs.AngleRanges[ir]) return ir;
    }
    return tjs.AngleRanges.size() - 1;
  } // AngleRange
  
  //////////////////////////////////////////
  void FitTraj(TjStuff& tjs, Trajectory& tj)
  {
    // Jacket around FitTraj to fit the leading edge of the supplied trajectory
    unsigned short originPt = tj.EndPt[1];
    unsigned short npts = tj.Pts[originPt].NTPsFit;
    TrajPoint tpFit;
    unsigned short fitDir = -1;
    FitTraj(tjs, tj, originPt, npts, fitDir, tpFit);
    tj.Pts[originPt] = tpFit;
    
  } // FitTraj
  
  //////////////////////////////////////////
  void FitTraj(TjStuff& tjs, Trajectory& tj, unsigned short originPt, unsigned short npts, short fitDir, TrajPoint& tpFit)
  {
    // Fit the supplied trajectory using HitPos positions with the origin at originPt.
    // The npts is interpreted as the number of points on each side of the origin
    // The allowed modes are as follows, where i denotes a TP that is included, . denotes
    // a TP with no hits, and x denotes a TP that is not included
    //TP 012345678  fitDir  originPt npts
    //   Oiiixxxxx   1        0       4 << npts in the fit
    //   xi.iiOxxx  -1        5       4
    //   xiiiOiiix   0        4       4 << 2 * npts + 1 points in the fit
    //   xxxiO.ixx   0        4       1
    //   0iiixxxxx   0        0       4
    // This routine puts the results into tp if the fit is successfull. The
    // fit "direction" is in increasing order along the trajectory from 0 to tj.Pts.size() - 1.
    
    //    static const float twoPi = 2 * M_PI;
    
    if(originPt > tj.Pts.size() - 1) {
      mf::LogWarning("TC")<<"FitTraj: Requesting fit of invalid TP "<<originPt;
      return;
    }
    
    // copy the origin TP into the fit TP
    tpFit = tj.Pts[originPt];
    // Assume that the fit will fail
    tpFit.FitChi = 999;
    if(fitDir < -1 || fitDir > 1) return;
    
    std::vector<double> x, y;
    std::array<float, 2> origin = tj.Pts[originPt].HitPos;
    // Use TP position if there aren't any hits on it
    if(tj.Pts[originPt].Chg == 0) origin = tj.Pts[originPt].Pos;
    
    // simple two point case
    if(NumPtsWithCharge(tjs, tj, false) == 2) {
      for(unsigned short ipt = tj.EndPt[0]; ipt < tj.EndPt[1]; ++ipt) {
        if(tj.Pts[ipt].Chg == 0) continue;
        double xx = tj.Pts[ipt].HitPos[0] - origin[0];
        double yy = tj.Pts[ipt].HitPos[1] - origin[1];
        x.push_back(xx);
        y.push_back(yy);
      } // ii
      if(x.size() != 2) return;
      if(x[0] == x[1]) {
        // Either + or - pi/2
        tpFit.Ang = M_PI/2;
        if(y[1] < y[0]) tpFit.Ang = -tpFit.Ang;
      } else {
        double dx = x[1] - x[0];
        double dy = y[1] - y[0];
        tpFit.Ang = atan2(dy, dx);
      }
      tpFit.Dir[0] = cos(tpFit.Ang);
      tpFit.Dir[1] = sin(tpFit.Ang);
      tpFit.Pos[0] += origin[0];
      tpFit.Pos[1] += origin[1];
      tpFit.AngErr = 0.01;
      tpFit.FitChi = 0.01;
      SetAngleCode(tjs, tpFit);
      return;
    } // two points
    
    std::vector<double> w, q;
    std::array<double, 2> dir;
    double xx, yy, xr, yr;
    double chgWt;
    
    // Rotate the traj hit position into the coordinate system defined by the
    // originPt traj point, where x = along the trajectory, y = transverse
    double rotAngle = tj.Pts[originPt].Ang;
    double cs = cos(-rotAngle);
    double sn = sin(-rotAngle);
    
    // enter the originPT hit info if it exists
    if(tj.Pts[originPt].Chg > 0) {
      xx = tj.Pts[originPt].HitPos[0] - origin[0];
      yy = tj.Pts[originPt].HitPos[1] - origin[1];
      xr = cs * xx - sn * yy;
      yr = sn * xx + cs * yy;
      x.push_back(xr);
      y.push_back(yr);
      chgWt = tj.Pts[originPt].ChgPull;
      if(chgWt < 1) chgWt = 1;
      chgWt *= chgWt;
      w.push_back(chgWt * tj.Pts[originPt].HitPosErr2);
    }
    
    // correct npts to account for the origin point
    if(fitDir != 0) --npts;
    
    // step in the + direction first
    if(fitDir != -1) {
      unsigned short cnt = 0;
      for(unsigned short ipt = originPt + 1; ipt < tj.Pts.size(); ++ipt) {
        if(tj.Pts[ipt].Chg == 0) continue;
        xx = tj.Pts[ipt].HitPos[0] - origin[0];
        yy = tj.Pts[ipt].HitPos[1] - origin[1];
        xr = cs * xx - sn * yy;
        yr = sn * xx + cs * yy;
        x.push_back(xr);
        y.push_back(yr);
        chgWt = tj.Pts[ipt].ChgPull;
        if(chgWt < 1) chgWt = 1;
        chgWt *= chgWt;
        w.push_back(chgWt * tj.Pts[ipt].HitPosErr2);
        ++cnt;
        if(cnt == npts) break;
      } // ipt
    } // fitDir != -1
    
    // step in the - direction next
    if(fitDir != 1 && originPt > 0) {
      unsigned short cnt = 0;
      for(unsigned short ii = 1; ii < tj.Pts.size(); ++ii) {
        unsigned short ipt = originPt - ii;
        if(ipt > tj.Pts.size() - 1) continue;
        if(tj.Pts[ipt].Chg == 0) continue;
        xx = tj.Pts[ipt].HitPos[0] - origin[0];
        yy = tj.Pts[ipt].HitPos[1] - origin[1];
        xr = cs * xx - sn * yy;
        yr = sn * xx + cs * yy;
        x.push_back(xr);
        y.push_back(yr);
        chgWt = tj.Pts[ipt].ChgPull;
        if(chgWt < 1) chgWt = 1;
        chgWt *= chgWt;
        w.push_back(chgWt * tj.Pts[ipt].HitPosErr2);
        ++cnt;
        if(cnt == npts) break;
        if(ipt == 0) break;
      } // ipt
    } // fitDir != -1
    
    // Not enough points to define a line?
    if(x.size() < 2) return;
    
    double sum = 0.;
    double sumx = 0.;
    double sumy = 0.;
    double sumxy = 0.;
    double sumx2 = 0.;
    double sumy2 = 0.;
    
    // weight by the charge ratio and accumulate sums
    double wght;
    for(unsigned short ipt = 0; ipt < x.size(); ++ipt) {
      if(w[ipt] < 0.00001) w[ipt] = 0.00001;
      wght = 1 / w[ipt];
      sum   += wght;
      sumx  += wght * x[ipt];
      sumy  += wght * y[ipt];
      sumx2 += wght * x[ipt] * x[ipt];
      sumy2 += wght * y[ipt] * y[ipt];
      sumxy += wght * x[ipt] * y[ipt];
    }
    // calculate coefficients and std dev
    double delta = sum * sumx2 - sumx * sumx;
    if(delta == 0) return;
    // A is the intercept
    double A = (sumx2 * sumy - sumx * sumxy) / delta;
    // B is the slope
    double B = (sumxy * sum  - sumx * sumy) / delta;
    
    // The chisq will be set below if there are enough points. Don't allow it to be 0
    // so we can take Chisq ratios later
    tpFit.FitChi = 0.01;
    double newang = atan(B);
    dir[0] = cos(newang);
    dir[1] = sin(newang);
    // rotate back into the (w,t) coordinate system
    cs = cos(rotAngle);
    sn = sin(rotAngle);
    tpFit.Dir[0] = cs * dir[0] - sn * dir[1];
    tpFit.Dir[1] = sn * dir[0] + cs * dir[1];
    // ensure that the direction is consistent with the originPt direction
    bool flipDir = false;
    if(AngleRange(tjs, tj.Pts[originPt]) > 0) {
      flipDir = std::signbit(tpFit.Dir[1]) != std::signbit(tj.Pts[originPt].Dir[1]);
    } else {
      flipDir = std::signbit(tpFit.Dir[0]) != std::signbit(tj.Pts[originPt].Dir[0]);
    }
    if(flipDir) {
      tpFit.Dir[0] = -tpFit.Dir[0];
      tpFit.Dir[1] = -tpFit.Dir[1];
    }
    tpFit.Ang = atan2(tpFit.Dir[1], tpFit.Dir[0]);
    SetAngleCode(tjs, tpFit);
    //    if(prt) mf::LogVerbatim("TC")<<"FitTraj "<<originPt<<" originPt Dir "<<tj.Pts[originPt].Dir[0]<<" "<<tj.Pts[originPt].Dir[1]<<" rotAngle "<<rotAngle<<" tpFit.Dir "<<tpFit.Dir[0]<<" "<<tpFit.Dir[1]<<" Ang "<<tpFit.Ang<<" flipDir "<<flipDir<<" fit vector size "<<x.size();
    
    // rotate (0, intcpt) into (W,T) coordinates
    tpFit.Pos[0] = -sn * A + origin[0];
    tpFit.Pos[1] =  cs * A + origin[1];
    // force the origin to be at origin[0]
    if(tpFit.AngleCode < 2) MoveTPToWire(tpFit, origin[0]);
    
    if(x.size() < 3) return;
    
    // Calculate chisq/DOF
    double ndof = x.size() - 2;
    double varnce = (sumy2 + A*A*sum + B*B*sumx2 - 2 * (A*sumy + B*sumxy - A*B*sumx)) / ndof;
    if(varnce > 0.) {
      // Intercept error is not used
      //      InterceptError = sqrt(varnce * sumx2 / delta);
      double slopeError = sqrt(varnce * sum / delta);
      tpFit.AngErr = std::abs(atan(slopeError));
    } else {
      tpFit.AngErr = 0.01;
    }
    sum = 0;
    // calculate chisq
    double arg;
    for(unsigned short ii = 0; ii < y.size(); ++ii) {
      arg = y[ii] - A - B * x[ii];
      sum += arg * arg / w[ii];
    }
    tpFit.FitChi = sum / ndof;
    
  } // FitTraj

   ////////////////////////////////////////////////
  void WatchHit(std::string someText, TjStuff& tjs, const unsigned int& wHit, short& wInTraj, const unsigned short& tjID)
  {
    // a temp routine to watch when inTraj changes for the supplied hit index, watchHit
    if(wHit > tjs.fHits.size() - 1) return;
    
    if(tjs.fHits[wHit].InTraj != wInTraj) {
      std::cout<<someText<<" Hit "<<PrintHitShort(tjs.fHits[wHit])<<" was InTraj "<<wInTraj<<" now InTraj "<<tjs.fHits[wHit].InTraj<<" tjID = "<<tjID<<"\n";
      wInTraj = tjs.fHits[wHit].InTraj;
    }
  } // WatchHit

  ////////////////////////////////////////////////
  bool Reverse3DMatchTjs(TjStuff& tjs, unsigned short im, bool prt)
  {
    // Return true if the 3D matched hits in the trajectories in tjs.matchVecPFPList are in the wrong order in terms of the
    // physics standpoint, e.g. dQ/dx, muon delta-ray tag, cosmic rays entering the detector, etc. 
    
    if(im > tjs.matchVecPFPList.size() - 1) return false;
    
    auto& mv = tjs.matchVec[im];
    
    // Don't reverse showers
    if(mv.PDGCode == 1111) return false;

    // through-going track? Check for outside the Fiducial Volume at the start (s) and end (e).
    // These variables assume that the TPC is exposed to a beam that contains muons entering at the front and
    // a background of cosmic rays that enter from the top
    bool sAtSide = (mv.sXYZ[0] < tjs.XLo || mv.sXYZ[0] > tjs.XHi);
    bool sAtTop = (mv.sXYZ[1] > tjs.YHi);
    bool sAtBottom = (mv.sXYZ[1] < tjs.YLo);
    bool sAtFront = (mv.sXYZ[2] < tjs.ZLo);
    bool sAtBack = (mv.sXYZ[2] > tjs.ZHi);
    
    bool eAtSide = (mv.eXYZ[0] < tjs.XLo || mv.eXYZ[0] > tjs.XHi);
    bool eAtTop = (mv.sXYZ[1] > tjs.YHi);
    bool eAtBottom = (mv.sXYZ[1] < tjs.YLo);
    bool eAtFront = (mv.sXYZ[2] < tjs.ZLo);
    bool eAtBack = (mv.sXYZ[2] > tjs.ZHi);
    
    // the start (end) is outside the FV
    bool sOutsideFV = sAtBottom || sAtTop || sAtFront || sAtBack;
    bool eOutsideFV = eAtBottom || eAtTop || eAtFront || eAtBack;
    
    if(prt) {
      mf::LogVerbatim myprt("TC");
      myprt<<"sXYZ ("<<(int)mv.sXYZ[0]<<", "<<(int)mv.sXYZ[1]<<", "<<(int)mv.sXYZ[2]<<") sOutsideFV "<<sOutsideFV;
      myprt<<" eXYZ ("<<(int)mv.eXYZ[0]<<", "<<(int)mv.eXYZ[1]<<", "<<(int)mv.eXYZ[2]<<") eOutsideFV "<<eOutsideFV;
    } // prt
    
    if(sOutsideFV && eOutsideFV) {
      // both ends are outside the FV - probably a through-going muon. See if it enters at the top or the front.
      if(sAtFront && eAtBack) return false;
      if(eAtFront && sAtBack) return true;
      // Next consider cosmic rays entering the top
      if(sAtTop && eAtBottom) return false;
      if(eAtTop && sAtBottom) return true;
      // entering/leaving the sides
      if(sAtSide && eAtBottom) return false;
      if(eAtSide && sAtBottom) return true;
      return false;
    } // outside the FV

    // Use a simple voting scheme using charge and muon tag direction
    // ngt is the number of times that something (charge) has the correct behavior (for a stopping track)
    unsigned short ngt = 0;
    unsigned short nlt = 0;
    for(auto& tjID : mv.TjIDs) {
      unsigned short itj = tjID - 1;
      unsigned short endPt0 = tjs.allTraj[itj].EndPt[0];
      unsigned short endPt1 = tjs.allTraj[itj].EndPt[1];
      float chgrat = tjs.allTraj[itj].Pts[endPt1].AveChg / tjs.allTraj[itj].Pts[endPt0].AveChg;
      if(chgrat > 1.1) {
        ++ngt;
      } else if(chgrat < 0.9) {
        ++nlt;
      }
    } // itj
    
    // everything seems to be in proper order
    if(ngt >= nlt) return false;
    
    return true;
    
  } // Reverse3DMatchTjs
  
  ////////////////////////////////////////////////
  unsigned short Matched3DVtx(TjStuff& tjs, unsigned short im)
  {
    // Checks for a 3D vertex associated with trajectories in the MatchStruct. If one or more are found,
    // define sVtx3DIndex and eVtx3DIndex (if there are a 2 vertices) and return true
    
    if(im > tjs.matchVecPFPList.size() - 1) return 0;
    
    auto& ms = tjs.matchVec[im];
    if(ms.TjIDs.empty()) return 0;
    
    // There should be at most 2 unless there is a problem
    std::vector<unsigned short> vIndex;
    
    for(unsigned short ii = 0; ii < ms.TjIDs.size(); ++ii) {
      unsigned short itj = ms.TjIDs[ii] - 1;
      Trajectory& tj = tjs.allTraj[itj];
      for(unsigned short end = 0; end < 2; ++end) {
        if(tj.VtxID[end] <= 0) continue;
        // Has a 2D vertex
        unsigned short iv2 = tj.VtxID[end] - 1;
        if(tjs.vtx[iv2].Vtx3ID == 0) continue;
        // Has a 3D vertex
        unsigned short iv3 = tjs.vtx[iv2].Vtx3ID - 1;
        // already in the list?
        if(std::find(vIndex.begin(), vIndex.end(), iv3) != vIndex.end()) continue;
        vIndex.push_back(iv3);
      } // end
    } // ii
    
    if(vIndex.empty()) return 0;
    
    // Need to do something here when there are more than 2 vertices
    if(vIndex.size() > 2) {
      mf::LogVerbatim("TC")<<"MatchHas3DVtx found more than 2 3D vertices. Ignore for now - Write some code";
      vIndex.resize(2);
    }
    
    if(vIndex.size() == 2) {
      // Determine which should be the start vertex. Pick the one at larger X
      if(tjs.vtx3[vIndex[0]].X > tjs.vtx3[vIndex[1]].X) {
        ms.sVtx3DIndex = vIndex[0];
        ms.eVtx3DIndex = vIndex[1];
      } else {
        ms.sVtx3DIndex = vIndex[1];
        ms.eVtx3DIndex = vIndex[0];
      }
      // This shouldn't be necessary but do it anyway
      ms.sXYZ[0] = tjs.vtx3[ms.sVtx3DIndex].X;
      ms.sXYZ[1] = tjs.vtx3[ms.sVtx3DIndex].Y;
      ms.sXYZ[2] = tjs.vtx3[ms.sVtx3DIndex].X;
      ms.eXYZ[0] = tjs.vtx3[ms.eVtx3DIndex].X;
      ms.eXYZ[1] = tjs.vtx3[ms.eVtx3DIndex].Y;
      ms.eXYZ[2] = tjs.vtx3[ms.eVtx3DIndex].X;
      return 2;
    } // vIndex.size() == 2
    
    // Have 1 3D vertex. Make it the start vertex
    ms.sVtx3DIndex = vIndex[0];
    ms.sXYZ[0] = tjs.vtx3[ms.sVtx3DIndex].X;
    ms.sXYZ[1] = tjs.vtx3[ms.sVtx3DIndex].Y;
    ms.sXYZ[2] = tjs.vtx3[ms.sVtx3DIndex].X;
    return 1;
    
  } // Matched3DVtx

  
  ////////////////////////////////////////////////
  void ReleaseHits(TjStuff& tjs, Trajectory& tj)
  {
    // Sets InTraj[] = 0 and UseHit false for all TPs in work. Called when abandoning work
    for(auto& tp : tj.Pts) {
      for(auto& iht : tp.Hits) {
        if(tjs.fHits[iht].InTraj == tj.ID) tjs.fHits[iht].InTraj = 0;
      }
    } // tp
    
  } // ReleaseWorkHits
  
  //////////////////////////////////////////
  void UnsetUsedHits(TjStuff& tjs, TrajPoint& tp)
  {
    // Sets InTraj = 0 and UseHit false for all used hits in tp
    for(unsigned short ii = 0; ii < tp.Hits.size(); ++ii) {
      if(tp.UseHit[ii]) {
        tjs.fHits[tp.Hits[ii]].InTraj = 0;
        tp.UseHit[ii] = false;
      } // UseHit
    } // ii
    tp.Chg = 0;
  } // UnsetUsedHits

  ////////////////////////////////////////////////
  bool StoreTraj(TjStuff& tjs, Trajectory& tj)
  {
    
    if(tj.EndPt[1] <= tj.EndPt[0]) return false;
    
    if(!(tj.StepDir == 1 || tj.StepDir == -1)) {
      mf::LogError("TC")<<"StoreTraj: Invalid StepDir "<<tj.StepDir;
      return false;
    }
    
    if(tjs.allTraj.size() >= USHRT_MAX) {
      mf::LogError("TC")<<"StoreTraj: Too many trajectories "<<tjs.allTraj.size();
      return false;
    }
    // This shouldn't be necessary but do it anyway
    SetEndPoints(tjs, tj);
    
    // Calculate the charge near the end and beginning if necessary. This must be a short
    // trajectory. Find the average using 4 points
    if(tj.Pts[tj.EndPt[0]].AveChg <= 0) {
      unsigned short cnt = 0;
      float sum = 0;
      for(unsigned short ipt = tj.EndPt[0] + 1; ipt <= tj.EndPt[1]; ++ipt) {
        if(tj.Pts[ipt].Chg == 0) continue;
        sum += tj.Pts[ipt].Chg;
        ++cnt;
        if(cnt == 4) break;
      }
      tj.Pts[tj.EndPt[0]].AveChg = sum / (float)cnt;
    }
    if(tj.Pts[tj.EndPt[1]].AveChg <= 0) {
      float sum = 0;
      unsigned short cnt = 0;
      for(unsigned short ii = 1; ii < tj.Pts.size(); ++ii) {
        unsigned short ipt = tj.EndPt[1] - ii;
        if(tj.Pts[ipt].Chg == 0) continue;
        sum += tj.Pts[ipt].Chg;
        ++cnt;
        if(cnt == 4) break;
        if(ipt == 0) break;
      } // ii
      tj.Pts[tj.EndPt[1]].AveChg = sum / (float)cnt;
    } // begin charge == end charge
    
    short trID = tjs.allTraj.size() + 1;
    for(unsigned short ipt = tj.EndPt[0]; ipt < tj.EndPt[1] + 1; ++ipt) {
      for(unsigned short ii = 0; ii < tj.Pts[ipt].Hits.size(); ++ii) {
        if(tj.Pts[ipt].UseHit[ii]) {
          unsigned int iht = tj.Pts[ipt].Hits[ii];
          if(tjs.fHits[iht].InTraj > 0) {
            mf::LogWarning("TC")<<"StoreTraj: Failed trying to store hit "<<PrintHit(tjs.fHits[iht])<<" in new tjs.allTraj "<<trID<<" but it is used in traj ID = "<<tjs.fHits[iht].InTraj<<" with WorkID "<<tjs.allTraj[tjs.fHits[iht].InTraj-1].WorkID<<" Print and quit";
            PrintTrajectory("SW", tjs, tj, USHRT_MAX);
            ReleaseHits(tjs, tj);
            return false;
          } // error
          tjs.fHits[iht].InTraj = trID;
        }
      } // ii
    } // ipt
    
    // ensure that inTraj is clean for the ID
    for(unsigned int iht = 0; iht < tjs.fHits.size(); ++iht) {
      if(tjs.fHits[iht].InTraj == tj.ID) {
        mf::LogWarning("TC")<<"StoreTraj: Hit "<<PrintHit(tjs.fHits[iht])<<" thinks it belongs to traj ID "<<tj.ID<<" but it wasn't stored\n";
        PrintTrajectory("SW", tjs, tj, USHRT_MAX);
        return false;
      }
    } // iht
    
    tj.WorkID = tj.ID;
    tj.ID = trID;
    // Calculate the overall charge RMS relative to a linear
    UpdateChgRMS(tjs, tj);
    tjs.allTraj.push_back(tj);
//    if(prt) mf::LogVerbatim("TC")<<"StoreTraj trID "<<trID<<" CTP "<<tj.CTP<<" EndPts "<<tj.EndPt[0]<<" "<<tj.EndPt[1];
    if(debug.Hit != UINT_MAX) {
      // print out some debug info
      for(unsigned short ipt = 0; ipt < tj.Pts.size(); ++ipt) {
        for(unsigned short ii = 0; ii < tj.Pts[ipt].Hits.size(); ++ii) {
          unsigned int iht = tj.Pts[ipt].Hits[ii];
          if(iht == debug.Hit) std::cout<<"Debug hit appears in trajectory w WorkID "<<tj.WorkID<<" UseHit "<<tj.Pts[ipt].UseHit[ii]<<"\n";
        } // ii
      } // ipt
    } // debug.Hit ...
    
    return true;
    
  } // StoreTraj
  
  ////////////////////////////////////////////////
  void UpdateChgRMS(TjStuff& tjs, Trajectory& tj)
  {
    // Calculates the ChgRMS variable using all points on the trajectory except a few at the end
    double ave = 0;
    double sum2 = 0;
    double cnt = 0;
    for(short ipt = tj.EndPt[0] + 5; ipt < tj.EndPt[1] - 5; ++ipt) {
      TrajPoint& tp = tj.Pts[ipt];
      if(tp.Chg == 0) continue;
      ave += tp.Chg;
      sum2 += tp.Chg * tp.Chg;
      ++cnt;
    } // tp
    if(cnt < 5) return;
    ave /= cnt;
    sum2 = sum2 - cnt * ave * ave;
    if(sum2 < 0) return;
    tj.ChgRMS = sqrt(sum2 / (cnt - 1));
    tj.ChgRMS /= ave;
  } // UpdateChgRMS
  
  ////////////////////////////////////////////////
  bool InTrajOK(TjStuff& tjs, std::string someText)
  {
    // Check tjs.allTraj -> InTraj associations
    
    unsigned short tID;
    unsigned int iht;
    unsigned short itj = 0;
    std::vector<unsigned int> tHits;
    std::vector<unsigned int> atHits;
    for(auto& tj : tjs.allTraj) {
      // ignore abandoned trajectories
      if(tj.AlgMod[kKilled]) continue;
      tID = tj.ID;
      if(tj.AlgMod[kKilled]) {
        std::cout<<someText<<" ChkInTraj hit size mis-match in tj ID "<<tj.ID<<" AlgBitNames";
        for(unsigned short ib = 0; ib < AlgBitNames.size(); ++ib) if(tj.AlgMod[ib]) std::cout<<" "<<AlgBitNames[ib];
        std::cout<<"\n";
        continue;
      }
      tHits = PutTrajHitsInVector(tj, kUsedHits);
      if(tHits.size() < 2) {
        std::cout<<someText<<" ChkInTraj: Insufficient hits in traj "<<tj.ID<<"\n";
        PrintTrajectory("CIT", tjs, tj, USHRT_MAX);
        continue;
      }
      std::sort(tHits.begin(), tHits.end());
      atHits.clear();
      for(iht = 0; iht < tjs.fHits.size(); ++iht) {
        if(tjs.fHits[iht].InTraj == tID) atHits.push_back(iht);
      } // iht
      if(atHits.size() < 2) {
        std::cout<<someText<<" ChkInTraj: Insufficient hits in atHits in traj "<<tj.ID<<" Killing it\n";
        tj.AlgMod[kKilled] = true;
        continue;
      }
      if(!std::equal(tHits.begin(), tHits.end(), atHits.begin())) {
        mf::LogVerbatim myprt("TC");
        myprt<<someText<<" ChkInTraj failed: inTraj - UseHit mis-match for tj ID "<<tID<<" tj.WorkID "<<tj.WorkID<<" atHits size "<<atHits.size()<<" tHits size "<<tHits.size()<<" in CTP "<<tj.CTP<<"\n";
        myprt<<"AlgMods: ";
        for(unsigned short ib = 0; ib < AlgBitNames.size(); ++ib) if(tj.AlgMod[ib]) myprt<<" "<<AlgBitNames[ib];
        myprt<<"\n";
        myprt<<"index     inTraj     UseHit \n";
        for(iht = 0; iht < atHits.size(); ++iht) {
          myprt<<"iht "<<iht<<" "<<PrintHit(tjs.fHits[atHits[iht]]);
          if(iht < tHits.size()) myprt<<" "<<PrintHit(tjs.fHits[tHits[iht]]);
          if(atHits[iht] != tHits[iht]) myprt<<" <<< "<<atHits[iht]<<" != "<<tHits[iht];
          myprt<<"\n";
        } // iht
        if(tHits.size() > atHits.size()) {
          for(iht = atHits.size(); iht < atHits.size(); ++iht) {
            myprt<<"atHits "<<iht<<" "<<PrintHit(tjs.fHits[atHits[iht]])<<"\n";
          } // iht
          PrintTrajectory("CIT", tjs, tj, USHRT_MAX);
        } // tHit.size > atHits.size()
        return false;
      }
      // check the VtxID
      for(unsigned short end = 0; end < 2; ++end) {
        if(tj.VtxID[end] > tjs.vtx.size()) {
          mf::LogVerbatim("TC")<<someText<<" ChkInTraj: Bad VtxID "<<tj.ID;
          std::cout<<someText<<" ChkInTraj: Bad VtxID "<<tj.ID<<" vtx size "<<tjs.vtx.size()<<"\n";
          tj.AlgMod[kKilled] = true;
          PrintTrajectory("CIT", tjs, tj, USHRT_MAX);
          return false;
        }
      } // end
      ++itj;
    } // tj
    return true;
    
  } // InTrajOK

  //////////////////////////////////////////
  void TrimEndPts(TjStuff& tjs, Trajectory& tj, const std::vector<float>& fQualityCuts, bool prt)
  {
    // Trim the hits off the end until there are at least fMinPts consecutive hits at the end
    // and the fraction of hits on the trajectory exceeds fQualityCuts[0]
    // Minimum length requirement accounting for dead wires where - denotes a wire with a point
    // and D is a dead wire. Here is an example with minPts = 3
    //  ---DDDDD--- is OK
    //  ----DD-DD-- is OK
    //  ----DDD-D-- is OK
    //  ----DDDDD-- is not OK
    
    unsigned short minPts = fQualityCuts[1];
    float maxPtSep = minPts + 2;
    if(NumPtsWithCharge(tjs, tj, false) < minPts) return;
    
    if(prt) {
      mf::LogVerbatim("TC")<<"TrimEndPts: minPts "<<minPts<<" required. maxPtSep "<<maxPtSep<<" Minimum hit fraction "<<fQualityCuts[0];
      if(tj.Pts.size() < 50) PrintTrajectory("TEPi", tjs, tj, USHRT_MAX);
    }

    unsigned short newEndPt = tj.EndPt[1];
    unsigned short nPtsWithCharge;
    float hitFrac = 0;
    while(newEndPt > minPts) {
      nPtsWithCharge = 0;
      if(tj.Pts[newEndPt].Chg == 0) {
        --newEndPt;
        continue;
      }
      for(unsigned short jj = 0; jj < minPts; ++jj) {
        unsigned short jpt = newEndPt - jj;
        if(tj.Pts[jpt].Chg > 0) ++nPtsWithCharge; 
        if(jpt < minPts) break;
      } // jj
      float ptSep = std::abs(tj.Pts[newEndPt - minPts].Pos[0] - tj.Pts[newEndPt].Pos[0]);
      if(prt) mf::LogVerbatim("TC")<<" newEndPt "<<newEndPt<<" ptSep "<<ptSep<<" nPtsWithCharge "<<nPtsWithCharge;
      // allow only one dead wire at the end
      if(nPtsWithCharge == minPts && ptSep < maxPtSep) {
        // minPts consecutive points have charge. Check the TP Chg fraction
        float npwc = NumPtsWithCharge(tjs, tj, true, tj.EndPt[0], newEndPt);
        float nwires = std::abs(tj.Pts[tj.EndPt[0]].Pos[0] - tj.Pts[newEndPt].Pos[0]) + 1;
        hitFrac = npwc / nwires;
        if(prt) mf::LogVerbatim("TC")<<" check hitFrac "<<newEndPt<<" nwires "<<(int)nwires<<" npwc "<<(int)npwc<<" hitFrac "<<hitFrac;
        if(hitFrac > fQualityCuts[0]) break;
        newEndPt -= minPts;
      }
      --newEndPt;
    } // newEndPt

    // passed the cuts with no modifications
    if(newEndPt == tj.EndPt[1]) return;

    // newEndPt is now the last point that satisfies these conditions
    // dead wire check
    nPtsWithCharge = 0;
    unsigned short nConsecutivePts = 0;
    for(unsigned short jj = 0; jj < minPts; ++jj) {
      unsigned short jpt = newEndPt - jj;
      if(tj.Pts[jpt].Chg > 0) ++nPtsWithCharge;
      if(jj > 0 && std::abs(tj.Pts[jpt+1].Pos[0] - tj.Pts[jpt].Pos[0]) < 1.5) ++nConsecutivePts;
      if(jpt == 0) break;
    } // jj
    
    if(prt) mf::LogVerbatim("TC")<<" newEndPt "<<newEndPt<<" nConsecutivePts "<<nConsecutivePts<<" Required "<<minPts - 1;
    
    // lop off the last point if the consecutive point condition isn't met and re-calculate
    if(nConsecutivePts < minPts - 1 && newEndPt > minPts) {
      --newEndPt;
      nPtsWithCharge = 0;
      unsigned short nConsecutivePts = 0;
      for(unsigned short jj = 0; jj < minPts; ++jj) {
        unsigned short jpt = newEndPt - jj;
        if(tj.Pts[jpt].Chg > 0) ++nPtsWithCharge;
        if(jj > 0 && std::abs(tj.Pts[jpt+1].Pos[0] - tj.Pts[jpt].Pos[0]) < 1.5) ++nConsecutivePts;
        if(jpt == 0) break;
      } // jj
      if(prt) mf::LogVerbatim("TC")<<"   newEndPt "<<newEndPt<<" nConsecutivePts "<<nConsecutivePts<<" Required "<<minPts - 1;
    }
    
    if(newEndPt < minPts) {
      tj.AlgMod[kKilled] = true;
      return;
    }
    
    float nwires = std::abs(tj.Pts[tj.EndPt[0]].Pos[0] - tj.Pts[newEndPt].Pos[0]) + 1;
    float npwc = NumPtsWithCharge(tjs, tj, true, tj.EndPt[0], newEndPt);
    hitFrac = npwc / nwires;
    
    if(hitFrac < fQualityCuts[0]) tj.AlgMod[kKilled] = true;
    if(prt) mf::LogVerbatim("TC")<<" Old endpoint "<<tj.EndPt[1]<<" newEndPt "<<newEndPt<<" nwires "<<nwires<<" npwc "<<npwc<<" nConsecutivePts "<<nConsecutivePts<<" hitFrac "<<hitFrac<<" Killed? "<<tj.AlgMod[kKilled];
    
    // failed the cuts
    if(tj.AlgMod[kKilled]) return;
    
    // modifications required
    tj.EndPt[1] = newEndPt;    
    for(unsigned short ipt = newEndPt + 1; ipt < tj.Pts.size(); ++ipt) {
//      if(prt) mf::LogVerbatim("TC")<<" unset "<<ipt;
      UnsetUsedHits(tjs, tj.Pts[ipt]);
    }
    SetEndPoints(tjs, tj);
    tj.Pts.resize(tj.EndPt[1] + 1);
    tj.AlgMod[kTrimEndPts] = true;
    if(prt) PrintTrajectory("TEPo", tjs, tj, USHRT_MAX);
    
  } // TrimEndPts
  
  /////////////////////////////////////////
  bool SignalBetween(TjStuff& tjs, const TrajPoint& tp1, const TrajPoint& tp2, const float& MinWireSignalFraction, bool prt)
  {
    // Returns true if there is a signal on > MinWireSignalFraction of the wires between tp1 and tp2.
    if(MinWireSignalFraction == 0) return true;
    
    int fromWire = std::nearbyint(tp1.Pos[0]);
    int toWire = std::nearbyint(tp2.Pos[0]);
    
    if(fromWire == toWire) {
      if(prt) mf::LogVerbatim("TC")<<" SignalBetween fromWire = toWire = "<<fromWire<<" SignalAtTp? "<<SignalAtTp(tjs, tp1);
      return SignalAtTp(tjs, tp1);
    }

    // define a trajectory point located at tp1 that has a direction towards tp2
    TrajPoint tp;
    if(!MakeBareTrajPoint(tjs, tp1, tp2, tp)) return true;
    
    return SignalBetween(tjs, tp, toWire, MinWireSignalFraction, prt);

  } // SignalBetween

  /////////////////////////////////////////
  bool SignalBetween(TjStuff& tjs, TrajPoint tp, float toPos0, const float& MinWireSignalFraction, bool prt)
  {
    // Returns true if there is a signal on > MinWireSignalFraction of the wires between tp and toPos0.
    // Note that this uses the direction vector of the tp
    
    if(MinWireSignalFraction == 0) return true;
    
    int fromWire = std::nearbyint(tp.Pos[0]);
    int toWire = std::nearbyint(toPos0);
    
    if(fromWire == toWire) {
      if(prt) mf::LogVerbatim("TC")<<" SignalBetween fromWire = toWire = "<<fromWire<<" SignalAtTp? "<<SignalAtTp(tjs, tp);
      return SignalAtTp(tjs, tp);
    }
    
    int nWires = abs(toWire - fromWire) + 1;
    
    unsigned short maxWiresNoSignal = (1 - MinWireSignalFraction) * nWires;
    if(std::abs(tp.Dir[0]) < 0.001) tp.Dir[0] = 0.001;
    float stepSize = std::abs(1/tp.Dir[0]);
    // ensure that we step in the right direction
    if(toWire > fromWire && tp.Dir[0] < 0) stepSize = -stepSize;
    if(toWire < fromWire && tp.Dir[0] > 0) stepSize = -stepSize;
    unsigned short nsig = 0;
    unsigned short num = 0;
    unsigned short nmissed = 0;
    for(unsigned short cnt = 0; cnt < nWires; ++cnt) {
      ++num;
      if(SignalAtTp(tjs, tp)) {
        ++nsig;
      } else {
        ++nmissed;
        if(nmissed == maxWiresNoSignal) return false;
      }
      tp.Pos[0] += tp.Dir[0] * stepSize;
      tp.Pos[1] += tp.Dir[1] * stepSize;
    } // cnt
    float sigFrac = (float)nsig / (float)nWires;
    if(prt) mf::LogVerbatim("TC")<<"  SignalBetween fromWire "<<fromWire<<" toWire "<<toWire<<" nWires "<<nWires<<" nsig "<<nsig<<" "<<sigFrac;
    return (sigFrac >= MinWireSignalFraction);
    
  } // SignalBetween
  
  /////////////////////////////////////////
  bool SignalAtTp(TjStuff& tjs, const TrajPoint& tp)
  {
    return SignalAtPos(tjs, tp.Pos[0], tp.Pos[1], tp.CTP);
  } // SignalAtTp
  
  /////////////////////////////////////////
  bool SignalAtPos(TjStuff& tjs, const float& pos0, const float& pos1, CTP_t tCTP)
  {
    // Returns true if the TP is near the position
    
    if(pos0 < 0) return false;
    if(pos1 < 0) return false;
    unsigned int wire = std::nearbyint(pos0);
    geo::PlaneID planeID = DecodeCTP(tCTP);
    unsigned int ipl = planeID.Plane;
    if(wire >= tjs.NumWires[ipl]) return false;
    if(pos1 > tjs.MaxPos1[ipl]) return false;
    // Assume dead wires have a signal
    if(tjs.WireHitRange[ipl][wire].first == -1) return true;
    raw::TDCtick_t rawProjTick = (float)(pos1 / tjs.UnitsPerTick);
    unsigned int firstHit = (unsigned int)tjs.WireHitRange[ipl][wire].first;
    unsigned int lastHit = (unsigned int)tjs.WireHitRange[ipl][wire].second;
    for(unsigned int iht = firstHit; iht < lastHit; ++iht) {
      if(rawProjTick > tjs.fHits[iht].StartTick && rawProjTick < tjs.fHits[iht].EndTick) return true;
    } // iht
    return false;
  } // SignalAtPos

  //////////////////////////////////////////
  float TpSumHitChg(TjStuff& tjs, TrajPoint const& tp){
    float totchg = 0;
    for (size_t i = 0; i<tp.Hits.size(); ++i){
      if (!tp.UseHit[i]) continue;
      totchg += tjs.fHits[tp.Hits[i]].Integral;
    }
    return totchg;
  } // TpSumHitChg

  //////////////////////////////////////////
  bool TjHasNiceVtx(const TjStuff& tjs, const Trajectory& tj, unsigned short minScore)
  {
    // returns true if there is a high-quality vertex at either end
    for(unsigned short end = 0; end < 2; ++end) {
      if(tj.VtxID[end] > 0) {
        unsigned short ivx = tj.VtxID[end] - 1;
        if(tjs.vtx[ivx].Score > minScore) return true;
      }
    } // end
    return false;
    
  } // TjHasNiceVtx

  //////////////////////////////////////////
  bool CheckHitClusterAssociations(TjStuff& tjs)
  {
    // check hit - cluster associations
    
    if(tjs.fHits.size() != tjs.inClus.size()) {
      mf::LogWarning("TC")<<"CHCA: Sizes wrong "<<tjs.fHits.size()<<" "<<tjs.inClus.size();
      return false;
    }
    
    unsigned int iht;
    short clID;
    
    // check cluster -> hit association
    for(unsigned short icl = 0; icl < tjs.tcl.size(); ++icl) {
      if(tjs.tcl[icl].ID < 0) continue;
      clID = tjs.tcl[icl].ID;
      for(unsigned short ii = 0; ii < tjs.tcl[icl].tclhits.size(); ++ii) {
        iht = tjs.tcl[icl].tclhits[ii];
        if(iht > tjs.fHits.size() - 1) {
          mf::LogWarning("CC")<<"CHCA: Bad tclhits index "<<iht<<" tjs.fHits size "<<tjs.fHits.size();
          return false;
        } // iht > tjs.fHits.size() - 1
        if(tjs.inClus[iht] != clID) {
          mf::LogError("TC")<<"CHCA: Bad cluster -> hit association. clID "<<clID<<" hit "<<PrintHit(tjs.fHits[iht])<<" tjs.inClus "<<tjs.inClus[iht]<<" CTP "<<tjs.tcl[icl].CTP;
          return false;
        }
      } // ii
    } // icl
    
    // check hit -> cluster association
    unsigned short icl;
    for(iht = 0; iht < tjs.fHits.size(); ++iht) {
      if(tjs.inClus[iht] <= 0) continue;
      icl = tjs.inClus[iht] - 1;
      // see if the cluster is obsolete
      if(tjs.tcl[icl].ID < 0) {
        mf::LogError("TC")<<"CHCA: Hit "<<PrintHit(tjs.fHits[iht])<<" associated with an obsolete cluster tjs.tcl[icl].ID "<<tjs.tcl[icl].ID;
        return false;
      }
      if (std::find(tjs.tcl[icl].tclhits.begin(), tjs.tcl[icl].tclhits.end(), iht) == tjs.tcl[icl].tclhits.end()) {
        mf::LogError("TC")<<"CHCA: Hit "<<":"<<PrintHit(tjs.fHits[iht])<<" -> tjs.inClus "<<tjs.inClus[iht]<<" but isn't in tjs.tcl[icl].ID "<<tjs.tcl[icl].ID<<" list of hits. icl "<<icl<<" iht "<<iht;
        for(unsigned short itj = 0; itj < tjs.allTraj.size(); ++itj) {
          if(tjs.allTraj[itj].ClusterIndex == icl) mf::LogError("TC")<<"CHCA: Cluster index "<<icl<<" found in traj ID "<<tjs.allTraj[itj].ID;
        } // itj
        PrintAllTraj("CHCA", tjs, debug, USHRT_MAX, USHRT_MAX);
        return false;
      }
    } // iht
    
    return true;
    
  } // CheckHitClusterAssociations()
  
  //////////////////////////////////////////
  unsigned short NumPtsWithCharge(TjStuff& tjs, const Trajectory& tj, bool includeDeadWires)
  {
    unsigned short firstPt = tj.EndPt[0];
    unsigned short lastPt = tj.EndPt[1];
    return NumPtsWithCharge(tjs, tj, includeDeadWires, firstPt, lastPt);
  }
  
  //////////////////////////////////////////
  unsigned short NumPtsWithCharge(TjStuff& tjs, const Trajectory& tj, bool includeDeadWires, unsigned short firstPt, unsigned short lastPt)
  {
    unsigned short ntp = 0;
    for(unsigned short ipt = firstPt; ipt <= lastPt; ++ipt) if(tj.Pts[ipt].Chg > 0) ++ntp;
    // Add the count of deadwires
    if(includeDeadWires) ntp += DeadWireCount(tjs, tj.Pts[firstPt], tj.Pts[lastPt]);
    return ntp;
  } // NumPtsWithCharge
  
  //////////////////////////////////////////
  float DeadWireCount(TjStuff& tjs, const TrajPoint& tp1, const TrajPoint& tp2)
  {
    return DeadWireCount(tjs, tp1.Pos[0], tp2.Pos[0], tp1.CTP);
  } // DeadWireCount
  
  //////////////////////////////////////////
  float DeadWireCount(TjStuff& tjs, const float& inWirePos1, const float& inWirePos2, CTP_t tCTP)
  {
    if(inWirePos1 < -0.4 || inWirePos2 < -0.4) return 0;
    unsigned int inWire1 = std::nearbyint(inWirePos1);
    unsigned int inWire2 = std::nearbyint(inWirePos2);
    geo::PlaneID planeID = DecodeCTP(tCTP);
    unsigned short plane = planeID.Plane;
    if(inWire1 > tjs.NumWires[plane] || inWire2 > tjs.NumWires[plane]) return 0;
    if(inWire1 > inWire2) {
      // put in increasing order
      unsigned int tmp = inWire1;
      inWire1 = inWire2;
      inWire2 = tmp;
    } // inWire1 > inWire2
    ++inWire2;
    unsigned int wire, ndead = 0;
    for(wire = inWire1; wire < inWire2; ++wire) if(tjs.WireHitRange[plane][wire].first == -1) ++ndead;
    return ndead;
  } // DeadWireCount

  ////////////////////////////////////////////////
  unsigned short PDGCodeIndex(TjStuff& tjs, int PDGCode)
  {
    unsigned short pdg = abs(PDGCode);
    if(pdg == 11) return 0; // electron
    if(pdg == 13) return 1; // muon
    if(pdg == 211) return 2; // pion
    if(pdg == 321) return 3; // kaon
    if(pdg == 2212) return 4; // proton
    
    return USHRT_MAX;
    
  } // PDGCodeIndex
  
  ////////////////////////////////////////////////
  bool WireHitRangeOK(const TjStuff& tjs, const CTP_t& inCTP)
  {
    // returns true if the passed CTP code is consistent with the CT code of the WireHitRangeVector
    geo::PlaneID planeID = DecodeCTP(inCTP);
    if(planeID.Cryostat != tjs.WireHitRangeCstat) return false;
    if(planeID.TPC != tjs.WireHitRangeTPC) return false;
    return true;
  }

  ////////////////////////////////////////////////
  void MakeTrajectoryObsolete(TjStuff& tjs, unsigned short itj)
  {
    // Note that this does not change the state of UseHit to allow
    // resurrecting the trajectory later (RestoreObsoleteTrajectory)
    if(itj > tjs.allTraj.size() - 1) return;
    unsigned int iht;
    for(auto& tp : tjs.allTraj[itj].Pts) {
      for(unsigned short ii = 0; ii < tp.Hits.size(); ++ii) {
        iht = tp.Hits[ii];
        if(tjs.fHits[iht].InTraj == tjs.allTraj[itj].ID) tjs.fHits[iht].InTraj = 0;
      } // ii
    } // tp
    tjs.allTraj[itj].AlgMod[kKilled] = true;
  } // MakeTrajectoryObsolete
  
  ////////////////////////////////////////////////
  void RestoreObsoleteTrajectory(TjStuff& tjs, unsigned short itj)
  {
    if(itj > tjs.allTraj.size() - 1) return;
    if(!tjs.allTraj[itj].AlgMod[kKilled]) {
      mf::LogWarning("TC")<<"RestoreObsoleteTrajectory: Trying to restore not-obsolete trajectory "<<tjs.allTraj[itj].ID;
      return;
    }
    unsigned int iht;
    for(auto& tp : tjs.allTraj[itj].Pts) {
      for(unsigned short ii = 0; ii < tp.Hits.size(); ++ii) {
        if(tp.UseHit[ii]) {
          iht = tp.Hits[ii];
          if(tjs.fHits[iht].InTraj == 0) {
            tjs.fHits[iht].InTraj = tjs.allTraj[itj].ID;
          }
        }
      } // ii
    } // tp
    tjs.allTraj[itj].AlgMod[kKilled] = false;
  } // RestoreObsoleteTrajectory

  //////////////////////////////////////////
  bool SplitAllTraj(TjStuff& tjs, unsigned short itj, unsigned short pos, unsigned short ivx, bool prt)
  {
    // Splits the trajectory itj in the tjs.allTraj vector into two trajectories at position pos. Splits
    // the trajectory and associates the ends to the supplied vertex.
    // Here is an example where itj has 9 points and we will split at pos = 4
    // itj (0 1 2 3 4 5 6 7 8) -> new traj (0 1 2 3) + new traj (4 5 6 7 8)
    
    if(itj > tjs.allTraj.size()-1) return false;
    if(pos < tjs.allTraj[itj].EndPt[0] + 1 || pos > tjs.allTraj[itj].EndPt[1] - 1) return false;
    
    Trajectory& tj = tjs.allTraj[itj];
    
    if(prt) {
      mf::LogVerbatim myprt("TC");
      myprt<<"SplitAllTraj: Split Tj ID "<<tj.ID<<" at point "<<pos;
      if(ivx < tjs.vtx.size()) myprt<<" with Vtx ID "<<tjs.vtx[ivx].ID;
    }

    // ensure that there will be at least 3 TPs on each trajectory
    unsigned short ipt, ii, ntp = 0;
    for(ipt = 0; ipt < pos; ++ipt) {
      if(tj.Pts[ipt].Chg > 0) ++ntp;
      if(ntp > 2) break;
    } // ipt
    if(ntp < 3) {
      if(prt) mf::LogVerbatim("TC")<<" Split point to small at begin "<<ntp<<" pos "<<pos<<" ID ";
      return false;
    }
    ntp = 0;
    for(ipt = pos + 1; ipt < tj.Pts.size(); ++ipt) {
      if(tj.Pts[ipt].Chg > 0) ++ntp;
      if(ntp > 2) break;
    } // ipt
    if(ntp < 3) {
      if(prt) mf::LogVerbatim("TC")<<" Split point too small at end "<<ntp<<" pos "<<pos<<" EndPt "<<tj.EndPt[1];
      return false;
    }
    
    // make a copy
    Trajectory newTj = tjs.allTraj[itj];
    newTj.ID = tjs.allTraj.size() + 1;
    
    // Leave the first section of tj in place. Re-assign the hits
    // to the new trajectory
    unsigned int iht;
    for(ipt = pos + 1; ipt < tj.Pts.size(); ++ipt) {
      tj.Pts[ipt].Chg = 0;
      for(ii = 0; ii < tj.Pts[ipt].Hits.size(); ++ii) {
        if(!tj.Pts[ipt].UseHit[ii]) continue;
        iht = tj.Pts[ipt].Hits[ii];
        // This shouldn't happen but check anyway
        if(tjs.fHits[iht].InTraj != tj.ID) continue;
        tjs.fHits[iht].InTraj = newTj.ID;
        tj.Pts[ipt].UseHit[ii] = false;
      } // ii
    } // ipt
    SetEndPoints(tjs, tj);
    if(ivx != USHRT_MAX) tj.VtxID[1] = tjs.vtx[ivx].ID;
    tj.AlgMod[kSplitTraj] = true;
    if(prt) {
      mf::LogVerbatim("TC")<<" Splitting trajectory ID "<<tj.ID<<" new EndPts "<<tj.EndPt[0]<<" to "<<tj.EndPt[1];
    }
    
    // Append 3 points from the end of tj onto the
    // beginning of newTj so that hits can be swapped between
    // them later
    unsigned short eraseSize = pos - 2;
    if(eraseSize > newTj.Pts.size() - 1) return false;
    
    // erase the TPs at the beginning of the new trajectory
    newTj.Pts.erase(newTj.Pts.begin(), newTj.Pts.begin() + eraseSize);
    // unset the first 3 TP hits
    for(ipt = 0; ipt < 3; ++ipt) {
      for(ii = 0; ii < newTj.Pts[ipt].Hits.size(); ++ii) newTj.Pts[ipt].UseHit[ii] = false;
      newTj.Pts[ipt].Chg = 0;
    } // ipt
    SetEndPoints(tjs, newTj);
    if(ivx != USHRT_MAX) newTj.VtxID[0] = tjs.vtx[ivx].ID;
    newTj.AlgMod[kSplitTraj] = true;
    tjs.allTraj.push_back(newTj);
    if(prt) {
      mf::LogVerbatim("TC")<<"  newTj ID "<<newTj.ID<<" EndPts "<<newTj.EndPt[0]<<" to "<<newTj.EndPt[1];
    }
    return true;
    
  } // SplitAllTraj
  
  //////////////////////////////////////////
  void TrajPointTrajDOCA(TjStuff& tjs, TrajPoint const& tp, Trajectory const& tj, unsigned short& closePt, float& minSep)
  {
    // Finds the point, ipt, on trajectory tj that is closest to trajpoint tp
    float best = minSep * minSep;
    closePt = USHRT_MAX;
    float dw, dt, dp2;
    unsigned short ipt;
    for(ipt = tj.EndPt[0]; ipt <= tj.EndPt[1]; ++ipt) {
      dw = tj.Pts[ipt].Pos[0] - tp.Pos[0];
      dt = tj.Pts[ipt].Pos[1] - tp.Pos[1];
      dp2 = dw * dw + dt * dt;
      if(dp2 < best) {
        best = dp2;
        closePt = ipt;
      }
    } // ipt
    minSep = sqrt(best);
  } // TrajPointTrajDOCA
  
  //////////////////////////////////////////
  void TrajTrajDOCA(TjStuff& tjs, Trajectory const& tj1, Trajectory const& tj2, unsigned short& ipt1, unsigned short& ipt2, float& minSep)
  {
    TrajTrajDOCA(tjs, tj1, tj2, ipt1, ipt2, minSep, false);
  } // TrajTrajDOCA
  
  //////////////////////////////////////////
  void TrajTrajDOCA(TjStuff& tjs, Trajectory const& tj1, Trajectory const& tj2, unsigned short& ipt1, unsigned short& ipt2, float& minSep, bool considerDeadWires)
  {
    // Find the Distance Of Closest Approach between two trajectories less than minSep
    float best = minSep * minSep;
    ipt1 = 0; ipt2 = 0;
    float dwc = 0;
    for(unsigned short i1 = tj1.EndPt[0]; i1 < tj1.EndPt[1] + 1; ++i1) {
      for(unsigned short i2 = tj2.EndPt[0]; i2 < tj2.EndPt[1] + 1; ++i2) {
        if(considerDeadWires) dwc = DeadWireCount(tjs, tj1.Pts[i1], tj2.Pts[i2]);
        float dw = tj1.Pts[i1].Pos[0] - tj2.Pts[i2].Pos[0] - dwc;
        if(std::abs(dw) > minSep) continue;
        float dt = tj1.Pts[i1].Pos[1] - tj2.Pts[i2].Pos[1];
        if(std::abs(dt) > minSep) continue;
        float dp2 = dw * dw + dt * dt;
        if(dp2 < best) {
          best = dp2;
          ipt1 = i1;
          ipt2 = i2;
        }
      } // i2
    } // i1
    minSep = sqrt(best);
  } // TrajTrajDOCA

  //////////////////////////////////////////
  float HitSep2(TjStuff& tjs, unsigned int iht, unsigned int jht)
  {
    // returns the separation^2 between two hits in WSE units
    if(iht > tjs.fHits.size()-1 || jht > tjs.fHits.size()-1) return 1E6;
    float dw = (float)tjs.fHits[iht].WireID.Wire - (float)tjs.fHits[jht].WireID.Wire;
    float dt = (tjs.fHits[iht].PeakTime - tjs.fHits[jht].PeakTime) * tjs.UnitsPerTick;
    return dw * dw + dt * dt;
  } // HitSep2
  
  //////////////////////////////////////////
  float PointTrajSep2(float wire, float time, TrajPoint const& tp)
  {
    float dw = wire - tp.Pos[0];
    float dt = time - tp.Pos[1];
    return dw * dw + dt * dt;
  }
  
  //////////////////////////////////////////
  float PointTrajDOCA(TjStuff const& tjs, unsigned int iht, TrajPoint const& tp)
  {
    float wire = tjs.fHits[iht].WireID.Wire;
    float time = tjs.fHits[iht].PeakTime * tjs.UnitsPerTick;
    return sqrt(PointTrajDOCA2(tjs, wire, time, tp));
  } // PointTrajDOCA
  
  //////////////////////////////////////////
  float PointTrajDOCA(TjStuff const& tjs, float wire, float time, TrajPoint const& tp)
  {
    return sqrt(PointTrajDOCA2(tjs, wire, time, tp));
  } // PointTrajDOCA
  
  //////////////////////////////////////////
  float PointTrajDOCA2(TjStuff const& tjs, float wire, float time, TrajPoint const& tp)
  {
    // returns the distance of closest approach squared between a (wire, time(WSE)) point
    // and a trajectory point
    
    float t = (wire  - tp.Pos[0]) * tp.Dir[0] + (time - tp.Pos[1]) * tp.Dir[1];
    float dw = tp.Pos[0] + t * tp.Dir[0] - wire;
    float dt = tp.Pos[1] + t * tp.Dir[1] - time;
    return (dw * dw + dt * dt);
    
  } // PointTrajDOCA2
  
  //////////////////////////////////////////
  void TrajIntersection(TrajPoint const& tp1, TrajPoint const& tp2, std::array<float, 2>& pos)
  {
    TrajIntersection(tp1, tp2, pos[0], pos[1]);
  } // TrajIntersection
  //////////////////////////////////////////
  void TrajIntersection(TrajPoint const& tp1, TrajPoint const& tp2, float& x, float& y)
  {
    // returns the intersection position, (x,y), of two trajectory points
    
    x = -9999; y = -9999;
    
    double arg1 = tp1.Pos[0] * tp1.Dir[1] - tp1.Pos[1] * tp1.Dir[0];
    double arg2 = tp2.Pos[0] * tp1.Dir[1] - tp2.Pos[1] * tp1.Dir[0];
    double arg3 = tp2.Dir[0] * tp1.Dir[1] - tp2.Dir[1] * tp1.Dir[0];
    if(arg3 == 0) return;
    double s = (arg1 - arg2) / arg3;
    
    x = (float)(tp2.Pos[0] + s * tp2.Dir[0]);
    y = (float)(tp2.Pos[1] + s * tp2.Dir[1]);
    
  } // TrajIntersection
  
  //////////////////////////////////////////
  float TrajLength(Trajectory& tj)
  {
    float len = 0, dx, dy;
    unsigned short ipt;
    unsigned short prevPt = tj.EndPt[0];
    for(ipt = tj.EndPt[0] + 1; ipt < tj.EndPt[1] + 1; ++ipt) {
      if(tj.Pts[ipt].Chg == 0) continue;
      dx = tj.Pts[ipt].Pos[0] - tj.Pts[prevPt].Pos[0];
      dy = tj.Pts[ipt].Pos[1] - tj.Pts[prevPt].Pos[1];
      len += sqrt(dx * dx + dy * dy);
      prevPt = ipt;
    }
    return len;
  } // TrajLength

  //////////////////////////////////////////
  float PosSep(const std::array<float, 2>& pos1, const std::array<float, 2>& pos2)
  {
    return sqrt(PosSep2(pos1, pos2));
  } // PosSep
  
  //////////////////////////////////////////
  float PosSep2(const std::array<float, 2>& pos1, const std::array<float, 2>& pos2)
  {
    // returns the separation distance^2 between two positions
    float d0 = pos1[0] - pos2[0];
    float d1 = pos1[1] - pos2[1];
    return d0*d0+d1*d1;
  } // PosSep2
  
  //////////////////////////////////////////
  float PosSep2(const std::array<float, 3>& pos1, const std::array<float, 3>& pos2)
  {
    // returns the separation distance^2 between two positions in 3D
    float d0 = pos1[0] - pos2[0];
    float d1 = pos1[1] - pos2[1];
    float d2 = pos1[2] - pos2[2];
    return d0*d0 + d1*d1 + d2*d2;
  } // PosSep2
  
  //////////////////////////////////////////
  float TrajPointSeparation(TrajPoint& tp1, TrajPoint& tp2)
  {
    // Returns the separation distance between two trajectory points
    float dx = tp1.Pos[0] - tp2.Pos[0];
    float dy = tp1.Pos[1] - tp2.Pos[1];
    return sqrt(dx * dx + dy * dy);
  } // TrajPointSeparation
  
  //////////////////////////////////////////
  void TrajClosestApproach(Trajectory const& tj, float x, float y, unsigned short& closePt, float& Distance)
  {
    // find the closest approach between a trajectory tj and a point (x,y). Returns
    // the index of the closest trajectory point and the distance
    
    float dx, dy, dist, best = 1E6;
    closePt = 0;
    Distance = best;
    
    for(unsigned short ipt = tj.EndPt[0]; ipt < tj.EndPt[1] + 1; ++ipt) {
      if(tj.Pts[ipt].Chg == 0) continue;
      dx = tj.Pts[ipt].Pos[0] - x;
      dy = tj.Pts[ipt].Pos[1] - y;
      dist = dx * dx + dy * dy;
      if(dist < best) {
        best = dist;
        closePt = ipt;
      }
      // TODO is this wise?
      //      if(dist > best) break;
    } // ipt
    
    Distance = sqrt(best);
    
  } // TrajClosestApproach
  
  /////////////////////////////////////////
  float TwoTPAngle(TrajPoint& tp1, TrajPoint& tp2)
  {
    // Calculates the angle of a line between two TPs
    float dw = tp2.Pos[0] - tp1.Pos[0];
    float dt = tp2.Pos[1] - tp1.Pos[1];
    return atan2(dw, dt);
  } // TwoTPAngle
  
  ////////////////////////////////////////////////
  std::vector<unsigned int> PutTrajHitsInVector(Trajectory const& tj, HitStatus_t hitRequest)
  {
    // Put hits in each trajectory point into a flat vector
    std::vector<unsigned int> hitVec;
    
    // special handling for shower trajectories
    if(tj.AlgMod[kShowerTj]) return tj.Pts[1].Hits;
    
    // reserve under the assumption that there will be one hit per point
    hitVec.reserve(tj.Pts.size());
    for(unsigned short ipt = 0; ipt < tj.Pts.size(); ++ipt) {
      for(unsigned short ii = 0; ii < tj.Pts[ipt].Hits.size(); ++ii) {
        unsigned int iht = tj.Pts[ipt].Hits[ii];
        bool useit = (hitRequest == kAllHits);
        if(tj.Pts[ipt].UseHit[ii] && hitRequest == kUsedHits) useit = true;
        if(!tj.Pts[ipt].UseHit[ii] && hitRequest == kUnusedHits) useit = true;
        if(useit) hitVec.push_back(iht);
      } // iht
    } // ipt
    return hitVec;
  } // PutTrajHitsInVector
  
  //////////////////////////////////////////
  bool HitIsInTj(Trajectory const& tj, const unsigned int& iht, short nPtsToCheck)
  {
    // returns true if hit iht is associated with trajectory tj. Checking starts at the
    // end of tj for nPtsToCheck points
    for(unsigned short ii = 0; ii < tj.Pts.size(); ++ii) {
      unsigned short ipt = tj.Pts.size() - 1 - ii;
      if(std::find(tj.Pts[ipt].Hits.begin(), tj.Pts[ipt].Hits.end(), iht) != tj.Pts[ipt].Hits.end()) return true;
      // only go back a few points
      if(nPtsToCheck >= 0 && ii == nPtsToCheck) return false;
      if(ipt == 0) return false;
    } // ii
    return false;

  } // HitIsInTj
  
  //////////////////////////////////////////
  bool HasDuplicateHits(TjStuff const& tjs, Trajectory const& tj, bool prt)
  {
    // returns true if a hit is associated with more than one TP
    auto tjHits = PutTrajHitsInVector(tj, kAllHits);
    for(unsigned short ii = 0; ii < tjHits.size() - 1; ++ii) {
      for(unsigned short jj = ii + 1; jj < tjHits.size(); ++jj) {
        if(tjHits[ii] == tjHits[jj]) {
          if(prt) mf::LogVerbatim()<<"HDH: Hit "<<PrintHit(tjs.fHits[ii])<<" is a duplicate "<<ii<<" "<<jj;
          return true;
        }
      } // jj
    } // ii
    return false;
  } // HasDuplicateHits
  
  //////////////////////////////////////////
  void MoveTPToWire(TrajPoint& tp, float wire)
  {
    // Project TP to a "wire position" Pos[0] and update Pos[1]
    if(tp.Dir[0] == 0) return;
    float dw = wire - tp.Pos[0];
    if(std::abs(dw) < 0.01) return;
    tp.Pos[0] = wire;
    tp.Pos[1] += dw * tp.Dir[1] / tp.Dir[0];
  } // MoveTPToWire
  
  //////////////////////////////////////////
  std::vector<unsigned int> FindCloseHits(TjStuff const& tjs, std::array<int, 2> const& wireWindow, std::array<float, 2> const& timeWindow, const unsigned short plane, HitStatus_t hitRequest, bool usePeakTime, bool& hitsNear)
  {
    // returns a vector of hits that are within the Window[Pos0][Pos1] in plane.
    // Note that hits on wire wireWindow[1] are returned as well. The definition of close
    // depends on setting of usePeakTime. If UsePeakTime is true, a hit is considered nearby if
    // the PeakTime is within the window. This is shown schematically here where
    // the time is on the horizontal axis and a "-" denotes a valid entry
    // timeWindow     -----------------
    // hit PeakTime             +         close
    // hit PeakTime  +                    not close
    // If usePeakTime is false, a hit is considered nearby if the hit StartTick and EndTick overlap with the timeWindow
    // Time window                  ---------
    // Hit StartTick-EndTick      --------        close
    // Hit StartTick - EndTick                  --------  not close
    
    hitsNear = false;
    std::vector<unsigned int> closeHits;
    if(plane > tjs.FirstWire.size() - 1) return closeHits;
    // window in the wire coordinate
    int loWire = wireWindow[0];
    if(loWire < (int)tjs.FirstWire[plane]) loWire = tjs.FirstWire[plane];
    int hiWire = wireWindow[1];
    if(hiWire > (int)tjs.LastWire[plane]-1) hiWire = tjs.LastWire[plane]-1;
    // window in the time coordinate
    float minTick = timeWindow[0] / tjs.UnitsPerTick;
    float maxTick = timeWindow[1] / tjs.UnitsPerTick;
    for(int wire = loWire; wire <= hiWire; ++wire) {
      // Set hitsNear if the wire is dead
      if(tjs.WireHitRange[plane][wire].first == -2) hitsNear = true;
      if(tjs.WireHitRange[plane][wire].first < 0) continue;
      unsigned int firstHit = (unsigned int)tjs.WireHitRange[plane][wire].first;
      unsigned int lastHit = (unsigned int)tjs.WireHitRange[plane][wire].second;
      for(unsigned int iht = firstHit; iht < lastHit; ++iht) {
        if(tjs.IgnoreNegChiHits && tjs.fHits[iht].GoodnessOfFit < 0) continue;
        if(usePeakTime) {
          if(tjs.fHits[iht].PeakTime < minTick) continue;
          if(tjs.fHits[iht].PeakTime > maxTick) break;
        } else {
          int hiLo = minTick;
          if(tjs.fHits[iht].StartTick > hiLo) hiLo = tjs.fHits[iht].StartTick;
          int loHi = maxTick;
          if(tjs.fHits[iht].EndTick < loHi) loHi = tjs.fHits[iht].EndTick;
          if(loHi < hiLo) continue;
          if(hiLo > loHi) break;
        }
        hitsNear = true;
        bool takeit = (hitRequest == kAllHits);
        if(hitRequest == kUsedHits && tjs.fHits[iht].InTraj > 0) takeit = true;
        if(hitRequest == kUnusedHits && tjs.fHits[iht].InTraj == 0) takeit = true;
        if(takeit) closeHits.push_back(iht);
      } // iht
    } // wire
    return closeHits;
  } // FindCloseHits
  
  //////////////////////////////////////////
  bool FindCloseHits(TjStuff const& tjs, TrajPoint& tp, float const& maxDelta, HitStatus_t hitRequest)
  {
    // Fills tp.Hits sets tp.UseHit true for hits that are close to tp.Pos. Returns true if there are
    // close hits OR if the wire at this position is dead
    
    tp.Hits.clear();
    tp.UseHit.reset();
    if(!WireHitRangeOK(tjs, tp.CTP)) {
      std::cout<<"FindCloseHits: WireHitRange not valid for CTP "<<tp.CTP<<". tjs.WireHitRange Cstat "<<tjs.WireHitRangeCstat<<" TPC "<<tjs.WireHitRangeTPC<<"\n";
      return false;
    }
    
    geo::PlaneID planeID = DecodeCTP(tp.CTP);
    unsigned short ipl = planeID.Plane;
    
    unsigned int wire = std::nearbyint(tp.Pos[0]);
    if(wire < tjs.FirstWire[ipl]) return false;
    if(wire > tjs.LastWire[ipl]-1) return false;
    
    // dead wire
    if(tjs.WireHitRange[ipl][wire].first == -1) return true;
    // live wire with no hits
    if(tjs.WireHitRange[ipl][wire].first == -2) return false;
    
    unsigned int firstHit = (unsigned int)tjs.WireHitRange[ipl][wire].first;
    unsigned int lastHit = (unsigned int)tjs.WireHitRange[ipl][wire].second;

    float fwire = wire;
    for(unsigned int iht = firstHit; iht < lastHit; ++iht) {
      if(tjs.IgnoreNegChiHits && tjs.fHits[iht].GoodnessOfFit < 0) continue;
      bool useit = (hitRequest == kAllHits);
      if(hitRequest == kUsedHits && tjs.fHits[iht].InTraj > 0) useit = true;
      if(hitRequest == kUnusedHits && tjs.fHits[iht].InTraj == 0) useit = true;
      if(!useit) continue;
      float ftime = tjs.UnitsPerTick * tjs.fHits[iht].PeakTime;
      float delta = PointTrajDOCA(tjs, fwire, ftime, tp);
//      std::cout<<"chk "<<PrintHit(tjs.fHits[iht])<<" delta "<<delta<<" maxDelta "<<maxDelta<<"\n";
      if(delta < maxDelta) tp.Hits.push_back(iht);
    } // iht
    if(tp.Hits.size() > 16) {
//      mf::LogWarning("TC")<<"FindCloseHits: Found "<<tp.Hits.size()<<" hits. Truncating to 16";
      tp.Hits.resize(16);
    }
    // Set UseHit false. The calling routine should decide if these hits should be used
    tp.UseHit.reset();
    return true;
    
  } // FindCloseHits
  
  //////////////////////////////////////////
  std::vector<int> FindCloseTjs(const TjStuff& tjs, const TrajPoint& fromTp, const TrajPoint& toTp, const float& maxDelta)
  {
<<<<<<< HEAD
    // Returns a list of Tj IDs that have hits on a line drawn between the two Tps
=======
    // Returns a list of Tj IDs that have hits within distance maxDelta on a line drawn between the two Tps as shown
    // graphically here, where a "*" is a Tp and "|" and "-" are the boundaries of the region that is checked 
    //
    //    ---------------
    //    |             |
    //    *             *
    //    |             |
    //    ---------------
    // If the wire positions of fromTp and toTp are the same, a different region is checked as shown here
    //
    //     -----------
    //     |         |
    //     |    *    |
    //     |         |
    //     -----------
    
>>>>>>> bb72eaa3
    std::vector<int> tmp;
    
    TrajPoint tp;
    // Make the tp so that stepping is positive
    unsigned int firstWire, lastWire;
    if(toTp.Pos[0] > fromTp.Pos[0]) {
      if(!MakeBareTrajPoint(tjs, fromTp, toTp, tp)) return tmp;
      firstWire = std::nearbyint(fromTp.Pos[0]);
      lastWire = std::nearbyint(toTp.Pos[0]);
<<<<<<< HEAD
    } else {
      if(!MakeBareTrajPoint(tjs, toTp, fromTp, tp)) return tmp;
      firstWire = std::nearbyint(toTp.Pos[0]);
      lastWire = std::nearbyint(fromTp.Pos[0]);
    }
    geo::PlaneID planeID = DecodeCTP(tp.CTP);
    unsigned short ipl = planeID.Plane;
    
    if(firstWire < tjs.FirstWire[ipl]) return tmp;
    if(firstWire > tjs.LastWire[ipl]-1) return tmp;
    if(firstWire < tjs.FirstWire[ipl]) return tmp;
    if(firstWire > tjs.LastWire[ipl]-1) return tmp;
    
    if(firstWire == lastWire) return tmp;
=======
    } else if(toTp.Pos[0] < fromTp.Pos[0]) {
      if(!MakeBareTrajPoint(tjs, toTp, fromTp, tp)) return tmp;
      firstWire = std::nearbyint(toTp.Pos[0]);
      lastWire = std::nearbyint(fromTp.Pos[0]);
    } else {
      tp.Pos = fromTp.Pos;
      float tmp = fromTp.Pos[0] - maxDelta;
      if(tmp < 0) tmp = 0;
      firstWire = std::nearbyint(tmp);
      tmp = fromTp.Pos[0] + maxDelta;
      lastWire = std::nearbyint(tmp);
    }
    
    geo::PlaneID planeID = DecodeCTP(tp.CTP);
    unsigned short ipl = planeID.Plane;
    
    if(firstWire < tjs.FirstWire[ipl]) firstWire = tjs.FirstWire[ipl];
    if(firstWire > tjs.LastWire[ipl]-1) return tmp;
    if(lastWire < tjs.FirstWire[ipl]) return tmp;
    if(lastWire > tjs.LastWire[ipl]-1) lastWire = tjs.LastWire[ipl]-1;
>>>>>>> bb72eaa3
    
    for(unsigned int wire = firstWire; wire <= lastWire; ++wire) {
      if(tjs.WireHitRange[ipl][wire].first == -1) continue;
      if(tjs.WireHitRange[ipl][wire].first == -2) continue;
<<<<<<< HEAD
      float fwire = wire;
      MoveTPToWire(tp, fwire);
=======
      MoveTPToWire(tp, (float)wire);
      // Find the tick range at this position
      float minTick = (tp.Pos[1] - maxDelta) / tjs.UnitsPerTick;
      float maxTick = (tp.Pos[1] + maxDelta) / tjs.UnitsPerTick;
>>>>>>> bb72eaa3
      unsigned int firstHit = (unsigned int)tjs.WireHitRange[ipl][wire].first;
      unsigned int lastHit = (unsigned int)tjs.WireHitRange[ipl][wire].second;
      for(unsigned int iht = firstHit; iht < lastHit; ++iht) {
        if(tjs.IgnoreNegChiHits && tjs.fHits[iht].GoodnessOfFit < 0) continue;
        if(tjs.fHits[iht].InTraj <= 0) continue;
<<<<<<< HEAD
        float ftime = tjs.UnitsPerTick * tjs.fHits[iht].PeakTime;
        float delta = PointTrajDOCA(tjs, fwire, ftime, tp);
        if(delta > maxDelta) continue;
=======
        if(tjs.fHits[iht].PeakTime < minTick) continue;
        // Hits are sorted by increasing time so we can break when maxTick is reached
        if(tjs.fHits[iht].PeakTime > maxTick) break;
>>>>>>> bb72eaa3
        if(std::find(tmp.begin(), tmp.end(), tjs.fHits[iht].InTraj) != tmp.end()) continue;
        tmp.push_back(tjs.fHits[iht].InTraj);
      } // iht
    } // wire
    
    return tmp;
    
  } // FindCloseTjs
  
  ////////////////////////////////////////////////
  float MaxHitDelta(TjStuff& tjs, Trajectory& tj)
  {
    float delta, md = 0;
    unsigned short ii;
    unsigned int iht;
    for(auto& tp : tj.Pts) {
      for(ii = 0; ii < tp.Hits.size(); ++ii) {
        if(!tp.UseHit[ii]) continue;
        iht = tp.Hits[ii];
        delta = PointTrajDOCA(tjs, iht, tp);
        if(delta > md) md = delta;
      } // ii
    } // pts
    return md;
  } // MaxHitDelta

  //////////////////////////////////////////
  void ReverseTraj(TjStuff& tjs, Trajectory& tj)
  {
    // reverse the trajectory
    if(tj.Pts.empty()) return;
    // reverse the crawling direction flag
    tj.StepDir = -tj.StepDir;
    // reverse the direction
    tj.TjDir = -tj.TjDir;
    // Vertices
    std::swap(tj.VtxID[0], tj.VtxID[1]);
    // trajectory points
    std::reverse(tj.Pts.begin(), tj.Pts.end());
    // reverse the stop flag
    std::reverse(tj.StopFlag.begin(), tj.StopFlag.end());
    // reverse the direction vector on all points
    for(unsigned short ipt = 0; ipt < tj.Pts.size(); ++ipt) {
      if(tj.Pts[ipt].Dir[0] != 0) tj.Pts[ipt].Dir[0] = -tj.Pts[ipt].Dir[0];
      if(tj.Pts[ipt].Dir[1] != 0) tj.Pts[ipt].Dir[1] = -tj.Pts[ipt].Dir[1];
      tj.Pts[ipt].Ang = std::atan2(tj.Pts[ipt].Dir[1], tj.Pts[ipt].Dir[0]);
    } // ipt
    SetEndPoints(tjs, tj);
  } // ReverseTraj
  
  //////////////////////////////////////////
  bool PointInsideEnvelope(const std::array<float, 2>& Point, const std::vector<std::array<float, 2>>& Envelope)
  {
    // returns true if the Point is within the Envelope polygon. Entries in Envelope are the
    // Pos[0], Pos[1] locations of the polygon vertices. This is based on the algorithm that the
    // sum of the angles of a vector between a point and the vertices will be 2 * pi for an interior
    // point and 0 for an exterior point
    
    std::array<float, 2> p1, p2;
    unsigned short nvx = Envelope.size();
    double angleSum = 0;
    for(unsigned short ii = 0; ii < Envelope.size(); ++ii) {
      p1[0] = Envelope[ii][0] - Point[0];
      p1[1] = Envelope[ii][1] - Point[1];
      p2[0] = Envelope[(ii+1)%nvx][0] - Point[0];
      p2[1] = Envelope[(ii+1)%nvx][1] - Point[1];
      angleSum += DeltaAngle(p1, p2);
    }
    if(abs(angleSum) < M_PI) return false;
    return true;
      
  } // InsideEnvelope

  //////////////////////////////////////////
  double DeltaAngle(const std::array<float,2>& p1, const std::array<float,2>& p2)
  {
    // angle between two points
    double ang1 = atan2(p1[1], p1[0]);
    double ang2 = atan2(p2[1], p2[0]);
    return DeltaAngle2(ang1, ang2);
  } // DeltaAngle
  
  //////////////////////////////////////////
  double DeltaAngle2(double Ang1, double Ang2)
  {
    constexpr double twopi = 2 * M_PI;
    double dang = Ang1 - Ang2;
    while(dang >  M_PI) dang -= twopi;
    while(dang < -M_PI) dang += twopi;
    return dang;
  }

  //////////////////////////////////////////
  double DeltaAngle(double Ang1, double Ang2) 
  {
    return std::abs(std::remainder(Ang1 - Ang2, M_PI));
  }
  
  ////////////////////////////////////////////////
  void SetEndPoints(TjStuff& tjs, Trajectory& tj)
  {
    // Find the first (last) TPs, EndPt[0] (EndPt[1], that have charge
    
    // don't mess with showerTjs
    if(tj.AlgMod[kShowerTj]) return;
    tj.EndPt[0] = 0; tj.EndPt[1] = 0;
    if(tj.Pts.size() == 0) return;
    
    // check the end point pointers
    for(unsigned short ipt = 0; ipt < tj.Pts.size(); ++ipt) {
      if(tj.Pts[ipt].Chg != 0) {
        tj.EndPt[0] = ipt;
        break;
      }
    }
    for(unsigned short ii = 0; ii < tj.Pts.size(); ++ii) {
      unsigned short ipt = tj.Pts.size() - 1 - ii;
      if(tj.Pts[ipt].Chg != 0) {
        tj.EndPt[1] = ipt;
        break;
      }
    }
  } // SetEndPoints
  
  ////////////////////////////////////////////////
  bool TrajIsClean(TjStuff& tjs, Trajectory& tj, bool prt)
  {
    // Returns true if the trajectory has low hit multiplicity and is in a
    // clean environment
    unsigned short nUsed = 0;
    unsigned short nTotHits = 0;
    for(unsigned short ipt = tj.EndPt[0]; ipt <= tj.EndPt[1]; ++ipt) {
      TrajPoint& tp = tj.Pts[ipt];
      nTotHits += tp.Hits.size();
      for(unsigned short ii = 0; ii < tp.Hits.size(); ++ii) {
        if(tp.UseHit[ii]) ++nUsed;
      } // ii
    } // ipt
    if(nTotHits == 0) return false;
    float fracUsed = (float)nUsed / (float)nTotHits;
    if(prt) mf::LogVerbatim("TC")<<"TrajIsClean: nTotHits "<<nTotHits<<" nUsed "<<nUsed<<" fracUsed "<<fracUsed;
    
    if(fracUsed > 0.9) return true;
    return false;
    
  } // TrajIsClean
  
  ////////////////////////////////////////////////
  short MCSMom(TjStuff& tjs, Trajectory& tj)
  {
    return MCSMom(tjs, tj, tj.EndPt[0], tj.EndPt[1]);
  } // MCSMom
  
  
  ////////////////////////////////////////////////
  short MCSMom(TjStuff& tjs, Trajectory& tj, unsigned short firstPt, unsigned short lastPt)
  {
    // Estimate the trajectory momentum using Multiple Coulomb Scattering ala PDG RPP
    
    firstPt = NearestPtWithChg(tjs, tj, firstPt);
    lastPt = NearestPtWithChg(tjs, tj, lastPt);
    if(firstPt >= lastPt) return 0;
    
    if(firstPt < tj.EndPt[0]) return 0;
    if(lastPt > tj.EndPt[1]) return 0;
    // Can't do this with only 2 points
    if(NumPtsWithCharge(tjs, tj, false, firstPt, lastPt) < 3) return 0;
        
    double tjLen = TrajPointSeparation(tj.Pts[firstPt], tj.Pts[lastPt]);
    if(tjLen == 0) return 0;
    // mom calculated in MeV
    double mom = 13.8 * sqrt(tjLen / 14) / MCSThetaRMS(tjs, tj, firstPt, lastPt);
    if(mom > 999) mom = 999;
    return (short)mom;
  } // MCSMom
    
  
  ////////////////////////////////////////////////
  unsigned short NearestPtWithChg(TjStuff& tjs, Trajectory& tj, unsigned short thePt)
  {
    // returns a point near thePt which has charge
    if(thePt > tj.EndPt[1]) return thePt;
    if(tj.Pts[thePt].Chg > 0) return thePt;
    
    short endPt0 = tj.EndPt[0];
    short endPt1 = tj.EndPt[1];
    for(short off = 1; off < 10; ++off) {
      short ipt = thePt + off;
      if(ipt <= endPt1 && tj.Pts[ipt].Chg > 0) return (unsigned short)ipt;
      ipt = thePt - off;
      if(ipt >= endPt0 && tj.Pts[ipt].Chg > 0) return (unsigned short)ipt;
    } // off
    return thePt;
  } // NearestPtWithChg
  
  /////////////////////////////////////////
  float MCSThetaRMS(TjStuff& tjs, Trajectory& tj)
  {
    // This returns the MCS scattering angle expected for one WSE unit of travel along the trajectory.
    // It is used to define kink and vertex cuts. This should probably be named something different to
    // prevent confusion
    
    return MCSThetaRMS(tjs, tj, tj.EndPt[0], tj.EndPt[1]) / sqrt(TrajPointSeparation(tj.Pts[tj.EndPt[0]], tj.Pts[tj.EndPt[1]]));
    
  } // MCSThetaRMS
  
  /////////////////////////////////////////
  double MCSThetaRMS(TjStuff& tjs, Trajectory& tj, unsigned short firstPt, unsigned short lastPt)
  {
    // This returns the MCS scattering angle expected for the length of the trajectory
    // spanned by firstPt to lastPt. It is used primarily to calculate MCSMom
    
    if(firstPt < tj.EndPt[0]) return 1;
    if(lastPt > tj.EndPt[1]) return 1;
    
    firstPt = NearestPtWithChg(tjs, tj, firstPt);
    lastPt = NearestPtWithChg(tjs, tj, lastPt);
    if(firstPt >= lastPt) return 1;
    
    TrajPoint tmp;
    // make a bare trajectory point to define a line between firstPt and lastPt.
    // Use the position of the hits at these points
    TrajPoint firstTP = tj.Pts[firstPt];
    firstTP.Pos = firstTP.HitPos;
    TrajPoint lastTP = tj.Pts[lastPt];
    lastTP.Pos = lastTP.HitPos;
    if(!MakeBareTrajPoint(tjs, firstTP, lastTP, tmp)) return 1;
    // sum up the deviations^2
    double dsum = 0;
    unsigned short cnt = 0;
    for(unsigned short ipt = firstPt + 1; ipt < lastPt; ++ipt) {
      if(tj.Pts[ipt].Chg == 0) continue;
      dsum += PointTrajDOCA2(tjs, tj.Pts[ipt].HitPos[0],  tj.Pts[ipt].HitPos[1], tmp);
      ++cnt;
    } // ipt
    if(cnt == 0) return 1;
    // require that cnt is a significant fraction of the total number of charged points
    // so that we don't get erroneously high MCSMom when there are large gaps.
    // This is the number of points expected in the count if there are no gaps
    unsigned short numPts = lastPt - firstPt - 1;
    // return the previously calculated value of MCSMom
    if(numPts > 5 && cnt < 0.7 * numPts) return tj.MCSMom;
    double sigmaS = sqrt(dsum / (double)cnt);
    double tjLen = TrajPointSeparation(tj.Pts[firstPt], tj.Pts[lastPt]);
    if(tjLen == 0) return 0;
    // Theta_o =  4 * sqrt(3) * sigmaS / path
    return (6.8 * sigmaS / tjLen);
    
  } // MCSThetaRMS

  /////////////////////////////////////////
  void TagDeltaRays(TjStuff& tjs, const CTP_t& inCTP, short debugWorkID)
  {
    // DeltaRayTag vector elements
    // [0] = max separation of both endpoints from a muon
    // [1] = minimum MCSMom
    // [2] = maximum MCSMom
    
    if(tjs.DeltaRayTag[0] < 0) return;
    if(tjs.DeltaRayTag.size() < 3) return;
    
    float sepCut = tjs.DeltaRayTag[0];
    unsigned short minMom = tjs.DeltaRayTag[1];
    unsigned short maxMom = tjs.DeltaRayTag[2];
    
    for(unsigned short itj = 0; itj < tjs.allTraj.size(); ++itj) {
      Trajectory& muTj = tjs.allTraj[itj];
      if(muTj.CTP != inCTP) continue;
      if(muTj.AlgMod[kKilled]) continue;
      bool prt = (muTj.WorkID == debugWorkID);
      if(prt) mf::LogVerbatim("TC")<<"TagDeltaRays: Muon "<<muTj.CTP<<" "<<PrintPos(tjs, muTj.Pts[muTj.EndPt[0]])<<"-"<<PrintPos(tjs, muTj.Pts[muTj.EndPt[1]]);
      if(muTj.PDGCode != 13) continue;
      // Found a muon, now look for delta rays
      for(unsigned short jtj = 0; jtj < tjs.allTraj.size(); ++jtj) {
        Trajectory& drTj = tjs.allTraj[jtj];
        if(drTj.AlgMod[kKilled]) continue;
        if(drTj.CTP != inCTP) continue;
        if(drTj.PDGCode == 13) continue;
        // already tagged
        if(drTj.PDGCode == 11) continue;
        // MCSMom cut
        if(drTj.MCSMom < minMom) continue;
        if(drTj.MCSMom > maxMom) continue;
        // some rough cuts to require that the delta ray is within the
        // ends of the muon
        if(muTj.StepDir > 0) {
          if(drTj.Pts[drTj.EndPt[0]].Pos[0] < muTj.Pts[muTj.EndPt[0]].Pos[0]) continue;
          if(drTj.Pts[drTj.EndPt[1]].Pos[0] > muTj.Pts[muTj.EndPt[1]].Pos[0]) continue;
        } else {
          if(drTj.Pts[drTj.EndPt[0]].Pos[0] > muTj.Pts[muTj.EndPt[0]].Pos[0]) continue;
          if(drTj.Pts[drTj.EndPt[1]].Pos[0] < muTj.Pts[muTj.EndPt[1]].Pos[0]) continue;
        }
        unsigned short muPt0, muPt1;
        float sep0 = sepCut;
        // check both ends of the prospective delta ray
        TrajPointTrajDOCA(tjs, drTj.Pts[drTj.EndPt[0]], muTj, muPt0, sep0);
        if(sep0 == sepCut) continue;
        if(prt) mf::LogVerbatim("TC")<<"  ID "<<drTj.ID<<" "<<PrintPos(tjs, drTj.Pts[drTj.EndPt[0]])<<" muPt0 "<<muPt0<<" sep0 "<<sep0;
        // stay away from the ends
        if(muPt0 < muTj.EndPt[0] + 5) continue;
        if(muPt0 > muTj.EndPt[1] - 5) continue;
        float sep1 = sepCut;
        TrajPointTrajDOCA(tjs, drTj.Pts[drTj.EndPt[1]], muTj, muPt1, sep1);
        if(prt) mf::LogVerbatim("TC")<<"      "<<PrintPos(tjs, drTj.Pts[drTj.EndPt[1]])<<" muPt1 "<<muPt1<<" sep1 "<<sep1;
        if(sep1 == sepCut) continue;
        // stay away from the ends
        if(muPt1 < muTj.EndPt[0] + 5) continue;
        if(muPt1 > muTj.EndPt[1] - 5) continue;
        if(prt) mf::LogVerbatim("TC")<<" delta ray "<<drTj.ID<<" near "<<PrintPos(tjs, muTj.Pts[muPt0]);
        drTj.ParentTrajID = muTj.ID;
        drTj.PDGCode = 11;
        // check for a vertex with another tj and if one is found, kill it
        for(unsigned short end = 0; end < 2; ++end) if(drTj.VtxID[end] > 0) MakeVertexObsolete(tjs, drTj.VtxID[end]);
      } // jtj
    } // itj
    
  } // TagDeltaRays
  
  /////////////////////////////////////////
  void TagMuonDirections(TjStuff& tjs, short debugWorkID)
  {
    // Determine muon directions delta-ray proximity to muon trajectories
    
    if(tjs.MuonTag[0] < 0) return;
    
    unsigned short minLen = tjs.MuonTag[3];
    
    for(unsigned short itj = 0; itj < tjs.allTraj.size(); ++itj) {
      Trajectory& muTj = tjs.allTraj[itj];
      if(muTj.AlgMod[kKilled]) continue;
      bool prt = (debugWorkID < 0 && muTj.WorkID == debugWorkID);
      if(prt) {
        mf::LogVerbatim("TC")<<"TagMuonDirection: Muon "<<muTj.CTP<<" "<<PrintPos(tjs, muTj.Pts[muTj.EndPt[0]])<<"-"<<PrintPos(tjs, muTj.Pts[muTj.EndPt[1]]);
      }
      if(muTj.PDGCode != 13) continue;
      // look for delta ray trajectories and count the number of times that
      // one end is closer than the other to the muon
      unsigned short n0 = 0;
      unsigned short n1 = 0;
      for(unsigned short jtj = 0; jtj < tjs.allTraj.size(); ++jtj) {
        Trajectory& drTj = tjs.allTraj[jtj];
        if(drTj.AlgMod[kKilled]) continue;
        if(drTj.PDGCode != 11) continue;
        if(drTj.ParentTrajID != muTj.ID) continue;
        // ignore short delta rays
        if(drTj.Pts.size() < minLen) continue;
        float sep0 = 100;
        unsigned short muPt0;
        TrajPointTrajDOCA(tjs, drTj.Pts[drTj.EndPt[0]], muTj, muPt0, sep0);
        if(muPt0 > muTj.EndPt[1]) continue;
        float sep1 = 100;
        unsigned short muPt1;
        TrajPointTrajDOCA(tjs, drTj.Pts[drTj.EndPt[1]], muTj, muPt1, sep1);
        if(prt) mf::LogVerbatim("TC")<<" drTj.ID "<<drTj.ID<<" sep 0 "<<sep0<<" sep1 "<<sep1;
        if(muPt1 > muTj.EndPt[1]) continue;
        if(sep0 < sep1) { ++n0; } else { ++n1; }
      } // unsigned short jtj
      // Can't tell the direction using this method, so leave the current assignment unchanged
      if(prt) mf::LogVerbatim("TC")<<" n0 "<<n0<<" n1 "<<n1;
      if(n0 == n1) continue;
      if(n0 > n1) {
        // Delta-rays are closer to the beginning (0) end than the end (1) end
        muTj.TjDir = 1;
      } else {
        muTj.TjDir = -1;
      }
      if(muTj.StepDir < 0) muTj.TjDir = -muTj.TjDir;
    } // itj
  } // TagMuonDirections

  /////////////////////////////////////////
  bool MakeBareTrajPoint(const TjStuff& tjs, unsigned int fromHit, unsigned int toHit, TrajPoint& tp)
  {
    CTP_t tCTP = EncodeCTP(tjs.fHits[fromHit].WireID);
    return MakeBareTrajPoint(tjs, (float)tjs.fHits[fromHit].WireID.Wire, tjs.fHits[fromHit].PeakTime,
                                  (float)tjs.fHits[toHit].WireID.Wire,   tjs.fHits[toHit].PeakTime, tCTP, tp);
    
  } // MakeBareTrajPoint
  
  /////////////////////////////////////////
  bool MakeBareTrajPoint(const TjStuff& tjs, float fromWire, float fromTick, float toWire, float toTick, CTP_t tCTP, TrajPoint& tp)
  {
    tp.CTP = tCTP;
    tp.Pos[0] = fromWire;
    tp.Pos[1] = tjs.UnitsPerTick * fromTick;
    tp.Dir[0] = toWire - fromWire;
    tp.Dir[1] = tjs.UnitsPerTick * (toTick - fromTick);
    double norm = sqrt(tp.Dir[0] * tp.Dir[0] + tp.Dir[1] * tp.Dir[1]);
    if(norm == 0) return false;
    tp.Dir[0] /= norm;
    tp.Dir[1] /= norm;
    tp.Ang = atan2(tp.Dir[1], tp.Dir[0]);
    return true;
  } // MakeBareTrajPoint
  
  /////////////////////////////////////////
  bool MakeBareTrajPoint(const std::array<float, 2>& fromPos, const std::array<float, 2>& toPos, TrajPoint& tpOut)
  {
    tpOut.Pos = fromPos;
    tpOut.Dir[0] = toPos[0] - fromPos[0];
    tpOut.Dir[1] = toPos[1] - fromPos[1];
    double norm = sqrt(tpOut.Dir[0] * tpOut.Dir[0] + tpOut.Dir[1] * tpOut.Dir[1]);
    if(norm == 0) return false;
    tpOut.Dir[0] /= norm;
    tpOut.Dir[1] /= norm;
    tpOut.Ang = atan2(tpOut.Dir[1], tpOut.Dir[0]);
    return true;
    
  } // MakeBareTrajPoint
  
  /////////////////////////////////////////
  bool MakeBareTrajPoint(const TjStuff& tjs, const TrajPoint& tpIn1, const TrajPoint& tpIn2, TrajPoint& tpOut)
  {
    tpOut.CTP = tpIn1.CTP;
    tpOut.Pos = tpIn1.Pos;
    tpOut.Dir[0] = tpIn2.Pos[0] - tpIn1.Pos[0];
    tpOut.Dir[1] = tpIn2.Pos[1] - tpIn1.Pos[1];
    double norm = sqrt(tpOut.Dir[0] * tpOut.Dir[0] + tpOut.Dir[1] * tpOut.Dir[1]);
    if(norm == 0) return false;
    tpOut.Dir[0] /= norm;
    tpOut.Dir[1] /= norm;
    tpOut.Ang = atan2(tpOut.Dir[1], tpOut.Dir[0]);
    return true;
  } // MakeBareTrajPoint
  
  ////////////////////////////////////////////////
  float TPHitsRMSTime(TjStuff& tjs, TrajPoint& tp, HitStatus_t hitRequest)
  {
    return tjs.UnitsPerTick * TPHitsRMSTick(tjs, tp, hitRequest);
  } // TPHitsRMSTime

  ////////////////////////////////////////////////
  float TPHitsRMSTick(TjStuff& tjs, TrajPoint& tp, HitStatus_t hitRequest)
  {
    // Estimate the RMS of all hits associated with a trajectory point
    // without a lot of calculation
    if(tp.Hits.empty()) return 0;
    float minVal = 9999;
    float maxVal = 0;
    for(unsigned short ii = 0; ii < tp.Hits.size(); ++ii) {
      bool useit = (hitRequest == kAllHits);
      if(hitRequest == kUsedHits && tp.UseHit[ii]) useit = true;
      if(hitRequest == kUnusedHits && !tp.UseHit[ii]) useit = true;
      if(!useit) continue;
      unsigned int iht = tp.Hits[ii];
      float cv = tjs.fHits[iht].PeakTime;
      float rms = tjs.fHits[iht].RMS;
      float arg = cv - rms;
      if(arg < minVal) minVal = arg;
      arg = cv + rms;
      if(arg > maxVal) maxVal = arg;
    } // ii
    if(maxVal == 0) return 0;
    return (maxVal - minVal) / 2;
  } // TPHitsRMSTick
  
  ////////////////////////////////////////////////
  float HitsRMSTime(TjStuff& tjs, const std::vector<unsigned int>& hitsInMultiplet, HitStatus_t hitRequest)
  {
    return tjs.UnitsPerTick * HitsRMSTick(tjs, hitsInMultiplet, hitRequest);
  } // HitsRMSTick

  ////////////////////////////////////////////////
  float HitsRMSTick(TjStuff& tjs, const std::vector<unsigned int>& hitsInMultiplet, HitStatus_t hitRequest)
  {
    if(hitsInMultiplet.empty()) return 0;
    
    if(hitsInMultiplet.size() == 1) return tjs.fHits[hitsInMultiplet[0]].RMS;
 
    float minVal = 9999;
    float maxVal = 0;
    for(unsigned short ii = 0; ii < hitsInMultiplet.size(); ++ii) {
      unsigned int iht = hitsInMultiplet[ii];
      bool useit = (hitRequest == kAllHits);
      if(hitRequest == kUsedHits && tjs.fHits[iht].InTraj > 0) useit = true;
      if(hitRequest == kUnusedHits && tjs.fHits[iht].InTraj == 0) useit = true;
      if(!useit) continue;
      float cv = tjs.fHits[iht].PeakTime;
      float rms = tjs.fHits[iht].RMS;
      float arg = cv - rms;
      if(arg < minVal) minVal = arg;
      arg = cv + rms;
      if(arg > maxVal) maxVal = arg;
    } // ii
    if(maxVal == 0) return 0;
    return (maxVal - minVal) / 2;
  } // HitsRMSTick
  
  ////////////////////////////////////////////////
  float HitsPosTime(TjStuff& tjs, const std::vector<unsigned int>& hitsInMultiplet, float& sum, HitStatus_t hitRequest)
  {
    return tjs.UnitsPerTick * HitsPosTick(tjs, hitsInMultiplet, sum, hitRequest);
  } // HitsPosTime
  
  ////////////////////////////////////////////////
  float HitsPosTick(TjStuff& tjs, const std::vector<unsigned int>& hitsInMultiplet, float& sum, HitStatus_t hitRequest)
  {
    // returns the position and the charge
    float pos = 0;
    sum = 0;
    for(unsigned short ii = 0; ii < hitsInMultiplet.size(); ++ii) {
      unsigned int iht = hitsInMultiplet[ii];
      bool useit = (hitRequest == kAllHits);
      if(hitRequest == kUsedHits && tjs.fHits[iht].InTraj > 0) useit = true;
      if(hitRequest == kUnusedHits && tjs.fHits[iht].InTraj == 0) useit = true;
      if(!useit) continue;
      float chg = tjs.fHits[iht].Integral;
      pos += chg * tjs.fHits[iht].PeakTime;
      sum += chg;
    } // ii
    if(sum == 0) return 0;
    return pos / sum;
  } // HitsPosTick
  
  //////////////////////////////////////////
  unsigned short NumHitsInTP(const TrajPoint& tp, HitStatus_t hitRequest)
  {
    // Counts the number of hits of the specified type in tp
    if(tp.Hits.empty()) return 0;
    
    if(hitRequest == kAllHits) return tp.Hits.size();
    
    unsigned short nhits = 0;
    for(unsigned short ii = 0; ii < tp.Hits.size(); ++ii) {
      if(hitRequest == kUsedHits) {
        if(tp.UseHit[ii]) ++nhits;
      } else {
        // looking for unused hits
        if(!tp.UseHit[ii]) ++nhits;
      }
    } // ii
    return nhits;
  } // NumHitsInTP
  
  ////////////////////////////////////////////////
  void SetPDGCode(TjStuff& tjs, unsigned short itj)
  {
    if(itj > tjs.allTraj.size() - 1) return;
    SetPDGCode(tjs, tjs.allTraj[itj]);
  }
  
  ////////////////////////////////////////////////
  void SetPDGCode(TjStuff& tjs, Trajectory& tj)
  {
    // Sets the PDG code for the supplied trajectory
    
    // assume it is unknown
    tj.PDGCode = 0;
    
    tj.MCSMom = MCSMom(tjs, tj);
    
    if(tjs.MuonTag[0] <= 0) return;
/*
    if(tj.AlgMod[kShowerParent]) {
      tj.PDGCode = 11;
      return;
    }
*/
    // Special handling of very long straight trajectories, e.g. uB cosmic rays
    bool isAMuon = (tj.Pts.size() > (unsigned short)tjs.MuonTag[0] && tj.MCSMom > tjs.MuonTag[1]);
    // anything really really long must be a muon
    if(tj.Pts.size() > 200) isAMuon = true;
    if(isAMuon) {
      tj.PDGCode = 13;
//      if(prt) mf::LogVerbatim("TC")<<" SetPDGCode: MCSMom "<<tj.MCSMom<<" PDGCode set to 13";
    }
    
  } // SetPDGCode
  
  // ****************************** Printing  ******************************
  
  void PrintAllTraj(std::string someText, const TjStuff& tjs, const DebugStuff& debug, unsigned short itj, unsigned short ipt, bool prtVtx)
  {
    
    mf::LogVerbatim myprt("TC");
    
    if(prtVtx) {
      if(!tjs.vtx3.empty()) {
        // print out 3D vertices
        myprt<<someText<<"****** 3D vertices ******************************************__2DVtx_ID__*******\n";
        myprt<<someText<<"Vtx  Cstat  TPC     X       Y       Z    XEr  YEr  ZEr  pln0 pln1 pln2 Wire score \n";
        for(unsigned short iv = 0; iv < tjs.vtx3.size(); ++iv) {
          if(tjs.vtx3[iv].ID == 0) continue;
          myprt<<someText;
          myprt<<std::right<<std::setw(3)<<std::fixed<<tjs.vtx3[iv].ID<<std::setprecision(1);
          myprt<<std::right<<std::setw(7)<<tjs.vtx3[iv].CStat;
          myprt<<std::right<<std::setw(5)<<tjs.vtx3[iv].TPC;
          myprt<<std::right<<std::setw(8)<<tjs.vtx3[iv].X;
          myprt<<std::right<<std::setw(8)<<tjs.vtx3[iv].Y;
          myprt<<std::right<<std::setw(8)<<tjs.vtx3[iv].Z;
          myprt<<std::right<<std::setw(5)<<tjs.vtx3[iv].XErr;
          myprt<<std::right<<std::setw(5)<<tjs.vtx3[iv].YErr;
          myprt<<std::right<<std::setw(5)<<tjs.vtx3[iv].ZErr;
          myprt<<std::right<<std::setw(5)<<tjs.vtx3[iv].Vtx2ID[0];
          myprt<<std::right<<std::setw(5)<<tjs.vtx3[iv].Vtx2ID[1];
          myprt<<std::right<<std::setw(5)<<tjs.vtx3[iv].Vtx2ID[2];
          myprt<<std::right<<std::setw(5)<<tjs.vtx3[iv].Wire;
          // calculate the total score for all planes
          short score = 0;
          for(unsigned short ipl = 0; ipl < 3; ++ipl) {
            if(tjs.vtx3[iv].Vtx2ID[ipl] == 0) continue;
            unsigned short iv2 = tjs.vtx3[iv].Vtx2ID[ipl] - 1;
            score += tjs.vtx[iv2].Score;
          } // ipl
          myprt<<std::right<<std::setw(6)<<score;
          if(tjs.vtx3[iv].Wire == -1) {
            myprt<<"    Matched in all planes";
          } else if(tjs.vtx3[iv].Wire == -2) {
            myprt<<"    PFParticle vertex";
          } else {
            myprt<<"    Incomplete";
          }
          myprt<<"\n";
        }
      } // tjs.vtx3.size
      if(!tjs.vtx.empty()) {
        bool foundOne = false;
        for(unsigned short iv = 0; iv < tjs.vtx.size(); ++iv) {
          auto& aVtx = tjs.vtx[iv];
          if(debug.Plane < 3 && debug.Plane != (int)DecodeCTP(aVtx.CTP).Plane) continue;
          if(aVtx.NTraj == 0) continue;
          foundOne = true;
        } // iv
        if(foundOne) {
          // print out 2D vertices
          myprt<<someText<<"************ 2D vertices ************\n";
          myprt<<someText<<"VtxID  CTP   wire     error   tick     error  ChiDOF  NTj Pass Topo  NN Score  traj_IDs\n";
          for(unsigned short iv = 0; iv < tjs.vtx.size(); ++iv) {
            auto& aVtx = tjs.vtx[iv];
            if(debug.Plane < 3 && debug.Plane != (int)DecodeCTP(aVtx.CTP).Plane) continue;
            if(aVtx.Stat[kVtxKilled]) continue;
            myprt<<someText;
            myprt<<std::right<<std::setw(3)<<std::fixed<<aVtx.ID<<std::setprecision(1);
            myprt<<std::right<<std::setw(6)<<aVtx.CTP;
            myprt<<std::right<<std::setw(8)<<aVtx.Pos[0]<<" +/- ";
            myprt<<std::right<<std::setw(4)<<aVtx.PosErr[0];
            myprt<<std::right<<std::setw(8)<<aVtx.Pos[1]/tjs.UnitsPerTick<<" +/- ";
            myprt<<std::right<<std::setw(4)<<aVtx.PosErr[1]/tjs.UnitsPerTick;
            myprt<<std::right<<std::setw(8)<<aVtx.ChiDOF;
            myprt<<std::right<<std::setw(5)<<aVtx.NTraj;
            myprt<<std::right<<std::setw(5)<<aVtx.Pass;
            myprt<<std::right<<std::setw(6)<<aVtx.Topo;
            myprt<<std::right<<std::setw(4)<<aVtx.NN;
            myprt<<std::right<<std::setw(6)<<aVtx.Score;
            myprt<<"    ";
            // display the traj indices
            for(unsigned short ii = 0; ii < tjs.allTraj.size(); ++ii) {
              auto const& aTj = tjs.allTraj[ii];
              if(debug.Plane < 3 && debug.Plane != (int)DecodeCTP(aTj.CTP).Plane) continue;
              if(aTj.AlgMod[kKilled]) continue;
              for(unsigned short end = 0; end < 2; ++end)
                if(aTj.VtxID[end] == (short)aVtx.ID) myprt<<std::right<<std::setw(4)<<aTj.ID<<"_"<<end;
            }
            myprt<<"\n";
          } // iv
        }
      } // tjs.vtx.size
    }
     
    if(tjs.allTraj.empty()) {
      mf::LogVerbatim("TC")<<someText<<" No allTraj trajectories to print";
      return;
    }
    
    // Print all trajectories in tjs.allTraj if itj == USHRT_MAX
    // Print a single traj (itj) and a single TP (ipt) or all TPs (USHRT_MAX)
    if(itj == USHRT_MAX) {
      // Print summary trajectory information
      std::vector<unsigned int> tmp;
      myprt<<someText<<" TRJ  ID   CTP Pass  Pts frm   to     W:Tick   Ang C AveQ     W:T      Ang C AveQ ChgRMS  Mom SDr TDr NN __Vtx__  PDG  Par TRuPDG  E*P TruKE  WorkID \n";
      for(unsigned short ii = 0; ii < tjs.allTraj.size(); ++ii) {
        auto& aTj = tjs.allTraj[ii];
        if(debug.Plane >=0 && debug.Plane < 3 && debug.Plane != (int)DecodeCTP(aTj.CTP).Plane) continue;
        myprt<<someText<<" ";
        if(aTj.AlgMod[kKilled]) { myprt<<"xxx"; } else { myprt<<"TRJ"; }
        myprt<<std::fixed<<std::setw(4)<<aTj.ID;
        myprt<<std::setw(6)<<aTj.CTP;
        myprt<<std::setw(5)<<aTj.Pass;
        myprt<<std::setw(5)<<aTj.Pts.size();
        myprt<<std::setw(4)<<aTj.EndPt[0];
        myprt<<std::setw(5)<<aTj.EndPt[1];
        unsigned short endPt0 = aTj.EndPt[0];
        auto& tp0 = aTj.Pts[endPt0];
        int itick = tp0.Pos[1]/tjs.UnitsPerTick;
        if(itick < 0) itick = 0;
        myprt<<std::setw(6)<<(int)(tp0.Pos[0]+0.5)<<":"<<itick; // W:T
        if(itick < 10) { myprt<<" "; }
        if(itick < 100) { myprt<<" "; }
        if(itick < 1000) { myprt<<" "; }
        myprt<<std::setw(6)<<std::setprecision(2)<<tp0.Ang;
        myprt<<std::setw(2)<<tp0.AngleCode;
        myprt<<std::setw(5)<<(int)tp0.AveChg;
        unsigned short endPt1 = aTj.EndPt[1];
        auto& tp1 = aTj.Pts[endPt1];
        itick = tp1.Pos[1]/tjs.UnitsPerTick;
        myprt<<std::setw(6)<<(int)(tp1.Pos[0]+0.5)<<":"<<itick; // W:T
        if(itick < 10) { myprt<<" "; }
        if(itick < 100) { myprt<<" "; }
        if(itick < 1000) { myprt<<" "; }
        myprt<<std::setw(6)<<std::setprecision(2)<<tp1.Ang;
        myprt<<std::setw(2)<<tp1.AngleCode;
        myprt<<std::setw(5)<<(int)tp1.AveChg;
        myprt<<std::setw(7)<<std::setprecision(2)<<aTj.ChgRMS;
        myprt<<std::setw(5)<<aTj.MCSMom;
        myprt<<std::setw(4)<<aTj.StepDir;
        myprt<<std::setw(3)<<aTj.TjDir;
        myprt<<std::setw(3)<<aTj.NNeighbors;
        myprt<<std::setw(4)<<aTj.VtxID[0];
        myprt<<std::setw(4)<<aTj.VtxID[1];
        myprt<<std::setw(5)<<aTj.PDGCode;
        myprt<<std::setw(5)<<aTj.ParentTrajID;
        myprt<<std::setw(6)<<aTj.TruPDG;
        myprt<<std::setw(6)<<std::setprecision(2)<<aTj.EffPur;
        myprt<<std::setw(5)<<(int)aTj.TruKE;
        myprt<<std::setw(7)<<aTj.WorkID;
//        myprt<<" "<<PrintStopFlag(aTj, 0)<<" "<<PrintStopFlag(aTj, 1)<<" ";
        for(unsigned short ib = 0; ib < AlgBitNames.size(); ++ib) if(aTj.AlgMod[ib]) myprt<<" "<<AlgBitNames[ib];
        myprt<<"\n";
      } // ii
      return;
    } // itj > tjs.allTraj.size()-1
    
    if(itj > tjs.allTraj.size()-1) return;
    
    auto const& aTj = tjs.allTraj[itj];
    
    mf::LogVerbatim("TC")<<"Print tjs.allTraj["<<itj<<"]: ClusterIndex "<<aTj.ClusterIndex<<" Vtx[0] "<<aTj.VtxID[0]<<" Vtx[1] "<<aTj.VtxID[1];
    myprt<<"AlgBits";
    for(unsigned short ib = 0; ib < AlgBitNames.size(); ++ib) if(aTj.AlgMod[ib]) myprt<<" "<<AlgBitNames[ib];
    myprt<<"\n";
    
    PrintHeader(someText);
    if(ipt == USHRT_MAX) {
      // print all points
      for(unsigned short ii = 0; ii < aTj.Pts.size(); ++ii) PrintTrajPoint(someText, tjs, ii, aTj.StepDir, aTj.Pass, aTj.Pts[ii]);
    } else {
      // print just one
      PrintTrajPoint(someText, tjs, ipt, aTj.StepDir, aTj.Pass, aTj.Pts[ipt]);
    }
  } // PrintAllTraj
  
  
  //////////////////////////////////////////
  void PrintTrajectory(std::string someText, const TjStuff& tjs, const Trajectory& tj, unsigned short tPoint)
  {
    // prints one or all trajectory points on tj
    
    if(tPoint == USHRT_MAX) {
      if(tj.ID < 0) {
        mf::LogVerbatim myprt("TC");
        myprt<<someText<<" ";
        myprt<<"Work:    ID "<<tj.ID<<"    CTP "<<tj.CTP<<" StepDir "<<tj.StepDir<<" PDG "<<tj.PDGCode<<" TruPDG "<<tj.TruPDG<<" tjs.vtx "<<tj.VtxID[0]<<" "<<tj.VtxID[1]<<" nPts "<<tj.Pts.size()<<" EndPts "<<tj.EndPt[0]<<" "<<tj.EndPt[1];
        myprt<<" MCSMom "<<tj.MCSMom;
        myprt<<" StopFlags "<<PrintStopFlag(tj, 0)<<" "<<PrintStopFlag(tj, 1);
        myprt<<" AlgMod names:";
        for(unsigned short ib = 0; ib < AlgBitNames.size(); ++ib) if(tj.AlgMod[ib]) myprt<<" "<<AlgBitNames[ib];
      } else {
        mf::LogVerbatim myprt("TC");
        myprt<<someText<<" ";
        myprt<<"tjs.allTraj: ID "<<tj.ID<<" WorkID "<<tj.WorkID<<" StepDir "<<tj.StepDir<<" PDG "<<tj.PDGCode<<" TruPDG "<<tj.TruPDG<<" tjs.vtx "<<tj.VtxID[0]<<" "<<tj.VtxID[1]<<" nPts "<<tj.Pts.size()<<" EndPts "<<tj.EndPt[0]<<" "<<tj.EndPt[1];
        myprt<<" MCSMom "<<tj.MCSMom;
        myprt<<" StopFlags "<<PrintStopFlag(tj, 0)<<" "<<PrintStopFlag(tj, 1);
        myprt<<" AlgMod names:";
        for(unsigned short ib = 0; ib < AlgBitNames.size(); ++ib) if(tj.AlgMod[ib]) myprt<<" "<<AlgBitNames[ib];
      }
      PrintHeader(someText);
      for(unsigned short ipt = 0; ipt < tj.Pts.size(); ++ipt) PrintTrajPoint(someText, tjs, ipt, tj.StepDir, tj.Pass, tj.Pts[ipt]);
      // See if this trajectory is a shower Tj
      if(tj.AlgMod[kShowerTj]) {
        for(unsigned short ic = 0; ic < tjs.cots.size(); ++ic) {
          if(tjs.cots[ic].TjIDs.empty()) continue;
          // only print out the info for the correct Tj
          if(tjs.cots[ic].ShowerTjID != tj.ID) continue;
          const ShowerStruct& ss = tjs.cots[ic];
          mf::LogVerbatim myprt("TC");
          myprt<<"cots index "<<ic<<" ";
          myprt<<someText<<" Envelope";
          if(ss.Envelope.empty()) {
            myprt<<" NA";
          } else {
            for(auto& vtx : ss.Envelope) myprt<<" "<<(int)vtx[0]<<":"<<(int)(vtx[1]/tjs.UnitsPerTick);
          }
          myprt<<" Energy "<<(int)ss.Energy;
          myprt<<" Area "<<std::fixed<<std::setprecision(1)<<(int)ss.EnvelopeArea<<" ChgDensity "<<ss.ChgDensity;
          myprt<<" StartChg "<<(int)ss.StartChg<<" +/- "<<(int)ss.StartChgErr;
          myprt<<"\nInShower TjIDs";
          for(auto& tjID : ss.TjIDs) {
            myprt<<" "<<tjID;
          } // tjID
          myprt<<"\n";
          myprt<<"Angle "<<std::fixed<<std::setprecision(2)<<ss.Angle<<" +/- "<<ss.AngleErr;
          myprt<<" AspectRatio "<<std::fixed<<std::setprecision(2)<<ss.AspectRatio;
          myprt<<" DirectionFOM "<<std::fixed<<std::setprecision(2)<<ss.DirectionFOM;
          if(ss.ParentID > 0) {
            myprt<<" Parent Tj "<<ss.ParentID<<" FOM "<<ss.ParentFOM;
          } else {
            myprt<<" No external parent defined";
          }
          myprt<<" TruParentID "<<ss.TruParentID<<"\n";
          if(ss.PrimaryVtxIndex.empty()) {
            myprt<<"No primary vertex candidates";
          } else {
            myprt<<"Primary vertex candidates:";
            for(unsigned short ipv = 0; ipv < ss.PrimaryVtxIndex.size(); ++ipv) {
              myprt<<" "<<ss.PrimaryVtxIndex[ipv]<<" FOM "<<std::fixed<<std::setprecision(1)<<ss.PrimaryVtxFOM[ipv];
            } // ipv
          }
          myprt<<"\n................................................";
        } // ic
      } // Shower Tj
    } else {
      // just print one traj point
      if(tPoint > tj.Pts.size() -1) {
        mf::LogVerbatim("TC")<<"Can't print non-existent traj point "<<tPoint;
        return;
      }
      PrintTrajPoint(someText, tjs, tPoint, tj.StepDir, tj.Pass, tj.Pts[tPoint]);
    }
  } // PrintTrajectory
  
  //////////////////////////////////////////
  void PrintHeader(std::string someText)
  {
    mf::LogVerbatim("TC")<<someText<<" TRP     CTP  Ind  Stp      W:Tick    Delta  RMS    Ang C   Err  Dir0  Dir1      Q    AveQ  Pull FitChi  NTPF  Hits ";
  } // PrintHeader
  
  ////////////////////////////////////////////////
  void PrintTrajPoint(std::string someText, const TjStuff& tjs, unsigned short ipt, short dir, unsigned short pass, TrajPoint const& tp)
  {
    mf::LogVerbatim myprt("TC");
    myprt<<someText<<" TRP"<<std::fixed;
    myprt<<pass;
    if(dir > 0) { myprt<<"+"; } else { myprt<<"-"; }
    myprt<<std::setw(6)<<tp.CTP;
    myprt<<std::setw(5)<<ipt;
    myprt<<std::setw(5)<<tp.Step;
    myprt<<std::setw(7)<<std::setprecision(1)<<tp.Pos[0]<<":"<<tp.Pos[1]/tjs.UnitsPerTick; // W:T
    if(tp.Pos[1] < 10) { myprt<<"  "; }
    if(tp.Pos[1] < 100) { myprt<<" "; }
    if(tp.Pos[1] < 1000) { myprt<<" "; }
    myprt<<std::setw(6)<<std::setprecision(2)<<tp.Delta;
    myprt<<std::setw(6)<<std::setprecision(2)<<tp.DeltaRMS;
    myprt<<std::setw(6)<<std::setprecision(2)<<tp.Ang;
    myprt<<std::setw(2)<<tp.AngleCode;
    myprt<<std::setw(6)<<std::setprecision(2)<<tp.AngErr;
    myprt<<std::setw(6)<<std::setprecision(2)<<tp.Dir[0];
    myprt<<std::setw(6)<<std::setprecision(2)<<tp.Dir[1];
    myprt<<std::setw(7)<<(int)tp.Chg;
    myprt<<std::setw(8)<<(int)tp.AveChg;
    myprt<<std::setw(6)<<std::setprecision(1)<<tp.ChgPull;
    myprt<<std::setw(7)<<tp.FitChi;
    myprt<<std::setw(6)<<tp.NTPsFit;
    // print the hits associated with this traj point
    if(tp.Hits.size() > 16) {
      // don't print too many hits (e.g. from a shower Tj)
      myprt<<" "<<tp.Hits.size()<<" shower hits";
    } else {
      for(unsigned short ii = 0; ii < tp.Hits.size(); ++ii) {
        unsigned int iht = tp.Hits[ii];
        myprt<<" "<<tjs.fHits[iht].WireID.Wire<<":"<<(int)tjs.fHits[iht].PeakTime;
        if(tp.UseHit[ii]) {
          // Distinguish used hits from nearby hits
          myprt<<"_";
        } else {
          myprt<<"x";
        }
        myprt<<tjs.fHits[iht].InTraj;
      } // iht
    }
  } // PrintTrajPoint
  
  /////////////////////////////////////////
  std::string PrintStopFlag(const Trajectory& tj, unsigned short end)
  {
    if(end > 1) return "Invalid end";
    std::string tmp;
    bool first = true;
    for(unsigned short ib = 0; ib < StopFlagNames.size(); ++ib) {
      if(tj.StopFlag[end][ib]) {
        if(first) {
          tmp = std::to_string(end) + ":" + StopFlagNames[ib];
          first = false;
        } else {
          tmp += "," + StopFlagNames[ib];
        }
      }
    } // ib
    return tmp;
  } // PrintStopFlag
  
  /////////////////////////////////////////
  std::string PrintHitShort(const TCHit& hit)
  {
    return std::to_string(hit.WireID.Plane) + ":" + std::to_string(hit.WireID.Wire) + ":" + std::to_string((int)hit.PeakTime);
  } // PrintHit
  
  /////////////////////////////////////////
  std::string PrintHit(const TCHit& hit)
  {
    return std::to_string(hit.WireID.Plane) + ":" + std::to_string(hit.WireID.Wire) + ":" + std::to_string((int)hit.PeakTime) + "_" + std::to_string(hit.InTraj);
  } // PrintHit
  
  /////////////////////////////////////////
  std::string PrintPos(TjStuff& tjs, const TrajPoint& tp)
  {
    return PrintPos(tjs, tp.Pos);
  } // PrintPos
  
  /////////////////////////////////////////
  std::string PrintPos(TjStuff& tjs, const std::array<float, 2>& pos)
  {
    unsigned int wire = std::nearbyint(pos[0]);
    int time = std::nearbyint(pos[1]/tjs.UnitsPerTick);
    return std::to_string(wire) + ":" + std::to_string(time);
  } // PrintPos

  
} // namespace tca
<|MERGE_RESOLUTION|>--- conflicted
+++ resolved
@@ -1731,9 +1731,6 @@
   //////////////////////////////////////////
   std::vector<int> FindCloseTjs(const TjStuff& tjs, const TrajPoint& fromTp, const TrajPoint& toTp, const float& maxDelta)
   {
-<<<<<<< HEAD
-    // Returns a list of Tj IDs that have hits on a line drawn between the two Tps
-=======
     // Returns a list of Tj IDs that have hits within distance maxDelta on a line drawn between the two Tps as shown
     // graphically here, where a "*" is a Tp and "|" and "-" are the boundaries of the region that is checked 
     //
@@ -1750,7 +1747,6 @@
     //     |         |
     //     -----------
     
->>>>>>> bb72eaa3
     std::vector<int> tmp;
     
     TrajPoint tp;
@@ -1760,22 +1756,6 @@
       if(!MakeBareTrajPoint(tjs, fromTp, toTp, tp)) return tmp;
       firstWire = std::nearbyint(fromTp.Pos[0]);
       lastWire = std::nearbyint(toTp.Pos[0]);
-<<<<<<< HEAD
-    } else {
-      if(!MakeBareTrajPoint(tjs, toTp, fromTp, tp)) return tmp;
-      firstWire = std::nearbyint(toTp.Pos[0]);
-      lastWire = std::nearbyint(fromTp.Pos[0]);
-    }
-    geo::PlaneID planeID = DecodeCTP(tp.CTP);
-    unsigned short ipl = planeID.Plane;
-    
-    if(firstWire < tjs.FirstWire[ipl]) return tmp;
-    if(firstWire > tjs.LastWire[ipl]-1) return tmp;
-    if(firstWire < tjs.FirstWire[ipl]) return tmp;
-    if(firstWire > tjs.LastWire[ipl]-1) return tmp;
-    
-    if(firstWire == lastWire) return tmp;
-=======
     } else if(toTp.Pos[0] < fromTp.Pos[0]) {
       if(!MakeBareTrajPoint(tjs, toTp, fromTp, tp)) return tmp;
       firstWire = std::nearbyint(toTp.Pos[0]);
@@ -1796,34 +1776,22 @@
     if(firstWire > tjs.LastWire[ipl]-1) return tmp;
     if(lastWire < tjs.FirstWire[ipl]) return tmp;
     if(lastWire > tjs.LastWire[ipl]-1) lastWire = tjs.LastWire[ipl]-1;
->>>>>>> bb72eaa3
     
     for(unsigned int wire = firstWire; wire <= lastWire; ++wire) {
       if(tjs.WireHitRange[ipl][wire].first == -1) continue;
       if(tjs.WireHitRange[ipl][wire].first == -2) continue;
-<<<<<<< HEAD
-      float fwire = wire;
-      MoveTPToWire(tp, fwire);
-=======
       MoveTPToWire(tp, (float)wire);
       // Find the tick range at this position
       float minTick = (tp.Pos[1] - maxDelta) / tjs.UnitsPerTick;
       float maxTick = (tp.Pos[1] + maxDelta) / tjs.UnitsPerTick;
->>>>>>> bb72eaa3
       unsigned int firstHit = (unsigned int)tjs.WireHitRange[ipl][wire].first;
       unsigned int lastHit = (unsigned int)tjs.WireHitRange[ipl][wire].second;
       for(unsigned int iht = firstHit; iht < lastHit; ++iht) {
         if(tjs.IgnoreNegChiHits && tjs.fHits[iht].GoodnessOfFit < 0) continue;
         if(tjs.fHits[iht].InTraj <= 0) continue;
-<<<<<<< HEAD
-        float ftime = tjs.UnitsPerTick * tjs.fHits[iht].PeakTime;
-        float delta = PointTrajDOCA(tjs, fwire, ftime, tp);
-        if(delta > maxDelta) continue;
-=======
         if(tjs.fHits[iht].PeakTime < minTick) continue;
         // Hits are sorted by increasing time so we can break when maxTick is reached
         if(tjs.fHits[iht].PeakTime > maxTick) break;
->>>>>>> bb72eaa3
         if(std::find(tmp.begin(), tmp.end(), tjs.fHits[iht].InTraj) != tmp.end()) continue;
         tmp.push_back(tjs.fHits[iht].InTraj);
       } // iht
