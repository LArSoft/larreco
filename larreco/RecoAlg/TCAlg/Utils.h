////////////////////////////////////////////////////////////////////////
//
//
// TCAlg utilities
//
// Bruce Baller
//
///////////////////////////////////////////////////////////////////////
#ifndef TRAJCLUSTERALGUTILS_H
#define TRAJCLUSTERALGUTILS_H

// C/C++ standard libraries
#include <array>
#include <vector>
#include <bitset>
#include <utility> // std::pair<>
#include <cmath>
#include <iostream>
#include <iomanip>
#include <algorithm>

#include "messagefacility/MessageLogger/MessageLogger.h"

// LArSoft libraries
#include "larcoreobj/SimpleTypesAndConstants/geo_types.h"
#include "larevt/CalibrationDBI/Interface/ChannelStatusService.h"
#include "larevt/CalibrationDBI/Interface/ChannelStatusProvider.h"
#include "lardataobj/RecoBase/Hit.h"
#include "larreco/RecoAlg/TCAlg/DebugStruct.h"
#include "larreco/RecoAlg/TCAlg/TCShower.h"
#include "larreco/RecoAlg/TCAlg/TCVertex.h"
#include "larreco/RecoAlg/TCAlg/PFPUtils.h"

namespace tca {

  typedef enum {
    kAllHits,
    kUsedHits,
    kUnusedHits,
  } HitStatus_t ;

  // ****************************** General purpose  ******************************
  // dressed muons
  void MakeHaloTj(TCSlice& slc, Trajectory& muTj, bool prt);
  void DefineTjParents(TCSlice& slc, bool prt);
  float MaxChargeAsymmetry(TCSlice& slc, std::vector<int>& tjIDs);
  int PDGCodeVote(TCSlice& slc, std::vector<int>& tjIDs, bool prt);
  unsigned short NumDeltaRays(TCSlice& slc, const Trajectory& tj);
  unsigned short NumDeltaRays(TCSlice& slc, std::vector<int>& tjIDs);
  int NeutrinoPrimaryTjID(TCSlice& slc, const Trajectory& tj);
  int PrimaryID(TCSlice& slc, const Trajectory& tj);
  int PrimaryUID(TCSlice& slc, const PFPStruct& pfp);
  bool MergeTjIntoPFP(TCSlice& slc, int mtjid, PFPStruct& pfp, bool prt);
  float PointPull(TCSlice& slc, Point2_t pos, float chg, const Trajectory& tj);
  bool CompatibleMerge(TCSlice& slc, std::vector<int>& tjIDs, bool prt);
  bool CompatibleMerge(TCSlice& slc, const Trajectory& tj1, const Trajectory& tj2, bool prt);
  float OverlapFraction(TCSlice& slc, const Trajectory& tj1, const Trajectory& tj2);
  unsigned short AngleRange(TrajPoint const& tp);
  void SetAngleCode(TrajPoint& tp);
  unsigned short AngleRange(float angle);
  void FitTraj(TCSlice& slc, Trajectory& tj);
  void FitTraj(TCSlice& slc, Trajectory& tj, unsigned short originPt, unsigned short npts, short fitDir, TrajPoint& tpFit);
  float TjDirFOM(TCSlice& slc, const Trajectory& tj, bool prt);
//  void WatchHit(std::string someText, TCSlice& slc);
  unsigned short GetPFPIndex(TCSlice& slc, int tjID);
  void ReleaseHits(TCSlice& slc, Trajectory& tj);
  void UnsetUsedHits(TCSlice& slc, TrajPoint& tp);
  bool StoreTraj(TCSlice& slc, Trajectory& tj);
  void FitChg(TCSlice& slc, Trajectory& tj, unsigned short originPt, unsigned short npts, short fitDir, ChgFit& chgFit);
  bool InTrajOK(TCSlice& slc, std::string someText);
  void CheckTrajBeginChg(TCSlice& slc, unsigned short itj);
  bool BraggSplit(TCSlice& slc, unsigned short itj);
  void TrimEndPts(std::string fcnLabel, TCSlice& slc, Trajectory& tj, const std::vector<float>& fQualityCuts, bool prt);
  void ChkChgAsymmetry(TCSlice& slc, Trajectory& tj, bool prt);
  bool SignalBetween(TCSlice& slc, const TrajPoint& tp1, const TrajPoint& tp2, const float& MinWireSignalFraction);
  bool SignalBetween(TCSlice& slc, TrajPoint tp, float toPos0, const float& MinWireSignalFraction);
  float ChgFracBetween(TCSlice& slc, TrajPoint tp, float toPos0);
  bool TrajHitsOK(TCSlice& slc, const std::vector<unsigned int>& iHitsInMultiplet, const std::vector<unsigned int>& jHitsInMultiplet);
  bool TrajHitsOK(TCSlice& slc, const unsigned int iht, const unsigned int jht);
  float ExpectedHitsRMS(TCSlice& slc, const TrajPoint& tp);
  bool SignalAtTp(TrajPoint const& tp);
  float TpSumHitChg(TCSlice& slc, TrajPoint const& tp);
  unsigned short NumPtsWithCharge(TCSlice& slc, const Trajectory& tj, bool includeDeadWires);
  unsigned short NumPtsWithCharge(TCSlice& slc, const Trajectory& tj, bool includeDeadWires, unsigned short firstPt, unsigned short lastPt);
  float DeadWireCount(TCSlice& slc, const TrajPoint& tp1, const TrajPoint& tp2);
  float DeadWireCount(TCSlice& slc, const float& inWirePos1, const float& inWirePos2, CTP_t tCTP);
  unsigned short PDGCodeIndex(int PDGCode);
  void MakeTrajectoryObsolete(TCSlice& slc, unsigned int itj);
  void RestoreObsoleteTrajectory(TCSlice& slc, unsigned int itj);
  void MergeGhostTjs(TCSlice& slc, CTP_t inCTP);
  // Split the allTraj trajectory itj at position pos into two trajectories
  // with an optional vertex assignment
  bool SplitTraj(TCSlice& slc, unsigned short itj, unsigned short pos, unsigned short ivx, bool prt);
  bool SplitTraj(TCSlice& slc, unsigned short itj, float XPos, bool makeVx2, bool prt);
  bool TrajClosestApproach(Trajectory const& tj, float x, float y, unsigned short& closePt, float& DOCA);
  // returns the DOCA between a hit and a trajectory
  float PointTrajDOCA(TCSlice& slc, unsigned int iht, TrajPoint const& tp);
  // returns the DOCA between a (W,T) point and a trajectory
  float PointTrajDOCA(TCSlice& slc, float wire, float time, TrajPoint const& tp);
  // returns the DOCA^2 between a point and a trajectory
  float PointTrajDOCA2(TCSlice& slc, float wire, float time, TrajPoint const& tp);
  // Fills tp.Hits sets tp.UseHit true for hits that are close to tp.Pos. Returns true if there are
  // close hits OR if the wire at this position is dead
  bool FindCloseHits(TCSlice& slc, TrajPoint& tp, float const& maxDelta, HitStatus_t hitRequest);
  std::vector<unsigned int> FindCloseHits(TCSlice& slc, std::array<int, 2> const& wireWindow, Point2_t const& timeWindow, const unsigned short plane, HitStatus_t hitRequest, bool usePeakTime, bool& hitsNear);
  std::vector<int> FindCloseTjs(TCSlice& slc, const TrajPoint& fromTp, const TrajPoint& toTp, const float& maxDelta);
  float ElectronLikelihood(TCSlice& slc, Trajectory& tj);
  float ChgFracNearPos(TCSlice& slc, const Point2_t& pos, const std::vector<int>& tjIDs);
  float MaxHitDelta(TCSlice& slc, Trajectory& tj);
  void ReverseTraj(TCSlice& slc, Trajectory& tj);
  // returns the end of a trajectory that is closest to a point
  unsigned short CloseEnd(TCSlice& slc, const Trajectory& tj, const Point2_t& pos);
  // returns the separation^2 between a point and a TP
  float PointTrajSep2(float wire, float time, TrajPoint const& tp);
  float PosSep(const Point2_t& pos1, const Point2_t& pos2);
  float PosSep2(const Point2_t& pos1, const Point2_t& pos2);
  // finds the point on trajectory tj that is closest to trajpoint tp
  void TrajPointTrajDOCA(TCSlice& slc, TrajPoint const& tp, Trajectory const& tj, unsigned short& closePt, float& minSep);
  // returns the intersection position, intPos, of two trajectory points
  void TrajIntersection(TrajPoint const& tp1, TrajPoint const& tp2, Point2_t& pos);
  void TrajIntersection(TrajPoint const& tp1, TrajPoint const& tp2, float& x, float& y);
  float MaxTjLen(TCSlice& slc, std::vector<int>& tjIDs);
  // Returns the separation distance between two trajectory points
  float TrajPointSeparation(TrajPoint& tp1, TrajPoint& tp2);
  float TrajLength(Trajectory& tj);
  // returns the separation^2 between two hits in WSE units
  float HitSep2(TCSlice& slc, unsigned int iht, unsigned int jht);
  // Find the Distance Of Closest Approach between two trajectories, exceeding minSep
  bool TrajTrajDOCA(TCSlice& slc, const Trajectory& tp1, const Trajectory& tp2, unsigned short& ipt1, unsigned short& ipt2, float& minSep);
  bool TrajTrajDOCA(TCSlice& slc, const Trajectory& tp1, const Trajectory& tp2, unsigned short& ipt1, unsigned short& ipt2, float& minSep, bool considerDeadWires);
  // Calculates the angle between two TPs
  float TwoTPAngle(TrajPoint& tp1, TrajPoint& tp2);
  void TagJunkTj(TCSlice& slc, Trajectory& tj, bool prt);
  // Put hits in each trajectory point into a flat vector.
  std::vector<unsigned int> PutTrajHitsInVector(Trajectory const& tj, HitStatus_t hitRequest);
  // returns true if a hit is associated with more than one point
  bool HasDuplicateHits(TCSlice& slc, Trajectory const& tj, bool prt);
  // Project TP to a "wire position" Pos[0] and update Pos[1]
  void MoveTPToWire(TrajPoint& tp, float wire);
  bool PointInsideEnvelope(const Point2_t& Point, const std::vector<Point2_t>& Envelope);
  bool SetMag(Vector2_t& v1, double mag);
  void FindAlongTrans(Point2_t pos1, Vector2_t dir1, Point2_t pos2, Point2_t& alongTrans);
  inline double DotProd(const Vector2_t& v1, const Vector2_t& v2) {return v1[0]*v2[0] + v1[1]*v2[1]; }
  double DeltaAngle(double Ang1, double Ang2);
  double DeltaAngle2(double Ang1, double Ang2);
  double DeltaAngle(const Point2_t& p1, const Point2_t& p2);
  // Find the first (last) TPs, EndPt[0] (EndPt[1], that have charge
  void SetEndPoints(Trajectory& tj);
  // Returns the hit width using StartTick() and EndTick()
  float TPHitsRMSTick(TCSlice& slc, TrajPoint& tp, HitStatus_t hitRequest);
  float TPHitsRMSTime(TCSlice& slc, TrajPoint& tp, HitStatus_t hitRequest);
  float HitsRMSTick(TCSlice& slc, const std::vector<unsigned int>& hitsInMultiplet, HitStatus_t hitRequest);
  float HitsRMSTime(TCSlice& slc, const std::vector<unsigned int>& hitsInMultiplet, HitStatus_t hitRequest);
  float HitsPosTick(TCSlice& slc, const std::vector<unsigned int>& hitsInMultiplet, float& chg, HitStatus_t hitRequest);
  float HitsPosTime(TCSlice& slc, const std::vector<unsigned int>& hitsInMultiplet, float& chg, HitStatus_t hitRequest);
  unsigned short NumHitsInTP(const TrajPoint& tp, HitStatus_t hitRequest);
  unsigned short NumUsedHitsInTj(TCSlice& slc, const Trajectory& tj);
  unsigned short NearestPtWithChg(TCSlice& slc, Trajectory& tj, unsigned short thePt);
  // Calculate MCS momentum
  short MCSMom(TCSlice& slc, const std::vector<int>& tjIDs);
  short MCSMom(TCSlice& slc, Trajectory& tj);
  short MCSMom(TCSlice& slc, Trajectory& tj, unsigned short FirstPt, unsigned short lastPt);
  // Calculate MCS theta RMS over the points specified. Returns MCS angle for the full length
  double MCSThetaRMS(TCSlice& slc, Trajectory& tj, unsigned short firstPt, unsigned short lastPt);
  // Calculate MCS theta RMS over the entire length. Returns MCS angle for 1 WSE unit
  float MCSThetaRMS(TCSlice& slc, Trajectory& tj);
  void TjDeltaRMS(TCSlice& slc, Trajectory& tj, unsigned short firstPt, unsigned short lastPt, double& rms, unsigned short& cnt);
  // Returns true if the trajectory has low hit multiplicity and is in a clean environment
  bool TrajIsClean(TCSlice& slc, Trajectory& tj, bool prt);
  // Flag delta ray trajectories in allTraj
  void TagDeltaRays(TCSlice& slc, const CTP_t& inCTP);
  // Tag muon directions using delta proximity
//  void TagMuonDirections(TCSlice& slc, short debugWorkID);
  void UpdateTjChgProperties(std::string inFcnLabel, TCSlice& slc, Trajectory& tj, bool prt);
  void UpdateVxEnvironment(std::string inFcnLabel, TCSlice& slc, VtxStore& vx2, bool prt);
  TrajPoint MakeBareTP(TCSlice& slc, Point3_t& pos, CTP_t inCTP);
  // Make a bare trajectory point that only has position and direction defined
  TrajPoint MakeBareTP(TCSlice& slc, Point3_t& pos, Vector3_t& dir, CTP_t inCTP);
  bool MakeBareTrajPoint(TCSlice& slc, unsigned int fromHit, unsigned int toHit, TrajPoint& tp);
  bool MakeBareTrajPoint(TCSlice& slc, float fromWire, float fromTick, float toWire, float toTick, CTP_t tCTP, TrajPoint& tp);
  bool MakeBareTrajPoint(const Point2_t& fromPos, const Point2_t& toPos, TrajPoint& tpOut);
  bool MakeBareTrajPoint(TCSlice& slc, const TrajPoint& tpIn1, const TrajPoint& tpIn2, TrajPoint& tpOut);
  unsigned short FarEnd(TCSlice& slc, const Trajectory& tj, const Point2_t& pos);
  Vector2_t PointDirection(const Point2_t p1, const Point2_t p2);
  void SetPDGCode(TCSlice& slc, Trajectory& tj);
  void SetPDGCode(TCSlice& slc, unsigned short itj);
  bool AnalyzeHits();
  bool LongPulseHit(const recob::Hit& hit);
  void FillWireHitRange(geo::TPCID inTPCID);
  bool FillWireHitRange(TCSlice& slc);
//  bool CheckWireHitRange(TCSlice& slc);
  bool WireHitRangeOK(TCSlice& slc, const CTP_t& inCTP);
  bool MergeAndStore(TCSlice& slc, unsigned int itj1, unsigned int itj2, bool doPrt);
  std::vector<int> GetAssns(TCSlice& slc, std::string type1Name, int id, std::string type2Name);
  // Start a trajectory going from fromHit to (toWire, toTick)
  bool StartTraj(TCSlice& slc, Trajectory& tj, unsigned int fromhit, unsigned int tohit, unsigned short pass);
  bool StartTraj(TCSlice& slc, Trajectory& tj, float fromWire, float fromTick, float toWire, float toTick, CTP_t& tCTP, unsigned short pass);
  bool Fit2D(short mode, Point2_t inPt, float& inPtErr, Vector2_t& outVec, Vector2_t& outVecErr, float& chiDOF);
  std::pair<unsigned short, unsigned short> GetSliceIndex(std::string typeName, int uID);
  template <typename T>
  std::vector<T> SetIntersection(const std::vector<T>& set1, const std::vector<T>& set2);
  template <typename T>
  std::vector<T> SetDifference(const std::vector<T>& set1, const std::vector<T>& set2);
  bool DecodeDebugString(std::string ctpwt);
  // ****************************** Printing  ******************************
  void DumpTj();
  void PrintAll(std::string someText);
  void PrintP(std::string someText, mf::LogVerbatim& myprt, PFPStruct& pfp, bool& printHeader);
  void Print3V(std::string someText, mf::LogVerbatim& myprt, Vtx3Store& vx3);
  void Print2V(std::string someText, mf::LogVerbatim& myprt, VtxStore& vx2);
  void Print3S(std::string someText, mf::LogVerbatim& myprt, ShowerStruct3D& ss3);
  void PrintT(std::string someText, mf::LogVerbatim& myprt, Trajectory& tj, bool& printHeader);
  void PrintTrajectory(std::string someText, TCSlice& slc, const Trajectory& tj ,unsigned short tPoint);
  void PrintAllTraj(std::string someText, TCSlice& slc, unsigned short itj, unsigned short ipt, bool printVtx = true);
  void PrintHeader(std::string someText);
  void PrintTrajPoint(std::string someText, TCSlice& slc, unsigned short ipt, short dir, unsigned short pass, TrajPoint const& tp);
  void PrintPFP(std::string someText, TCSlice& slc, const PFPStruct& pfp, bool printHeader);
  void PrintPFPs(std::string someText, TCSlice& slc);
  // Print clusters after calling MakeAllTrajClusters
  void PrintClusters();
  // Print a single hit in the standard format
  std::string PrintHit(const TCHit& hit);
  std::string PrintHitShort(const TCHit& hit);
  // Print Trajectory position in the standard format
  std::string PrintPos(TCSlice& slc, const TrajPoint& tp);
  std::string PrintPos(TCSlice& slc, const Point2_t& pos);
<<<<<<< HEAD
  std::string PrintEndFlag(const Trajectory& tj, unsigned short end);
  std::string PrintEndFlag(const PFPStruct& pfp, unsigned short end);
  
=======
  std::string PrintStopFlag(const Trajectory& tj, unsigned short end);

>>>>>>> 41a52d8d
  ////////////////////////////////////////////////
  template <typename T>
  std::vector<T> SetIntersection(const std::vector<T>& set1, const std::vector<T>& set2)
  {
    // returns a vector containing the elements of set1 and set2 that are common. This function
    // is a replacement for std::set_intersection which fails in the following situation:
    // set1 = {11 12 17 18} and set2 = {6 12 18}
    // There is no requirement that the elements be sorted, unlike std::set_intersection
    std::vector<T> shared;

    if(set1.empty()) return shared;
    if(set2.empty()) return shared;
    for(auto element1 : set1) {
      // check for a common element
      if(std::find(set2.begin(), set2.end(), element1) == set2.end()) continue;
      // check for a duplicate
      if(std::find(shared.begin(), shared.end(), element1) != shared.end()) continue;
      shared.push_back(element1);
    } // element1
    return shared;
  } // SetIntersection

  ////////////////////////////////////////////////
  template <typename T>
  std::vector<T> SetDifference(const std::vector<T>& set1, const std::vector<T>& set2)
  {
    // returns the elements of set1 and set2 that are different
    std::vector<T> different;
    if(set1.empty() && set2.empty()) return different;
    if(!set1.empty() && set2.empty()) return set1;
    if(set1.empty() && !set2.empty()) return set2;
    for(auto element1 : set1) {
      // check for a common element
      if(std::find(set2.begin(), set2.end(), element1) != set2.end()) continue;
      // check for a duplicate
      if(std::find(different.begin(), different.end(), element1) != different.end()) continue;
      different.push_back(element1);
    } // element1
    for(auto element2 : set2) {
      // check for a common element
      if(std::find(set1.begin(), set1.end(), element2) != set1.end()) continue;
      // check for a duplicate
      if(std::find(different.begin(), different.end(), element2) != different.end()) continue;
      different.push_back(element2);
    } // element1
    return different;
  } // SetDifference

} // namespace tca

#endif // ifndef TRAJCLUSTERALGUTILS_H<|MERGE_RESOLUTION|>--- conflicted
+++ resolved
@@ -224,14 +224,9 @@
   // Print Trajectory position in the standard format
   std::string PrintPos(TCSlice& slc, const TrajPoint& tp);
   std::string PrintPos(TCSlice& slc, const Point2_t& pos);
-<<<<<<< HEAD
   std::string PrintEndFlag(const Trajectory& tj, unsigned short end);
   std::string PrintEndFlag(const PFPStruct& pfp, unsigned short end);
   
-=======
-  std::string PrintStopFlag(const Trajectory& tj, unsigned short end);
-
->>>>>>> 41a52d8d
   ////////////////////////////////////////////////
   template <typename T>
   std::vector<T> SetIntersection(const std::vector<T>& set1, const std::vector<T>& set2)
