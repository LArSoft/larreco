#include "larreco/RecoAlg/TCAlg/DataStructs.h"

namespace tca {
  const std::vector<std::string> AlgBitNames {
    "HitsOrdered",
    "MaskHits",
    "MaskBadTPs",
    "Michel",
    "DeltaRay",
    "CTKink",
    "CTStepChk",
    "TryNextPass",
    "RvPrp",
    "CHMH",
    "Split",
    "Comp3DVx",
    "Comp3DVxIG",
    "HED",
    "HamVx",
    "HamVx2",
    "JunkVx",
    "JunkTj",
    "Killed",
    "Merge",
    "TEP",
    "CHMEH",
    "FillGap",
    "Ghost",
    "MrgGhost",
    "ChkInTraj",
    "StopBadFits",
    "FixBegin",
    "BeginChg",
    "FixEnd",
    "UUH",
    "MisdVxTj",
    "VtxTj",
    "ChkVxTj",
    "RefVtx",
    "VxMerge",
    "NoKinkChk",
    "SoftKink",
    "ChkStop",
    "ChkStopEP",
    "FTBRvProp",
    "StopAtTj",
    "Mat3D",
    "Mat3DMerge",
    "TjHiVx3Score",
    "VtxHitsSwap",
    "SplitHiChgHits",
    "InShower",
    "KillInShowerVx",
    "ShowerTj",
    "ShwrParent",
<<<<<<< HEAD
    "ChkShwrParEnd",
=======
    "ChkShwrParEnd",  // Ensure that the end of a shower parent already inside a shower has an end near a shower end
    "KillShwrNuPFP",  // Kill neutrino PFP particles with a vertex inside a shower
>>>>>>> b2476c68
    "MergeOverlap",
    "MergeSubShowers",
    "MergeNrShowers",
    "MergeShChain",
    "SplitTjCVx",
    "SetDir"
  };

  const std::vector<std::string> StopFlagNames {
    "Signal",
    "AtKink",
    "AtVtx",
    "Bragg",
    "AtTj"
  };
  
  const std::vector<std::string> VtxBitNames {
    "VtxTrjTried",
    "Fixed",
    "OnDeadWire",
    "HiVx3Score",
    "VtxTruMatch",
    "VtxMerged"
  } ;
  
  geo::PlaneID DecodeCTP(CTP_t CTP) {
    auto const cryo = (CTP / Cpad);
    return geo::PlaneID(
      /* Cryostat */ cryo,
           /* TPC */ (CTP - cryo * Cpad) / Tpad,
         /* Plane */ (CTP % 10)
      );
  }
  
} // namespace tca
<|MERGE_RESOLUTION|>--- conflicted
+++ resolved
@@ -53,12 +53,8 @@
     "KillInShowerVx",
     "ShowerTj",
     "ShwrParent",
-<<<<<<< HEAD
-    "ChkShwrParEnd",
-=======
     "ChkShwrParEnd",  // Ensure that the end of a shower parent already inside a shower has an end near a shower end
     "KillShwrNuPFP",  // Kill neutrino PFP particles with a vertex inside a shower
->>>>>>> b2476c68
     "MergeOverlap",
     "MergeSubShowers",
     "MergeNrShowers",
