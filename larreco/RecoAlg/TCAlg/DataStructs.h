--- conflicted
+++ resolved
@@ -256,16 +256,9 @@
     float along{1E6}; ///< distance from the start Pos of the section
     int TjID{0};      ///< ID of the trajectory -> TP3D assn
     CTP_t CTP;
-<<<<<<< HEAD
     unsigned short TPIndex {USHRT_MAX};     ///< and the TP index
     unsigned short SFIndex {0};     ///< and the section fit index
     std::bitset<8> Flags;     //< see TP3DFlags_t
-=======
-    unsigned short TPIndex{USHRT_MAX}; ///< and the TP index
-    unsigned short SFIndex{USHRT_MAX}; ///< and the section fit index
-    bool IsGood{true};                 ///< TP can be used in the fit and for calorimetry
-    bool IsBad{false};                 ///< TP shouldnt be associated with the PFParticle
->>>>>>> beae8dd5
   };
 
   typedef enum {
@@ -633,13 +626,7 @@
     std::vector<std::pair<unsigned int, unsigned int>> tpcSrcHitRange;
     // list of good wires in the current TPCID
     std::vector<std::vector<bool>> goodWire;
-<<<<<<< HEAD
-    std::vector<simb::MCParticle> const* mcpHandle = nullptr;  ///< handle to MCParticles in the event
     std::vector<recob::SpacePoint> const* sptHandle = nullptr; ///< handle to SpacePoints in the event
-=======
-    std::vector<recob::SpacePoint> const* sptHandle =
-      nullptr;                                        ///< handle to SpacePoints in the event
->>>>>>> beae8dd5
     std::vector<std::array<unsigned int, 3>> sptHits; ///<  SpacePoint -> Hits assns by plane
     unsigned int event;
     unsigned int run;
