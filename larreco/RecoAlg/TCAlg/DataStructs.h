--- conflicted
+++ resolved
@@ -135,10 +135,7 @@
     short TjDir {0};                     ///< direction determined by dQ/ds, delta ray direction, etc
                                         ///< 1 = in the StepDir direction, -1 in the opposite direction, 0 = don't know
     int WorkID {0};
-<<<<<<< HEAD
-=======
     unsigned short NNeighbors {0};    /// number of neighbors within window defined by ShowerTag
->>>>>>> 59f598fb
     std::array<std::bitset<8>, 2> StopFlag {};  // Bitset that encodes the reason for stopping
   };
   
@@ -222,11 +219,8 @@
     kFTBRevProp,
     kStopAtTj,
     kMatch3D,
-<<<<<<< HEAD
     kVtxHitsSwap,
     kSplitHiChgHits,
-=======
->>>>>>> 59f598fb
     kInShower,
     kShowerParent,
     kShowerTj,
