////////////////////////////////////////////////////////////////////////
//
//
// TCAlg data structs
//
// Bruce Baller
//
///////////////////////////////////////////////////////////////////////
#ifndef TRAJCLUSTERALGDATASTRUCT_H
#define TRAJCLUSTERALGDATASTRUCT_H

// C/C++ standard libraries
#include <array>
#include <bitset>
#include <vector>

// LArSoft libraries
#include "larcoreobj/SimpleTypesAndConstants/geo_types.h"

namespace TMVA {
  class Reader;
}
namespace calo {
  class CalorimetryAlg;
}
namespace geo {
  class GeometryCore;
}
namespace recob {
  class Hit;
  class SpacePoint;
}
namespace simb {
  class MCParticle;
}
<<<<<<< HEAD
struct SortEntry{
=======
struct SortEntry {
>>>>>>> 1ac930b9
  unsigned int index;
  float val;
};

namespace tca {

  using Point3_t = std::array<double, 3>;
  using Vector3_t = std::array<double, 3>;
  using Point2_t = std::array<float, 2>;
  using Vector2_t = std::array<double, 2>;

  // some functions to handle the CTP_t type
  typedef unsigned int CTP_t;
  constexpr unsigned int Tpad = 10;    // alignment for CTP sub-items - TPC
  constexpr unsigned int Cpad = 10000; // alignment for CTP sub-items - Cryostat

  inline CTP_t
  EncodeCTP(unsigned int cryo, unsigned int tpc, unsigned int plane)
  {
    return cryo * Cpad + tpc * Tpad + plane;
  }
  inline CTP_t
  EncodeCTP(const geo::PlaneID& planeID)
  {
    return EncodeCTP(planeID.Cryostat, planeID.TPC, planeID.Plane);
  }
  inline CTP_t
  EncodeCTP(const geo::WireID& wireID)
  {
    return EncodeCTP(wireID.Cryostat, wireID.TPC, wireID.Plane);
  }
  geo::PlaneID DecodeCTP(CTP_t CTP);

  /// @{
  /// @name Data structures for the reconstruction results

  /// struct of temporary 2D vertices (end points)
  struct VtxStore {
    Point2_t Pos{{0, 0}};
    Point2_t PosErr{{2, 1}};
    unsigned short NTraj{0};
    unsigned short Pass{0}; // Pass in which this vertex was created
    float ChiDOF{0};
    // Topo: 0 = end0-end0, 1 = end0(1)-end1(0), 2 = end1-end1, 3 = CI3DV,
    //       4 = C3DIVIG, 5 = FHV, 6 = FHV2, 7 = SHCH, 8 = CTBC, 9 = Junk, 10 = DecayVx, 11 = neutral decay (pizero)
    //       12 = BraggSplit, 13 = ShrtLong2V, 14 = Reconcile2VTs
    short Topo{0};
    CTP_t CTP{0};
    int ID{0};  ///< set to 0 if killed
    int UID{0}; ///< unique global ID
    int Vx3ID{0};
    float Score{0};
    float TjChgFrac{0}; ///< Fraction of charge near the vertex that is from hits on the vertex Tjs
    std::bitset<16> Stat{0}; ///< Vertex status bits using kVtxBit_t
  };

  typedef enum {
    kVtxTrjTried, ///< FindVtxTraj algorithm tried
    kFixed,       ///< vertex position fixed manually - no fitting done
    kOnDeadWire,
    kHiVx3Score, ///< matched to a high-score 3D vertex
    kVxTruMatch, ///< tagged as a vertex between Tjs that are matched to MC truth neutrino interaction particles
    kVxMerged,
    kVxIndPlnNoChg, ///< vertex quality is suspect - No requirement made on chg btw it and the Tj
    kVxEnvOK,       ///<  the environment near the vertex was checked - See UpdateVxEnvironment
    kVxBitSize      ///< don't mess with this line
  } VtxBit_t;

  /// struct of temporary 3D vertices
  struct Vtx3Store {
    float X{0};      // x position
    float XErr{0.5}; // x position error
    float Y{0};      // y position
    float YErr{0.5}; // y position error
    float Z{0};      // z position
    float ZErr{0.5}; // z position error
    float Score{0};
    int Wire{-1}; // wire number for an incomplete 3D vertex
    geo::TPCID TPCID;
    std::vector<int> Vx2ID; // List of 2D vertex IDs in each plane
    int ID{0};              // 0 = obsolete vertex
    int UID{0};             ///< unique global ID
    bool Primary{false};
    bool Neutrino{false};
  };

  // The (y,z) position of a valid wire intersection of two wires on two planes +
  // + the (y,z) position variation for a one wire change in pln1 and pln2
  struct TCWireIntersection {
    unsigned short pln1;
    unsigned short pln2;
    float wir1;
    float wir2;
    double y;
    double z;
    double dydw1;
    double dzdw1;
    double dydw2;
    double dzdw2;
    unsigned int tpc;
  };

  // A temporary struct for matching trajectory points; 1 struct for each TP for
  // each trajectory. These are put into mallTraj which is then sorted by increasing xlo
  struct Tj2Pt {
    unsigned int wire;
    // x range spanned by hits on the TP
    float xlo;
    float xhi;
    unsigned short plane;
    // the Trajectory ID
    unsigned short id;
    unsigned short ipt; // The trajectory point
    // the number of points in the Tj so that the minimum Tj length cut (MatchCuts[2]) can be made
    unsigned short npts;
  };

  struct TrajPoint {
    CTP_t CTP{0};            ///< Cryostat, TPC, Plane code
    Point2_t HitPos{{0, 0}}; // Charge weighted position of hits in wire equivalent units
    Point2_t Pos{{0, 0}};    // Trajectory position in wire equivalent units
    Vector2_t Dir{{0, 0}};   // Direction cosines in the StepDir direction
    double HitPosErr2{0};    // Uncertainty^2 of the hit position perpendiclar to the direction
    // HitPosErr2 < 0 = HitPos not defined because no hits used
    double Ang{0};                  // Trajectory angle (-pi, +pi)
    double AngErr{0.1};             // Trajectory angle error
    float KinkSig{-1};              // kink significance = delta angle / angle error
    float Chg{0};                   // Charge
    float AveChg{-1};               // Average charge of last ~20 TPs
    float ChgPull{0.1};             //  = (Chg - AveChg) / ChgRMS
    float Delta{0};                 // Deviation between trajectory and hits (WSE)
    float DeltaRMS{0.02};           // RMS of Deviation between trajectory and hits (WSE)
    float FitChi{0};                // Chi/DOF of the fit
    int InPFP{0};                   // ID of the PFParticle that owns this TP
    unsigned short NTPsFit{2};      // Number of trajectory points fitted to make this point
    unsigned short Step{0};         // Step number at which this TP was created
    unsigned short AngleCode{0};    // 0 = small angle, 1 = large angle, 2 = very large angle
    std::vector<unsigned int> Hits; // vector of fHits indices
    std::bitset<16> UseHit{0};      // set true if the hit is used in the fit
    std::bitset<8> Environment{0};  // TPEnvironment_t bitset that describes the environment
  };

  // struct filled by FitPar which fits TP Chg, Delta, etc
  struct ParFit {
    Point2_t Pos{{0, 0}}; // position origin of the fit
    float Par0;
    float AvePar;
    float ParErr;
    float ParSlp; // slope relative to the origin
    float ParSlpErr;
    float ChiDOF;
    unsigned short nPtsFit;
  };

  // Global information for the trajectory
  struct Trajectory {
    std::vector<TrajPoint> Pts; ///< Trajectory points
    CTP_t CTP{0};               ///< Cryostat, TPC, Plane code
    std::bitset<128> AlgMod;    ///< Bit set if algorithm AlgBit_t modifed the trajectory
    int WorkID{0};
    int ParentID{
      -1}; ///< ID of the parent, or the ID of the Tj this one was merged with if it is killed
    float AveChg{0};       ///< Calculated using ALL hits
    float TotChg{0};       ///< Total including an estimate for dead wires
    float ChgRMS{0.5};     /// Normalized RMS using ALL hits. Assume it is 50% to start
    short MCSMom{0};       //< Crude 2D estimate to use for shower-like vs track-like discrimination
    Point2_t dEdx{{0, 0}}; ///< dE/dx for 3D matched trajectories
    std::array<unsigned short, 2> VtxID{{0, 0}}; ///< ID of 2D vertex
    std::array<unsigned short, 2> EndPt{
      {0, 0}};                 ///< First and last point in the trajectory that has charge
    int ID;                    ///< ID that is local to one slice
    int UID;                   ///< a unique ID for all slices
    int SSID{0};               ///< ID of a 2D shower struct that this tj is in
    unsigned short PDGCode{0}; ///< shower-like or track-like {default is track-like}
    unsigned short Pass{0};    ///< the pass on which it was created
    short StepDir{0};          ///< -1 = going US (-> small wire#), 1 = going DS (-> large wire#)
    short StartEnd{-1};        ///< The starting end (-1 = don't know)
    std::array<std::bitset<8>, 2> EndFlag{}; // Bitset that encodes the reason for stopping
    std::bitset<8> Strategy{};               ///
    bool NeedsUpdate{false};                 ///< Set true when the Tj needs to be updated
    bool IsGood{true}; ///< set false if there is a failure or the Tj fails quality cuts
    bool MaskedLastTP{false};
  };

  struct TjForecast {
    unsigned short nextForecastUpdate{
      0}; ///< Revise the forecast when NumPtsWithCharge == nextForecastUpdate
    float showerLikeFraction{
      0};              ///< fraction of points in the forecast envelope that are shower-like
    float outlook{-1}; ///< tracklike ~< 2, showerlike > 2
    float chgSlope{0};
    float chgSlopeErr{0};
    float chgFitChiDOF{0};
    float chgRMS{0};
    short MCSMom{0};
    bool leavesBeforeEnd{false}; ///< leaves the forecast envelope before the end
    bool foundShower{false};
    bool endBraggPeak{false};
  };

  struct SectionFit {
    Point3_t Pos{{-10.0, 0.0, 0.0}};   ///< center position of this section
    Vector3_t Dir{{0.0, 0.0, 0.0}};    ///< and direction
    Vector3_t DirErr{{0.01, 0.01, 0.01}}; ///< and direction error
    float ChiDOF{-1};
    unsigned short NPts{0};
    bool NeedsUpdate{true}; ///< set true if the section needs to be updated
  };

  // a 3D trajectory point composed of a 3D point & direction and a single TP
  struct TP3D {
    Point3_t Pos{{-10.0, -10.0, -10.0}}; ///< position of the trajectory
    Vector3_t Dir{{0.0, 0.0, 0.0}};
    double TPX{-10};   ///< X position of the TP or the single hit
    double TPXErr2{1}; ///< (X position error)^2
    float Wire{-1};
    float along{1E6}; ///< distance from the start Pos of the section
    float dEdx{-1};
    int TjID{0};      ///< ID of the trajectory -> TP3D assn
    CTP_t CTP;
<<<<<<< HEAD
    unsigned short TPIndex {USHRT_MAX};     ///< and the TP index
    unsigned short SFIndex {0};     ///< and the section fit index
=======
    unsigned short TPIndex{USHRT_MAX}; ///< and the TP index
    unsigned short SFIndex{USHRT_MAX}; ///< and the section fit index
>>>>>>> 1ac930b9
    std::bitset<8> Flags;     //< see TP3DFlags_t
  };

  typedef enum {
    kTP3DGood,    // Is good for fitting and calorimetry
    kTP3DBad,      // Should be removed from the trajectory
    kTP3DHiDEdx  // Has high dE/dx
  } TP3DFlags_t;

  // Struct for 3D trajectory matching
  struct MatchStruct {
    // IDs of Trajectories that match in all planes
    std::vector<int> TjIDs;
    // Count of the number of X-matched hits and de-weight by angle
    float Count{0}; // Set to 0 if matching failed
  };

  // Allocate the first set of bits in AlgBit_t for 3D algs
  constexpr unsigned int pAlgModSize = 8;

  struct PFPStruct {
    std::vector<int> TjIDs;  // used to reference Tjs within a slice
    std::vector<int> TjUIDs; // used to reference Tjs in any slice
    std::vector<TP3D> TP3Ds; // vector of 3D trajectory points
    std::vector<SectionFit> SectionFits;
    // Start is 0, End is 1
    std::array<std::vector<float>, 2> dEdx;
    std::array<std::vector<float>, 2> dEdxErr;
    std::array<int, 2> Vx3ID{{0, 0}};
    int BestPlane{-1};
    int PDGCode{-1};
    std::vector<int> DtrUIDs;
    size_t ParentUID{0}; // Parent PFP UID (or 0 if no parent exists)
    geo::TPCID TPCID;
    float CosmicScore{0};
    int ID{0};
    int UID{0};                              // unique global ID
    unsigned short MVI;                      // matVec index for detailed debugging
    std::bitset<8> Flags;                    //< see PFPFlags_t
    std::array<std::bitset<8>, 2> EndFlag{}; // Uses the same enum as Trajectory EndFlag
    std::bitset<pAlgModSize> AlgMod; //< Allocate the first set of bits in AlgBit_t for 3D algs
  };

  typedef enum {
    kCanSection,
    kNeedsUpdate,
<<<<<<< HEAD
    kStops,
    kdEdxDefined        //< Set true if dEdx is defined in the TP3Ds vector
=======
    kSmallAngle
>>>>>>> 1ac930b9
  } PFPFlags_t;

  struct CRTreeVars {
    std::vector<int> cr_origin;
    std::vector<float> cr_pfpxmin;
    std::vector<float> cr_pfpxmax;
    std::vector<float> cr_pfpyzmindis;
  };

  // Algorithm modification bits
  typedef enum {
    kFillGaps3D, // 3D algorithms for PFPs (bitset size limited to 8 bits)
    kKink3D,
    kTEP3D,
    kJunk3D,
    kRTPs3D,
    kSmallAng3D,
    kKillBadPts3D,
    kMat3D, // 2D algorithms for Tjs here and below
    kMaskHits,
    kMaskBadTPs,
    kMichel,
    kDeltaRay,
    kCTStepChk,
    kRvPrp,
    kCHMUH,
    kSplit,
    kComp3DVx,
    kComp3DVxIG,
    kDecayVx,
    kHamVx,
    kHamVx2,
    kJunkVx,
    kShrtLong2V,
    kJunkTj,
    kKilled,
    kEndMerge,
    kLastEndMerge,
    kTEP,
    kEndPtFit,  // ChkEndPtFit
    kTHiQEP,  // TrimHiChgEndPts
    kTHMEP,
    kFillGaps,
    kUseGhostHits,
    kMrgGhost,
    kMrgShortJunk,
    kChkInTraj,
    kStopBadFits,
    kFixBegin,
    kFTBChg,
    kBeginChg,
    kBraggSplit,
    kFindBraggPeaks,
    kUUH,
    kVtxTj,
    kChkVxTj,
    kPhoton,
    kHaloTj,
    kNoFitToVx,
    kVxMerge,
    kVxNeutral,
    kKillOrphan2V,
    kNoKinkChk,
    kChkStop,
    kChkStopEP,
    kChkChgAsym,
    kFTBRvProp,
    kTjHiVx3Score,
    kVxEndSwap,
    kSplitTjCVx,
    kMakePFPTjs,
    kStopShort,
    kReconcile2Vs,
    kFTBMod,
    kSmallKink,
    kLEPhys,
    kNewCuts,
    kAlgBitSize ///< don't mess with this line
  } AlgBit_t;

  typedef enum {
    kNormal,
    kStiffEl, ///< use the stiff electron strategy
    kStiffMu, ///< use the stiff muon strategy
    kSlowing  ///< use the slowing-down strategy
  } Strategy_t;

  // Stop flag bits
  typedef enum {
    kHitsAfterEnd,   ///< There is a hit just DS (end 1) (US = end 0) at the end of the Tj
    kEndKink,
    kEndBragg,
    kEndOutFV,
    kEndNoFitVx,
    kFlagBitSize ///< don't mess with this line
  } EndFlag_t;

  // Environment near a trajectory point
  typedef enum {
    kEnvNotGoodWire,
    kEnvNearMuon,
    kEnvNearShower,
    kEnvOverlap,
    kEnvUnusedHits,
    kEnvNearSrcHit, ///< TP is near a hit in the srcHit collection but no allHit hit exists (DUNE disambiguation error)
    kEnvFlag ///< a general purpose flag bit used in 3D matching
  } TPEnvironment_t;

  // TrajClusterAlg configuration bits
  typedef enum {
    kModeStepPos,    ///< step from US -> DS (true) or DS -> US (false)
    kModeTestBeam,   ///< Expect tracks entering from the front face. Don't create neutrino PFParticles
    kModeLEPhysics,  ///< Configure for low energy physics processes
    kModeDebug,      ///< master switch for turning on debug mode
  } TCModes_t;

  extern const std::vector<std::string> AlgBitNames;
  extern const std::vector<std::string> EndFlagNames;
  extern const std::vector<std::string> VtxBitNames;
  extern const std::vector<std::string> StrategyBitNames;

  // struct for configuration - used in all slices
  struct TCConfig {
    std::vector<float> vtx2DCuts; ///< Max position pull, max Position error rms
    std::vector<float> vtx3DCuts; ///< 2D vtx -> 3D vtx matching cuts
    std::vector<float> vtxScoreWeights;
    std::vector<float> neutralVxCuts;
    std::vector<short> deltaRayTag;
    std::vector<short> muonTag;
    std::vector<float> electronTag;
    std::vector<float> chkStopCuts; ///< Bragg peak finder configuration
    std::vector<float> showerTag;   ///< shower-like trajectory tagging + shower reconstruction
    std::vector<float> kinkCuts;    ///< kink finder algorithm
    std::vector<float> match3DCuts; ///< 3D matching cuts
                                    //    std::vector<float> matchTruth;     ///< Match to MC truth
    std::vector<float> chargeCuts;
    std::vector<float> qualityCuts;           ///< Min points/wire, min consecutive pts after a gap
    std::vector<float> pfpStitchCuts;         ///< cuts for stitching between TPCs
    std::vector<unsigned short> minPtsFit;    ///< Reconstruct in several passes
    std::vector<unsigned short> minPts;       ///< min number of Pts required to make a trajectory
    std::vector<unsigned short> maxAngleCode; ///< max allowed angle code for each pass
    std::vector<float> angleRanges;           ///< list of max angles for each angle range
    float wirePitch;
    float unitsPerTick; ///< scale factor from Tick to WSE equivalent units
    std::vector<float> maxPos0;
    std::vector<float> maxPos1;
    float multHitSep; ///< preferentially "merge" hits with < this separation
    float maxChi;
    const geo::GeometryCore* geom;
    calo::CalorimetryAlg* caloAlg;
    TMVA::Reader* showerParentReader;
    std::vector<float> showerParentVars;
    float hitErrFac;
    float maxWireSkipNoSignal;   ///< max number of wires to skip w/o a signal on them
    float maxWireSkipWithSignal; ///< max number of wires to skip with a signal on them
    float projectionErrFactor;
    float VLAStepSize;
    float JTMaxHitSep2;      /// Max hit separation for making junk trajectories. < 0 to turn off
    std::bitset<128> useAlg; ///< Allow user to mask off specific algorithms
    std::bitset<128> dbgAlg; ///< Allow user to turn on debug printing in algorithms (that print...)
    short recoSlice{0};      ///< only reconstruct the slice with ID (0 = all)
    short recoTPC{-1};       ///< only reconstruct in the seleted TPC
    bool dbgSlc{true};       ///< debug only in the user-defined slice? default is all slices
    bool dbgStp{false};      ///< debug stepping using debug.Cryostat, debug.TPC, etc
    bool dbgMrg{false};
    bool dbg2V{false}; ///< debug 2D vertex finding
    bool dbgVxMerge{false};
    bool dbg3V{false}; ///< debug 3D vertex finding
    bool dbgPFP{false};
    bool dbgStitch{false};  ///< debug PFParticle stitching
    bool dbgSummary{false}; ///< print a summary report
    bool dbgDump{false};    /// dump trajectory points
    short nPtsAve;          /// number of points to find AveChg
    std::bitset<16> modes;  /// See TCModes_t above
    bool useChannelStatus{true};
  };

  struct TCHit {
    unsigned int allHitsIndex; // index into fHits
    int InTraj{
      0}; // ID of the trajectory this hit is used in, 0 = none, < 0 = Tj under construction
  };

  // hit collection for all slices, TPCs and cryostats + event information
  // Note: Ideally this hit collection would be the FULL hit collection before cosmic removal
  struct TCEvent {
    geo::TPCID TPCID;
    std::vector<recob::Hit> const* allHits = nullptr;
    std::vector<recob::Hit> const* srcHits = nullptr;
    //  hit Range for the allHits collection in the current TPCID
    //   plane      wire             firstHit, lastHit
    std::vector<std::vector<std::pair<unsigned int, unsigned int>>> wireHitRange;
    // hit range for the srcHits collection
    std::vector<std::pair<unsigned int, unsigned int>> tpcSrcHitRange;
    // list of good wires in the current TPCID
    std::vector<std::vector<bool>> goodWire;
    std::vector<recob::SpacePoint> const* sptHandle = nullptr; ///< handle to SpacePoints in the event
    std::vector<std::array<unsigned int, 3>> sptHits; ///<  SpacePoint -> Hits assns by plane
    unsigned int event;
    unsigned int run;
    unsigned int subRun;
    unsigned int eventsProcessed;
    std::vector<float> aveHitRMS; ///< average RMS of an isolated hit
    std::vector<TCWireIntersection> wireIntersections;
    int WorkID;
    int globalT_UID;
    int globalP_UID;
    int global2V_UID;
    int global3V_UID;
    int global2S_UID;
    int global3S_UID;
    bool aveHitRMSValid{false}; ///< set true when the average hit RMS is well-known
    bool expectSlicedHits{
      false}; ///< info passed from the module - used to (not) define wireHitRange
  };

  struct TCSlice {
    std::vector<unsigned int> nWires;
    std::vector<unsigned int> firstWire; ///< the first wire with a hit
    std::vector<unsigned int> lastWire;  ///< the last wire with a hit
    float xLo;                           // fiducial volume of the current tpc
    float xHi;
    float yLo;
    float yHi;
    float zLo;
    float zHi;
    geo::TPCID TPCID;
    unsigned short nPlanes;
    int ID; ///< ID of the recob::Slice (not the sub-slice)
    // The variables below do change in size from event to event

    // Save histograms to develop cosmic removal tools
    CRTreeVars crt;
    std::vector<TCHit> slHits;
    std::vector<Trajectory> tjs; ///< vector of all trajectories in each plane
    std::vector<Tj2Pt> mallTraj; ///< vector of trajectory points ordered by increasing X
    // vector of pairs of first (.first) and last+1 (.second) hit on each wire
    // in the range fFirstWire to fLastWire. A value of UINT_MAX indicates that there
    // are no hits on the wire.
    std::vector<std::vector<std::pair<unsigned int, unsigned int>>> wireHitRange;
    std::vector<VtxStore> vtxs;   ///< 2D vertices
    std::vector<Vtx3Store> vtx3s; ///< 3D vertices
    std::vector<PFPStruct> pfps;
    bool isValid{false};                 // set false if this slice failed reconstruction
  };

  extern TCEvent evt;
  extern TCConfig tcc;
  extern std::vector<TjForecast> tjfs;

  // vector of hits, tjs, etc in each slice
  extern std::vector<TCSlice> slices;
  // vector of seed TPs
  extern std::vector<TrajPoint> seeds;

} // namespace tca

#endif // ifndef TRAJCLUSTERALGDATASTRUCT_H<|MERGE_RESOLUTION|>--- conflicted
+++ resolved
@@ -33,11 +33,7 @@
 namespace simb {
   class MCParticle;
 }
-<<<<<<< HEAD
-struct SortEntry{
-=======
 struct SortEntry {
->>>>>>> 1ac930b9
   unsigned int index;
   float val;
 };
@@ -258,13 +254,8 @@
     float dEdx{-1};
     int TjID{0};      ///< ID of the trajectory -> TP3D assn
     CTP_t CTP;
-<<<<<<< HEAD
     unsigned short TPIndex {USHRT_MAX};     ///< and the TP index
     unsigned short SFIndex {0};     ///< and the section fit index
-=======
-    unsigned short TPIndex{USHRT_MAX}; ///< and the TP index
-    unsigned short SFIndex{USHRT_MAX}; ///< and the section fit index
->>>>>>> 1ac930b9
     std::bitset<8> Flags;     //< see TP3DFlags_t
   };
 
@@ -311,12 +302,8 @@
   typedef enum {
     kCanSection,
     kNeedsUpdate,
-<<<<<<< HEAD
     kStops,
     kdEdxDefined        //< Set true if dEdx is defined in the TP3Ds vector
-=======
-    kSmallAngle
->>>>>>> 1ac930b9
   } PFPFlags_t;
 
   struct CRTreeVars {
