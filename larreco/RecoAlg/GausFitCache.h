/**
 * @file   GausFitCache.h
 * @brief  Provide caches for TF1 functions to be used with ROOT fitters
 * @author Gianluca Petrillo (petrillo@fnal.gov)
 * @date   March 25th, 2015
 *
 *
 * This might be moved to another namespace than hit, and to a more generic
 * function cacher.
 */

#ifndef GAUSFITCACHE_H
#define GAUSFITCACHE_H 1

// C/C++ standard libraries
#include <string>
#include <vector>

// ROOT libraries
#include "RtypesCore.h" // Double_t
<<<<<<< HEAD
#include "TF1.h"        // Double_t
=======
#include "TF1.h"
>>>>>>> c11c2364

namespace hit {

  /** **************************************************************************
   * @brief A set of TF1 linear sum of base functions (Gaussians)
   *
   * This object holds and owns a number of functions that are linear sum of
   * "base" functions.
   * The original use is for Gaussian functions, and this class implements
   * Gaussians as base functions. This class is used as a base class for other
   * function caches that do not necessarily use Gaussian base functions.
   *
   * The idea is that if you need a temporary function to perform a fit and
   * extract the parameters, you can reuse the same function over and over
   * rather than creating a new one each time.
   *
   * The expected use for an algorithm is to have one of these caches as a data
   * member and when the algorithm code needs a function it obtains it with:
   *
   *     TF1* pFunc = fitcache.Get(nGaussians);
   *
   * Then `pFunc` is used for fitting but *never* destroyed.
   */
  class GausFitCache {
  public:
    /// Constructor; optionally set the name of the repository
    GausFitCache(std::string new_name = "GausFitCache") : name(new_name) {}

    /// Destructor
    virtual ~GausFitCache();

    /// Return the name of this cache
    std::string GetName() const { return name; }

    /**
     * @brief Returns a function sum of nFunc base functions
     * @param nGaus the number of base functions in the function
     * @return a pointer to a TF1 with the required characteristics
     *
     * The returned function must not be deleted at any time!
     *
     * This implementation returns a function sum of nFunc Gaussians.
     * The parameters are sorted by Gaussian: first normalization (not the area,
     * but the coefficient), first mean, first sigma, second normalization etc.
     */
    virtual TF1* Get(size_t nFunc);

    /// Returns a new function sum of nFunc base functions
    /// (caller needs to set limits and parameters)
    virtual TF1* GetClone(size_t nGaus);

    /// Returns a name for the function with nFunc base functions
    virtual std::string FunctionName(size_t nFunc) const;

  protected:
    std::string name; ///< name of the cache

    ///< Gaussian sum functions; n-th element is sum of n base functions
    std::vector<TF1*> funcs;

    /// Creates a new sum function
    virtual TF1* CreateFunction(size_t nFunc) const;

  }; // class GausFitCache

  namespace details {

    template <typename T>
    inline T sqr(T v)
    {
      return v * v;
    }

    /// Struct with member type corresponding to the NArg-th type from Args
    template <unsigned int NArg, typename FirstArg, typename... Args>
    struct TemplateArgumentHelper {
      using type = typename TemplateArgumentHelper<NArg - 1, Args...>::type;
    }; // struct TemplateArgumentHelper

    /// Struct with member type corresponding to the NArg-th type from Args
    template <unsigned int NArg, typename... Args>
    struct TemplateArgument {
      using type = typename TemplateArgumentHelper<NArg, Args...>::type;
    }; // struct TemplateArgument

    /**
     * @brief A sum of NFunc base functions Func
     * @tparam NFunc the number of base functions in the sum
     * @tparam Func the base function in the sum
     * @tparam NFuncParams the number of parameters required by Func
     *
     * This class provides in its `eval` member a compiled function suitable
     * to be wrapped into a ROOT's TF1 object.
     * The function is the sum of NFunc base functions.
     * Each base function is expected to use NFuncParams parameters. The
     * first function will use the first set of NFuncParams parameters,
     * the second one the next set of NFuncParams parameters, and so on.
     * If NFunc is 0, the value 0 is always returned.
     */
    template <unsigned int NFunc,
              Double_t Func(Double_t const*, Double_t const*),
              unsigned int NFuncParams>
    struct FuncSum {
      static Double_t eval(Double_t const*, Double_t const*);
      static constexpr unsigned int NParams = NFunc * NFuncParams;
    }; // struct FuncSum

    // partial specialization (declaration)
    template <Double_t Func(Double_t const*, Double_t const*), unsigned int NFuncParams>
    struct FuncSum<0U, Func, NFuncParams> {
      static Double_t eval(Double_t const*, Double_t const*);
      static constexpr unsigned int NParams = 0;
    }; // struct FuncSum<0>

    class CompiledGausFitCacheBaseStruct : public GausFitCache {
      /*
       * Since, as most of C++ metaprogramming code, this one is quite messy,
       * some explanations follow.
       *
       * The idea is to have a function sum of N base functions, and both N and
       * which base function can be specified as template parameters.
       *
       * The implementation of the sum of N base functions requires a
       * compile-time "for loop" that is implemented by recursion: a function
       * with a template parameter N=i calls the same with N=i-1. The loop is
       * interrupted by a template specialization for N=0 that does not call
       * N=-1. Unfortunately there is another template parameter that is carried
       * around, that is the base function. This means that the specialization
       * for N=0 is a partial specialization, since the function still needs
       * to be a template parameter. Partial specializations are only allowed
       * for classes (not for functions). Therefore we have here a class
       * with two template parameters and a static member eval() where the
       * total function is defined. Partial specializations of the full class
       * will implement the necessary N=0 exception to the recursion rule.
       *
       * Now, we want to put these in a vector of functions.
       * This is another loop, and since the function types are decided at
       * compile time, the loop must be done at compile time too.
       * Here it goes another class, moving around a vector.
       * Furthermore, now the actual type of function is a different one for
       * each element in the array: in this compile-time for-loop, the type
       * depends on the running parameter, and potentially on others.
       *
       *
       *
       *
       */
    public:
      using GausFitCache::GausFitCache;

      /// Throws an exception (ROOT does not support cloning compiled functions)
      virtual TF1* GetClone(size_t nGaus);

      /// Returns the maximum number of Gaussians in a function that we support
      virtual unsigned int MaxGaussians() const { return funcs.size() - 1; }

      /**
       * @brief Single Gaussian function
       * @param x vector; [0] variable value
       * @param params vector: [0] coefficient of the exponent [1] mean [2] sigma
       * @return the Gaussian evaluated at *x
       *
       * This function is equivalent to ROOT's "gaus".
       */
      static Double_t gaus(Double_t const* x, Double_t const* params);

      template <unsigned int CutOff>
      static Double_t gaus_trunc(Double_t const* x, Double_t const* params);

      template <unsigned int NGaus>
      static Double_t ngaus(Double_t const* x, Double_t const* params)
      {
        return gaus(x, params) + ngaus<NGaus - 1>(x, params + 3);
      }

      /// Sum of NGaus Gaussian functions truncated at CutOff sigmas
      template <unsigned int NGaus, unsigned int CutOff>
      static Double_t ngaus_trunc(Double_t const* x, Double_t const* params)
      {
        return FuncSum<NGaus, gaus_trunc<CutOff>, 3U>::eval(x, params);
      }

      /// Class around sum of NGaus Gaussian functions truncated at CutOff sigmas
      template <unsigned int NGaus, unsigned int CutOff>
      using NGaussTruncClass = FuncSum<NGaus, gaus_trunc<CutOff>, 3U>;

    protected:
      /**
       * @brief A helper class initializing the function vector
       * @tparam NFunc the maximum number of base functions in a function
       * @tparam Func the function encapsulating object
       * @tparam Others other template parameters of the function object
       *
       * This helper class provides a static function fill() that fills the
       * function vector of the specified CompiledGausFitCacheBaseStruct
       * with a sequence on NFunc+1 functions, of types `Func<0, Others...>`,
       * `Func<1, Others...>`, ... up to `Func<NFunc, Others...>` included.
       * Each function is actually wrapped by a ROOT's TF1.
       * Func type is a class, and the actual function must be found in the
       * member `Func::eval`. Also the Func class is required to have a
       * `NParams` static constexpr member whose value is the number of
       * `parameters that the `eval()` function takes.
       *
       * The template FuncSum is implementing all these requirements.
       */
      template <unsigned int NFunc, template <unsigned int> class Func>
      struct InitializeFuncSumVector {
        static void fill(CompiledGausFitCacheBaseStruct& cache);
      }; // struct InitializeFuncSumVector

      // partial specialization: 0 of any function
      template <template <unsigned int> class Func>
      struct InitializeFuncSumVector<0U, Func> {
        static void fill(CompiledGausFitCacheBaseStruct& cache);
      }; // struct InitializeFuncSumVector<0, Func>

      /// Returns a vector initialized with multigaussians
      template <unsigned int NGaus>
      void InitializeCompiledGausFitVector();

      /// Adds one function
      template <unsigned int NGaus>
      void AppendFunction();

      /// Throws an error asserting compiled functions can't be cretead run-time
      void CannotCreateFunction [[noreturn]] (size_t nGaus) const;

    }; // class CompiledGausFitCacheBaseStruct

  } // namespace details

  /** **************************************************************************
   * @brief A set of TF1 linear sum of Gaussians
   * @tparam MaxGaus the maximum number of Gaussians in the stored functions
   *
   * This class stores a predefined number MaxGaus of TF1
   * from pre-compiled functions.
   */
  template <unsigned int MaxGaus = 10>
  class CompiledGausFitCache : public details::CompiledGausFitCacheBaseStruct {
  public:
    /// Constructor: initializes all the functions
    CompiledGausFitCache(std::string new_name = "CompiledGausFitCache")
      : details::CompiledGausFitCacheBaseStruct(new_name)
    {
      InitializeCompiledGausFitVector<MaxGaus>();
    }

    virtual unsigned int MaxGaussians() const { return StoredMaxGaussians(); }

    /// Returns the maximum number of Gaussians in a function that we support
    constexpr unsigned int StoredMaxGaussians() const { return MaxGaus; }

  protected:
    /// Throws an error, since this class can't create functions run-time
    virtual TF1* CreateFunction [[noreturn]] (size_t nGaus) const { CannotCreateFunction(nGaus); }

  }; // class CompiledGausFitCache

  /** **************************************************************************
   * @brief A set of TF1 linear sum of truncated Gaussians
   * @tparam MaxGaus the maximum number of Gaussians in the stored functions
   * @tparam CutOff number of sigmas beyond which the function evaluates as 0
   *
   * This class stores a predefined number MaxGaus of TF1 from pre-compiled
   * functions. Each function is the linear sum of truncated Gaussians, at most
   * MaxGaus of them,
   */
  template <unsigned int MaxGaus = 10, unsigned int CutOff = 5>
  class CompiledTruncatedGausFitCache : public details::CompiledGausFitCacheBaseStruct {
    template <unsigned int NGaus>
    using CutOffNGaussianClass = NGaussTruncClass<NGaus, CutOff>;

  public:
    /// Constructor: initializes all the functions
    CompiledTruncatedGausFitCache(std::string new_name = "CompiledTruncatedGausFitCache")
      : details::CompiledGausFitCacheBaseStruct(new_name)
    {
      InitializeFuncSumVector<MaxGaus, CutOffNGaussianClass>::fill(*this);
    }

    virtual unsigned int MaxGaussians() const { return StoredMaxGaussians(); }

    /// Returns the maximum number of Gaussians in a function that we support
    constexpr unsigned int StoredMaxGaussians() const { return MaxGaus; }

  protected:
    /// Throws an error, since this class can't create functions run-time
    virtual TF1* CreateFunction [[noreturn]] (size_t nGaus) const { CannotCreateFunction(nGaus); }

  }; // class CompiledTruncatedGausFitCache

  //
  // template implementation
  //

  namespace details {

    // --- FuncSum -------------------------------------------------------------
    template <unsigned int NFunc,
              Double_t Func(Double_t const*, Double_t const*),
              unsigned int NFuncParams>
    constexpr unsigned int FuncSum<NFunc, Func, NFuncParams>::NParams;

    template <unsigned int NFunc,
              Double_t Func(Double_t const*, Double_t const*),
              unsigned int NFuncParams>
    Double_t FuncSum<NFunc, Func, NFuncParams>::eval(Double_t const* x, Double_t const* params)
    {
      return Func(x, params + NFuncParams * (NFunc - 1)) // use the last parameters
             + FuncSum<NFunc - 1, Func, NFuncParams>::eval(x, params);
    } // CompiledGausFitCacheBaseStruct::FuncSum<NFunc, Func>::eval()

    // partial specialization: 0 of any function
    template <Double_t Func(Double_t const*, Double_t const*), unsigned int NFuncParams>
    Double_t FuncSum<0U, Func, NFuncParams>::eval(Double_t const*, Double_t const*)
    {
      return 0.;
    }

    // --- CompiledGausFitCacheBaseStruct --------------------------------------

    template <unsigned int NGaus>
    void CompiledGausFitCacheBaseStruct::InitializeCompiledGausFitVector()
    {
      if (NGaus > 0) InitializeCompiledGausFitVector<NGaus - 1>();
      AppendFunction<NGaus>();
    } // CompiledGausFitCacheBaseStruct::InitializeCompiledGausFitVector()

    template <>
    inline void CompiledGausFitCacheBaseStruct::InitializeCompiledGausFitVector<0>()
    {
      AppendFunction<0>();
    }

    template <unsigned int NGaus>
    void CompiledGausFitCacheBaseStruct::AppendFunction()
    {
      // create a function in the ficticious range [ 0, 1 ]:
      funcs.push_back(new TF1(FunctionName(NGaus).c_str(), &ngaus<NGaus>, 0., 1., 3 * NGaus));
    } // CompiledGausFitCacheBaseStruct::AppendFunction()

    template <unsigned int CutOff>
    Double_t CompiledGausFitCacheBaseStruct::gaus_trunc(Double_t const* x, Double_t const* params)
    {
      const Double_t z = (x[0] - params[1]) / params[2];
      return ((z > -((Double_t)CutOff)) && (z < (Double_t)CutOff)) ?
               params[0] * std::exp(-0.5 * sqr(z)) :
               0.;
    } // CompiledGausFitCacheBaseStruct::gaus_trunc()

    template <>
    inline Double_t CompiledGausFitCacheBaseStruct::ngaus<0>(Double_t const* x,
                                                             Double_t const* params)
    {
      return 0.;
    }

    // --- CompiledGausFitCacheBaseStruct::InitializeFuncSumVector -------------

    template <unsigned int NFunc, template <unsigned int> class Func>
    void CompiledGausFitCacheBaseStruct::InitializeFuncSumVector<NFunc, Func>::fill(
      CompiledGausFitCacheBaseStruct& cache)
    {
      // first fill the lower functions
      InitializeFuncSumVector<NFunc - 1, Func>::fill(cache);
      // then add one
      cache.funcs.push_back(new TF1(
        cache.FunctionName(NFunc).c_str(), Func<NFunc>::eval, 0., 1., Func<NFunc>::NParams));
    } // InitializeFuncSumVector<NFunc, Func>::fill()

    template <template <unsigned int> class Func>
    void CompiledGausFitCacheBaseStruct::InitializeFuncSumVector<0U, Func>::fill(
      CompiledGausFitCacheBaseStruct& cache)
    {
      cache.funcs.push_back(new TF1(cache.FunctionName(0).c_str(), Func<0U>::eval, 0., 1., 0));
    } // InitializeFuncSumVector<0, Func>::fill()

    // -------------------------------------------------------------------------

  } // namespace details

  // ---------------------------------------------------------------------------

} // namespace hit

#endif // GAUSFITCACHE_H<|MERGE_RESOLUTION|>--- conflicted
+++ resolved
@@ -18,11 +18,7 @@
 
 // ROOT libraries
 #include "RtypesCore.h" // Double_t
-<<<<<<< HEAD
-#include "TF1.h"        // Double_t
-=======
 #include "TF1.h"
->>>>>>> c11c2364
 
 namespace hit {
 
