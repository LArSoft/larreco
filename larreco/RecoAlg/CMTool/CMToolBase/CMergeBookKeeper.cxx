--- conflicted
+++ resolved
@@ -26,19 +26,11 @@
   void CMergeBookKeeper::ProhibitMerge(unsigned short index1, unsigned short index2)
   {
     if (index1 == index2)
-<<<<<<< HEAD
 
       throw CMTException(Form("<<%s>> Two input clusters identical (%d)", __FUNCTION__, index1));
 
     if (index1 >= this->size() || index2 >= this->size())
 
-=======
-
-      throw CMTException(Form("<<%s>> Two input clusters identical (%d)", __FUNCTION__, index1));
-
-    if (index1 >= this->size() || index2 >= this->size())
-
->>>>>>> c11c2364
       throw CMTException(Form("Input cluster index (%d and/or %d) out of range", index1, index2));
 
     auto out_index1 = this->at(index1);
@@ -77,19 +69,11 @@
   {
 
     if (index1 == index2)
-<<<<<<< HEAD
 
       throw CMTException(Form("<<%s>> Two input clusters identical (%d)", __FUNCTION__, index1));
 
     if (index1 >= this->size() || index2 >= this->size())
 
-=======
-
-      throw CMTException(Form("<<%s>> Two input clusters identical (%d)", __FUNCTION__, index1));
-
-    if (index1 >= this->size() || index2 >= this->size())
-
->>>>>>> c11c2364
       throw CMTException(Form("Input cluster index (%d and/or %d) out of range", index1, index2));
 
     auto out_index1 = this->at(index1);
@@ -223,17 +207,10 @@
     for (auto const& v : *this)
       std::cout << v << " ";
     std::cout << std::endl << std::endl;
-<<<<<<< HEAD
 
     std::cout << "Prohibit Status:" << std::endl;
     for (auto const& bs : _prohibit_merge) {
 
-=======
-
-    std::cout << "Prohibit Status:" << std::endl;
-    for (auto const& bs : _prohibit_merge) {
-
->>>>>>> c11c2364
       for (auto const& b : bs) {
 
         if (b)
