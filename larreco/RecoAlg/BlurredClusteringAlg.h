////////////////////////////////////////////////////////////////////
// Implementation of the Blurred Clustering algorithm
//
// Converts a hit map into a 2D image of the hits before convoling
// with a Gaussian function to introduce a weighted blurring.
// Clustering proceeds on this blurred image to create more
// complete clusters.
//
// M Wallbank (m.wallbank@sheffield.ac.uk), May 2015
////////////////////////////////////////////////////////////////////

#ifndef BlurredClustering_h
#define BlurredClustering_h

// Framework includes
#include "art/Framework/Core/FindManyP.h"
#include "art/Framework/Principal/Event.h"
#include "art/Framework/Principal/Handle.h"
#include "art/Framework/Services/Registry/ServiceHandle.h"
#include "art/Framework/Services/Optional/TFileService.h"
#include "art/Framework/Services/Optional/TFileDirectory.h"
#include "messagefacility/MessageLogger/MessageLogger.h"

// LArSoft includes
#include "larcore/CoreUtils/ServiceUtil.h" // lar::providerFrom<>()
#include "lardata/DetectorInfoServices/DetectorPropertiesService.h"
#include "lardata/RecoBase/Hit.h"
#include "lardata/RecoBase/Track.h"
#include "lardata/RecoBase/SpacePoint.h"
#include "larcore/Geometry/PlaneGeo.h"
#include "larcore/Geometry/WireGeo.h"
#include "larcore/Geometry/Geometry.h"
#include "SimulationBase/MCParticle.h"
#include "larsim/MCCheater/BackTracker.h"

// ROOT & C++
#include <TTree.h>
#include <TH2F.h>
#include <TH2.h>
#include <TCanvas.h>
#include <TCutG.h>
#include <TString.h>
#include <TMarker.h>
#include <TColor.h>
#include <TCanvas.h>
#include <TStyle.h>
#include <TVirtualPad.h>
#include <TLatex.h>
#include <TGraph.h>
#include <TF1.h>
#include <TLine.h>
#include <TPrincipal.h>
#include <TMath.h>
#include <TVector.h>
#include <TVectorD.h>
#include <TVector2.h>

#include <string>
#include <vector>
#include <map>
#include <sstream>


namespace cluster {
  class BlurredClusteringAlg;
}

class cluster::BlurredClusteringAlg {
public:

  BlurredClusteringAlg(fhicl::ParameterSet const& pset);
  virtual ~BlurredClusteringAlg();

  void reconfigure(fhicl::ParameterSet const&p);

  /// Create the PDF to save debug images
  void CreateDebugPDF(int run, int subrun, int event);

  /// Takes a vector of clusters (itself a vector of hits) and turns them into clusters using the initial hit selection
  void ConvertBinsToClusters(std::vector<std::vector<double> > const& image,
			     std::vector<std::vector<int> > const& allClusterBins,
			     std::vector<art::PtrVector<recob::Hit> >& clusters);

  /// Takes hit map and returns a 2D vector representing wire and tick, filled with the charge
  void ConvertRecobHitsToVector(std::vector<art::Ptr<recob::Hit> > const& hits, std::vector<std::vector<double> >& image, std::vector<std::vector<double> >& widths);

  /// Find clusters in the histogram
  int FindClusters(std::vector<std::vector<double> > const& image, std::vector<std::vector<int> >& allcluster);

  /// Find the global wire position
  int GlobalWire(geo::WireID const& wireID);

  /// Applies Gaussian blur to image
  std::vector<std::vector<double> > GaussianBlur(std::vector<std::vector<double> > const& image, std::vector<std::vector<double> > const& widths);

  /// Minimum size of cluster to save
  unsigned int GetMinSize() { return fMinSize; }

  /// Converts a 2D vector in a histogram for the debug pdf
  TH2F* MakeHistogram(std::vector<std::vector<double> > const& image, TString name);

  /// Save the images for debugging
  /// This version takes the final clusters and overlays on the hit map
  void SaveImage(TH2F* image, std::vector<art::PtrVector<recob::Hit> > const& allClusters, int pad, int tpc, int plane);

  /// Save the images for debugging
  void SaveImage(TH2F* image, int pad, int tpc, int plane);

  /// Save the images for debugging
  /// This version takes a vector of bins and overlays the relevant bins on the hit map
  void SaveImage(TH2F* image, std::vector<std::vector<int> > const& allClusterBins, int pad, int tpc, int plane);

  std::map<int,std::map<int,art::Ptr<recob::Hit> > > fHitMap;

private:

  /// Converts a vector of bins into a hit selection - not all the hits in the bins vector are real hits
  art::PtrVector<recob::Hit> ConvertBinsToRecobHits(std::vector<std::vector<double> > const& image, std::vector<int> const& bins);

  /// Converts a bin into a recob::Hit (not all of these bins correspond to recob::Hits - some are fake hits created by the blurring)
  art::Ptr<recob::Hit> ConvertBinToRecobHit(std::vector<std::vector<double> > const& image, int bin);

  /// Convolves the Gaussian kernel with the image to blur
  std::vector<std::vector<double> > Convolve(std::vector<std::vector<double> > const& image,
					     std::vector<std::vector<double> > const& widths,
<<<<<<< HEAD
					     std::vector<double> const& kernel,
=======
					     std::map<int,std::vector<double> > const& kernel,
>>>>>>> 491e028f
					     int kernel_width, int kernel_height,
					     int width, int height);

  /// Converts an xbin and a ybin to a global bin number                                                                                                                       
  int ConvertWireTickToBin(std::vector<std::vector<double> > const& image, int xbin, int ybin);

  /// Returns the charge stored in the global bin value                                                                                                                        
  double ConvertBinToCharge(std::vector<std::vector<double> > const& image, int bin);

  /// Dynamically find the blurring radii and Gaussian sigma in each dimension
  void FindBlurringParameters(int& blurwire, int& blurtick, int& sigmawire, int& sigmatick);

  /// Returns the hit time of a hit in a particular bin
  double GetTimeOfBin(std::vector<std::vector<double> > const& image, int bin);

  /// Determines the number of clustered neighbours of a hit
  unsigned int NumNeighbours(int nx, std::vector<bool> const& used, int bin);

  /// Determine if a hit is within a time threshold of any other hits in a cluster
  bool PassesTimeCut(std::vector<double> const& times, double time);

  bool fDebug;

  // Parameters used in the Blurred Clustering algorithm
<<<<<<< HEAD
  int          fBlurWire;                 // blur radius for Gauss kernel in the wire direction
  int          fBlurTick;                 // blur radius for Gauss kernel in the tick direction
  double       fSigmaWire;                // sigma for Gaussian kernel in the wire direction
  double       fSigmaTick;                // sigma for Gaussian kernel in the tick direction
  int          fClusterWireDistance;      // how far to cluster from seed in wire direction
  int          fClusterTickDistance;      // how far to cluster from seed in tick direction
  unsigned int fMinMergeClusterSize;      // minimum size of a cluster to consider merging it to another
  unsigned int fNeighboursThreshold;      // min. number of neighbors to add to cluster
  int          fMinNeighbours;            // minumum number of neighbors to keep in the cluster
  unsigned int fMinSize;                  // minimum size for cluster
  double       fMinSeed;                  // minimum seed after blurring needed before clustering proceeds
  double       fTimeThreshold;            // time threshold for clustering
  double       fChargeThreshold;          // charge threshold for clustering
=======
  int              fBlurWire;                 // blur radius for Gauss kernel in the wire direction
  int              fBlurTick;                 // blur radius for Gauss kernel in the tick direction
  double           fSigmaWire;                // sigma for Gaussian kernel in the wire direction
  double           fSigmaTick;                // sigma for Gaussian kernel in the tick direction
  int              fTickWidthRescale;         // how much to rescale the tick width by (divide) when blurring more in the tick direction
  int              fMaxTickWidthScale;        // the maximum scale to set the tick width by
  std::vector<int> fKernels;                  // the tick sigma scales used to make the kernels
  int              fClusterWireDistance;      // how far to cluster from seed in wire direction
  int              fClusterTickDistance;      // how far to cluster from seed in tick direction
  unsigned int     fMinMergeClusterSize;      // minimum size of a cluster to consider merging it to another
  unsigned int     fNeighboursThreshold;      // min. number of neighbors to add to cluster
  int              fMinNeighbours;            // minumum number of neighbors to keep in the cluster
  unsigned int     fMinSize;                  // minimum size for cluster
  double           fMinSeed;                  // minimum seed after blurring needed before clustering proceeds
  double           fTimeThreshold;            // time threshold for clustering
  double           fChargeThreshold;          // charge threshold for clustering
>>>>>>> 491e028f

  // Wire and tick information for histograms
  int fLowerHistTick, fUpperHistTick;
  int fLowerHistWire, fUpperHistWire;

  // Blurring stuff
  int fLastBlurWire, fLastBlurTick;
  double fLastSigmaWire, fLastSigmaTick;
  std::vector<double> fLastKernel;

  // For the debug pdf
  TCanvas *fDebugCanvas;
  std::string fDebugPDFName;

  // art service handles
  art::ServiceHandle<geo::Geometry> fGeom;
  detinfo::DetectorProperties const* fDetProp;

};

#endif
<|MERGE_RESOLUTION|>--- conflicted
+++ resolved
@@ -1,207 +1,187 @@
-////////////////////////////////////////////////////////////////////
-// Implementation of the Blurred Clustering algorithm
-//
-// Converts a hit map into a 2D image of the hits before convoling
-// with a Gaussian function to introduce a weighted blurring.
-// Clustering proceeds on this blurred image to create more
-// complete clusters.
-//
-// M Wallbank (m.wallbank@sheffield.ac.uk), May 2015
-////////////////////////////////////////////////////////////////////
-
-#ifndef BlurredClustering_h
-#define BlurredClustering_h
-
-// Framework includes
-#include "art/Framework/Core/FindManyP.h"
-#include "art/Framework/Principal/Event.h"
-#include "art/Framework/Principal/Handle.h"
-#include "art/Framework/Services/Registry/ServiceHandle.h"
-#include "art/Framework/Services/Optional/TFileService.h"
-#include "art/Framework/Services/Optional/TFileDirectory.h"
-#include "messagefacility/MessageLogger/MessageLogger.h"
-
-// LArSoft includes
-#include "larcore/CoreUtils/ServiceUtil.h" // lar::providerFrom<>()
-#include "lardata/DetectorInfoServices/DetectorPropertiesService.h"
-#include "lardata/RecoBase/Hit.h"
-#include "lardata/RecoBase/Track.h"
-#include "lardata/RecoBase/SpacePoint.h"
-#include "larcore/Geometry/PlaneGeo.h"
-#include "larcore/Geometry/WireGeo.h"
-#include "larcore/Geometry/Geometry.h"
-#include "SimulationBase/MCParticle.h"
-#include "larsim/MCCheater/BackTracker.h"
-
-// ROOT & C++
-#include <TTree.h>
-#include <TH2F.h>
-#include <TH2.h>
-#include <TCanvas.h>
-#include <TCutG.h>
-#include <TString.h>
-#include <TMarker.h>
-#include <TColor.h>
-#include <TCanvas.h>
-#include <TStyle.h>
-#include <TVirtualPad.h>
-#include <TLatex.h>
-#include <TGraph.h>
-#include <TF1.h>
-#include <TLine.h>
-#include <TPrincipal.h>
-#include <TMath.h>
-#include <TVector.h>
-#include <TVectorD.h>
-#include <TVector2.h>
-
-#include <string>
-#include <vector>
-#include <map>
-#include <sstream>
-
-
-namespace cluster {
-  class BlurredClusteringAlg;
-}
-
-class cluster::BlurredClusteringAlg {
-public:
-
-  BlurredClusteringAlg(fhicl::ParameterSet const& pset);
-  virtual ~BlurredClusteringAlg();
-
-  void reconfigure(fhicl::ParameterSet const&p);
-
-  /// Create the PDF to save debug images
-  void CreateDebugPDF(int run, int subrun, int event);
-
-  /// Takes a vector of clusters (itself a vector of hits) and turns them into clusters using the initial hit selection
-  void ConvertBinsToClusters(std::vector<std::vector<double> > const& image,
-			     std::vector<std::vector<int> > const& allClusterBins,
-			     std::vector<art::PtrVector<recob::Hit> >& clusters);
-
-  /// Takes hit map and returns a 2D vector representing wire and tick, filled with the charge
-  void ConvertRecobHitsToVector(std::vector<art::Ptr<recob::Hit> > const& hits, std::vector<std::vector<double> >& image, std::vector<std::vector<double> >& widths);
-
-  /// Find clusters in the histogram
-  int FindClusters(std::vector<std::vector<double> > const& image, std::vector<std::vector<int> >& allcluster);
-
-  /// Find the global wire position
-  int GlobalWire(geo::WireID const& wireID);
-
-  /// Applies Gaussian blur to image
-  std::vector<std::vector<double> > GaussianBlur(std::vector<std::vector<double> > const& image, std::vector<std::vector<double> > const& widths);
-
-  /// Minimum size of cluster to save
-  unsigned int GetMinSize() { return fMinSize; }
-
-  /// Converts a 2D vector in a histogram for the debug pdf
-  TH2F* MakeHistogram(std::vector<std::vector<double> > const& image, TString name);
-
-  /// Save the images for debugging
-  /// This version takes the final clusters and overlays on the hit map
-  void SaveImage(TH2F* image, std::vector<art::PtrVector<recob::Hit> > const& allClusters, int pad, int tpc, int plane);
-
-  /// Save the images for debugging
-  void SaveImage(TH2F* image, int pad, int tpc, int plane);
-
-  /// Save the images for debugging
-  /// This version takes a vector of bins and overlays the relevant bins on the hit map
-  void SaveImage(TH2F* image, std::vector<std::vector<int> > const& allClusterBins, int pad, int tpc, int plane);
-
-  std::map<int,std::map<int,art::Ptr<recob::Hit> > > fHitMap;
-
-private:
-
-  /// Converts a vector of bins into a hit selection - not all the hits in the bins vector are real hits
-  art::PtrVector<recob::Hit> ConvertBinsToRecobHits(std::vector<std::vector<double> > const& image, std::vector<int> const& bins);
-
-  /// Converts a bin into a recob::Hit (not all of these bins correspond to recob::Hits - some are fake hits created by the blurring)
-  art::Ptr<recob::Hit> ConvertBinToRecobHit(std::vector<std::vector<double> > const& image, int bin);
-
-  /// Convolves the Gaussian kernel with the image to blur
-  std::vector<std::vector<double> > Convolve(std::vector<std::vector<double> > const& image,
-					     std::vector<std::vector<double> > const& widths,
-<<<<<<< HEAD
-					     std::vector<double> const& kernel,
-=======
-					     std::map<int,std::vector<double> > const& kernel,
->>>>>>> 491e028f
-					     int kernel_width, int kernel_height,
-					     int width, int height);
-
-  /// Converts an xbin and a ybin to a global bin number                                                                                                                       
-  int ConvertWireTickToBin(std::vector<std::vector<double> > const& image, int xbin, int ybin);
-
-  /// Returns the charge stored in the global bin value                                                                                                                        
-  double ConvertBinToCharge(std::vector<std::vector<double> > const& image, int bin);
-
-  /// Dynamically find the blurring radii and Gaussian sigma in each dimension
-  void FindBlurringParameters(int& blurwire, int& blurtick, int& sigmawire, int& sigmatick);
-
-  /// Returns the hit time of a hit in a particular bin
-  double GetTimeOfBin(std::vector<std::vector<double> > const& image, int bin);
-
-  /// Determines the number of clustered neighbours of a hit
-  unsigned int NumNeighbours(int nx, std::vector<bool> const& used, int bin);
-
-  /// Determine if a hit is within a time threshold of any other hits in a cluster
-  bool PassesTimeCut(std::vector<double> const& times, double time);
-
-  bool fDebug;
-
-  // Parameters used in the Blurred Clustering algorithm
-<<<<<<< HEAD
-  int          fBlurWire;                 // blur radius for Gauss kernel in the wire direction
-  int          fBlurTick;                 // blur radius for Gauss kernel in the tick direction
-  double       fSigmaWire;                // sigma for Gaussian kernel in the wire direction
-  double       fSigmaTick;                // sigma for Gaussian kernel in the tick direction
-  int          fClusterWireDistance;      // how far to cluster from seed in wire direction
-  int          fClusterTickDistance;      // how far to cluster from seed in tick direction
-  unsigned int fMinMergeClusterSize;      // minimum size of a cluster to consider merging it to another
-  unsigned int fNeighboursThreshold;      // min. number of neighbors to add to cluster
-  int          fMinNeighbours;            // minumum number of neighbors to keep in the cluster
-  unsigned int fMinSize;                  // minimum size for cluster
-  double       fMinSeed;                  // minimum seed after blurring needed before clustering proceeds
-  double       fTimeThreshold;            // time threshold for clustering
-  double       fChargeThreshold;          // charge threshold for clustering
-=======
-  int              fBlurWire;                 // blur radius for Gauss kernel in the wire direction
-  int              fBlurTick;                 // blur radius for Gauss kernel in the tick direction
-  double           fSigmaWire;                // sigma for Gaussian kernel in the wire direction
-  double           fSigmaTick;                // sigma for Gaussian kernel in the tick direction
-  int              fTickWidthRescale;         // how much to rescale the tick width by (divide) when blurring more in the tick direction
-  int              fMaxTickWidthScale;        // the maximum scale to set the tick width by
-  std::vector<int> fKernels;                  // the tick sigma scales used to make the kernels
-  int              fClusterWireDistance;      // how far to cluster from seed in wire direction
-  int              fClusterTickDistance;      // how far to cluster from seed in tick direction
-  unsigned int     fMinMergeClusterSize;      // minimum size of a cluster to consider merging it to another
-  unsigned int     fNeighboursThreshold;      // min. number of neighbors to add to cluster
-  int              fMinNeighbours;            // minumum number of neighbors to keep in the cluster
-  unsigned int     fMinSize;                  // minimum size for cluster
-  double           fMinSeed;                  // minimum seed after blurring needed before clustering proceeds
-  double           fTimeThreshold;            // time threshold for clustering
-  double           fChargeThreshold;          // charge threshold for clustering
->>>>>>> 491e028f
-
-  // Wire and tick information for histograms
-  int fLowerHistTick, fUpperHistTick;
-  int fLowerHistWire, fUpperHistWire;
-
-  // Blurring stuff
-  int fLastBlurWire, fLastBlurTick;
-  double fLastSigmaWire, fLastSigmaTick;
-  std::vector<double> fLastKernel;
-
-  // For the debug pdf
-  TCanvas *fDebugCanvas;
-  std::string fDebugPDFName;
-
-  // art service handles
-  art::ServiceHandle<geo::Geometry> fGeom;
-  detinfo::DetectorProperties const* fDetProp;
-
-};
-
-#endif
+////////////////////////////////////////////////////////////////////
+// Implementation of the Blurred Clustering algorithm
+//
+// Converts a hit map into a 2D image of the hits before convoling
+// with a Gaussian function to introduce a weighted blurring.
+// Clustering proceeds on this blurred image to create more
+// complete clusters.
+//
+// M Wallbank (m.wallbank@sheffield.ac.uk), May 2015
+////////////////////////////////////////////////////////////////////
+
+#ifndef BlurredClustering_h
+#define BlurredClustering_h
+
+// Framework includes
+#include "art/Framework/Core/FindManyP.h"
+#include "art/Framework/Principal/Event.h"
+#include "art/Framework/Principal/Handle.h"
+#include "art/Framework/Services/Registry/ServiceHandle.h"
+#include "art/Framework/Services/Optional/TFileService.h"
+#include "art/Framework/Services/Optional/TFileDirectory.h"
+#include "messagefacility/MessageLogger/MessageLogger.h"
+
+// LArSoft includes
+#include "larcore/CoreUtils/ServiceUtil.h" // lar::providerFrom<>()
+#include "lardata/DetectorInfoServices/DetectorPropertiesService.h"
+#include "lardata/RecoBase/Hit.h"
+#include "lardata/RecoBase/Track.h"
+#include "lardata/RecoBase/SpacePoint.h"
+#include "larcore/Geometry/PlaneGeo.h"
+#include "larcore/Geometry/WireGeo.h"
+#include "larcore/Geometry/Geometry.h"
+#include "SimulationBase/MCParticle.h"
+#include "larsim/MCCheater/BackTracker.h"
+
+// ROOT & C++
+#include <TTree.h>
+#include <TH2F.h>
+#include <TH2.h>
+#include <TCanvas.h>
+#include <TCutG.h>
+#include <TString.h>
+#include <TMarker.h>
+#include <TColor.h>
+#include <TCanvas.h>
+#include <TStyle.h>
+#include <TVirtualPad.h>
+#include <TLatex.h>
+#include <TGraph.h>
+#include <TF1.h>
+#include <TLine.h>
+#include <TPrincipal.h>
+#include <TMath.h>
+#include <TVector.h>
+#include <TVectorD.h>
+#include <TVector2.h>
+
+#include <string>
+#include <vector>
+#include <map>
+#include <sstream>
+
+
+namespace cluster {
+  class BlurredClusteringAlg;
+}
+
+class cluster::BlurredClusteringAlg {
+public:
+
+  BlurredClusteringAlg(fhicl::ParameterSet const& pset);
+  virtual ~BlurredClusteringAlg();
+
+  void reconfigure(fhicl::ParameterSet const&p);
+
+  /// Create the PDF to save debug images
+  void CreateDebugPDF(int run, int subrun, int event);
+
+  /// Takes a vector of clusters (itself a vector of hits) and turns them into clusters using the initial hit selection
+  void ConvertBinsToClusters(std::vector<std::vector<double> > const& image,
+			     std::vector<std::vector<int> > const& allClusterBins,
+			     std::vector<art::PtrVector<recob::Hit> >& clusters);
+
+  /// Takes hit map and returns a 2D vector representing wire and tick, filled with the charge
+  void ConvertRecobHitsToVector(std::vector<art::Ptr<recob::Hit> > const& hits, std::vector<std::vector<double> >& image, std::vector<std::vector<double> >& widths);
+
+  /// Find clusters in the histogram
+  int FindClusters(std::vector<std::vector<double> > const& image, std::vector<std::vector<int> >& allcluster);
+
+  /// Find the global wire position
+  int GlobalWire(geo::WireID const& wireID);
+
+  /// Applies Gaussian blur to image
+  std::vector<std::vector<double> > GaussianBlur(std::vector<std::vector<double> > const& image, std::vector<std::vector<double> > const& widths);
+
+  /// Minimum size of cluster to save
+  unsigned int GetMinSize() { return fMinSize; }
+
+  /// Converts a 2D vector in a histogram for the debug pdf
+  TH2F* MakeHistogram(std::vector<std::vector<double> > const& image, TString name);
+
+  /// Save the images for debugging
+  /// This version takes the final clusters and overlays on the hit map
+  void SaveImage(TH2F* image, std::vector<art::PtrVector<recob::Hit> > const& allClusters, int pad, int tpc, int plane);
+
+  /// Save the images for debugging
+  void SaveImage(TH2F* image, int pad, int tpc, int plane);
+
+  /// Save the images for debugging
+  /// This version takes a vector of bins and overlays the relevant bins on the hit map
+  void SaveImage(TH2F* image, std::vector<std::vector<int> > const& allClusterBins, int pad, int tpc, int plane);
+
+  std::map<int,std::map<int,art::Ptr<recob::Hit> > > fHitMap;
+
+private:
+
+  /// Converts a vector of bins into a hit selection - not all the hits in the bins vector are real hits
+  art::PtrVector<recob::Hit> ConvertBinsToRecobHits(std::vector<std::vector<double> > const& image, std::vector<int> const& bins);
+
+  /// Converts a bin into a recob::Hit (not all of these bins correspond to recob::Hits - some are fake hits created by the blurring)
+  art::Ptr<recob::Hit> ConvertBinToRecobHit(std::vector<std::vector<double> > const& image, int bin);
+
+  /// Convolves the Gaussian kernel with the image to blur
+  std::vector<std::vector<double> > Convolve(std::vector<std::vector<double> > const& image,
+					     std::vector<std::vector<double> > const& widths,
+					     std::map<int,std::vector<double> > const& kernel,
+					     int kernel_width, int kernel_height,
+					     int width, int height);
+
+  /// Converts an xbin and a ybin to a global bin number                                                                                                                       
+  int ConvertWireTickToBin(std::vector<std::vector<double> > const& image, int xbin, int ybin);
+
+  /// Returns the charge stored in the global bin value                                                                                                                        
+  double ConvertBinToCharge(std::vector<std::vector<double> > const& image, int bin);
+
+  /// Dynamically find the blurring radii and Gaussian sigma in each dimension
+  void FindBlurringParameters(int& blurwire, int& blurtick, int& sigmawire, int& sigmatick);
+
+  /// Returns the hit time of a hit in a particular bin
+  double GetTimeOfBin(std::vector<std::vector<double> > const& image, int bin);
+
+  /// Determines the number of clustered neighbours of a hit
+  unsigned int NumNeighbours(int nx, std::vector<bool> const& used, int bin);
+
+  /// Determine if a hit is within a time threshold of any other hits in a cluster
+  bool PassesTimeCut(std::vector<double> const& times, double time);
+
+  bool fDebug;
+
+  // Parameters used in the Blurred Clustering algorithm
+  int              fBlurWire;                 // blur radius for Gauss kernel in the wire direction
+  int              fBlurTick;                 // blur radius for Gauss kernel in the tick direction
+  double           fSigmaWire;                // sigma for Gaussian kernel in the wire direction
+  double           fSigmaTick;                // sigma for Gaussian kernel in the tick direction
+  int              fTickWidthRescale;         // how much to rescale the tick width by (divide) when blurring more in the tick direction
+  int              fMaxTickWidthScale;        // the maximum scale to set the tick width by
+  std::vector<int> fKernels;                  // the tick sigma scales used to make the kernels
+  int              fClusterWireDistance;      // how far to cluster from seed in wire direction
+  int              fClusterTickDistance;      // how far to cluster from seed in tick direction
+  unsigned int     fMinMergeClusterSize;      // minimum size of a cluster to consider merging it to another
+  unsigned int     fNeighboursThreshold;      // min. number of neighbors to add to cluster
+  int              fMinNeighbours;            // minumum number of neighbors to keep in the cluster
+  unsigned int     fMinSize;                  // minimum size for cluster
+  double           fMinSeed;                  // minimum seed after blurring needed before clustering proceeds
+  double           fTimeThreshold;            // time threshold for clustering
+  double           fChargeThreshold;          // charge threshold for clustering
+
+  // Wire and tick information for histograms
+  int fLowerHistTick, fUpperHistTick;
+  int fLowerHistWire, fUpperHistWire;
+
+  // Blurring stuff
+  int fLastBlurWire, fLastBlurTick;
+  double fLastSigmaWire, fLastSigmaTick;
+  std::vector<double> fLastKernel;
+
+  // For the debug pdf
+  TCanvas *fDebugCanvas;
+  std::string fDebugPDFName;
+
+  // art service handles
+  art::ServiceHandle<geo::Geometry> fGeom;
+  detinfo::DetectorProperties const* fDetProp;
+
+};
+
+#endif