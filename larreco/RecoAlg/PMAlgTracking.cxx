--- conflicted
+++ resolved
@@ -749,13 +749,7 @@
   return false;
 }
 
-<<<<<<< HEAD
-// ------------------------------------------------------
-bool pma::PMAlgTracker::mergeCoLinear(detinfo::DetectorClocksData const& clockData,
-                                      detinfo::DetectorPropertiesData const& detProp,
-=======
 bool pma::PMAlgTracker::mergeCoLinear(detinfo::DetectorPropertiesData const& detProp,
->>>>>>> f76526ac
                                       pma::TrkCandidateColl& tracks) const
 {
   double distThr = 0.25;   // max gap as a fraction of the longer track length
@@ -1218,18 +1212,11 @@
 
         idx = 0;
         bool extended = false;
-<<<<<<< HEAD
-        while ((idx >= 0) && (testView != geo::kUnknown)) { // match clusters from the plane used
-                                                            // previously for the validation
-          idx =
-            matchCluster(detProp, candidate, minSize, fraction, testView, geo::kUnknown, tpc, cryo);
-=======
         while ((idx >= 0) &&
                (testView != geo::kUnknown)) { //                     match clusters from the
                                               //                     plane used previously
                                               //                     for the validation
           idx = matchCluster(detProp, candidate, minSize, fraction, testView, geo::kUnknown);
->>>>>>> f76526ac
           if (idx >= 0) {
             // validation not checked here, no new nodes:
             if (extendTrack(detProp, candidate, fCluHits[idx], geo::kUnknown, false)) {
