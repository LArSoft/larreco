#include "TrajectoryMCSFitter.h"
<<<<<<< HEAD
=======
#include "larcore/CoreUtils/ServiceUtil.h"
#include "larcore/Geometry/Geometry.h"
#include "larcorealg/Geometry/geo_vectors_utils.h"
#include "larevt/SpaceChargeServices/SpaceChargeService.h"

#include "art/Framework/Services/Registry/ServiceHandle.h"

>>>>>>> c11c2364
#include "TMatrixDSym.h"
#include "TMatrixDSymEigen.h"
#include "larcorealg/Geometry/geo_vectors_utils.h"

using namespace std;
using namespace trkf;
using namespace recob::tracking;

<<<<<<< HEAD
recob::MCSFitResult TrajectoryMCSFitter::fitMcs(const recob::TrackTrajectory& traj,
                                                int pid,
                                                bool momDepConst) const
=======
recob::MCSFitResult TrajectoryMCSFitter::fitMcs(const recob::TrackTrajectory& traj, int pid) const
>>>>>>> c11c2364
{
  //
  // Break the trajectory in segments of length approximately equal to segLen_
  //
  vector<size_t> breakpoints;
  vector<float> segradlengths;
  vector<float> cumseglens;
  breakTrajInSegments(traj, breakpoints, segradlengths, cumseglens);
  //
  // Fit segment directions, and get 3D angles between them
  //
  if (segradlengths.size() < 2) return recob::MCSFitResult();
  vector<float> dtheta;
  Vector_t pcdir0;
  Vector_t pcdir1;
  for (unsigned int p = 0; p < segradlengths.size(); p++) {
    linearRegression(traj, breakpoints[p], breakpoints[p + 1], pcdir1);
    if (p > 0) {
      if (segradlengths[p] < -100. || segradlengths[p - 1] < -100.) { dtheta.push_back(-999.); }
      else {
        const double cosval =
          pcdir0.X() * pcdir1.X() + pcdir0.Y() * pcdir1.Y() + pcdir0.Z() * pcdir1.Z();
        //assert(std::abs(cosval)<=1);
        //units are mrad
        double dt = 1000. * acos(cosval); //should we try to use expansion for small angles?
        dtheta.push_back(dt);
      }
    }
    pcdir0 = pcdir1;
  }
  //
  // Perform likelihood scan in forward and backward directions
  //
  vector<float> cumLenFwd;
  vector<float> cumLenBwd;
  for (unsigned int i = 0; i < cumseglens.size() - 2; i++) {
    cumLenFwd.push_back(cumseglens[i]);
    cumLenBwd.push_back(cumseglens.back() - cumseglens[i + 2]);
  }
<<<<<<< HEAD
  const ScanResult fwdResult =
    doLikelihoodScan(dtheta, segradlengths, cumLenFwd, true, momDepConst, pid);
  const ScanResult bwdResult =
    doLikelihoodScan(dtheta, segradlengths, cumLenBwd, false, momDepConst, pid);
=======
  double detAngResol = DetectorAngularResolution(std::abs(traj.StartDirection().Z()));
  const ScanResult fwdResult =
    doLikelihoodScan(dtheta, segradlengths, cumLenFwd, true, pid, detAngResol);
  const ScanResult bwdResult =
    doLikelihoodScan(dtheta, segradlengths, cumLenBwd, false, pid, detAngResol);
>>>>>>> c11c2364
  //
  return recob::MCSFitResult(pid,
                             fwdResult.p,
                             fwdResult.pUnc,
                             fwdResult.logL,
                             bwdResult.p,
                             bwdResult.pUnc,
                             bwdResult.logL,
                             segradlengths,
                             dtheta);
}

void TrajectoryMCSFitter::breakTrajInSegments(const recob::TrackTrajectory& traj,
                                              vector<size_t>& breakpoints,
                                              vector<float>& segradlengths,
                                              vector<float>& cumseglens) const
{
<<<<<<< HEAD
  //
  const double trajlen = traj.Length();
  const int nseg = std::max(minNSegs_, int(trajlen / segLen_));
  const double thisSegLen = trajlen / double(nseg);
  // std::cout << "track with length=" << trajlen << " broken in nseg=" << nseg << " of length=" << thisSegLen << " where segLen_=" << segLen_ << std::endl;
=======
  //
  art::ServiceHandle<geo::Geometry const> geom;
  auto const* _SCE = (applySCEcorr_ ? lar::providerFrom<spacecharge::SpaceChargeService>() : NULL);
  //
  const double trajlen = traj.Length();
  const double thisSegLen =
    (trajlen > (segLen_ * minNSegs_) ? segLen_ : trajlen / double(minNSegs_));
  // std::cout << "track with length=" << trajlen << " broken in nseg=" << std::max(minNSegs_,int(trajlen/segLen_)) << " of length=" << thisSegLen << " where segLen_=" << segLen_ << std::endl;
>>>>>>> c11c2364
  //
  constexpr double lar_radl_inv = 1. / 14.0;
  cumseglens.push_back(0.); //first segment has zero cumulative length from previous segments
  double thislen = 0.;
<<<<<<< HEAD
  auto nextValid = traj.FirstValidPoint();
  breakpoints.push_back(nextValid);
  auto pos0 = traj.LocationAtPoint(nextValid);
  nextValid = traj.NextValidPoint(nextValid + 1);
  int npoints = 0;
  while (nextValid != recob::TrackTrajectory::InvalidIndex) {
    auto pos1 = traj.LocationAtPoint(nextValid);
    thislen += ((pos1 - pos0).R());
    pos0 = pos1;
    npoints++;
    if (thislen >= thisSegLen) {
=======
  double totlen = 0.;
  auto nextValid = traj.FirstValidPoint();
  breakpoints.push_back(nextValid);
  auto pos0 = traj.LocationAtPoint(nextValid);
  if (applySCEcorr_) {
    geo::TPCID tpcid = geom->FindTPCAtPosition(pos0);
    geo::Vector_t pos0_offset(0., 0., 0.);
    if (tpcid.isValid) { pos0_offset = _SCE->GetCalPosOffsets(pos0, tpcid.TPC); }
    pos0.SetX(pos0.X() - pos0_offset.X());
    pos0.SetY(pos0.Y() + pos0_offset.Y());
    pos0.SetZ(pos0.Z() + pos0_offset.Z());
  }
  auto dir0 = traj.DirectionAtPoint(nextValid);
  nextValid = traj.NextValidPoint(nextValid + 1);
  int npoints = 0;
  while (nextValid != recob::TrackTrajectory::InvalidIndex) {
    if (npoints == 0) dir0 = traj.DirectionAtPoint(nextValid);
    auto pos1 = traj.LocationAtPoint(nextValid);
    if (applySCEcorr_) {
      geo::TPCID tpcid = geom->FindTPCAtPosition(pos1);
      geo::Vector_t pos1_offset(0., 0., 0.);
      if (tpcid.isValid) { pos1_offset = _SCE->GetCalPosOffsets(pos1, tpcid.TPC); }
      pos1.SetX(pos1.X() - pos1_offset.X());
      pos1.SetY(pos1.Y() + pos1_offset.Y());
      pos1.SetZ(pos1.Z() + pos1_offset.Z());
    }
    //increments along the initial direction of the segment
    auto step = (pos1 - pos0).R();
    thislen += dir0.Dot(pos1 - pos0);
    totlen += step;
    pos0 = pos1;
    // //fixme: testing alternative approaches here
    // //test1: increments following scatters
    // auto step = (pos1-pos0).R();
    // thislen += step;
    // totlen += step;
    // pos0=pos1;
    // //test2: end-start distance along the initial direction of the segment
    // thislen = dir0.Dot(pos1-pos0);
    // totlen = (pos1-pos0).R();
    //
    npoints++;
    if (thislen >= (thisSegLen - segLenTolerance_)) {
>>>>>>> c11c2364
      breakpoints.push_back(nextValid);
      if (npoints >= minHitsPerSegment_)
        segradlengths.push_back(thislen * lar_radl_inv);
      else
        segradlengths.push_back(-999.);
<<<<<<< HEAD
      cumseglens.push_back(cumseglens.back() + thislen);
=======
      cumseglens.push_back(totlen);
>>>>>>> c11c2364
      thislen = 0.;
      npoints = 0;
    }
    nextValid = traj.NextValidPoint(nextValid + 1);
  }
  //then add last segment
  if (thislen > 0.) {
    breakpoints.push_back(traj.LastValidPoint() + 1);
    segradlengths.push_back(thislen * lar_radl_inv);
    cumseglens.push_back(cumseglens.back() + thislen);
  }
  return;
}

const TrajectoryMCSFitter::ScanResult TrajectoryMCSFitter::doLikelihoodScan(
  std::vector<float>& dtheta,
  std::vector<float>& seg_nradlengths,
  std::vector<float>& cumLen,
  bool fwdFit,
<<<<<<< HEAD
  bool momDepConst,
  int pid) const
{
  int best_idx = -1;
  double best_logL = std::numeric_limits<double>::max();
  double best_p = -1.0;
  std::vector<float> vlogL;
  for (double p_test = pMin_; p_test <= pMax_; p_test += pStep_) {
    double logL =
      mcsLikelihood(p_test, angResol_, dtheta, seg_nradlengths, cumLen, fwdFit, momDepConst, pid);
=======
  int pid,
  float pmin,
  float pmax,
  float pstep,
  float detAngResol) const
{
  int best_idx = -1;
  float best_logL = std::numeric_limits<float>::max();
  float best_p = -1.0;
  std::vector<float> vlogL;
  for (float p_test = pmin; p_test <= pmax; p_test += pstep) {
    float logL = mcsLikelihood(p_test, detAngResol, dtheta, seg_nradlengths, cumLen, fwdFit, pid);
>>>>>>> c11c2364
    if (logL < best_logL) {
      best_p = p_test;
      best_logL = logL;
      best_idx = vlogL.size();
    }
    vlogL.push_back(logL);
  }
  //
  //uncertainty from left side scan
<<<<<<< HEAD
  double lunc = -1.0;
  if (best_idx > 0) {
    for (int j = best_idx - 1; j >= 0; j--) {
      double dLL = vlogL[j] - vlogL[best_idx];
      if (dLL < 0.5) { lunc = (best_idx - j) * pStep_; }
      else
        break;
    }
  }
  //uncertainty from right side scan
  double runc = -1.0;
  if (best_idx < int(vlogL.size() - 1)) {
    for (unsigned int j = best_idx + 1; j < vlogL.size(); j++) {
      double dLL = vlogL[j] - vlogL[best_idx];
      if (dLL < 0.5) { runc = (j - best_idx) * pStep_; }
      else
        break;
    }
  }
  return ScanResult(best_p, std::max(lunc, runc), best_logL);
=======
  float lunc = -1.;
  if (best_idx > 0) {
    for (int j = best_idx - 1; j >= 0; j--) {
      float dLL = vlogL[j] - vlogL[best_idx];
      if (dLL >= 0.5) {
        lunc = (best_idx - j) * pstep;
        break;
      }
    }
  }
  //uncertainty from right side scan
  float runc = -1.;
  if (best_idx < int(vlogL.size() - 1)) {
    for (unsigned int j = best_idx + 1; j < vlogL.size(); j++) {
      float dLL = vlogL[j] - vlogL[best_idx];
      if (dLL >= 0.5) {
        runc = (j - best_idx) * pstep;
        break;
      }
    }
  }
  return ScanResult(best_p, std::max(lunc, runc), best_logL);
}

const TrajectoryMCSFitter::ScanResult TrajectoryMCSFitter::doLikelihoodScan(
  std::vector<float>& dtheta,
  std::vector<float>& seg_nradlengths,
  std::vector<float>& cumLen,
  bool fwdFit,
  int pid,
  float detAngResol) const
{

  //do a first, coarse scan
  const ScanResult& coarseRes = doLikelihoodScan(
    dtheta, seg_nradlengths, cumLen, fwdFit, pid, pMin_, pMax_, pStepCoarse_, detAngResol);

  float pmax = std::min(coarseRes.p + fineScanWindow_, pMax_);
  float pmin = std::max(coarseRes.p - fineScanWindow_, pMin_);
  if (coarseRes.pUnc < (std::numeric_limits<float>::max() - 1.)) {
    pmax = std::min(coarseRes.p + 2 * coarseRes.pUnc, pMax_);
    pmin = std::max(coarseRes.p - 2 * coarseRes.pUnc, pMin_);
  }

  //do the fine grained scan in a smaller region
  const ScanResult& refineRes =
    doLikelihoodScan(dtheta, seg_nradlengths, cumLen, fwdFit, pid, pmin, pmax, pStep_, detAngResol);

  return refineRes;
>>>>>>> c11c2364
}

void TrajectoryMCSFitter::linearRegression(const recob::TrackTrajectory& traj,
                                           const size_t firstPoint,
                                           const size_t lastPoint,
                                           Vector_t& pcdir) const
{
<<<<<<< HEAD
=======
  //
  art::ServiceHandle<geo::Geometry const> geom;
  auto const* _SCE = (applySCEcorr_ ? lar::providerFrom<spacecharge::SpaceChargeService>() : NULL);
>>>>>>> c11c2364
  //
  int npoints = 0;
  geo::vect::MiddlePointAccumulator middlePointCalc;
  size_t nextValid = firstPoint;
<<<<<<< HEAD
  while (nextValid < lastPoint) {
    middlePointCalc.add(traj.LocationAtPoint(nextValid));
=======
  //fixme explore a max number of points to use for linear regression
  //while (nextValid<std::min(firstPoint+10,lastPoint)) {
  while (nextValid < lastPoint) {
    auto tempP = traj.LocationAtPoint(nextValid);
    if (applySCEcorr_) {
      geo::TPCID tpcid = geom->FindTPCAtPosition(tempP);
      geo::Vector_t tempP_offset(0., 0., 0.);
      if (tpcid.isValid) { tempP_offset = _SCE->GetCalPosOffsets(tempP, tpcid.TPC); }
      tempP.SetX(tempP.X() - tempP_offset.X());
      tempP.SetY(tempP.Y() + tempP_offset.Y());
      tempP.SetZ(tempP.Z() + tempP_offset.Z());
    }
    middlePointCalc.add(tempP);
    //middlePointCalc.add(traj.LocationAtPoint(nextValid));
>>>>>>> c11c2364
    nextValid = traj.NextValidPoint(nextValid + 1);
    npoints++;
  }
  const auto avgpos = middlePointCalc.middlePoint();
  const double norm = 1. / double(npoints);
  //
  //assert(npoints>0);
  //
  TMatrixDSym m(3);
  nextValid = firstPoint;
  while (nextValid < lastPoint) {
<<<<<<< HEAD
    const auto p = traj.LocationAtPoint(nextValid);
=======
    auto p = traj.LocationAtPoint(nextValid);
    if (applySCEcorr_) {
      geo::TPCID tpcid = geom->FindTPCAtPosition(p);
      geo::Vector_t p_offset(0., 0., 0.);
      if (tpcid.isValid) { p_offset = _SCE->GetCalPosOffsets(p, tpcid.TPC); }
      p.SetX(p.X() - p_offset.X());
      p.SetY(p.Y() + p_offset.Y());
      p.SetZ(p.Z() + p_offset.Z());
    }
>>>>>>> c11c2364
    const double xxw0 = p.X() - avgpos.X();
    const double yyw0 = p.Y() - avgpos.Y();
    const double zzw0 = p.Z() - avgpos.Z();
    m(0, 0) += xxw0 * xxw0 * norm;
    m(0, 1) += xxw0 * yyw0 * norm;
    m(0, 2) += xxw0 * zzw0 * norm;
    m(1, 0) += yyw0 * xxw0 * norm;
    m(1, 1) += yyw0 * yyw0 * norm;
    m(1, 2) += yyw0 * zzw0 * norm;
    m(2, 0) += zzw0 * xxw0 * norm;
    m(2, 1) += zzw0 * yyw0 * norm;
    m(2, 2) += zzw0 * zzw0 * norm;
    nextValid = traj.NextValidPoint(nextValid + 1);
  }
  //
  const TMatrixDSymEigen me(m);
  const auto& eigenval = me.GetEigenValues();
  const auto& eigenvec = me.GetEigenVectors();
  //
  int maxevalidx = 0;
  double maxeval = eigenval(0);
  for (int i = 1; i < 3; ++i) {
    if (eigenval(i) > maxeval) {
      maxevalidx = i;
      maxeval = eigenval(i);
    }
  }
  //
  pcdir = Vector_t(eigenvec(0, maxevalidx), eigenvec(1, maxevalidx), eigenvec(2, maxevalidx));
  if (traj.DirectionAtPoint(firstPoint).Dot(pcdir) < 0.) pcdir *= -1.;
  //
}

double TrajectoryMCSFitter::mcsLikelihood(double p,
                                          double theta0x,
                                          std::vector<float>& dthetaij,
                                          std::vector<float>& seg_nradl,
                                          std::vector<float>& cumLen,
                                          bool fwd,
<<<<<<< HEAD
                                          bool momDepConst,
=======
>>>>>>> c11c2364
                                          int pid) const
{
  //
  const int beg = (fwd ? 0 : (dthetaij.size() - 1));
  const int end = (fwd ? dthetaij.size() : -1);
  const int incr = (fwd ? +1 : -1);
  //
  // bool print = false;
  //
  const double m = mass(pid);
  const double m2 = m * m;
  const double Etot = sqrt(p * p + m2); //Initial energy
  double Eij2 = 0.;
  //
  double const fixedterm = 0.5 * std::log(2.0 * M_PI);
  double result = 0;
  for (int i = beg; i != end; i += incr) {
    if (dthetaij[i] < 0) {
      //cout << "skip segment with too few points" << endl;
      continue;
    }
    //
<<<<<<< HEAD
    if (eLossMode_ == 1) {
      // ELoss mode: MIP (constant)
      constexpr double kcal = 0.002105;
      const double Eij = Etot - kcal * cumLen[i]; //energy at this segment
      Eij2 = Eij * Eij;
    }
    else {
      // Non constant energy loss distribution
      const double Eij = GetE(Etot, cumLen[i], m);
      Eij2 = Eij * Eij;
    }
=======
    const double Eij = GetE(Etot, cumLen[i], m);
    Eij2 = Eij * Eij;
>>>>>>> c11c2364
    //
    if (Eij2 <= m2) {
      result = std::numeric_limits<double>::max();
      break;
    }
    const double pij = sqrt(Eij2 - m2); //momentum at this segment
    const double beta = sqrt(1. - ((m2) / (pij * pij + m2)));
<<<<<<< HEAD
    constexpr double tuned_HL_term1 = 11.0038; // https://arxiv.org/abs/1703.06187
    constexpr double HL_term2 = 0.038;
    const double tH0 =
      ((momDepConst ? MomentumDependentConstant(pij) : tuned_HL_term1) / (pij * beta)) *
      (1.0 + HL_term2 * std::log(seg_nradl[i])) * sqrt(seg_nradl[i]);
=======
    constexpr double HighlandSecondTerm = 0.038;
    const double tH0 = (HighlandFirstTerm(pij) / (pij * beta)) *
                       (1.0 + HighlandSecondTerm * std::log(seg_nradl[i])) * sqrt(seg_nradl[i]);
>>>>>>> c11c2364
    const double rms = sqrt(2.0 * (tH0 * tH0 + theta0x * theta0x));
    if (rms == 0.0) {
      std::cout << " Error : RMS cannot be zero ! " << std::endl;
      return std::numeric_limits<double>::max();
    }
    const double arg = dthetaij[i] / rms;
    result += (std::log(rms) + 0.5 * arg * arg + fixedterm);
<<<<<<< HEAD
    // if (print && fwd==true) cout << "TrajectoryMCSFitter pij=" << pij << " dthetaij[i]=" << dthetaij[i] << " tH0=" << tH0 << " rms=" << rms << " prob=" << ( std::log( rms ) + 0.5 * arg * arg + fixedterm) << " const=" << (momDepConst ? MomentumDependentConstant(pij) : tuned_HL_term1) << " beta=" << beta << " red_length=" << seg_nradl[i] << endl;
=======
>>>>>>> c11c2364
  }
  return result;
}

double TrajectoryMCSFitter::energyLossLandau(const double mass2,
                                             const double e2,
                                             const double x) const
{
  //
  // eq. (33.11) in http://pdg.lbl.gov/2016/reviews/rpp2016-rev-passage-particles-matter.pdf (except density correction is ignored)
  //
  if (x <= 0.) return 0.;
  constexpr double Iinv2 = 1. / (188.E-6 * 188.E-6);
  constexpr double matConst = 1.4 * 18. / 40.; //density*Z/A
  constexpr double me = 0.511;
  constexpr double kappa = 0.307075;
  constexpr double j = 0.200;
  //
  const double beta2 = (e2 - mass2) / e2;
  const double gamma2 = 1. / (1.0 - beta2);
  const double epsilon = 0.5 * kappa * x * matConst / beta2;
  //
  return 0.001 * epsilon * (log(2. * me * beta2 * gamma2 * epsilon * Iinv2) + j - beta2);
}
//
double TrajectoryMCSFitter::energyLossBetheBloch(const double mass, const double e2) const
{
  // stolen, mostly, from GFMaterialEffects.
  constexpr double Iinv = 1. / 188.E-6;
  constexpr double matConst = 1.4 * 18. / 40.; //density*Z/A
  constexpr double me = 0.511;
  constexpr double kappa = 0.307075;
  //
  const double beta2 = (e2 - mass * mass) / e2;
  const double gamma2 = 1. / (1.0 - beta2);
  const double massRatio = me / mass;
  const double argument = (2. * me * gamma2 * beta2 * Iinv) *
                          std::sqrt(1 + 2 * std::sqrt(gamma2) * massRatio + massRatio * massRatio);
  //
  double dedx = kappa * matConst / beta2;
  //
  if (mass == 0.0) return (0.0);
  if (argument <= exp(beta2)) { dedx = 0.; }
  else {
    dedx *= (log(argument) - beta2) * 1.E-3; // Bethe-Bloch, converted to GeV/cm
    if (dedx < 0.) dedx = 0.;
  }
  return dedx;
}
//
double TrajectoryMCSFitter::GetE(const double initial_E,
                                 const double length_travelled,
                                 const double m) const
{
  //
  if (eLossMode_ == 1) {
    // ELoss mode: MIP (constant)
    constexpr double kcal = 0.002105;
    return (initial_E - kcal * length_travelled); //energy at this segment
  }
  //
  // Non constant energy loss distribution
  const double step_size = length_travelled / nElossSteps_;
  //
  double current_E = initial_E;
  const double m2 = m * m;
  //
  for (auto i = 0; i < nElossSteps_; ++i) {
    if (eLossMode_ == 2) {
      double dedx = energyLossBetheBloch(m, current_E);
      current_E -= (dedx * step_size);
    }
    else {
      // MPV of Landau energy loss distribution
      current_E -= energyLossLandau(m2, current_E * current_E, step_size);
    }
    if (current_E <= m) {
      // std::cout<<"WARNING: current_E less than mu mass. it is "<<current_E<<std::endl;
      return 0.;
    }
  }
  return current_E;
}<|MERGE_RESOLUTION|>--- conflicted
+++ resolved
@@ -1,6 +1,4 @@
 #include "TrajectoryMCSFitter.h"
-<<<<<<< HEAD
-=======
 #include "larcore/CoreUtils/ServiceUtil.h"
 #include "larcore/Geometry/Geometry.h"
 #include "larcorealg/Geometry/geo_vectors_utils.h"
@@ -8,22 +6,14 @@
 
 #include "art/Framework/Services/Registry/ServiceHandle.h"
 
->>>>>>> c11c2364
 #include "TMatrixDSym.h"
 #include "TMatrixDSymEigen.h"
-#include "larcorealg/Geometry/geo_vectors_utils.h"
 
 using namespace std;
 using namespace trkf;
 using namespace recob::tracking;
 
-<<<<<<< HEAD
-recob::MCSFitResult TrajectoryMCSFitter::fitMcs(const recob::TrackTrajectory& traj,
-                                                int pid,
-                                                bool momDepConst) const
-=======
 recob::MCSFitResult TrajectoryMCSFitter::fitMcs(const recob::TrackTrajectory& traj, int pid) const
->>>>>>> c11c2364
 {
   //
   // Break the trajectory in segments of length approximately equal to segLen_
@@ -63,18 +53,11 @@
     cumLenFwd.push_back(cumseglens[i]);
     cumLenBwd.push_back(cumseglens.back() - cumseglens[i + 2]);
   }
-<<<<<<< HEAD
-  const ScanResult fwdResult =
-    doLikelihoodScan(dtheta, segradlengths, cumLenFwd, true, momDepConst, pid);
-  const ScanResult bwdResult =
-    doLikelihoodScan(dtheta, segradlengths, cumLenBwd, false, momDepConst, pid);
-=======
   double detAngResol = DetectorAngularResolution(std::abs(traj.StartDirection().Z()));
   const ScanResult fwdResult =
     doLikelihoodScan(dtheta, segradlengths, cumLenFwd, true, pid, detAngResol);
   const ScanResult bwdResult =
     doLikelihoodScan(dtheta, segradlengths, cumLenBwd, false, pid, detAngResol);
->>>>>>> c11c2364
   //
   return recob::MCSFitResult(pid,
                              fwdResult.p,
@@ -92,13 +75,6 @@
                                               vector<float>& segradlengths,
                                               vector<float>& cumseglens) const
 {
-<<<<<<< HEAD
-  //
-  const double trajlen = traj.Length();
-  const int nseg = std::max(minNSegs_, int(trajlen / segLen_));
-  const double thisSegLen = trajlen / double(nseg);
-  // std::cout << "track with length=" << trajlen << " broken in nseg=" << nseg << " of length=" << thisSegLen << " where segLen_=" << segLen_ << std::endl;
-=======
   //
   art::ServiceHandle<geo::Geometry const> geom;
   auto const* _SCE = (applySCEcorr_ ? lar::providerFrom<spacecharge::SpaceChargeService>() : NULL);
@@ -107,24 +83,10 @@
   const double thisSegLen =
     (trajlen > (segLen_ * minNSegs_) ? segLen_ : trajlen / double(minNSegs_));
   // std::cout << "track with length=" << trajlen << " broken in nseg=" << std::max(minNSegs_,int(trajlen/segLen_)) << " of length=" << thisSegLen << " where segLen_=" << segLen_ << std::endl;
->>>>>>> c11c2364
   //
   constexpr double lar_radl_inv = 1. / 14.0;
   cumseglens.push_back(0.); //first segment has zero cumulative length from previous segments
   double thislen = 0.;
-<<<<<<< HEAD
-  auto nextValid = traj.FirstValidPoint();
-  breakpoints.push_back(nextValid);
-  auto pos0 = traj.LocationAtPoint(nextValid);
-  nextValid = traj.NextValidPoint(nextValid + 1);
-  int npoints = 0;
-  while (nextValid != recob::TrackTrajectory::InvalidIndex) {
-    auto pos1 = traj.LocationAtPoint(nextValid);
-    thislen += ((pos1 - pos0).R());
-    pos0 = pos1;
-    npoints++;
-    if (thislen >= thisSegLen) {
-=======
   double totlen = 0.;
   auto nextValid = traj.FirstValidPoint();
   breakpoints.push_back(nextValid);
@@ -168,17 +130,12 @@
     //
     npoints++;
     if (thislen >= (thisSegLen - segLenTolerance_)) {
->>>>>>> c11c2364
       breakpoints.push_back(nextValid);
       if (npoints >= minHitsPerSegment_)
         segradlengths.push_back(thislen * lar_radl_inv);
       else
         segradlengths.push_back(-999.);
-<<<<<<< HEAD
-      cumseglens.push_back(cumseglens.back() + thislen);
-=======
       cumseglens.push_back(totlen);
->>>>>>> c11c2364
       thislen = 0.;
       npoints = 0;
     }
@@ -198,18 +155,6 @@
   std::vector<float>& seg_nradlengths,
   std::vector<float>& cumLen,
   bool fwdFit,
-<<<<<<< HEAD
-  bool momDepConst,
-  int pid) const
-{
-  int best_idx = -1;
-  double best_logL = std::numeric_limits<double>::max();
-  double best_p = -1.0;
-  std::vector<float> vlogL;
-  for (double p_test = pMin_; p_test <= pMax_; p_test += pStep_) {
-    double logL =
-      mcsLikelihood(p_test, angResol_, dtheta, seg_nradlengths, cumLen, fwdFit, momDepConst, pid);
-=======
   int pid,
   float pmin,
   float pmax,
@@ -222,7 +167,6 @@
   std::vector<float> vlogL;
   for (float p_test = pmin; p_test <= pmax; p_test += pstep) {
     float logL = mcsLikelihood(p_test, detAngResol, dtheta, seg_nradlengths, cumLen, fwdFit, pid);
->>>>>>> c11c2364
     if (logL < best_logL) {
       best_p = p_test;
       best_logL = logL;
@@ -232,28 +176,6 @@
   }
   //
   //uncertainty from left side scan
-<<<<<<< HEAD
-  double lunc = -1.0;
-  if (best_idx > 0) {
-    for (int j = best_idx - 1; j >= 0; j--) {
-      double dLL = vlogL[j] - vlogL[best_idx];
-      if (dLL < 0.5) { lunc = (best_idx - j) * pStep_; }
-      else
-        break;
-    }
-  }
-  //uncertainty from right side scan
-  double runc = -1.0;
-  if (best_idx < int(vlogL.size() - 1)) {
-    for (unsigned int j = best_idx + 1; j < vlogL.size(); j++) {
-      double dLL = vlogL[j] - vlogL[best_idx];
-      if (dLL < 0.5) { runc = (j - best_idx) * pStep_; }
-      else
-        break;
-    }
-  }
-  return ScanResult(best_p, std::max(lunc, runc), best_logL);
-=======
   float lunc = -1.;
   if (best_idx > 0) {
     for (int j = best_idx - 1; j >= 0; j--) {
@@ -303,7 +225,6 @@
     doLikelihoodScan(dtheta, seg_nradlengths, cumLen, fwdFit, pid, pmin, pmax, pStep_, detAngResol);
 
   return refineRes;
->>>>>>> c11c2364
 }
 
 void TrajectoryMCSFitter::linearRegression(const recob::TrackTrajectory& traj,
@@ -311,20 +232,13 @@
                                            const size_t lastPoint,
                                            Vector_t& pcdir) const
 {
-<<<<<<< HEAD
-=======
   //
   art::ServiceHandle<geo::Geometry const> geom;
   auto const* _SCE = (applySCEcorr_ ? lar::providerFrom<spacecharge::SpaceChargeService>() : NULL);
->>>>>>> c11c2364
   //
   int npoints = 0;
   geo::vect::MiddlePointAccumulator middlePointCalc;
   size_t nextValid = firstPoint;
-<<<<<<< HEAD
-  while (nextValid < lastPoint) {
-    middlePointCalc.add(traj.LocationAtPoint(nextValid));
-=======
   //fixme explore a max number of points to use for linear regression
   //while (nextValid<std::min(firstPoint+10,lastPoint)) {
   while (nextValid < lastPoint) {
@@ -339,7 +253,6 @@
     }
     middlePointCalc.add(tempP);
     //middlePointCalc.add(traj.LocationAtPoint(nextValid));
->>>>>>> c11c2364
     nextValid = traj.NextValidPoint(nextValid + 1);
     npoints++;
   }
@@ -351,9 +264,6 @@
   TMatrixDSym m(3);
   nextValid = firstPoint;
   while (nextValid < lastPoint) {
-<<<<<<< HEAD
-    const auto p = traj.LocationAtPoint(nextValid);
-=======
     auto p = traj.LocationAtPoint(nextValid);
     if (applySCEcorr_) {
       geo::TPCID tpcid = geom->FindTPCAtPosition(p);
@@ -363,7 +273,6 @@
       p.SetY(p.Y() + p_offset.Y());
       p.SetZ(p.Z() + p_offset.Z());
     }
->>>>>>> c11c2364
     const double xxw0 = p.X() - avgpos.X();
     const double yyw0 = p.Y() - avgpos.Y();
     const double zzw0 = p.Z() - avgpos.Z();
@@ -403,10 +312,6 @@
                                           std::vector<float>& seg_nradl,
                                           std::vector<float>& cumLen,
                                           bool fwd,
-<<<<<<< HEAD
-                                          bool momDepConst,
-=======
->>>>>>> c11c2364
                                           int pid) const
 {
   //
@@ -429,22 +334,8 @@
       continue;
     }
     //
-<<<<<<< HEAD
-    if (eLossMode_ == 1) {
-      // ELoss mode: MIP (constant)
-      constexpr double kcal = 0.002105;
-      const double Eij = Etot - kcal * cumLen[i]; //energy at this segment
-      Eij2 = Eij * Eij;
-    }
-    else {
-      // Non constant energy loss distribution
-      const double Eij = GetE(Etot, cumLen[i], m);
-      Eij2 = Eij * Eij;
-    }
-=======
     const double Eij = GetE(Etot, cumLen[i], m);
     Eij2 = Eij * Eij;
->>>>>>> c11c2364
     //
     if (Eij2 <= m2) {
       result = std::numeric_limits<double>::max();
@@ -452,17 +343,9 @@
     }
     const double pij = sqrt(Eij2 - m2); //momentum at this segment
     const double beta = sqrt(1. - ((m2) / (pij * pij + m2)));
-<<<<<<< HEAD
-    constexpr double tuned_HL_term1 = 11.0038; // https://arxiv.org/abs/1703.06187
-    constexpr double HL_term2 = 0.038;
-    const double tH0 =
-      ((momDepConst ? MomentumDependentConstant(pij) : tuned_HL_term1) / (pij * beta)) *
-      (1.0 + HL_term2 * std::log(seg_nradl[i])) * sqrt(seg_nradl[i]);
-=======
     constexpr double HighlandSecondTerm = 0.038;
     const double tH0 = (HighlandFirstTerm(pij) / (pij * beta)) *
                        (1.0 + HighlandSecondTerm * std::log(seg_nradl[i])) * sqrt(seg_nradl[i]);
->>>>>>> c11c2364
     const double rms = sqrt(2.0 * (tH0 * tH0 + theta0x * theta0x));
     if (rms == 0.0) {
       std::cout << " Error : RMS cannot be zero ! " << std::endl;
@@ -470,10 +353,6 @@
     }
     const double arg = dthetaij[i] / rms;
     result += (std::log(rms) + 0.5 * arg * arg + fixedterm);
-<<<<<<< HEAD
-    // if (print && fwd==true) cout << "TrajectoryMCSFitter pij=" << pij << " dthetaij[i]=" << dthetaij[i] << " tH0=" << tH0 << " rms=" << rms << " prob=" << ( std::log( rms ) + 0.5 * arg * arg + fixedterm) << " const=" << (momDepConst ? MomentumDependentConstant(pij) : tuned_HL_term1) << " beta=" << beta << " red_length=" << seg_nradl[i] << endl;
-=======
->>>>>>> c11c2364
   }
   return result;
 }
