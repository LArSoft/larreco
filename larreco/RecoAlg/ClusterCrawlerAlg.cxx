//////////////////////////////////////////////////////////////////////
///
/// ClusterCrawlerAlg class
///
/// Bruce Baller, baller@fnal.gov
///
/// Algorithm for crawling along a string of hits to make line clusters
/// Technical note in MicroBooNE docdb #2831
///
////////////////////////////////////////////////////////////////////////

// C/C++ standard libraries
#include <algorithm> // std::fill(), std::find(), std::sort()...
#include <cmath>
#include <iomanip>
#include <iostream>

// framework libraries
#include "canvas/Utilities/Exception.h"
#include "fhiclcpp/ParameterSet.h"
#include "messagefacility/MessageLogger/MessageLogger.h"

// LArSoft libraries
#include "larcore/CoreUtils/ServiceUtil.h"
#include "larcore/Geometry/Geometry.h"
#include "larcorealg/CoreUtils/NumericUtils.h" // util::absDiff()
#include "larcorealg/Geometry/CryostatGeo.h"
#include "larcorealg/Geometry/Exceptions.h"
#include "larcorealg/Geometry/GeometryCore.h"
#include "larcorealg/Geometry/TPCGeo.h"
#include "larcoreobj/SimpleTypesAndConstants/RawTypes.h"
#include "lardataalg/DetectorInfo/DetectorClocksData.h"
#include "lardataalg/DetectorInfo/DetectorPropertiesData.h"
#include "lardataobj/RecoBase/Hit.h"
#include "larevt/CalibrationDBI/Interface/ChannelStatusProvider.h"
#include "larevt/CalibrationDBI/Interface/ChannelStatusService.h"
#include "larreco/RecoAlg/ClusterCrawlerAlg.h"

namespace {
  struct CluLen {
    int index;
    int length;
  };

  bool greaterThan(CluLen c1, CluLen c2) { return c1.length > c2.length; }
}

namespace cluster {

  //------------------------------------------------------------------------------
  ClusterCrawlerAlg::ClusterCrawlerAlg(fhicl::ParameterSet const& pset)
  {
    fNumPass = pset.get<unsigned short>("NumPass", 0);
    fMaxHitsFit = pset.get<std::vector<unsigned short>>("MaxHitsFit");
    fMinHits = pset.get<std::vector<unsigned short>>("MinHits");
    fNHitsAve = pset.get<std::vector<unsigned short>>("NHitsAve");
    fChgCut = pset.get<std::vector<float>>("ChgCut");
    fChiCut = pset.get<std::vector<float>>("ChiCut");
    fMaxWirSkip = pset.get<std::vector<unsigned short>>("MaxWirSkip");
    fMinWirAfterSkip = pset.get<std::vector<unsigned short>>("MinWirAfterSkip");
    fKinkChiRat = pset.get<std::vector<float>>("KinkChiRat");
    fKinkAngCut = pset.get<std::vector<float>>("KinkAngCut");
    fDoMerge = pset.get<std::vector<bool>>("DoMerge");
    fTimeDelta = pset.get<std::vector<float>>("TimeDelta");
    fMergeChgCut = pset.get<std::vector<float>>("MergeChgCut");
    fFindVertices = pset.get<std::vector<bool>>("FindVertices");
    fLACrawl = pset.get<std::vector<bool>>("LACrawl");
    fMinAmp = pset.get<std::vector<float>>("MinAmp", {5, 5, 5});
    fChgNearWindow = pset.get<float>("ChgNearWindow");
    fChgNearCut = pset.get<float>("ChgNearCut");

    fChkClusterDS = pset.get<bool>("ChkClusterDS", false);
    fVtxClusterSplit = pset.get<bool>("VtxClusterSplit", false);
    fFindStarVertices = pset.get<bool>("FindStarVertices", false);
    if (pset.has_key("HammerCluster")) {
      mf::LogWarning("CC")
        << "fcl setting HammerCluster is replaced by FindHammerClusters. Ignoring...";
    }
    fFindHammerClusters = pset.get<bool>("FindHammerClusters", false);
    fKillGarbageClusters = pset.get<float>("KillGarbageClusters", 0);
    fRefineVertexClusters = pset.get<bool>("RefineVertexClusters", false);
    fHitErrFac = pset.get<float>("HitErrFac", 0.2);
    fHitMinAmp = pset.get<float>("HitMinAmp", 0.2);
    fClProjErrFac = pset.get<float>("ClProjErrFac", 4);
    fMinHitFrac = pset.get<float>("MinHitFrac", 0.6);

    fLAClusAngleCut = pset.get<float>("LAClusAngleCut", 45);
    fLAClusMaxHitsFit = pset.get<unsigned short>("LAClusMaxHitsFit");
    fMergeAllHits = pset.get<bool>("MergeAllHits", false);
    fHitMergeChiCut = pset.get<float>("HitMergeChiCut", 2.5);
    fMergeOverlapAngCut = pset.get<float>("MergeOverlapAngCut");
    fAllowNoHitWire = pset.get<unsigned short>("AllowNoHitWire", 0);
    fVertex2DCut = pset.get<float>("Vertex2DCut", 5);
    fVertex2DWireErrCut = pset.get<float>("Vertex2DWireErrCut", 5);
    fVertex3DCut = pset.get<float>("Vertex3DCut", 5);

    fDebugPlane = pset.get<int>("DebugPlane", -1);
    fDebugWire = pset.get<int>("DebugWire", -1);
    fDebugHit = pset.get<int>("DebugHit", -1);

    // some error checking
    bool badinput = false;
    if (fNumPass > fMaxHitsFit.size()) badinput = true;
    if (fNumPass > fMinHits.size()) badinput = true;
    if (fNumPass > fNHitsAve.size()) badinput = true;
    if (fNumPass > fChgCut.size()) badinput = true;
    if (fNumPass > fChiCut.size()) badinput = true;
    if (fNumPass > fMaxWirSkip.size()) badinput = true;
    if (fNumPass > fMinWirAfterSkip.size()) badinput = true;
    if (fNumPass > fKinkChiRat.size()) badinput = true;
    if (fNumPass > fKinkAngCut.size()) badinput = true;
    if (fNumPass > fDoMerge.size()) badinput = true;
    if (fNumPass > fTimeDelta.size()) badinput = true;
    if (fNumPass > fMergeChgCut.size()) badinput = true;
    if (fNumPass > fFindVertices.size()) badinput = true;
    if (fNumPass > fLACrawl.size()) badinput = true;

    if (badinput)
      throw art::Exception(art::errors::Configuration)
        << "ClusterCrawlerAlg: Bad input from fcl file";

  } // reconfigure

  // used for sorting hits on wires
  bool SortByLowHit(unsigned int i, unsigned int j) { return i > j; }

  bool ClusterCrawlerAlg::SortByMultiplet(recob::Hit const& a, recob::Hit const& b)
  {
    // compare the wire IDs first:
    int cmp_res = a.WireID().cmp(b.WireID());
    if (cmp_res != 0) return cmp_res < 0; // order is decided, unless equal
    // decide by start time
    if (a.StartTick() != b.StartTick()) return a.StartTick() < b.StartTick();
    // if still undecided, resolve by local index
    return a.LocalIndex() < b.LocalIndex(); // if still unresolved, it's a bug!
  }                                         // ClusterCrawlerAlg::SortByMultiplet()

  //------------------------------------------------------------------------------
  void ClusterCrawlerAlg::ClearResults()
  {
    fHits.clear();
    tcl.clear();
    vtx.clear();
    vtx3.clear();
    inClus.clear();
  } // ClusterCrawlerAlg::ClearResults()

  //------------------------------------------------------------------------------
  void ClusterCrawlerAlg::CrawlInit()
  {
    prt = false;
    vtxprt = false;
    NClusters = 0;
    clBeginSlp = 0;
    clBeginSlpErr = 0;
    clBeginTim = 0;
    clBeginWir = 0;
    clBeginChg = 0;
    clBeginChgNear = 0;
    clEndSlp = 0;
    clEndSlpErr = 0;
    clEndTim = 0;
    clEndWir = 0;
    clEndChg = 0;
    clEndChgNear = 0;
    clChisq = 0;
    clStopCode = 0;
    clProcCode = 0;
    fFirstWire = 0;
    fLastWire = 0;
    fAveChg = 0.;
    fChgSlp = 0.;
    pass = 0;
    fScaleF = 0;
    WireHitRange.clear();

    ClearResults();
  }

  //------------------------------------------------------------------------------
  void ClusterCrawlerAlg::ClusterInit()
  {
    fcl2hits.clear();
    chifits.clear();
    hitNear.clear();
    chgNear.clear();
    fAveChg = -1.;
    fAveHitWidth = -1;
    clEndChg = -1.;
    clStopCode = 0;
    clProcCode = pass;
  }

  //------------------------------------------------------------------------------
  void ClusterCrawlerAlg::RunCrawler(detinfo::DetectorClocksData const& clock_data,
                                     detinfo::DetectorPropertiesData const& det_prop,
<<<<<<< HEAD
                                     std::vector<recob::Hit> const& srchits,
                                     art::Timestamp ts)
=======
                                     std::vector<recob::Hit> const& srchits)
>>>>>>> c11c2364
  {
    // Run the ClusterCrawler algorithm - creating seed clusters and crawling upstream.

    CrawlInit();

    fHits = srchits; // plain copy of the sources; it's the base of our hit result

    if (fHits.size() < 3) return;
    if (fHits.size() > UINT_MAX) {
      mf::LogWarning("CC") << "Too many hits for ClusterCrawler " << fHits.size();
      return;
    }

    // don't do anything...
    if (fNumPass == 0) return;

    // sort it as needed;
    // that is, sorted by wire ID number,
    // then by start of the region of interest in time, then by the multiplet
    std::sort(fHits.begin(), fHits.end(), &SortByMultiplet);

    inClus.resize(fHits.size());
    mergeAvailable.resize(fHits.size());
    for (unsigned int iht = 0; iht < inClus.size(); ++iht) {
      inClus[iht] = 0;
      mergeAvailable[iht] = false;
    }

    // FIXME (KJK): The 'cstat', 'tpc', and 'plane' class variables should be removed.
    for (geo::TPCID const& tpcid : geom->Iterate<geo::TPCID>()) {
      cstat = tpcid.Cryostat;
      tpc = tpcid.TPC;
      for (geo::PlaneID const& planeid : geom->Iterate<geo::PlaneID>(tpcid)) {
        plane = planeid.Plane;
        WireHitRange.clear();
        // define a code to ensure clusters are compared within the same plane
        clCTP = EncodeCTP(tpcid.Cryostat, tpcid.TPC, planeid.Plane);
        cstat = tpcid.Cryostat;
        tpc = tpcid.TPC;
        // fill the WireHitRange vector with first/last hit on each wire
        // dead wires and wires with no hits are flagged < 0
        GetHitRange(clCTP, ts);

        // sanity check
        if (WireHitRange.empty() || (fFirstWire == fLastWire)) continue;
        raw::ChannelID_t channel = fHits[fFirstHit].Channel();
        // get the scale factor to convert dTick/dWire to dX/dU. This is used
        // to make the kink and merging cuts
        float wirePitch = geom->WirePitch(geom->View(channel));
        float tickToDist = det_prop.DriftVelocity(det_prop.Efield(), det_prop.Temperature());
        tickToDist *= 1.e-3 * sampling_rate(clock_data); // 1e-3 is conversion of 1/us to 1/ns
        fScaleF = tickToDist / wirePitch;
        // convert Large Angle Cluster crawling cut to a slope cut
        if (fLAClusAngleCut > 0)
          fLAClusSlopeCut = std::tan(3.142 * fLAClusAngleCut / 180.) / fScaleF;
        fMaxTime = det_prop.NumberTimeSamples();
        fNumWires = geom->Nwires(planeid);
        // look for clusters
        if (fNumPass > 0) ClusterLoop();
      } // plane
      if (fVertex3DCut > 0) {
        // Match vertices in 3 planes
        VtxMatch(clock_data, det_prop, tpcid);
        Vtx3ClusterMatch(clock_data, det_prop, tpcid);
        if (fFindHammerClusters) FindHammerClusters(clock_data, det_prop);
        // split clusters using 3D vertices
        Vtx3ClusterSplit(clock_data, det_prop, tpcid, ts);
      }
      if (fDebugPlane >= 0) {
        mf::LogVerbatim("CC") << "Clustering done in TPC ";
        PrintClusters();
      }
    } // for all tpcs

    // clean up
    WireHitRange.clear();
    fcl2hits.clear();
    chifits.clear();
    hitNear.clear();
    chgNear.clear();

    // remove the hits that have become obsolete
    RemoveObsoleteHits();

  } // RunCrawler

  ////////////////////////////////////////////////
  void ClusterCrawlerAlg::ClusterLoop()
  {
    // looks for seed clusters in a plane and crawls along a trail of hits

    unsigned int nHitsUsed = 0, iwire, jwire, kwire;
    bool AllDone = false, SigOK = false, HitOK = false;
    unsigned int ihit, jhit;
    for (unsigned short thispass = 0; thispass < fNumPass; ++thispass) {
      pass = thispass;
      // look for a starting cluster that spans a block of wires
      unsigned int span = 3;
      if (fMinHits[pass] < span) span = fMinHits[pass];
      for (iwire = fLastWire; iwire > fFirstWire + span; --iwire) {
        // skip bad wires or no hits on the wire
        if (WireHitRange[iwire].first < 0) continue;
        auto ifirsthit = (unsigned int)WireHitRange[iwire].first;
        auto ilasthit = (unsigned int)WireHitRange[iwire].second;
        for (ihit = ifirsthit; ihit < ilasthit; ++ihit) {
          bool ClusterAdded = false;
          recob::Hit const& hit = fHits[ihit];
          // skip used hits
          if (ihit > fHits.size() - 1) {
            mf::LogError("CC") << "ClusterLoop bad ihit " << ihit << " fHits size " << fHits.size();
            return;
          }
          // skip used and obsolete hits
          if (inClus[ihit] != 0) continue;
          // skip narrow hits
          if (fHits[ihit].PeakAmplitude() < fHitMinAmp) continue;
          if ((iwire + 1) < span) continue;
          jwire = iwire - span + 1;
          if (prt)
            mf::LogVerbatim("CC") << "Found debug hit " << PrintHit(ihit) << " on pass" << pass;
          // skip if good wire and no hit
          if (WireHitRange[jwire].first == -2) continue;
          if (WireHitRange[jwire].first == -1) {
            // Found a dead jwire. Keep looking upstream until we find a good wire
            unsigned int nmissed = 0;
            while (WireHitRange[jwire].first == -1 && jwire > 1 && nmissed < fMaxWirSkip[pass]) {
              --jwire;
              ++nmissed;
            }
            if (prt)
              mf::LogVerbatim("CC")
                << " new jwire " << jwire << " dead? " << WireHitRange[jwire].first;
            if (WireHitRange[jwire].first < 0) continue;
          } // dead jwire
          // Find the hit on wire jwire that best matches a line between
          // a nearby vertex and hit ihit. No constraint if useHit < 0
          unsigned int useHit = 0;
          bool doConstrain = false;
          VtxConstraint(iwire, ihit, jwire, useHit, doConstrain);
          unsigned int jfirsthit = (unsigned int)WireHitRange[jwire].first;
          unsigned int jlasthit = (unsigned int)WireHitRange[jwire].second;
          if (jfirsthit > fHits.size() - 1 || jfirsthit > fHits.size() - 1)
            throw art::Exception(art::errors::LogicError)
              << "ClusterLoop jwire " << jwire << " bad firsthit " << jfirsthit << " lasthit "
              << jlasthit << " fhits size " << fHits.size();
          for (jhit = jfirsthit; jhit < jlasthit; ++jhit) {
            if (jhit > fHits.size() - 1)
              throw art::Exception(art::errors::LogicError)
                << "ClusterLoop bad jhit " << jhit << " firsthit " << jfirsthit << " lasthit "
                << jlasthit << " fhits size" << fHits.size();
            // Constraint?
            if (doConstrain && jhit != useHit) continue;
            recob::Hit const& other_hit = fHits[jhit];
            // skip used and obsolete hits
            if (inClus[jhit] != 0) continue;
            // skip narrow hits
            if (fHits[jhit].PeakAmplitude() < fHitMinAmp) continue;
            // start a cluster with these two hits
            ClusterInit();
            fcl2hits.push_back(ihit);
            chifits.push_back(0.);
            hitNear.push_back(0);
            chgNear.push_back(0); // These will be defined if the cluster survives the cuts
            // enter the jhit
            fcl2hits.push_back(jhit);
            chifits.push_back(0.);
            hitNear.push_back(0);
            chgNear.push_back(0);
            clLA = false;
            clpar[0] = other_hit.PeakTime();
            clpar[1] = (hit.PeakTime() - other_hit.PeakTime()) / (iwire - jwire);
            // increase slope errors for large angle clusters
            clparerr[1] = 0.2 * std::abs(clpar[1]);
            clpar[2] = fHits[jhit].WireID().Wire;
            clChisq = 0;
            // now look for hits to add on the intervening wires
            bool clok = false;
            for (kwire = jwire + 1; kwire < iwire; ++kwire) {
              // ensure this cluster doesn't cross a vertex
              if (CrawlVtxChk(kwire)) {
                clok = false;
                break;
              }
              AddHit(kwire, HitOK, SigOK);
              if (prt)
                mf::LogVerbatim("CC") << " HitOK " << HitOK << " clChisq " << clChisq << " cut "
                                      << fChiCut[pass] << " ClusterHitsOK " << ClusterHitsOK(-1);
              // No hit found
              if (!HitOK) break;
              // This should be a really good chisq
              if (clChisq > 2) break;
              // hit widths & overlap not consistent
              if (!ClusterHitsOK(-1)) continue;
              clok = true;
            }
            // drop it?
            if (!clok) continue;
            prt = (fDebugPlane == (int)plane && (int)iwire == fDebugWire &&
                   std::abs((int)hit.PeakTime() - fDebugHit) < 20);
            if (prt)
              mf::LogVerbatim("CC")
                << "ADD >>>>> Starting cluster with hits " << PrintHit(fcl2hits[0]) << " "
                << PrintHit(fcl2hits[1]) << " " << PrintHit(fcl2hits[2]) << " on pass " << pass;
            // save the cluster begin info
            clBeginWir = iwire;
            clBeginTim = hit.PeakTime();
            clBeginSlp = clpar[1];
            // don't do a small angle crawl if the cluster slope is too large
            // and Large Angle crawling is NOT requested on this pass
            if (!fLACrawl[pass] && std::abs(clBeginSlp) > fLAClusSlopeCut) continue;
            // See if we are trying to start a cluster between a vertex
            // and a cluster that is associated to that vertex. If so, skip it
            if (CrawlVtxChk2()) continue;
            clBeginSlpErr = clparerr[1];
            clBeginChg = 0;
            // Calculate the average width
            fAveHitWidth = 0;
            float chg = 0;
            for (unsigned short kk = 0; kk < fcl2hits.size(); ++kk) {
              fAveHitWidth += fHits[fcl2hits[kk]].EndTick() - fHits[fcl2hits[kk]].StartTick();
              chg += fHits[fcl2hits[kk]].Integral();
            }
            fAveHitWidth /= (float)fcl2hits.size();
            // decide whether to crawl a large angle cluster. Requirements are:
            // 1) the user has set the LACluster angle cut > 0, AND
            // 2) the cluster slope exceeds the cut
            // Note that if condition 1 is met, normal cluster crawling is done
            // only if the slope is less than the cut
            if (fLACrawl[pass] && fLAClusSlopeCut > 0) {
              // LA cluster crawling requested
              if (std::abs(clBeginSlp) > fLAClusSlopeCut) { LACrawlUS(); }
              else {
                CrawlUS();
              } // std::abs(clBeginSlp) > fLAClusAngleCut
            }
            else {
              // allow clusters of any angle
              CrawlUS();
            } // fLAClusSlopeCut > 0
            if (fcl2hits.size() >= fMinHits[pass]) {
              // it's long enough so save it
              clEndSlp = clpar[1]; // save the slope at the end
              clEndSlpErr = clparerr[1];
              // store the cluster
              if (!TmpStore()) {
                mf::LogError("CC") << "Failed to store cluster in plane " << plane;
                continue;
              }
              ClusterAdded = true;
              nHitsUsed += fcl2hits.size();
              AllDone = (nHitsUsed == fHits.size());
              break;
            }
            else {
              // abandon it
              if (prt) mf::LogVerbatim("CC") << "ClusterLoop: dropped the cluster";
            }
            if (ClusterAdded || AllDone) break;
          } // jhit
          if (AllDone) break;
        } // ihit
        if (AllDone) break;
      } // iwire

      // try to merge clusters
      if (fDoMerge[pass]) ChkMerge();
      // form 2D vertices
      if (fFindVertices[pass]) FindVertices();

      if (AllDone) break;

    } // pass

    // Kill Garbage clusters
    if (fKillGarbageClusters > 0 && !tcl.empty()) KillGarbageClusters();
    // Merge overlapping clusters
    if (fMergeOverlapAngCut > 0) MergeOverlap();
    // Check the DS end of clusters
    if (fChkClusterDS) ChkClusterDS();
    // split clusters using vertices
    if (fVtxClusterSplit) {
      bool didSomething = VtxClusterSplit();
      // iterate once to handle the case where a cluster crosses two vertices
      if (didSomething) VtxClusterSplit();
    }
    // Look for 2D vertices with star topology - short, back-to-back clusters
    if (fFindStarVertices) FindStarVertices();

    if (fDebugPlane == (int)plane) {
      mf::LogVerbatim("CC") << "Clustering done in plane " << plane;
      PrintClusters();
    }

    CheckHitClusterAssociations();

  } // ClusterLoop()

  //////////////////////////////////////////
  void ClusterCrawlerAlg::KillGarbageClusters()
  {
    // Ghost Clusters:

    if (tcl.size() < 2) return;

    unsigned short icl, jcl;
    // This code preferentially selects icl clusters that were
    // reconstructed on an early pass (unless they were split)
    std::vector<float> iHits, jHits;
    unsigned int indx;
    // find the average hit width on the first pass and construct
    // a hit separation cut
    float sepcut = 0, iFrac, jFrac;
    bool first = true;
    unsigned short iLoIndx, jLoIndx, olapSize, iop, ii, jj;
    unsigned short nclose;
    float iChg, jChg;
    // vecrtor of clusters that will be killed after all is done
    std::vector<unsigned short> killMe;
    bool doKill;
    for (icl = 0; icl < tcl.size() - 1; ++icl) {
      if (tcl[icl].ID < 0) continue;
      if (tcl[icl].CTP != clCTP) continue;
      // put the hits into a wire ordered vector
      iHits.clear();
      // initialize to a large positive value
      iHits.resize(tcl[icl].BeginWir - tcl[icl].EndWir + 1, 1000);
      iChg = 0;
      for (auto iht : tcl[icl].tclhits) {
        indx = fHits[iht].WireID().Wire - tcl[icl].EndWir;
        if (indx > iHits.size() - 1) {
          mf::LogWarning("CC") << "KillGarbageClusters: icl ID " << tcl[icl].ID << " Bad indx "
                               << indx << " " << iHits.size() << "\n";
          continue;
        }
        iHits[indx] = fHits[iht].PeakTime();
        iChg += fHits[iht].Integral();
        if (first) sepcut += fHits[iht].RMS();
      } // iht
      if (first) {
        sepcut /= (float)tcl[icl].tclhits.size();
        // clusters are consider ghost candidates if many hits
        // are within sepcut of each other on the same wire
        sepcut *= 10;
        first = false;
      } // first
      for (jcl = icl + 1; jcl < tcl.size(); ++jcl) {
        if (tcl[jcl].ID < 0) continue;
        if (tcl[jcl].CTP != clCTP) continue;
        // ignore if there is no overlap
        if (tcl[icl].BeginWir < tcl[jcl].EndWir) continue;
        if (tcl[icl].EndWir > tcl[jcl].BeginWir) continue;
        // require similar angle
        if (std::abs(tcl[icl].BeginAng - tcl[jcl].BeginAng) > fKillGarbageClusters) continue;
        // find the overlap region
        if (tcl[icl].EndWir < tcl[jcl].EndWir) {
          //  icl E-----------....
          //  jcl    E----------....
          // olap    xxxxxxxxxx...
          iLoIndx = tcl[jcl].EndWir - tcl[icl].EndWir;
          jLoIndx = 0;
          if (tcl[icl].BeginWir < tcl[jcl].BeginWir) {
            //  icl E-----------B
            //  jcl    E------------B
            // olap    xxxxxxxxxx
            olapSize = tcl[icl].BeginWir - tcl[jcl].EndWir + 1;
          }
          else {
            //  icl E-----------B
            //  jcl    E-----B
            // olap    xxxxxxx
            olapSize = tcl[jcl].BeginWir - tcl[jcl].EndWir + 1;
          } // iBegin
        }   // iEnd < jEnd
        else {
          //  icl    E-----------....
          //  jcl E----------....
          // olap    xxxxxxxxxx...
          iLoIndx = 0;
          jLoIndx = tcl[icl].EndWir - tcl[icl].EndWir;
          if (tcl[icl].BeginWir < tcl[jcl].BeginWir) {
            //  icl    E-----B
            //  jcl E-----------B
            // olap    xxxxxxx
            olapSize = tcl[icl].BeginWir - tcl[icl].EndWir + 1;
          }
          else {
            //  icl    E-----------B
            //  jcl E----------B
            // olap    xxxxxxxxx
            olapSize = tcl[jcl].BeginWir - tcl[icl].EndWir + 1;
          }
        } // iEnd > jEnd
        jHits.clear();
        // initialize to a large negative value
        jHits.resize(tcl[jcl].BeginWir - tcl[jcl].EndWir + 1, -1000);
        jChg = 0;
        for (auto jht : tcl[jcl].tclhits) {
          indx = fHits[jht].WireID().Wire - tcl[jcl].EndWir;
          if (indx > jHits.size() - 1) {
            mf::LogWarning("CC") << "KillGarbageClusters: jcl ID " << tcl[jcl].ID << " Bad indx "
                                 << indx << " " << jHits.size() << "\n";
            continue;
          }
          jHits[indx] = fHits[jht].PeakTime();
          jChg += fHits[jht].Integral();
        } // jht
        // count the number of close hits
        nclose = 0;
        for (iop = 0; iop < olapSize; ++iop) {
          ii = iLoIndx + iop;
          if (ii > iHits.size() - 1) continue;
          jj = jLoIndx + iop;
          if (jj > jHits.size() - 1) continue;
          if (std::abs(iHits[ii] - jHits[jj]) < sepcut) ++nclose;
        } // iop
        iFrac = (float)nclose / (float)iHits.size();
        jFrac = (float)nclose / (float)jHits.size();
        if (iFrac < 0.5 && jFrac < 0.5) continue;
        doKill = (iFrac < jFrac && iChg > jChg);
        if (doKill) killMe.push_back(jcl);
      } // jcl
    }   // icl

    if (killMe.size() == 0) return;
    for (auto icl : killMe) {
      // killing time
      if (tcl[icl].ID < 0) continue;
      tcl[icl].ProcCode = 666;
      MakeClusterObsolete(icl);
    } // icl

  } // KillGarbageClusters

  //////////////////////////////////////////
  void ClusterCrawlerAlg::MergeOverlap()
  {
    // Tries to merge overlapping clusters schematically shown below. The minimal condition is that both
    // clusters have a length of at least minLen wires with minOvrLap of the minLen wires in the overlap region
    //      End  Begin
    // icl  ------
    // jcl     ------
    //         End  Begin
    // This can occur when tracking cosmic rays through delta ray showers.
    // If successfull the hits in clusters icl and jcl are merged into one long cluster
    // and a short cluster if there are sufficient remaining hits.
    // This routine changes the "pass" variable to define cuts and should NOT be used inside any pass loops

    unsigned short icl, jcl;

    bool chkprt = (fDebugWire == 666);
    if (chkprt) mf::LogVerbatim("CC") << "Inside MergeOverlap using clCTP " << clCTP;

    unsigned short minLen = 6;
    unsigned short minOvrLap = 2;

    // use the loosest dTick cut which is probably the last one
    float maxDTick = fTimeDelta[fTimeDelta.size() - 1];

    unsigned int overlapSize, ii, indx, bWire, eWire;
    unsigned int iht, jht;
    float dang, prtime, dTick;
    for (icl = 0; icl < tcl.size(); ++icl) {
      if (tcl[icl].ID < 0) continue;
      if (tcl[icl].CTP != clCTP) continue;
      prt = chkprt && fDebugPlane == (int)clCTP;
      if (tcl[icl].BeginVtx >= 0) continue;
      if (tcl[icl].tclhits.size() < minLen) continue;
      for (jcl = 0; jcl < tcl.size(); ++jcl) {
        if (icl == jcl) continue;
        if (tcl[jcl].ID < 0) continue;
        if (tcl[jcl].CTP != clCTP) continue;
        if (tcl[jcl].EndVtx >= 0) continue;
        if (tcl[jcl].tclhits.size() < minLen) continue;
        // icl Begin is not far enough DS from the end of jcl
        if (tcl[icl].BeginWir < tcl[jcl].EndWir + minOvrLap) continue;
        // and it doesn't end within the wire boundaries of jcl
        if (tcl[icl].BeginWir > tcl[jcl].BeginWir - minOvrLap) continue;
        // jcl End isn't far enough US from the end of icl
        if (tcl[jcl].EndWir < tcl[icl].EndWir + minOvrLap) continue;
        dang = std::abs(tcl[icl].BeginAng - tcl[jcl].EndAng);
        if (prt)
          mf::LogVerbatim("CC") << "MergeOverlap icl ID " << tcl[icl].ID << " jcl ID "
                                << tcl[jcl].ID << " dang " << dang;
        if (dang > 0.5) continue;
        overlapSize = tcl[icl].BeginWir - tcl[jcl].EndWir + 1;
        eWire = tcl[jcl].EndWir;
        bWire = tcl[icl].BeginWir;
        if (prt)
          mf::LogVerbatim("CC") << " Candidate icl ID " << tcl[icl].ID << " " << tcl[icl].EndWir
                                << "-" << tcl[icl].BeginWir << " jcl ID " << tcl[jcl].ID << " "
                                << tcl[jcl].EndWir << "-" << tcl[jcl].BeginWir << " overlapSize "
                                << overlapSize << " bWire " << bWire << " eWire " << eWire;
        iht = 0;
        jht = 0;
        for (ii = 0; ii < tcl[icl].tclhits.size(); ++ii) {
          iht = tcl[icl].tclhits[ii];
          if (fHits[iht].WireID().Wire < eWire) break;
        } // ii
        // require that the ends be similar in time
        dTick = std::abs(fHits[iht].PeakTime() - tcl[jcl].EndTim);
        if (dTick > maxDTick) continue;
        if (prt)
          mf::LogVerbatim("CC") << " dTick icl iht time " << PrintHit(iht) << " jcl EndTim "
                                << tcl[jcl].EndTim << " dTick " << dTick;
        for (ii = 0; ii < tcl[jcl].tclhits.size(); ++ii) {
          jht = tcl[jcl].tclhits[tcl[jcl].tclhits.size() - ii - 1];
          if (fHits[jht].WireID().Wire > bWire) break;
        } // ii
        dTick = std::abs(fHits[jht].PeakTime() - tcl[icl].BeginTim);
        if (dTick > maxDTick) continue;
        if (prt)
          mf::LogVerbatim("CC") << " dTick jcl jht time " << PrintHit(jht) << " icl BeginTim "
                                << tcl[icl].BeginTim << " dTick " << dTick;
        // Calculate the line between iht and jht
        clpar[0] = fHits[iht].PeakTime();
        clpar[2] = fHits[iht].WireID().Wire;
        clpar[1] = (fHits[jht].PeakTime() - fHits[iht].PeakTime()) /
                   ((float)fHits[jht].WireID().Wire - clpar[2]);
        // put the hits in the overlap region into a vector if they are close to the line
        std::vector<unsigned int> oWireHits(overlapSize, INT_MAX);
        std::vector<float> delta(overlapSize, maxDTick);
        for (ii = 0; ii < tcl[icl].tclhits.size(); ++ii) {
          iht = tcl[icl].tclhits[ii];
          if (fHits[iht].WireID().Wire < eWire) break;
          prtime = clpar[0] + clpar[1] * ((float)fHits[iht].WireID().Wire - clpar[2]);
          dTick = std::abs(fHits[iht].PeakTime() - prtime);
          indx = fHits[iht].WireID().Wire - eWire;
          if (dTick > delta[indx]) continue;
          delta[indx] = dTick;
          oWireHits[indx] = iht;
        } // ii
        // enter the second set of hits
        for (ii = 0; ii < tcl[jcl].tclhits.size(); ++ii) {
          jht = tcl[jcl].tclhits[tcl[jcl].tclhits.size() - ii - 1];
          if (fHits[jht].WireID().Wire > bWire) break;
          prtime = clpar[0] + clpar[1] * ((float)fHits[jht].WireID().Wire - clpar[2]);
          dTick = std::abs(fHits[jht].PeakTime() - prtime);
          indx = fHits[jht].WireID().Wire - eWire;
          if (dTick > delta[indx]) continue;
          delta[indx] = dTick;
          oWireHits[indx] = jht;
        } // ii
        // stuff them into fcl2hits
        fcl2hits.clear();
        for (ii = 0; ii < oWireHits.size(); ++ii) {
          if (oWireHits[ii] == INT_MAX) continue;
          iht = oWireHits[ii];
          fcl2hits.push_back(iht);
          if (prt) mf::LogVerbatim("CC") << "hit " << PrintHit(iht);
        } // ii
        if (fcl2hits.size() < 0.5 * overlapSize) continue;
        if (fcl2hits.size() < 3) continue;
        std::sort(fcl2hits.begin(), fcl2hits.end(), SortByLowHit);
        FitCluster();
        if (prt)
          mf::LogVerbatim("CC") << " Overlap size " << overlapSize << " fit chisq " << clChisq
                                << " nhits " << fcl2hits.size();
        if (clChisq > 20) continue;
        // save these hits so we can paste them back on fcl2hits when merging
        std::vector<unsigned int> oHits = fcl2hits;
        // prepare to make a new cluster
        TmpGet(jcl);
        // resize it
        unsigned short jclNewSize;
        for (jclNewSize = 0; jclNewSize < fcl2hits.size(); ++jclNewSize) {
          iht = fcl2hits[jclNewSize];
          if (fHits[iht].WireID().Wire <= bWire) break;
        } // jclNewSize
        if (prt) {
          mf::LogVerbatim("CC") << "jcl old size " << fcl2hits.size() << " newSize " << jclNewSize;
          iht = fcl2hits[fcl2hits.size() - 1];
          unsigned int iiht = fcl2hits[jclNewSize - 1];
          mf::LogVerbatim("CC") << "jcl old last wire " << fHits[iht].WireID().Wire
                                << " After resize last wire " << fHits[iiht].WireID().Wire;
        }
        fcl2hits.resize(jclNewSize);
        // append the hits in the overlap region
        fcl2hits.insert(fcl2hits.end(), oHits.begin(), oHits.end());
        // now paste in the icl hits that are US of the overlap region
        for (ii = 0; ii < tcl[icl].tclhits.size(); ++ii) {
          iht = tcl[icl].tclhits[ii];
          if ((unsigned int)fHits[iht].WireID().Wire >= eWire) continue;
          fcl2hits.insert(fcl2hits.end(), tcl[icl].tclhits.begin() + ii, tcl[icl].tclhits.end());
          break;
        }
        clBeginSlp = tcl[jcl].BeginSlp;
        clBeginSlpErr = tcl[jcl].BeginSlpErr;
        clBeginAng = tcl[jcl].BeginAng;
        clBeginWir = tcl[jcl].BeginWir;
        clBeginTim = tcl[jcl].BeginTim;
        clBeginChg = tcl[jcl].BeginChg;
        clBeginChgNear = tcl[jcl].BeginChgNear;
        // End info from icl
        clEndSlp = tcl[icl].EndSlp;
        clEndSlpErr = tcl[icl].EndSlpErr;
        clEndAng = tcl[icl].EndAng;
        clEndWir = tcl[icl].EndWir;
        clEndTim = tcl[icl].EndTim;
        clEndChg = tcl[icl].EndChg;
        clEndChgNear = tcl[icl].EndChgNear;
        clStopCode = tcl[icl].StopCode;
        clProcCode = tcl[icl].ProcCode + 500;
        MakeClusterObsolete(icl);
        MakeClusterObsolete(jcl);
        if (!TmpStore()) {
          // Merged cluster is fubar. Try to recover
          RestoreObsoleteCluster(icl);
          RestoreObsoleteCluster(jcl);
          CheckHitClusterAssociations();
          continue;
        }
        CheckHitClusterAssociations();
        tcl[tcl.size() - 1].BeginVtx = tcl[jcl].BeginVtx;
        tcl[tcl.size() - 1].EndVtx = tcl[icl].BeginVtx;
        // after this point any failure should result in a jcl loop break
        if (prt)
          mf::LogVerbatim("CC") << "MergeOverlap new long cluster ID " << tcl[tcl.size() - 1].ID
                                << " in clCTP " << clCTP;
        // icl cluster made obsolete so we must have done something
        if (tcl[icl].ID < 0) break;
      } // jcl
    }   // icl

  } // MergeOverlap()

  //////////////////////////////////////////
  void ClusterCrawlerAlg::MakeClusterObsolete(unsigned short icl)
  {
    short& ID = tcl[icl].ID;
    if (ID <= 0) {
      mf::LogError("CC") << "Trying to make already-obsolete cluster obsolete ID = " << ID;
      return; // already obsolete
    }
    ID = -ID; // mark the cluster as obsolete

    // release the hits
    for (unsigned int iht = 0; iht < tcl[icl].tclhits.size(); ++iht)
      inClus[tcl[icl].tclhits[iht]] = 0;

  } // ClusterCrawlerAlg::MakeClusterObsolete()

  //////////////////////////////////////////
  void ClusterCrawlerAlg::RestoreObsoleteCluster(unsigned short icl)
  {
    short& ID = tcl[icl].ID;
    if (ID > 0) {
      mf::LogError("CC") << "Trying to restore non-obsolete cluster ID = " << ID;
      return;
    }
    ID = -ID;

    for (unsigned short iht = 0; iht < tcl[icl].tclhits.size(); ++iht)
      inClus[tcl[icl].tclhits[iht]] = ID;

  } // RestoreObsoleteCluster()

  //////////////////////////////////////////
  void ClusterCrawlerAlg::FclTrimUS(unsigned short nTrim)
  {

    // Trims nTrim hits off the UpStream end of the fcl2hits, etc vectors.
    if (nTrim == 0) return;

    if (nTrim >= fcl2hits.size()) nTrim = fcl2hits.size();

    //    RestoreUnMergedClusterHits((short)nTrim);
    for (unsigned short ii = 0; ii < nTrim; ++ii) {
      fcl2hits.pop_back();
      chifits.pop_back();
      hitNear.pop_back();
      chgNear.pop_back();
    } // ii

  } // FclTrim

  //////////////////////////////////////////
  void ClusterCrawlerAlg::CheckHitClusterAssociations()
  {
    // check hit - cluster associations

    if (fHits.size() != inClus.size()) {
      mf::LogError("CC") << "CHCA: Sizes wrong " << fHits.size() << " " << inClus.size();
      return;
    }

    unsigned int iht, nErr = 0;
    short clID;

    // check cluster -> hit association
    for (unsigned short icl = 0; icl < tcl.size(); ++icl) {
      if (tcl[icl].ID < 0) continue;
      clID = tcl[icl].ID;
      for (unsigned short ii = 0; ii < tcl[icl].tclhits.size(); ++ii) {
        iht = tcl[icl].tclhits[ii];
        if (iht > fHits.size() - 1) {
          mf::LogError("CC") << "CHCA: Bad tclhits index " << iht << " fHits size " << fHits.size();
          return;
        } // iht > fHits.size() - 1
        if (inClus[iht] != clID) {
          mf::LogError("CC") << "CHCA: Bad cluster -> hit association. clID " << clID
                             << " hit inClus " << inClus[iht] << " ProcCode " << tcl[icl].ProcCode
                             << " CTP " << tcl[icl].CTP;
          ++nErr;
          if (nErr > 10) return;
        }
      } // ii
    }   // icl

    // check hit -> cluster association
    unsigned short icl;
    for (iht = 0; iht < fHits.size(); ++iht) {
      if (inClus[iht] <= 0) continue;
      icl = inClus[iht] - 1;
      // see if the cluster is obsolete
      if (tcl[icl].ID < 0) {
        mf::LogError("CC") << "CHCA: Hit associated with an obsolete cluster. hit W:T "
                           << fHits[iht].WireID().Wire << ":" << (int)fHits[iht].PeakTime()
                           << " tcl[icl].ID " << tcl[icl].ID;
        ++nErr;
        if (nErr > 10) return;
      }
      if (std::find(tcl[icl].tclhits.begin(), tcl[icl].tclhits.end(), iht) ==
          tcl[icl].tclhits.end()) {
        mf::LogError("CC") << "CHCA: Bad hit -> cluster association. hit index " << iht << " W:T "
                           << fHits[iht].WireID().Wire << ":" << (int)fHits[iht].PeakTime()
                           << " inClus " << inClus[iht];
        ++nErr;
        if (nErr > 10) return;
      }
    } // iht

  } // CheckHitClusterAssociations()

  //////////////////////////////////////////
  void ClusterCrawlerAlg::RemoveObsoleteHits()
  {

    unsigned int destHit = 0;

    if (fHits.size() != inClus.size()) {
      mf::LogError("CC") << "RemoveObsoleteHits size mis-match " << fHits.size() << " "
                         << inClus.size();
      return;
    }

    unsigned short icl;
    for (unsigned int srcHit = 0; srcHit < fHits.size(); ++srcHit) {
      if (inClus[srcHit] < 0) continue;
      if (srcHit != destHit) {
        fHits[destHit] = std::move(fHits[srcHit]);
        inClus[destHit] = inClus[srcHit];
        if (inClus[destHit] > 0) {
          // hit is in a cluster. Find it and change the index
          icl = inClus[destHit] - 1;
          auto& hits = tcl[icl].tclhits;
          auto iHitIndex = std::find(hits.begin(), hits.end(), srcHit);
          if (iHitIndex == hits.end()) {
            mf::LogError("CC") << "RemoveObsoleteHits: Hit #" << srcHit
                               << " not found in cluster ID " << inClus[destHit];
          }
          else {
            *iHitIndex = destHit; // update the index
          }
        } // inClus[destHit] > 0
      }
      ++destHit;
    } // srcHit

    fHits.resize(destHit);
    inClus.resize(destHit);

  } // RemoveObsoleteHits()

  //////////////////////////////////////////
  void ClusterCrawlerAlg::ChkClusterDS()
  {
    // Try to extend clusters DS by a few wires.
    // DS hits may not have been  included in a cluster if they have high
    // multiplicity or high charge.
    // Ref ClusterLoop cuts for starting a seed cluster.

    prt = (fDebugPlane == 3);

    // use the most generous kink angle cut
    float dThCut = fKinkAngCut[fNumPass - 1];

    if (prt)
      mf::LogVerbatim("CC") << "ChkClusterDS clCTP " << clCTP << " kink angle cut " << dThCut;

    const unsigned short tclsize = tcl.size();
    bool didMerge, skipit;
    unsigned short icl, ii, nhm, iv;
    unsigned int iht;

    // first merge any hits on the DS end of clusters
    for (icl = 0; icl < tclsize; ++icl) {
      if (tcl[icl].ID < 0) continue;
      if (tcl[icl].CTP != clCTP) continue;
      // ignore clusters that have a Begin vertex
      if (tcl[icl].BeginVtx >= 0) continue;
      // and clusters near a vertex
      skipit = false;
      for (unsigned short iv = 0; iv < vtx.size(); ++iv) {
        if (vtx[iv].CTP != clCTP) continue;
        if (std::abs(vtx[iv].Wire - tcl[icl].BeginWir) > 4) continue;
        if (std::abs(vtx[iv].Time - tcl[icl].BeginTim) > 20) continue;
        skipit = true;
        break;
      }
      if (skipit) continue;
      // check the first few hits
      nhm = 0;
      for (ii = 0; ii < 3; ++ii) {
        iht = fcl2hits[ii];
        if (fHits[iht].Multiplicity() > 1) {
          MergeHits(iht, didMerge);
          if (didMerge) ++nhm;
        }
      } // ii
      if (nhm > 0) {
        // update the Begin parameters in-place
        FitClusterMid(icl, 0, 3);
        tcl[icl].BeginTim = clpar[0];
        tcl[icl].BeginSlp = clpar[1];
        tcl[icl].BeginAng = atan(fScaleF * clpar[1]);
        tcl[icl].BeginSlpErr = clparerr[1];
        tcl[icl].BeginChg = fAveChg;
        tcl[icl].ProcCode += 5000;
        if (prt) mf::LogVerbatim("CC") << "ChkClusterDS: Merge hits on cluster " << tcl[icl].ID;
      } // nhm > 0
    }   // icl

    float thhits, prevth, hitrms, rmsrat;
    bool ratOK;
    std::vector<unsigned int> dshits;
    for (icl = 0; icl < tclsize; ++icl) {
      if (tcl[icl].ID < 0) continue;
      if (tcl[icl].CTP != clCTP) continue;
      // ignore clusters that have a Begin vertex
      if (tcl[icl].BeginVtx >= 0) continue;
      // and clusters near a vertex
      skipit = false;
      for (iv = 0; iv < vtx.size(); ++iv) {
        if (vtx[iv].CTP != clCTP) continue;
        if (std::abs(vtx[iv].Wire - tcl[icl].BeginWir) > 4) continue;
        if (std::abs(vtx[iv].Time - tcl[icl].BeginTim) > 20) continue;
        skipit = true;
        break;
      }
      if (skipit) continue;
      // find the angle using the first 2 hits
      unsigned int ih0 = tcl[icl].tclhits[1];
      unsigned int ih1 = tcl[icl].tclhits[0];
      const float slp = (fHits[ih1].PeakTime() - fHits[ih0].PeakTime()) /
                        (fHits[ih1].WireID().Wire - fHits[ih0].WireID().Wire);
      prevth = std::atan(fScaleF * slp);
      // move the "origin" to the first hit
      ih0 = ih1;
      unsigned int wire = fHits[ih0].WireID().Wire;
      hitrms = fHits[ih0].RMS();
      float time0 = fHits[ih0].PeakTime();
      float prtime;
      dshits.clear();
      // follow DS a few wires. Stop if any encountered
      // hit is associated with a cluster
      for (ii = 0; ii < 4; ++ii) {
        ++wire;
        if (wire > fLastWire) break;
        prtime = time0 + slp;
        if (prt)
          mf::LogVerbatim("CC") << "ChkClusterDS: Try to extend " << tcl[icl].ID << " to W:T "
                                << wire << " hitrms " << hitrms << " prevth " << prevth
                                << " prtime " << (int)prtime;
        // stop if no hits on this wire
        if (WireHitRange[wire].first == -2) break;
        unsigned int firsthit = WireHitRange[wire].first;
        unsigned int lasthit = WireHitRange[wire].second;
        bool hitAdded = false;
        for (ih1 = firsthit; ih1 < lasthit; ++ih1) {
          if (inClus[ih1] != 0) continue;
          if (prtime < fHits[ih1].PeakTimeMinusRMS(5)) continue;
          if (prtime > fHits[ih1].PeakTimePlusRMS(5)) continue;
          const float slp = (fHits[ih1].PeakTime() - fHits[ih0].PeakTime()) /
                            (fHits[ih1].WireID().Wire - fHits[ih0].WireID().Wire);
          thhits = std::atan(fScaleF * slp);
          if (prt)
            mf::LogVerbatim("CC") << " theta " << thhits << " prevth " << prevth << " cut "
                                  << dThCut;
          if (std::abs(thhits - prevth) > dThCut) continue;
          // make a hit rms cut for small angle clusters
          ratOK = true;
          if (std::abs(slp) < fLAClusSlopeCut) {
            rmsrat = fHits[ih1].RMS() / hitrms;
            ratOK = rmsrat > 0.3 && rmsrat < 3;
          }
          else {
            // merge the hits
            bool didMerge;
            MergeHits(ih1, didMerge);
          }
          if (prt) mf::LogVerbatim("CC") << " rmsrat " << rmsrat << " OK? " << ratOK;
          // require small angle and not wildly different width compared
          // to the first hit in the cluster
          // TODO handle hit multiplets here
          if (ratOK) {
            dshits.push_back(ih1);
            hitAdded = true;
            prevth = thhits;
            ih0 = ih1;
            if (prt)
              mf::LogVerbatim("CC") << " Add hit " << fHits[ih1].WireID().Wire << ":"
                                    << (int)fHits[ih1].PeakTime() << " rmsrat " << rmsrat;
            break;
          }
        } // ih1
        // stop looking if no hit was added on this wire
        if (!hitAdded) break;
      } // ii
      // Found hits not associated with a different cluster
      if (dshits.size() > 0) {
        // put the tcl cluster into the working vectors
        TmpGet(icl);
        // clobber the hits
        fcl2hits.clear();
        // sort the DS hits
        if (dshits.size() > 1) std::sort(dshits.begin(), dshits.end(), SortByLowHit);
        // stuff them into fcl2hits
        fcl2hits = dshits;
        // Append the existing hits
        for (ii = 0; ii < tcl[icl].tclhits.size(); ++ii) {
          // un-assign the hits so that TmpStore will re-assign them
          iht = tcl[icl].tclhits[ii];
          inClus[iht] = 0;
          fcl2hits.push_back(iht);
        }
        clProcCode += 5000;
        pass = fNumPass - 1;
        FitClusterChg();
        clBeginChg = fAveChg;
        // declare the old one obsolete
        MakeClusterObsolete(icl);
        // add the new one
        if (!TmpStore()) {
          mf::LogError("CC") << "ChkClusterDS TmpStore failed while extending cluster ID "
                             << tcl[icl].ID;
          continue;
        }
        const size_t newcl = tcl.size() - 1;
        if (prt) { mf::LogVerbatim("CC") << " Store " << newcl; }
        tcl[newcl].BeginVtx = tcl[icl].BeginVtx;
        tcl[newcl].EndVtx = tcl[icl].EndVtx;
      } // dshits.size() > 0
    }   // icl
  }     // ChkClusterDS

  //////////////////////////////////////////
  bool ClusterCrawlerAlg::CrawlVtxChk2()
  {
    // returns true if the (presumably short) cluster under construction
    // resides between a vertex and another cluster that is associated with
    // that vertex

    if (vtx.size() == 0) return false;
    if (fcl2hits.size() == 0) return false;

    unsigned int iht = fcl2hits.size() - 1;
    unsigned short icl;
    float wire0 = (0.5 + fHits[fcl2hits[iht]].WireID().Wire);
    float dt;
    float thclus = std::atan(fScaleF * clpar[1]);

    for (unsigned short iv = 0; iv < vtx.size(); ++iv) {
      if (vtx[iv].CTP != clCTP) continue;
      if (wire0 < vtx[iv].Wire) continue;
      if (wire0 > vtx[iv].Wire + 10) continue;
      dt = clpar[0] + (vtx[iv].Wire - wire0) * clpar[1] - vtx[iv].Time;
      if (std::abs(dt) > 10) continue;
      // cluster points to an US vertex. See if the angle is similar to
      // cluster associated with this vertex
      for (icl = 0; icl < tcl.size(); ++icl) {
        if (tcl[icl].CTP != clCTP) continue;
        if (tcl[icl].EndVtx != iv) continue;
        if (std::abs(tcl[icl].EndAng - thclus) < fKinkAngCut[pass]) return true;
      }
    }

    return false;

  } // CrawlVtxChk2()

  //////////////////////////////////////////
  bool ClusterCrawlerAlg::CrawlVtxChk(unsigned int kwire)
  {

    // returns true if the cluster is near a vertex on wire kwire
    if (vtx.size() == 0) return false;
    unsigned int iht = fcl2hits.size() - 1;
    float wire0 = (0.5 + fHits[fcl2hits[iht]].WireID().Wire);
    float prtime = clpar[0] + (kwire - wire0) * clpar[1];
    for (unsigned short iv = 0; iv < vtx.size(); ++iv) {
      if (vtx[iv].CTP != clCTP) continue;
      if ((unsigned int)(0.5 + vtx[iv].Wire) != kwire) continue;
      if (std::abs(prtime - vtx[iv].Time) < 10) return true;
    }
    return false;
  } // CrawlVtxChk()

  //////////////////////////////////////////
  void ClusterCrawlerAlg::VtxConstraint(unsigned int iwire,
                                        unsigned int ihit,
                                        unsigned int jwire,
                                        unsigned int& useHit,
                                        bool& doConstrain)
  {
    // checks hits on wire jwire to see if one is on a line between a US vertex
    // and the hit ihit on wire iwire. If one is found, doConstrain is set true
    // and the hit index is returned.
    doConstrain = false;
    if (vtx.size() == 0) return;
    // no vertices made yet on the first pass
    if (pass == 0) return;
    // skip if vertices were not requested to be made on the previous pass
    if (!fFindVertices[pass - 1]) return;

    if (jwire > WireHitRange.size() - 1) {
      mf::LogError("CC") << "VtxConstraint fed bad jwire " << jwire << " WireHitRange size "
                         << WireHitRange.size();
      return;
    }

    unsigned int jfirsthit = WireHitRange[jwire].first;
    unsigned int jlasthit = WireHitRange[jwire].second;
    for (unsigned short iv = 0; iv < vtx.size(); ++iv) {
      if (vtx[iv].CTP != clCTP) continue;
      // vertex must be US of the cluster
      if (vtx[iv].Wire > jwire) continue;
      // but not too far US
      if (vtx[iv].Wire < jwire - 10) continue;
      recob::Hit const& hit = fHits[ihit];
      clpar[0] = hit.PeakTime();
      clpar[1] = (vtx[iv].Time - hit.PeakTime()) / (vtx[iv].Wire - iwire);
      clpar[2] = hit.WireID().Wire;
      float prtime = clpar[0] + clpar[1] * (jwire - iwire);
      for (unsigned int jhit = jfirsthit; jhit < jlasthit; ++jhit) {
        if (inClus[jhit] != 0) continue;
        const float tdiff = std::abs(fHits[jhit].TimeDistanceAsRMS(prtime));
        if (tdiff < 2.5) {
          useHit = jhit;
          doConstrain = true;
          return;
        }
      } // jhit
    }   // iv
  }     // VtxConstraint()

  /////////////////////////////////////////

  void ClusterCrawlerAlg::RefineVertexClusters(unsigned short iv)
  {

    // Try to attach or remove hits on the ends of vertex clusters

    std::vector<unsigned short> begClusters;
    std::vector<short> begdW;
    std::vector<unsigned short> endClusters;
    std::vector<short> enddW;

    unsigned int vWire = (unsigned int)(vtx[iv].Wire + 0.5);
    unsigned int vWireErr = (unsigned int)(2 * vtx[iv].WireErr);
    unsigned int vWireLo = vWire - vWireErr;
    unsigned int vWireHi = vWire + vWireErr;

    unsigned short icl, ii;
    short dW;
    bool needsWork = false;
    short maxdW = -100;
    short mindW = 100;
    for (icl = 0; icl < tcl.size(); ++icl) {
      if (tcl[icl].ID < 0) continue;
      if (tcl[icl].CTP != vtx[iv].CTP) continue;
      if (tcl[icl].BeginVtx == iv) {
        dW = vWire - tcl[icl].BeginWir;
        if (dW > maxdW) maxdW = dW;
        if (dW < mindW) mindW = dW;
        if (std::abs(dW) > 1) needsWork = true;
        // TODO: Check dTime also?
        begClusters.push_back(icl);
        begdW.push_back(dW);
      }
      if (tcl[icl].EndVtx == iv) {
        dW = vWire - tcl[icl].EndWir;
        if (dW > maxdW) maxdW = dW;
        if (dW < mindW) mindW = dW;
        if (std::abs(dW) > 1) needsWork = true;
        endClusters.push_back(icl);
        enddW.push_back(dW);
      }
    } // icl

    if (vtxprt)
      mf::LogVerbatim("CC") << "RefineVertexClusters: vertex " << iv << " needsWork " << needsWork
                            << " mindW " << mindW << " maxdW " << maxdW << " vWireErr " << vWireErr;

    if (!needsWork) return;

    // See if we can move the vertex within errors to reconcile the differences
    // without altering the clusters
    if (((unsigned int)std::abs(mindW) < vWireErr) && ((unsigned int)std::abs(maxdW) < vWireErr) &&
        std::abs(maxdW - mindW) < 2) {
      if (vtxprt) mf::LogVerbatim("CC") << " Move vtx wire " << vtx[iv].Wire;
      vtx[iv].Wire -= (float)(maxdW + mindW) / 2;
      if (vtxprt) mf::LogVerbatim("CC") << " to " << vtx[iv].Wire;
      // TODO: Fix the vertex time here if necessary
      vtx[iv].Fixed = true;
      // try to attach other clusters
      VertexCluster(iv);
      return;
    }

    // Check the vertex End clusters
    unsigned short newSize;
    for (ii = 0; ii < endClusters.size(); ++ii) {
      icl = endClusters[ii];
      if (vtxprt)
        mf::LogVerbatim("CC") << " endCluster " << tcl[icl].ID << " dW " << enddW[ii] << " vWire "
                              << vWire;
      if (tcl[icl].EndWir < vWire) {
        // vertex is DS of the cluster end -> remove hits
        TmpGet(icl);
        newSize = fcl2hits.size();
        for (auto hiter = fcl2hits.rbegin(); hiter < fcl2hits.rend(); ++hiter) {
          if (fHits[*hiter].WireID().Wire > vWire) break;
          --newSize;
        }
        // release the hits
        for (auto hiter = fcl2hits.begin(); hiter < fcl2hits.end(); ++hiter)
          inClus[*hiter] = 0;
        // shorten the cluster
        fcl2hits.resize(newSize);
        MakeClusterObsolete(icl);
        // fit
        FitCluster();
        clProcCode += 700;
        // store it
        TmpStore();
        tcl[tcl.size() - 1].EndVtx = iv;
        // update the vertex association
        if (vtxprt)
          mf::LogVerbatim("CC") << " modified cluster " << tcl[icl].ID << " -> "
                                << tcl[tcl.size() - 1].ID;
      } // tcl[icl].EndWir < vWire
      else if (tcl[icl].EndWir > vWire) {
        mf::LogVerbatim("CC") << "RefineVertexClusters: Write some EndVtx code";
      } //
    }   // ii endClusters

    if (begClusters.size() > 0)
      mf::LogVerbatim("CC") << "RefineVertexClusters: Write some BeginVtx code";

    if (mindW < 0 && maxdW > 0) {
      // vertex wire is in between the ends of the clusters
      // inspect the hits on both clusters near the vertex. The vertex should probably be on the hit
      // with the highest charge
      int vtxHit = -1;
      unsigned short clsBigChg = 0;
      float bigChg = 0;
      unsigned int iht;
      unsigned int ihit;
      // check the begClusters
      for (ii = 0; ii < begClusters.size(); ++ii) {
        icl = begClusters[ii];
        for (iht = 0; iht < tcl[icl].tclhits.size(); ++iht) {
          ihit = tcl[icl].tclhits[iht];
          if (fHits[ihit].Integral() > bigChg) {
            bigChg = fHits[ihit].Integral();
            vtxHit = ihit;
            clsBigChg = icl;
          }
          if (fHits[ihit].WireID().Wire < vWireLo) break;
        } // iht
      }   // ii
      // now check the endClusters
      for (ii = 0; ii < endClusters.size(); ++ii) {
        icl = endClusters[ii];
        for (iht = 0; iht < tcl[icl].tclhits.size(); ++iht) {
          ihit = tcl[icl].tclhits[tcl[icl].tclhits.size() - 1 - iht];
          if (fHits[ihit].Integral() > bigChg) {
            bigChg = fHits[ihit].Integral();
            vtxHit = ihit;
            clsBigChg = icl;
          }
          if (fHits[ihit].WireID().Wire > vWireHi) break;
        } // iht
      }   // ii
      if (vtxHit > 0) {
        if (vtxprt)
          mf::LogVerbatim("CC") << " moving vertex location to hit " << fHits[vtxHit].WireID().Wire
                                << ":" << (int)fHits[vtxHit].PeakTime() << " on cluster "
                                << tcl[clsBigChg].ID;
        vtx[iv].Wire = fHits[vtxHit].WireID().Wire;
        vtx[iv].Time = fHits[vtxHit].PeakTime();
        vtx[iv].Fixed = true;
      } // vtxHit > 0
    }   // mindW < 0 && maxdW > 0

    FitVtx(iv);

  } // RefineVertexClusters

  /////////////////////////////////////////
  bool ClusterCrawlerAlg::VtxClusterSplit()
  {

    // split clusters that cross vertices

    vtxprt = (fDebugPlane >= 0 && fDebugWire == 5555);

    if (vtxprt) mf::LogVerbatim("CC") << "VtxClusterSplit ";

    if (vtx.size() == 0) return false;
    unsigned short tclsize = tcl.size();
    if (tclsize < 2) return false;

    bool didit;
    bool didSomething = false;

    for (unsigned short icl = 0; icl < tclsize; ++icl) {
      if (tcl[icl].ID < 0) continue;
      if (tcl[icl].CTP != clCTP) continue;
      // ignore short clusters
      if (tcl[icl].tclhits.size() < 5) continue;
      // check vertices
      didit = false;
      for (unsigned short ivx = 0; ivx < vtx.size(); ++ivx) {
        if (vtx[ivx].CTP != clCTP) continue;
        // abandoned vertex?
        if (vtx[ivx].NClusters == 0) continue;
        // already assigned to this vertex?
        if (tcl[icl].BeginVtx == ivx) continue;
        if (tcl[icl].EndVtx == ivx) continue;
        // vertex wire in-between the cluster ends?
        if (vtx[ivx].Wire < tcl[icl].EndWir) continue;
        if (vtx[ivx].Wire > tcl[icl].BeginWir) continue;
        // vertex time in-between the cluster ends?
        float hiTime = tcl[icl].BeginTim;
        if (tcl[icl].EndTim > hiTime) hiTime = tcl[icl].EndTim;
        if (vtx[ivx].Time > hiTime + 5) continue;
        float loTime = tcl[icl].BeginTim;
        if (tcl[icl].EndTim < loTime) loTime = tcl[icl].EndTim;
        if (vtx[ivx].Time < loTime - 5) continue;
        // find the hit on the cluster that is closest to the vertex on the
        // DS side
        if (vtxprt)
          mf::LogVerbatim("CC") << " Chk cluster ID " << tcl[icl].ID << " with vertex " << ivx;
        short ihvx = -99;
        // nSplit is the index of the hit in the cluster where we will
        // split it if all requirements are met
        unsigned short nSplit = 0;
        unsigned short nLop = 0;
        unsigned int iht;
        for (unsigned short ii = tcl[icl].tclhits.size() - 1; ii > 0; --ii) {
          iht = tcl[icl].tclhits[ii];
          ++nLop;
          if (fHits[iht].WireID().Wire >= vtx[ivx].Wire) {
            nSplit = ii;
            if (vtxprt)
              mf::LogVerbatim("CC") << "Split cluster " << tcl[icl].ID << " at wire "
                                    << fHits[iht].WireID().Wire << " nSplit " << nSplit;
            ihvx = iht;
            break;
          }
        } // ii
        // found the wire. Now make a rough time cut
        if (ihvx < 0) continue;
        if (fabs(fHits[ihvx].PeakTime() - vtx[ivx].Time) > 10) continue;
        // check the angle between the crossing cluster icl and the
        // clusters that comprise the vertex.
        // First decide which end of cluster icl to use to define the angle
        float iclAng = 0.;
        if (nSplit > tcl[icl].tclhits.size() / 2) { iclAng = tcl[icl].EndAng; }
        else {
          iclAng = tcl[icl].BeginAng;
        }
        if (vtxprt) mf::LogVerbatim("CC") << " iclAng " << iclAng;
        // check angle wrt the the vertex clusters
        bool angOK = false;
        for (unsigned short jcl = 0; jcl < tclsize; ++jcl) {
          if (tcl[jcl].ID < 0) continue;
          if (tcl[jcl].CTP != clCTP) continue;
          if (tcl[jcl].BeginVtx == ivx) {
            if (fabs(tcl[jcl].BeginAng - iclAng) > 0.4) {
              // large angle difference. Set the flag
              angOK = true;
              break;
            }
          } // tcl[jcl].BeginVtx == ivx
          if (tcl[jcl].EndVtx == ivx) {
            if (fabs(tcl[jcl].EndAng - iclAng) > 0.4) {
              // large angle difference. Set the flag
              angOK = true;
              break;
            }
          } // tcl[jcl].EndVtx == ivx
        }   // jcl
        // time to split or chop
        if (angOK) {
          if (vtxprt) mf::LogVerbatim("CC") << "Split/Chop at pos " << nLop;
          if (nLop < 3) {
            // lop off hits at the US end
            // Put the cluster in the local arrays
            TmpGet(icl);
            for (unsigned short ii = 0; ii < nLop; ++ii) {
              unsigned int iht = fcl2hits[fcl2hits.size() - 1];
              inClus[iht] = 0;
              fcl2hits.pop_back();
            }
            // store it
            clProcCode += 1000;
            // declare this cluster obsolete
            MakeClusterObsolete(icl);
            // store the new one
            if (!TmpStore()) continue;
            unsigned short newcl = tcl.size() - 1;
            tcl[newcl].BeginVtx = tcl[icl].BeginVtx;
            tcl[newcl].EndVtx = ivx;
          }
          else {
            // split the cluster into two
            // correct the split position
            ++nSplit;
            if (SplitCluster(icl, nSplit, ivx)) {
              tcl[tcl.size() - 1].ProcCode += 1000;
              tcl[tcl.size() - 2].ProcCode += 1000;
            }
          }
          didit = true;
          didSomething = true;
        } // angOK
        if (didit) break;
      } // ivx
    }   // icl

    return didSomething;

  } // VtxClusterSplit()

  //////////////////////////////////////////
  void ClusterCrawlerAlg::MergeHits(const unsigned int theHit, bool& didMerge)
  {
    // Merge all unused separate hits in the multiplet of which
    // theHit is a member into one hit (= theHit).
    // Mark the merged hits other than theHit obsolete.
    // Hits in the multiplet that are associated with an existing cluster are
    // not affected.
    // Hit multiplicity is reworked (including all the hits in the multiplet).
    // Used hits have the multiplicity and index corrected too; the local
    // index reflects the peak time.
    // Note that theHit may or may not be marked free (usually, it is not)

    didMerge = false;

    if (theHit > fHits.size() - 1) { return; }

    recob::Hit const& hit = fHits[theHit];

    // don't bother trying to merge an already merged hit
    if (fHits[theHit].GoodnessOfFit() == 6666) {
      if (prt)
        mf::LogVerbatim("CC") << "MergeHits Trying to merge already merged hit "
                              << hit.WireID().Plane << ":" << hit.WireID().Wire << ":"
                              << (int)hit.PeakTime() << " Multiplicity " << hit.Multiplicity()
                              << " theHit " << theHit;
      return;
    }

    // don't merge if it isn't available
    if (!mergeAvailable[theHit]) { return; }

    if (hit.Multiplicity() < 2) return;

    // number of hits in this hit multiplet
    std::pair<size_t, size_t> MultipletRange = FindHitMultiplet(theHit);

    // ensure that this is a high multiplicity hit:
    if (MultipletRange.second <= MultipletRange.first) return;

    // do a quick check to see how many hits are available to be merged
    unsigned short nAvailable = 0;
    unsigned short nInClus = 0;
    for (size_t jht = MultipletRange.first; jht < MultipletRange.second; ++jht) {
      if (jht == theHit) continue;
      if (fHits[jht].GoodnessOfFit() == 6666) continue;
      if (inClus[jht] != 0) {
        ++nInClus;
        continue;
      }
      ++nAvailable;
    } // jht
    if (nAvailable == 0) return;
    // don't merge if any hit is used
    if (nInClus > 0) return;

    // calculate the Charge normalization factor using the hit information
    // instead of passing CCHitFinder ChgNorms all the way down here
    float chgNorm = 2.507 * hit.PeakAmplitude() * hit.RMS() / hit.Integral();

    short loTime = 9999;
    short hiTime = 0;
    unsigned short nGaus = 1;
    float hitSep;
    // number of hits that are close to theHit
    unsigned short nclose = 0;
    // find the time range for the hit multiplet
    for (size_t jht = MultipletRange.first; jht < MultipletRange.second; ++jht) {
      if (inClus[jht] < 0) continue;
      recob::Hit const& other_hit = fHits[jht];
      // error checking
      if ((other_hit.StartTick() != hit.StartTick()) || (other_hit.WireID() != hit.WireID())) {
        return;
      }
      if (other_hit.Multiplicity() != hit.Multiplicity()) { return; }
      // hit is not used by another cluster
      if (inClus[jht] != 0) continue;
      short arg = (short)(other_hit.PeakTimeMinusRMS(3));
      if (arg < loTime) loTime = arg;
      arg = (short)(other_hit.PeakTimePlusRMS(3));
      if (arg > hiTime) hiTime = arg;
      if (jht != theHit) ++nGaus;
      hitSep = std::abs(other_hit.PeakTime() - hit.PeakTime()) / other_hit.RMS();
      if (jht != theHit && hitSep < 3) ++nclose;
    } // jht
    // all hits in the multiplet other than this one used?
    if (nGaus < 2) return;

    // the hits in this multiplet will have this multiplicity from now on
    const short int NewMultiplicity = hit.Multiplicity() + 1 - nGaus;

    if (loTime < 0) loTime = 0;
    ++hiTime;
    // define a signal shape, fill it with zeros
    std::vector<double> signal(hiTime - loTime, 0.);
    // now add the Gaussians for each hit
    double chgsum = 0.;
    for (size_t jht = MultipletRange.first; jht < MultipletRange.second; ++jht) {
      recob::Hit const& other_hit = fHits[jht];
      if (jht != theHit) {
        // hit used in another cluster
        if (inClus[jht] != 0) continue;
        // declare this hit obsolete
        inClus[jht] = -1;
      } // jht != theHit
      // add up the charge
      chgsum += other_hit.Integral();
      for (unsigned short time = loTime; time < hiTime; ++time) {
        unsigned short indx = time - loTime;
        double arg = (other_hit.PeakTime() - (double)time) / other_hit.RMS();
        signal[indx] += other_hit.PeakAmplitude() * exp(-0.5 * arg * arg);
      } // time
    }   // jj
    // find the average weighted time
    double sigsum = 0.;
    double sigsumt = 0.;
    for (unsigned short time = loTime; time < hiTime; ++time) {
      sigsum += signal[time - loTime];
      sigsumt += signal[time - loTime] * time;
    }
    if (sigsum == 0.) {
      //      mf::LogError("CC")<<"MergeHits: bad sum";
      return;
    }
    double aveTime = sigsumt / sigsum;
    // find the RMS
    sigsumt = 0.;
    for (unsigned short time = loTime; time < hiTime; ++time) {
      double dtime = time - aveTime;
      sigsumt += signal[time - loTime] * dtime * dtime;
    }
    const float RMS = std::sqrt(sigsumt / sigsum);
    // find the amplitude from the integrated charge and the RMS
    const float amplitude = chgsum * chgNorm / (2.507 * RMS);
    // modify the hit "in place" (actually completely overwrite it...)
    // TODO a lot of these quantities need revamp!!
    fHits[theHit] = recob::Hit(hit.Channel(),
                               hit.StartTick(),
                               hit.EndTick(),
                               aveTime, // peak_time
                               hit.SigmaPeakTime(),
                               RMS,       // rms
                               amplitude, // peak_amplitude
                               hit.SigmaPeakAmplitude(),
                               hit.SummedADC(),
                               chgsum, // hit_integral
                               hit.SigmaIntegral(),
                               NewMultiplicity, // multiplicity
                               0,               // local index
                               6666,            // GoodnessOfFit (flag for merged hit)
                               hit.DegreesOfFreedom(),
                               hit.View(),
                               hit.SignalType(),
                               hit.WireID());
    FixMultipletLocalIndices(MultipletRange.first, MultipletRange.second);
    didMerge = true;

  } // MergeHits()

  /////////////////////////////////////////
  void ClusterCrawlerAlg::FixMultipletLocalIndices(size_t begin,
                                                   size_t end,
                                                   short int multiplicity /* = -1 */)
  {
    //
    // Resets multiplicity and local index of the hits in the range.
    // All hits are assumed to be in the same multiplet.
    // All hits that are not obsolete are given a multiplicity equal to the
    // number of non-obsolete hits in the multiplet, and the local index is
    // assigned as an increasing number starting from 0 with the first
    // non-obsolete hit on.
    //

    // first pass: determine the actual number of hits in the multiplet
    if (multiplicity < 0) {
      multiplicity = 0;
      for (size_t iHit = begin; iHit < end; ++iHit) {
        if (inClus[iHit] < 0) continue;
        ++multiplicity;
      } // for
    }   // if no valid multiplicity is given

    // second pass: assign the correct multiplicity
    short int local_index = 0;
    for (size_t iHit = begin; iHit < end; ++iHit) {
      if (inClus[iHit] < 0) continue;

      // copy everything but overwrite the local index and multiplicity
      // TODO use a write wrapper!
      recob::Hit const& hit = fHits[iHit];
      fHits[iHit] = recob::Hit(hit.Channel(),
                               hit.StartTick(),
                               hit.EndTick(),
                               hit.PeakTime(),
                               hit.SigmaPeakTime(),
                               hit.RMS(),
                               hit.PeakAmplitude(),
                               hit.SigmaPeakAmplitude(),
                               hit.SummedADC(),
                               hit.Integral(),
                               hit.SigmaIntegral(),
                               multiplicity, // multiplicity
                               local_index,  // local index
                               hit.GoodnessOfFit(),
                               hit.DegreesOfFreedom(),
                               hit.View(),
                               hit.SignalType(),
                               hit.WireID());

      ++local_index;
    } // for

  } // FixMultipletLocalIndices()

  /////////////////////////////////////////
  void ClusterCrawlerAlg::FindStarVertices()
  {
    // Make 2D vertices with a star topology with short back-to-back
    // clusters. Vertices must reside on the US end of the longest
    // cluster, so vertex finding uses the End information only.
    // This routine is called after all passes are completed
    // in the current CTP
    if (tcl.size() < 2) return;

    // This code has some issues...
    return;

    vtxprt = (fDebugPlane == (int)plane && fDebugHit < 0);
    if (vtxprt) {
      mf::LogVerbatim("CC") << "FindStarVertices";
      PrintClusters();
    }

    unsigned short vtxSizeIn = vtx.size();

    float fvw = 0.;
    float fvt = 0.;
    float dsl = 0, dth = 0;
    float es1 = 0, es2 = 0;
    float eth1 = 0, eth2 = 0;
    float bt1 = 0, bt2 = 0;
    float et1 = 0, et2 = 0;
    float bw1 = 0, bw2 = 0;
    float ew1 = 0, ew2 = 0;
    float lotime = 0, hitime = 0, nwirecut = 0;
    unsigned short tclsize = tcl.size();
    for (unsigned short it1 = 0; it1 < tclsize - 1; ++it1) {
      // ignore obsolete clusters
      if (tcl[it1].ID < 0) continue;
      if (tcl[it1].CTP != clCTP) continue;
      // long dead-straight cluster?
      if (tcl[it1].tclhits.size() > 100) {
        dth = tcl[it1].BeginAng - tcl[it1].EndAng;
        if (std::abs(dth) < 0.1) continue;
      }
      es1 = tcl[it1].EndSlp;
      eth1 = tcl[it1].EndAng;
      ew1 = tcl[it1].EndWir;
      et1 = tcl[it1].EndTim;
      bw1 = tcl[it1].BeginWir;
      bt1 = tcl[it1].BeginTim;
      for (unsigned short it2 = it1 + 1; it2 < tclsize; ++it2) {
        if (tcl[it2].ID < 0) continue;
        if (tcl[it2].CTP != clCTP) continue;
        // long dead-straight cluster?
        if (tcl[it2].tclhits.size() > 100) {
          dth = tcl[it2].BeginAng - tcl[it2].EndAng;
          if (std::abs(dth) < 0.05) continue;
        }
        es2 = tcl[it2].EndSlp;
        eth2 = tcl[it2].EndAng;
        ew2 = tcl[it2].EndWir;
        et2 = tcl[it2].EndTim;
        bw2 = tcl[it2].BeginWir;
        bt2 = tcl[it2].BeginTim;
        // require angle difference
        dth = std::abs(eth1 - eth2);
        if (dth < 0.3) continue;
        dsl = es2 - es1;
        fvw = (et1 - ew1 * es1 - et2 + ew2 * es2) / dsl;
        // intersection within the wire boundaries
        if (fvw < ew1 || fvw > bw1) continue;
        if (fvw < ew2 || fvw > bw2) continue;
        if (vtxprt)
          mf::LogVerbatim("CC") << "Chk clusters " << tcl[it1].ID << " " << tcl[it2].ID
                                << " topo5 vtx wire " << fvw;
        // ensure that the intersection is close to the US end of the longer
        // cluster if it is more than 20 hits long
        if (tcl[it1].tclhits.size() > tcl[it2].tclhits.size()) {
          if (tcl[it1].tclhits.size() > 20) {
            nwirecut = 0.5 * tcl[it1].tclhits.size();
            if ((fvw - ew1) > nwirecut) continue;
          }
        }
        else {
          if (tcl[it2].tclhits.size() > 20) {
            nwirecut = 0.5 * tcl[it2].tclhits.size();
            if ((fvw - ew2) > nwirecut) continue;
          }
        }
        fvt = et1 + (fvw - ew1) * es1;
        // and time boundaries
        lotime = 9999;
        if (et1 < lotime) lotime = et1;
        if (bt1 < lotime) lotime = bt1;
        if (et2 < lotime) lotime = et2;
        if (bt2 < lotime) lotime = bt2;
        hitime = 0;
        if (et1 > hitime) hitime = et1;
        if (bt1 > hitime) hitime = bt1;
        if (et2 > hitime) hitime = et2;
        if (bt2 > hitime) hitime = bt2;
        if (fvt < lotime || fvt > hitime) continue;
        if (vtxprt)
          mf::LogVerbatim("CC") << " vertex time " << fvt << " lotime " << lotime << " hitime "
                                << hitime;
        unsigned int vw = (0.5 + fvw);
        // ensure that the vertex is near a hit on both clusters
        unsigned int pos1 = 0;
        for (unsigned short ii = 0; ii < tcl[it1].tclhits.size(); ++ii) {
          if (fHits[tcl[it1].tclhits[ii]].WireID().Wire <= vw) {
            if (std::abs(int(fHits[tcl[it1].tclhits[ii]].PeakTime() - fvt)) < 10) pos1 = ii;
            break;
          }
        } // ii
        // vertex is not near a hit on cluster 1
        if (pos1 == 0) continue;
        unsigned short pos2 = 0;
        for (unsigned short ii = 0; ii < tcl[it2].tclhits.size(); ++ii) {
          if (fHits[tcl[it2].tclhits[ii]].WireID().Wire <= vw) {
            if (std::abs(int(fHits[tcl[it2].tclhits[ii]].PeakTime() - fvt)) < 10) pos2 = ii;
            break;
          }
        } // ii
        // vertex is not near a hit on cluster 2
        if (pos2 == 0) continue;
        // ensure we aren't near an existing vertex
        for (unsigned short iv = 0; iv < vtx.size(); ++iv) {
          if (std::abs(fvw - vtx[iv].Wire) < 2 && std::abs(fvt - vtx[iv].Time) < 10) continue;
        }
        // make a new vertex
        VtxStore newvx;
        newvx.Wire = fvw;
        newvx.WireErr = 1;
        newvx.Time = fvt;
        newvx.TimeErr = 1;
        newvx.Topo = 5;
        newvx.CTP = clCTP;
        newvx.Fixed = false;
        vtx.push_back(newvx);
        unsigned short ivx = vtx.size() - 1;
        if (vtxprt)
          mf::LogVerbatim("CC") << " new vertex " << ivx << " cluster " << tcl[it1].ID
                                << " split pos " << pos1;
        if (!SplitCluster(it1, pos1, ivx)) continue;
        tcl[tcl.size() - 1].ProcCode += 1000;
        tcl[tcl.size() - 2].ProcCode += 1000;
        if (vtxprt)
          mf::LogVerbatim("CC") << " new vertex " << ivx << " cluster " << tcl[it2].ID
                                << " split pos " << pos2;
        if (!SplitCluster(it2, pos2, ivx)) continue;
        tcl[tcl.size() - 1].ProcCode += 1000;
        tcl[tcl.size() - 2].ProcCode += 1000;
        FitVtx(ivx);
        break;
      } // it2
    }   // it1

    if (vtx.size() > vtxSizeIn) {
      // try to split other clusters
      VtxClusterSplit();
      // try to attach other clusters to it
      VertexCluster(vtx.size() - 1);
      FitAllVtx(clCTP);
    } // new vertex

    if (vtxprt) {
      mf::LogVerbatim("CC") << "Vertices " << vtx.size();
      for (unsigned short iv = 0; iv < vtx.size(); ++iv) {
        if (vtx[iv].CTP != clCTP) continue;
        mf::LogVerbatim("CC") << "vtx " << iv << " wire " << vtx[iv].Wire << " time "
                              << (int)vtx[iv].Time << " NClusters " << vtx[iv].NClusters << " topo "
                              << vtx[iv].Topo;
      }
      PrintClusters();
    }

  } // FindStarVertices()

  //////////////////////////////////////////
  void ClusterCrawlerAlg::VertexCluster(unsigned short iv)
  {
    // try to attach clusters to the specified vertex
    if (vtx[iv].NClusters == 0) return;

    short dwb, dwe, dtb, dte;
    bool sigOK;

    for (unsigned short icl = 0; icl < tcl.size(); ++icl) {
      if (tcl[icl].ID < 0) continue;
      if (tcl[icl].CTP != vtx[iv].CTP) continue;

      dwb = vtx[iv].Wire - tcl[icl].BeginWir;
      dtb = vtx[iv].Time - tcl[icl].BeginTim;
      dwe = vtx[iv].Wire - tcl[icl].EndWir;
      dte = vtx[iv].Time - tcl[icl].EndTim;

      float drb = dwb * dwb + dtb * dtb;
      float dre = dwe * dwe + dte * dte;

      bool bCloser = (drb < dre);

      // ignore clusters in showers
      if (bCloser) {
        if (tcl[icl].BeginChgNear > fChgNearCut) continue;
      }
      else {
        if (tcl[icl].EndChgNear > fChgNearCut) continue;
      }

      if (vtxprt)
        mf::LogVerbatim("CC") << "VertexCluster: Try icl ID " << tcl[icl].ID << " w vtx " << iv
                              << " dwb " << dwb << " dwe " << dwe << " drb " << drb << " dre "
                              << dre << " Begin closer? " << bCloser;

      if (tcl[icl].BeginVtx < 0 && bCloser && dwb > -3 && dwb < 3 && tcl[icl].EndVtx != iv) {
        sigOK = ChkSignal(tcl[icl].BeginWir, tcl[icl].BeginTim, vtx[iv].Wire, vtx[iv].Time);
        if (vtxprt)
          mf::LogVerbatim("CC") << " Attach cluster Begin to vtx? " << iv << " sigOK " << sigOK;
        if (sigOK) {
          if (vtxprt)
            mf::LogVerbatim("CC") << " check ClusterVertexChi " << ClusterVertexChi(icl, 0, iv);
          if (ClusterVertexChi(icl, 0, iv) < fVertex2DCut) {
            // do a fit and check the vertex error
            tcl[icl].BeginVtx = iv;
            FitVtx(iv);
            if (vtx[iv].ChiDOF > fVertex2DCut || vtx[iv].WireErr > fVertex2DWireErrCut) {
              tcl[icl].BeginVtx = -99;
              FitVtx(iv);
            }
          } // good DoCA
        }   // sigOK
      }     // check BEGIN

      if (tcl[icl].EndVtx < 0 && !bCloser && dwe > -3 && dwe < 3 && tcl[icl].BeginVtx != iv) {
        sigOK = ChkSignal(tcl[icl].EndWir, tcl[icl].EndTim, vtx[iv].Wire, vtx[iv].Time);
        if (vtxprt)
          mf::LogVerbatim("CC") << " Attach cluster End to vtx? " << iv << " sigOK " << sigOK;
        if (sigOK) {
          if (vtxprt)
            mf::LogVerbatim("CC") << " check ClusterVertexChi " << ClusterVertexChi(icl, 1, iv);
          if (ClusterVertexChi(icl, 1, iv) < 3) {
            // do a fit and check the vertex error
            tcl[icl].EndVtx = iv;
            FitVtx(iv);
            if (vtx[iv].ChiDOF > fVertex2DCut || vtx[iv].WireErr > fVertex2DWireErrCut) {
              tcl[icl].EndVtx = -99;
              FitVtx(iv);
            }
          } // good DoCA
        }   // sigOK
      }     // check END
    }       // icl
  }         // VertexCluster

  //////////////////////////////////////////
  void ClusterCrawlerAlg::FitAllVtx(CTP_t inCTP)
  {

    for (unsigned short iv = 0; iv < vtx.size(); ++iv) {
      if (vtx[iv].CTP != inCTP) continue;
      FitVtx(iv);
    }

  } // FitAllVtx

  /////////////////////////////////////////
  void ClusterCrawlerAlg::FindVertices()
  {
    // try to make 2D vertices

    if (tcl.size() < 2) return;

    // sort clusters starting with the longest
    std::vector<CluLen> clulens;
    CluLen clulen;
    for (unsigned short icl = 0; icl < tcl.size(); ++icl) {
      if (tcl[icl].ID < 0) continue;
      if (tcl[icl].CTP != clCTP) continue;
      if (tcl[icl].BeginVtx >= 0 && tcl[icl].EndVtx >= 0) continue;
      clulen.index = icl;
      clulen.length = tcl[icl].tclhits.size();
      clulens.push_back(clulen);
    }
    if (empty(clulens)) return;
    std::sort(clulens.begin(), clulens.end(), greaterThan);

    float nwires = fNumWires;
    float maxtime = fMaxTime;

    unsigned short vtxSizeIn = vtx.size();

    vtxprt = (fDebugPlane == (short)plane && fDebugHit < 0);
    if (vtxprt) {
      mf::LogVerbatim("CC") << "FindVertices plane " << plane << " pass " << pass;
      PrintClusters();
    }

    float es1 = 0, eth1 = 0, ew1 = 0, et1 = 0;
    float bs1 = 0, bth1 = 0, bw1 = 0, bt1 = 0;
    float es2 = 0, eth2 = 0, ew2 = 0, et2 = 0;
    float bs2 = 0, bth2 = 0, bw2 = 0, bt2 = 0;
    float dth = 0, dsl = 0, fvw = 0, fvt = 0;
    float angcut = 0;
    unsigned int vw = 0, pass1, pass2, ii1, it1, ii2, it2;
    bool SigOK = false;
    for (ii1 = 0; ii1 < clulens.size() - 1; ++ii1) {
      it1 = clulens[ii1].index;
      es1 = tcl[it1].EndSlp;
      eth1 = tcl[it1].EndAng;
      ew1 = tcl[it1].EndWir;
      et1 = tcl[it1].EndTim;
      bs1 = tcl[it1].BeginSlp;
      bth1 = tcl[it1].BeginAng;
      bw1 = tcl[it1].BeginWir;
      bt1 = tcl[it1].BeginTim;
      pass1 = tcl[it1].ProcCode - 10 * (tcl[it1].ProcCode / 10);
      for (ii2 = ii1 + 1; ii2 < clulens.size(); ++ii2) {
        it2 = clulens[ii2].index;
        // try to attach cluster to existing vertices at either end
        ClusterVertex(it2);
        // ignore if both clusters are short
        if (tcl[it1].tclhits.size() < 5 && tcl[it2].tclhits.size() < 5) continue;
        es2 = tcl[it2].EndSlp;
        eth2 = tcl[it2].EndAng;
        ew2 = tcl[it2].EndWir;
        et2 = tcl[it2].EndTim;
        bs2 = tcl[it2].BeginSlp;
        bth2 = tcl[it2].BeginAng;
        bw2 = tcl[it2].BeginWir;
        bt2 = tcl[it2].BeginTim;
        pass2 = tcl[it2].ProcCode - 10 * (tcl[it2].ProcCode / 10);
        if (pass1 < pass2) { angcut = fKinkAngCut[pass2]; }
        else {
          angcut = fKinkAngCut[pass1];
        }
        // topo 1: check for vtx US of the ends of both clusters
        dth = fabs(eth1 - eth2);
        if (tcl[it1].EndVtx < 0 && tcl[it2].EndVtx < 0 && dth > 0.1) {
          dsl = es2 - es1;
          // find vertex wire and vertex time in float precision (fvw, fvt)
          fvw = (et1 - ew1 * es1 - et2 + ew2 * es2) / dsl;
          // vertex wire in the detector?
          if (fvw > 0. && fvw < nwires) {
            // require vtx in the range of wires with hits AND
            vw = (0.5 + fvw);
            // vtx US of both clusters AND
            // vtx not too far US of both clusters
            if (vw >= fFirstWire - 1 && fvw <= ew1 + 3 && fvw <= ew2 + 3 && fvw > (ew1 - 10) &&
                fvw > (ew2 - 10)) {
              fvt = et1 + (fvw - ew1) * es1;
              if (vtxprt)
                mf::LogVerbatim("CC")
                  << "Chk clusters topo1 " << tcl[it1].ID << " " << tcl[it2].ID << "  vtx wire "
                  << vw << " time " << (int)fvt << " dth " << dth;
              if (fvt > 0 && fvt < maxtime) {
                // Vertex wire US of cluster ends and time in the detector.
                // Check for signal at the vertex position and adjust the vertex by 1 wire
                // if necessary
                SigOK = ChkSignal(vw, fvt, vw, fvt);
                if (!SigOK) {
                  fvw += 1.;
                  vw = (0.5 + fvw);
                  SigOK = ChkSignal(vw, fvt, vw, fvt);
                }
                // Check this against existing vertices and update
                if (SigOK) ChkVertex(fvw, fvt, it1, it2, 1);
              } // fvt in detector
            }   // vw topo 1 check
          }     // fvw in detector
        }       // topo 1
                // topo 2: check for vtx US of it1 and DS of it2
        dth = std::abs(eth1 - bth2);
        if (tcl[it1].EndVtx < 0 && tcl[it2].BeginVtx < 0 && dth > angcut) {
          dsl = bs2 - es1;
          if (fabs(ew1 - bw2) < 3 && fabs(et1 - bt2) < 500) { fvw = 0.5 * (ew1 + bw2); }
          else {
            fvw = (et1 - ew1 * es1 - bt2 + bw2 * bs2) / dsl;
          }
          if (fvw > 0 && fvw < nwires) {
            // vertex wire in the detector
            vw = (0.5 + fvw);
            // require vtx US of cluster 1 End AND
            //         vtx DS of cluster 2 Begin
            if (fvw <= ew1 + 2 && fvw >= bw2 - 2) {
              fvt = et1 + (vw - ew1) * es1;
              fvt += bt2 + (vw - bw2) * bs2;
              fvt /= 2;
              if (vtxprt)
                mf::LogVerbatim("CC")
                  << "Chk clusters topo2 " << tcl[it1].ID << " " << tcl[it2].ID << " vtx wire "
                  << vw << " time " << (int)fvt << " dth " << dth;
              if (fvt > 0. && fvt < maxtime) {
                ChkVertex(fvw, fvt, it1, it2, 2);
              } // fvt in detector
            }   // vw topo 2 check
          }     // fvw in detector
        }       // topo 2
                // topo 3: check for vtx DS of it1 and US of it2
        dth = std::abs(bth1 - eth2);
        if (tcl[it1].BeginVtx < 0 && tcl[it2].EndVtx < 0 && dth > angcut) {
          dsl = bs1 - es2;
          if (fabs(bw1 - ew2) < 3 && fabs(bt1 - et2) < 500) { fvw = 0.5 * (bw1 + ew2); }
          else {
            fvw = (et2 - ew2 * es2 - bt1 + bw1 * bs1) / dsl;
          }
          if (fvw > 0 && fvw < nwires) {
            vw = (0.5 + fvw);
            // require vtx US of cluster 2 Begin AND
            //         vtx DS of cluster 1 End
            if (fvw <= ew2 + 2 && fvw >= bw1 - 2) {
              fvt = et2 + (fvw - ew2) * es2;
              fvt += bt1 + (fvw - bw1) * es1;
              fvt /= 2;
              if (vtxprt)
                mf::LogVerbatim("CC")
                  << "Chk clusters topo3 " << tcl[it1].ID << " " << tcl[it2].ID << " vtx wire "
                  << vw << " time " << (int)fvt << " dth " << dth;
              if (fvt > 0. && fvt < maxtime) {
                ChkVertex(fvw, fvt, it1, it2, 3);
              } // fvt in detector
            }   // vw topo 3 check
          }     // fvw in detector
        }       // topo 3
                // topo 4: check for vtx DS of it1 and DS of it2
        dth = std::abs(bth1 - bth2);
        if (tcl[it1].BeginVtx < 0 && tcl[it2].BeginVtx < 0 && dth > 0.1) {
          dsl = bs2 - bs1;
          // find vertex wire and vertex time in float precision (fvw, fvt)
          // convert to integer if within the detector (vw, vt)
          fvw = (bt1 - bw1 * bs1 - bt2 + bw2 * bs2) / dsl;
          if (vtxprt)
            mf::LogVerbatim("CC") << "Chk clusters topo4 " << bw1 << ":" << (int)bt1 << " " << bw2
                                  << ":" << (int)bt2 << " fvw " << fvw << " nwires " << nwires;
          if (fvw > 0 && fvw < nwires) {
            // vertex wire in the detector
            vw = (0.5 + fvw);
            // require vtx in the range of wires with hits AND vtx DS of both clusters AND
            // vtx not too far DS of both clusters
            float dwcut = 10;
            if (tcl[it1].tclhits.size() < 2 * dwcut) dwcut = tcl[it1].tclhits.size() / 2;
            if (tcl[it2].tclhits.size() < 2 * dwcut) dwcut = tcl[it2].tclhits.size() / 2;
            if (fvw <= fLastWire + 1 && fvw >= bw1 - dwcut && fvw <= bw1 + dwcut &&
                fvw >= bw2 - dwcut && fvw <= bw1 + dwcut) {
              fvt = bt1 + (fvw - bw1) * bs1;
              if (vtxprt)
                mf::LogVerbatim("CC")
                  << " vtx wire " << vw << " time " << fvt << " dth " << dth << " dwcut " << dwcut;
              if (fvt > 0. && fvt < maxtime) {
                // vertex wire US of cluster ends and time in the detector
                // Check for signal at the vertex position and adjust the vertex by 1 wire
                // if necessary
                SigOK = ChkSignal(vw, fvt, vw, fvt);
                if (!SigOK) {
                  fvw -= 1.;
                  vw = (0.5 + fvw);
                  SigOK = ChkSignal(vw, fvt, vw, fvt);
                }
                // Check this against existing vertices and update
                if (SigOK) ChkVertex(fvw, fvt, it1, it2, 4);
              } // fvt in detector
            }   // vw topo 4 check
          }     // fvw in detector
        }       // topo4
      }         // it2
    }           // it1

    // Fix vertices where both ends of a cluster are assigned to the
    // same vertex. This can happen with short clusters
    for (unsigned short it = 0; it < tcl.size(); ++it) {
      if (tcl[it].ID < 0) continue;
      if (tcl[it].CTP != clCTP) continue;
      if (tcl[it].BeginVtx > -1 && tcl[it].BeginVtx == tcl[it].EndVtx) {
        unsigned short iv = tcl[it].BeginVtx;
        float dwir = tcl[it].BeginWir - vtx[iv].Wire;
        float dtim = tcl[it].BeginTim - vtx[iv].Time;
        float rbeg = dwir * dwir + dtim * dtim;
        dwir = tcl[it].EndWir - vtx[iv].Wire;
        dtim = tcl[it].EndTim - vtx[iv].Time;
        float rend = dwir * dwir + dtim * dtim;
        if (rend < rbeg) { tcl[it].EndVtx = -99; }
        else {
          tcl[it].BeginVtx = -99;
        }
      } // tcl[it].BeginVtx == tcl[it].EndVtx
    }   // it

    if (vtx.size() > vtxSizeIn) FitAllVtx(clCTP);

    // "delete" any vertices that have only one cluster
    for (unsigned short ivx = 0; ivx < vtx.size(); ++ivx) {
      if (vtx[ivx].CTP != clCTP) continue;
      if (vtx[ivx].NClusters == 1) {
        vtx[ivx].NClusters = 0;
        for (unsigned short icl = 0; icl < tcl.size(); ++icl) {
          if (tcl[icl].CTP != clCTP) continue;
          if (tcl[icl].BeginVtx == ivx) {
            tcl[icl].BeginVtx = -99;
            break;
          }
          if (tcl[icl].EndVtx == ivx) {
            tcl[icl].EndVtx = -99;
            break;
          }
        } // icl
      }   // vtx[ivx].NClusters == 1
    }     // ivx

  } // FindVertices()

  /////////////////////////////////////////
  void ClusterCrawlerAlg::ClusterVertex(unsigned short it)
  {
    // try to attach cluster it to an existing vertex

    if (vtx.size() == 0) return;

    unsigned short iv, jv;
    short dwib, dwjb, dwie, dwje;
    bool matchEnd, matchBegin;

    for (iv = 0; iv < vtx.size(); ++iv) {
      // ignore vertices in the wrong cryostat/TPC/Plane
      if (vtx[iv].CTP != clCTP) continue;
      // ignore deleted vertices
      if (vtx[iv].NClusters == 0) continue;
      // determine which end to match - begin or end. Handle short tracks
      matchEnd = false;
      matchBegin = false;
      if (tcl[it].tclhits.size() < 6) {
        // See which end is closer to this vertex vs other vertices
        dwib = std::abs(vtx[iv].Wire - tcl[it].BeginWir);
        if (dwib > 2) dwib = 2;
        dwie = std::abs(vtx[iv].Wire - tcl[it].EndWir);
        if (dwie > 2) dwie = 2;
        dwjb = 999;
        dwje = 999;
        for (jv = 0; jv < vtx.size(); ++jv) {
          if (iv == jv) continue;
          if (std::abs(vtx[jv].Time - tcl[it].BeginTim) < 50) {
            if (std::abs(vtx[jv].Wire - tcl[it].BeginWir) < dwjb)
              dwjb = std::abs(vtx[jv].Wire - tcl[it].BeginWir);
          } // std::abs(vtx[jv].Time - tcl[it].BeginTim) < 50
          if (std::abs(vtx[jv].Time - tcl[it].EndTim) < 50) {
            if (std::abs(vtx[jv].Wire - tcl[it].EndWir) < dwje)
              dwje = std::abs(vtx[jv].Wire - tcl[it].EndWir);
          } // std::abs(vtx[jv].Time - tcl[it].EndTim) < 50
        }   // jv
        matchEnd = tcl[it].EndVtx != iv && dwie < 3 && dwie < dwje && dwie < dwib;
        matchBegin = tcl[it].BeginVtx != iv && dwib < 3 && dwib < dwjb && dwib < dwie;
      }
      else {
        matchEnd = tcl[it].EndVtx < 0 && vtx[iv].Wire <= tcl[it].EndWir + 2;
        matchBegin = tcl[it].BeginVtx < 0 && vtx[iv].Wire >= tcl[it].BeginWir - 2;
      }
      if (matchEnd) {
        if (vtxprt)
          mf::LogVerbatim("CC") << " Match End chi " << ClusterVertexChi(it, 1, iv) << " to vtx "
                                << iv << " signalOK "
                                << ChkSignal(
                                     vtx[iv].Wire, vtx[iv].Time, tcl[it].EndWir, tcl[it].EndTim);
        if (ClusterVertexChi(it, 1, iv) < fVertex2DCut &&
            ChkSignal(vtx[iv].Wire, vtx[iv].Time, tcl[it].EndWir, tcl[it].EndTim)) {
          // good match
          tcl[it].EndVtx = iv;
          // re-fit it
          FitVtx(iv);
          if (vtxprt)
            mf::LogVerbatim("CC") << " Add End " << tcl[it].ID << " to vtx " << iv << " NClusters "
                                  << vtx[iv].NClusters;
          if (vtx[iv].ChiDOF < fVertex2DCut && vtx[iv].WireErr < fVertex2DWireErrCut) return;
          if (vtxprt)
            mf::LogVerbatim("CC") << " Bad fit. ChiDOF " << vtx[iv].ChiDOF << " WireErr "
                                  << vtx[iv].WireErr << " Undo it";
          tcl[it].EndVtx = -99;
          FitVtx(iv);
        } // tChi < 3
      }   // matchEnd

      if (matchBegin) {
        if (vtxprt)
          mf::LogVerbatim("CC") << " Match Begin chi " << ClusterVertexChi(it, 0, iv) << " to vtx "
                                << iv << " signalOK "
                                << ChkSignal(vtx[iv].Wire,
                                             vtx[iv].Time,
                                             tcl[it].BeginWir,
                                             tcl[it].BeginTim);
        if (ClusterVertexChi(it, 0, iv) < fVertex2DCut &&
            ChkSignal(vtx[iv].Wire, vtx[iv].Time, tcl[it].BeginWir, tcl[it].BeginTim)) {
          // good match
          tcl[it].BeginVtx = iv;
          // re-fit it
          FitVtx(iv);
          if (vtxprt)
            mf::LogVerbatim("CC") << " Add Begin " << tcl[it].ID << " to vtx " << iv
                                  << " NClusters " << vtx[iv].NClusters;
          if (vtx[iv].ChiDOF < fVertex2DCut && vtx[iv].WireErr < fVertex2DWireErrCut) return;
          if (vtxprt)
            mf::LogVerbatim("CC") << " Bad fit. ChiDOF " << vtx[iv].ChiDOF << " WireErr "
                                  << vtx[iv].WireErr << " Undo it";
          tcl[it].BeginVtx = -99;
          FitVtx(iv);
        } // tChi < 3
      }   // matchBegin
    }     // iv
  }       // ClusterVertex()

  /////////////////////////////////////////
  void ClusterCrawlerAlg::ChkVertex(float fvw,
                                    float fvt,
                                    unsigned short it1,
                                    unsigned short it2,
                                    short topo)
  {
    // Checks the vertex (vw, fvt) against the existing set of vertices.
    // If there a match, clusters it1 and/or it2 are associated with it
    // if there is signal between the existing vertex and the start of
    // the cluster. The topo flag indicates the type of vertex that was
    // found: 1 = US of it1 && US of it2, 2 = US of it1 && DS of it2,
    // 3 = DS of it1 && US of it2, 4 = DS of it1 and DS of it2.
    // didit is set true if a cluster is attached to a (new or old) vertex

    if (vtxprt)
      mf::LogVerbatim("CC") << " ChkVertex " << tcl[it1].EndWir << ":" << (int)tcl[it1].EndTim
                            << " - " << tcl[it1].BeginWir << ":" << (int)tcl[it1].BeginTim
                            << " and " << tcl[it2].EndWir << ":" << (int)tcl[it2].EndTim << " - "
                            << tcl[it2].BeginWir << ":" << (int)tcl[it2].BeginTim << " topo "
                            << topo << " fvw " << fvw << " fvt " << fvt;

    unsigned int vw = (unsigned int)(0.5 + fvw);
    unsigned int iht;

    // don't make vertices using short tracks that are close to
    // long straight clusters. These are most likely due to numerous
    // short delta ray clusters
    if (tcl[it1].tclhits.size() < 10 && tcl[it2].tclhits.size() < 10) {
      for (unsigned short it = 0; it < tcl.size(); ++it) {
        if (it == it1 || it == it2) continue;
        if (tcl[it].ID < 0) continue;
        if (tcl[it].CTP != clCTP) continue;
        if (tcl[it].tclhits.size() < 100) continue;
        if (std::abs(tcl[it].BeginAng - tcl[it].EndAng) > 0.1) continue;
        // don't reject because it is near the end of a long cluster
        if (vw < tcl[it].EndWir + 5) continue;
        if (vw > tcl[it].BeginWir - 5) continue;
        for (unsigned short ii = 0; ii < tcl[it].tclhits.size(); ++ii) {
          iht = tcl[it].tclhits[ii];
          if (fHits[iht].WireID().Wire <= vw) {
            if (std::abs(fHits[iht].PeakTime() - fvt) < 60) return;
          } // fHits[iht].WireID().Wire <= vWire
        }   // ii
      }     // it
    }

    // check vertex and clusters for proximity to existing vertices
    unsigned short nFitOK = 0;
    for (unsigned short iv = 0; iv < vtx.size(); ++iv) {
      if (vtx[iv].CTP != clCTP) continue;
      // make this a really loose cut since the errors on the prospective vertex aren't known yet
      if (PointVertexChi(fvw, fvt, iv) > 300) continue;
      if (vtxprt)
        mf::LogVerbatim("CC") << " vtx " << iv << " PointVertexChi "
                              << PointVertexChi(fvw, fvt, iv);
      // got a match. Check the appropriate cluster end and attach
      if ((topo == 1 || topo == 2) && tcl[it1].EndVtx < 0) {
        if (ChkSignal(vw, fvt, tcl[it1].EndWir, tcl[it1].EndTim)) {
          // try to fit
          tcl[it1].EndVtx = iv;
          FitVtx(iv);
          if (vtxprt)
            mf::LogVerbatim("CC") << " FitVtx " << iv << " WireErr " << vtx[iv].WireErr
                                  << " ChiDOF " << vtx[iv].ChiDOF;
          if (vtx[iv].WireErr < fVertex2DWireErrCut && vtx[iv].ChiDOF < 5) { ++nFitOK; }
          else {
            // bad fit
            tcl[it1].EndVtx = -99;
            FitVtx(iv);
          } // check fit
        }   // ChkSignal
      }
      else if ((topo == 3 || topo == 4) && tcl[it1].BeginVtx < 0) {
        if (ChkSignal(vw, fvt, tcl[it1].BeginWir, tcl[it1].BeginTim)) {
          tcl[it1].BeginVtx = iv;
          FitVtx(iv);
          if (vtxprt)
            mf::LogVerbatim("CC") << " FitVtx " << iv << " WireErr " << vtx[iv].WireErr
                                  << " ChiDOF " << vtx[iv].ChiDOF;
          if (vtx[iv].WireErr < fVertex2DWireErrCut && vtx[iv].ChiDOF < 5) { ++nFitOK; }
          else {
            // bad fit
            tcl[it1].BeginVtx = -99;
            FitVtx(iv);
          } // bad fit
        }   // ChkSignal
      }     // cluster it2
      if ((topo == 1 || topo == 3) && tcl[it2].EndVtx < 0) {
        if (ChkSignal(vw, fvt, tcl[it2].EndWir, tcl[it2].EndTim)) {
          tcl[it2].EndVtx = iv;
          FitVtx(iv);
          if (vtxprt)
            mf::LogVerbatim("CC") << " FitVtx " << iv << " WireErr " << vtx[iv].WireErr
                                  << " ChiDOF " << vtx[iv].ChiDOF;
          if (vtx[iv].WireErr < fVertex2DWireErrCut && vtx[iv].ChiDOF < 5) { ++nFitOK; }
          else {
            // bad fit
            tcl[it2].EndVtx = -99;
            FitVtx(iv);
          } // bad fit
        }   // ChkSignal
      }
      else if ((topo == 2 || topo == 4) && tcl[it2].BeginVtx < 0) {
        if (ChkSignal(vw, fvt, tcl[it2].BeginWir, tcl[it2].BeginTim)) {
          tcl[it2].BeginVtx = iv;
          FitVtx(iv);
          if (vtxprt)
            mf::LogVerbatim("CC") << " FitVtx " << iv << " WireErr " << vtx[iv].WireErr
                                  << " ChiDOF " << vtx[iv].ChiDOF;
          if (vtx[iv].WireErr < fVertex2DWireErrCut && vtx[iv].ChiDOF < 5) { ++nFitOK; }
          else {
            // bad fit
            tcl[it2].BeginVtx = -99;
            FitVtx(iv);
          } // bad fit
        }   // ChkSignal
      }     // cluster it2
      if (nFitOK > 0) {
        if (vtxprt) mf::LogVerbatim("CC") << " Attached " << nFitOK << " clusters to vertex " << iv;
        return;
      }
    } // iv

    // no match to existing vertices. Ensure that there is a wire signal between
    // the vertex and the appropriate ends of the clusters
    bool SigOK = false;
    if (topo == 1 || topo == 2) { SigOK = ChkSignal(vw, fvt, tcl[it1].EndWir, tcl[it1].EndTim); }
    else {
      SigOK = ChkSignal(vw, fvt, tcl[it1].BeginWir, tcl[it1].BeginTim);
    }
    if (!SigOK) return;

    if (topo == 1 || topo == 3) { SigOK = ChkSignal(vw, fvt, tcl[it2].EndWir, tcl[it2].EndTim); }
    else {
      SigOK = ChkSignal(vw, fvt, tcl[it2].BeginWir, tcl[it2].BeginTim);
    }
    if (!SigOK) return;

    VtxStore newvx;
    newvx.Wire = vw;
    newvx.Time = fvt;
    newvx.Topo = topo;
    newvx.CTP = clCTP;
    newvx.Fixed = false;
    vtx.push_back(newvx);
    unsigned short iv = vtx.size() - 1;
    if (topo == 1 || topo == 2) {
      if (tcl[it1].EndVtx >= 0) {
        vtx.pop_back();
        return;
      }
      tcl[it1].EndVtx = iv;
    }
    else {
      if (tcl[it1].BeginVtx >= 0) {
        vtx.pop_back();
        return;
      }
      tcl[it1].BeginVtx = iv;
    }
    if (topo == 1 || topo == 3) {
      if (tcl[it2].EndVtx >= 0) {
        vtx.pop_back();
        return;
      }
      tcl[it2].EndVtx = iv;
    }
    else {
      if (tcl[it2].BeginVtx >= 0) {
        vtx.pop_back();
        return;
      }
      tcl[it2].BeginVtx = iv;
    }
    // fit it
    FitVtx(iv);
    // reject it if the fit is bad
    if (vtx[iv].ChiDOF < 5 && vtx[iv].WireErr < fVertex2DWireErrCut && vtx[iv].TimeErr < 20) {
      if (vtxprt)
        mf::LogVerbatim("CC") << " New vtx " << iv << " in plane " << plane << " topo " << topo
                              << " cls " << tcl[it1].ID << " " << tcl[it2].ID << " W:T " << (int)vw
                              << ":" << (int)fvt << " NClusters " << vtx[iv].NClusters;
      // Try to refine the cluster hits and vertex position
      if (fRefineVertexClusters) RefineVertexClusters(iv);
    }
    else {
      if (vtxprt)
        mf::LogVerbatim("CC") << " Bad vtx fit " << vtx[iv].ChiDOF << " wire err "
                              << vtx[iv].WireErr << " TimeErr " << vtx[iv].TimeErr;
      // clobber the vertex and references to it
      vtx.pop_back();
      if (tcl[it1].BeginVtx == iv) tcl[it1].BeginVtx = -99;
      if (tcl[it1].EndVtx == iv) tcl[it1].EndVtx = -99;
      if (tcl[it2].BeginVtx == iv) tcl[it2].BeginVtx = -99;
      if (tcl[it2].EndVtx == iv) tcl[it2].EndVtx = -99;
    } // bad fit

  } // ChkVertex()

  /////////////////////////////////////////
  bool ClusterCrawlerAlg::ChkSignal(unsigned int iht, unsigned int jht)
  {
    if (iht > fHits.size() - 1) return false;
    if (jht > fHits.size() - 1) return false;
    unsigned int wire1 = fHits[iht].WireID().Wire;
    float time1 = fHits[iht].PeakTime();
    unsigned int wire2 = fHits[jht].WireID().Wire;
    float time2 = fHits[jht].PeakTime();
    return ChkSignal(wire1, time1, wire2, time2);
  } // ChkSignal

  /////////////////////////////////////////
  bool ClusterCrawlerAlg::ChkSignal(unsigned int wire1,
                                    float time1,
                                    unsigned int wire2,
                                    float time2)
  {
    // returns  true if there is a signal on the line between
    // (wire1, time1) and (wire2, time2).
    // Be sure to set time1 < time2 if you are checking for signals on a single wire

    // Gaussian amplitude in bins of size 0.15
    const float gausAmp[20] = {1,    0.99, 0.96, 0.90, 0.84, 0.75, 0.67, 0.58, 0.49, 0.40,
                               0.32, 0.26, 0.20, 0.15, 0.11, 0.08, 0.06, 0.04, 0.03, 0.02};

    // return true if fMinAmp is set ignore wire signal checking in this plane
    if (fMinAmp[plane] <= 0) return true;

    // get the begin and end right
    unsigned int wireb = wire1;
    float timeb = time1;
    unsigned int wiree = wire2;
    float timee = time2;
    // swap them?
    if (wiree > wireb) {
      wireb = wire2;
      timeb = time2;
      wiree = wire1;
      timee = time1;
    }
    if (wiree < fFirstWire || wiree > fLastWire) return false;
    if (wireb < fFirstWire || wireb > fLastWire) return false;

    int wire0 = wiree;
    // checking a single wire?
    float slope = 0;
    bool oneWire = false;
    float prTime, prTimeLo = 0, prTimeHi = 0;
    if (wireb == wiree) {
      oneWire = true;
      if (time1 < time2) {
        prTimeLo = time1;
        prTimeHi = time2;
      }
      else {
        prTimeLo = time2;
        prTimeHi = time1;
      }
    }
    else {
      slope = (timeb - timee) / (wireb - wiree);
    }

    int bin;
    unsigned short nmissed = 0;
    for (unsigned int wire = wiree; wire < wireb + 1; ++wire) {
      if (oneWire) { prTime = (prTimeLo + prTimeHi) / 2; }
      else {
        prTime = timee + (wire - wire0) * slope;
      }
      // skip dead wires
      if (WireHitRange[wire].first == -1) continue;
      // no hits on this wire
      if (WireHitRange[wire].first == -2) ++nmissed;
      unsigned int firsthit = WireHitRange[wire].first;
      unsigned int lasthit = WireHitRange[wire].second;
      float amp = 0;
      for (unsigned int khit = firsthit; khit < lasthit; ++khit) {
        if (oneWire) {
          // TODO: This sometimes doesn't work with overlapping hits
          // A not totally satisfactory solution
          if (prTime < fHits[khit].StartTick()) continue;
          if (prTime > fHits[khit].EndTick()) continue;
          return true;
        }
        else {
          // skip checking if we are far away from prTime on the positive side
          if (fHits[khit].PeakTime() - prTime > 500) continue;
          bin = std::abs(fHits[khit].PeakTime() - prTime) / fHits[khit].RMS();
          bin /= 0.15;
          if (bin > 19) continue;
          if (bin < 0) continue;
          // add amplitude from all hits
          amp += fHits[khit].PeakAmplitude() * gausAmp[bin];
        }
      } // khit
      if (amp < fMinAmp[plane]) ++nmissed;
    } // wire
    if (nmissed > fAllowNoHitWire) return false;
    return true;

  } // ChkSignal()

  /////////////////////////////////////////
  bool ClusterCrawlerAlg::SplitCluster(unsigned short icl, unsigned short pos, unsigned short ivx)
  {
    // split cluster icl into two clusters

    if (tcl[icl].ID < 0) return false;

    // declare icl obsolete
    MakeClusterObsolete(icl);

    unsigned short ii, iclnew;
    unsigned int iht;

    if (pos > 2) {
      // Have enough hits to make a cluster at the Begin end
      // Create the first cluster (DS) using the Begin info
      clBeginSlp = tcl[icl].BeginSlp;
      clBeginSlpErr = tcl[icl].BeginSlpErr;
      clBeginAng = tcl[icl].BeginAng;
      clBeginWir = tcl[icl].BeginWir;
      clBeginTim = tcl[icl].BeginTim;
      clBeginChg = tcl[icl].BeginChg;
      clStopCode = 5;
      clProcCode = tcl[icl].ProcCode;
      fcl2hits.clear();
      chifits.clear();
      hitNear.clear();
      chgNear.clear();
      for (ii = 0; ii < pos; ++ii) {
        iht = tcl[icl].tclhits[ii];
        fcl2hits.push_back(iht);
      }
      // determine the pass in which this cluster was created
      pass = tcl[icl].ProcCode - 10 * (tcl[icl].ProcCode / 10);
      if (pass > fNumPass - 1) pass = fNumPass - 1;
      // fit the end hits
      FitCluster();
      clEndSlp = clpar[1];
      clEndSlpErr = clparerr[1];
      clEndAng = std::atan(fScaleF * clEndSlp);
      // find the charge at the end
      FitClusterChg();
      clEndChg = fAveChg;
      if (!TmpStore()) {
        RestoreObsoleteCluster(icl);
        return false;
      }
      // associate the End with the supplied vertex
      iclnew = tcl.size() - 1;
      tcl[iclnew].EndVtx = ivx;
      tcl[iclnew].BeginVtx = tcl[icl].BeginVtx;
      if (vtxprt)
        mf::LogVerbatim("CC") << "SplitCluster made cluster " << iclnew << " attached to Begin vtx "
                              << ivx;
    } // pos > 2

    if (pos < tcl[icl].tclhits.size() - 3) {
      // have enough hits to make a cluster at the End
      // now create the second cluster (US)
      clEndSlp = tcl[icl].EndSlp;
      clEndSlpErr = tcl[icl].EndSlpErr;
      clEndAng = std::atan(fScaleF * clEndSlp);
      clEndWir = tcl[icl].EndWir;
      clEndTim = tcl[icl].EndTim;
      clEndChg = tcl[icl].EndChg;
      clStopCode = 5;
      clProcCode = tcl[icl].ProcCode;
      fcl2hits.clear();
      chifits.clear();
      hitNear.clear();
      chgNear.clear();
      bool didFit = false;
      for (ii = pos; ii < tcl[icl].tclhits.size(); ++ii) {
        iht = tcl[icl].tclhits[ii];
        if (inClus[iht] != 0) {
          RestoreObsoleteCluster(icl);
          return false;
        }
        fcl2hits.push_back(iht);
        // define the Begin parameters
        if (fcl2hits.size() == fMaxHitsFit[pass] || fcl2hits.size() == fMinHits[pass]) {
          FitCluster();
          clBeginSlp = clpar[1];
          clBeginAng = std::atan(fScaleF * clBeginSlp);
          clBeginSlpErr = clparerr[1];
          didFit = true;
        }
        if ((unsigned short)fcl2hits.size() == fNHitsAve[pass] + 1) {
          FitClusterChg();
          clBeginChg = fAveChg;
          didFit = true;
        }
      } // ii
      // do a fit using all hits if one wasn't done
      if (!didFit) {
        FitCluster();
        FitClusterChg();
        clBeginChg = fAveChg;
      }
      if (!TmpStore()) {
        // clobber the previously stored cluster
        MakeClusterObsolete(tcl.size() - 1);
        RestoreObsoleteCluster(icl);
        return false;
      }
      // associate the End with the supplied vertex
      iclnew = tcl.size() - 1;
      tcl[iclnew].BeginVtx = ivx;
      tcl[iclnew].EndVtx = tcl[icl].EndVtx;
      if (vtxprt)
        mf::LogVerbatim("CC") << "SplitCluster made cluster " << iclnew << " attached to End vtx "
                              << ivx;
    }

    return true;
  } // SplitCluster()

  /////////////////////////////////////////
  void ClusterCrawlerAlg::ChkMerge()
  {
    // Try to merge clusters. Clusters that have been subsumed in other
    // clusters, i.e. no longer valid, have ID < 0

    if (tcl.size() < 2) return;
    // The size of the ClusterStore vector will increase while merging
    // is on-going so the upper limit on it1 is fixed tcl.size() - 1
    // before merging starts

    prt = (fDebugPlane == (short)plane && fDebugWire < 0);
    if (prt) mf::LogVerbatim("CC") << "ChkMerge on pass " << pass;

    unsigned short it1, it2, nh1, pass1, pass2;
    float bs1, bth1, bt1, bc1, es1, eth1, et1, ec1;
    float bs2, bth2, bt2, bc2, es2, eth2, et2, ec2;
    int bw1, ew1, bw2, ew2, ndead;
    float dth, dw, angcut, chgrat, chgcut, dtim, timecut, bigslp;
    bool bothLong, NoVtx;

    int skipcut, tclsize = tcl.size();
    int maxOverlap = 3;

    for (it1 = 0; it1 < tclsize - 1; ++it1) {
      // ignore already merged clusters
      if (tcl[it1].ID < 0) continue;
      if (tcl[it1].CTP != clCTP) continue;
      bs1 = tcl[it1].BeginSlp;
      // convert slope to angle
      bth1 = std::atan(fScaleF * bs1);
      // more compact notation for begin/end, wire/time/chg/slp/theta, 1/2
      bw1 = tcl[it1].BeginWir;
      bt1 = tcl[it1].BeginTim;
      bc1 = tcl[it1].BeginChg;
      es1 = tcl[it1].EndSlp;
      eth1 = tcl[it1].EndAng;
      ew1 = tcl[it1].EndWir;
      et1 = tcl[it1].EndTim;
      ec1 = tcl[it1].EndChg;
      nh1 = tcl[it1].tclhits.size();
      pass1 = tcl[it1].ProcCode - 10 * (tcl[it1].ProcCode / 10);
      if (pass1 > fNumPass) pass1 = fNumPass;
      for (it2 = it1 + 1; it2 < tclsize; ++it2) {
        // ignore already merged clusters
        if (tcl[it1].ID < 0) continue;
        if (tcl[it2].ID < 0) continue;
        // only merge if they are in the right cryostat/TPC/plane
        if (tcl[it2].CTP != clCTP) continue;
        // Don't bother if these clusters, if merged, would fail the
        // cluster hit fraction cut
        if (!ChkMergedClusterHitFrac(it1, it2)) { continue; }
        bs2 = tcl[it2].BeginSlp;
        bth2 = std::atan(fScaleF * bs2);
        bw2 = tcl[it2].BeginWir;
        bt2 = tcl[it2].BeginTim;
        bc2 = tcl[it2].BeginChg;
        es2 = tcl[it2].EndSlp;
        eth2 = tcl[it2].EndAng;
        ew2 = tcl[it2].EndWir;
        et2 = tcl[it2].EndTim;
        ec2 = tcl[it2].EndChg;
        pass2 = tcl[it2].ProcCode - 10 * (tcl[it2].ProcCode / 10);
        if (pass2 > fNumPass) pass2 = fNumPass;
        // use the more promiscuous pass for cuts
        angcut = fKinkAngCut[pass1];
        if (fKinkAngCut[pass2] > angcut) angcut = fKinkAngCut[pass2];
        skipcut = fMaxWirSkip[pass1];
        if (fMaxWirSkip[pass2] > skipcut) skipcut = fMaxWirSkip[pass2];
        chgcut = fMergeChgCut[pass1];
        if (fMergeChgCut[pass2] > chgcut) chgcut = fMergeChgCut[pass2];
        // tweak the cuts for long straight tracks
        bothLong = (nh1 > 100 && tcl[it2].tclhits.size() > 100);

        // look for US and DS broken clusters w similar angle.
        // US cluster 2 merge with DS cluster 1?
        // This is the most likely occurrence given the order in which
        // clusters are created so put it first.
        dth = std::abs(bth2 - eth1);
        ndead = DeadWireCount(bw2, ew1);
        dw = ew1 - bw2 - ndead;
        // require no vertex between
        NoVtx = (tcl[it1].EndVtx < 0) && (tcl[it2].BeginVtx < 0);
        if (prt && bw2 < (ew1 + maxOverlap))
          mf::LogVerbatim("CC") << "Chk1 ID1-2 " << tcl[it1].ID << "-" << tcl[it2].ID << " " << ew1
                                << ":" << (int)et1 << " " << bw2 << ":" << (int)bt2 << " dw " << dw
                                << " ndead " << ndead << " skipcut " << skipcut << " dth " << dth
                                << " angcut " << angcut;
        if (NoVtx && bw2 < (ew1 + maxOverlap) && dw < skipcut && dth < angcut) {
          chgrat = 2 * fabs(bc2 - ec1) / (bc2 + ec1);
          // ignore the charge cut for long tracks with small dth
          if (bothLong && dth < 0.05) chgrat = 0.;
          // project bw2,bt2 to ew1
          dtim = fabs(bt2 + (ew1 - bw2) * bs2 - et1);
          bigslp = std::abs(bs2);
          if (std::abs(es1) > bigslp) bigslp = std::abs(es1);
          timecut = fTimeDelta[pass2] * AngleFactor(bigslp);
          if (prt)
            mf::LogVerbatim("CC") << " dtim " << dtim << " timecut " << (int)timecut << " ec1 "
                                  << ec1 << " bc2 " << bc2 << " chgrat " << chgrat << " chgcut "
                                  << chgcut << " es1 " << es1 << " ChkSignal "
                                  << ChkSignal(ew1, et1, bw2, bt2);
          if (chgrat < chgcut && dtim < timecut) {
            // ensure there is a signal between cluster ends
            if (ChkSignal(ew1, et1, bw2, bt2)) {
              DoMerge(it2, it1, 10);
              tclsize = tcl.size();
              break;
            }
          } // chgrat < chgcut ...
        }   // US cluster 2 merge with DS cluster 1?

        // look for US and DS broken clusters w similar angle
        // US cluster 1 merge with DS cluster 2?
        dth = fabs(bth1 - eth2);
        ndead = DeadWireCount(bw1, ew2);
        dw = ew2 - bw1 - ndead;
        if (prt && bw1 < (ew2 + maxOverlap) && dw < skipcut)
          mf::LogVerbatim("CC") << "Chk2 ID1-2 " << tcl[it1].ID << "-" << tcl[it2].ID << " " << bw1
                                << ":" << (int)bt1 << " " << bw2 << ":" << (int)et2 << " dw " << dw
                                << " ndead " << ndead << " skipcut " << skipcut << " dth " << dth
                                << " angcut " << angcut;
        // require no vertex between
        NoVtx = (tcl[it2].EndVtx < 0) && (tcl[it1].BeginVtx < 0);
        if (NoVtx && bw1 < (ew2 + maxOverlap) && dw < skipcut && dth < angcut) {
          chgrat = 2 * fabs((bc1 - ec2) / (bc1 + ec2));
          // ignore the charge cut for long tracks with small dth
          if (bothLong && dth < 0.05) chgrat = 0.;
          // project sw1,st1 to ew2
          dtim = std::abs(bt1 + (ew2 - bw1) * bs1 - et2);
          bigslp = std::abs(bs1);
          if (std::abs(bs2) > bigslp) bigslp = std::abs(bs2);
          timecut = fTimeDelta[pass2] * AngleFactor(bigslp);
          if (prt)
            mf::LogVerbatim("CC") << " dtim " << dtim << " err " << dtim << " timecut "
                                  << (int)timecut << " chgrat " << chgrat << " chgcut " << chgcut
                                  << " ChkSignal " << ChkSignal(bw1, bt1, ew2, et2);
          // TODO: we should be checking for a signal here like we did above
          if (chgrat < chgcut && dtim < timecut) {
            if (ChkSignal(bw1, bt1, ew2, et2)) {
              DoMerge(it1, it2, 10);
              tclsize = tcl.size();
              break;
            }
          } // chgrat < chgcut ...
        }   // US cluster 1 merge with DS cluster 2

        if (bw2 < bw1 && ew2 > ew1) {
          // look for small cl2 within the wire boundary of cl1
          // with similar times and slopes for both clusters
          dth = fabs(eth2 - eth1);
          dtim = fabs(et1 + (ew2 - ew1 - 1) * es1 - et2);
          bigslp = std::abs(es1);
          if (std::abs(es1) > bigslp) bigslp = std::abs(es1);
          timecut = fTimeDelta[pass2] * AngleFactor(bigslp);
          // count the number of wires with no hits on cluster 1
          short nmiss1 = bw1 - ew1 + 1 - tcl[it1].tclhits.size();
          // compare with the number of hits in cluster 2
          short nin2 = tcl[it2].tclhits.size();
          if (prt)
            mf::LogVerbatim("CC") << "cl2: " << ew2 << ":" << (int)et2 << " - " << bw2 << ":"
                                  << (int)bt2 << " within cl1 " << ew1 << ":" << (int)et1 << " - "
                                  << bw1 << ":" << (int)bt1 << " ? dth " << dth << " dtim " << dtim
                                  << " nmissed " << nmiss1 << " timecut " << timecut
                                  << " FIX THIS CODE";
          // make rough cuts before calling ChkMerge12
          // this may not work well for long wandering clusters
          // TODO fix this code
          bool didit = false;
          if (dth < 1 && dtim < timecut && nmiss1 >= nin2) ChkMerge12(it1, it2, didit);
          if (didit) {
            tclsize = tcl.size();
            break;
          } //didit
        }   // small cl2 within the wire boundary of cl1

        if (bw1 < bw2 && ew1 > ew2) {
          // look for small cl1 within the wire boundary of cl2
          // with similar times and slopes for both clusters
          dth = std::abs(eth2 - eth1);
          dtim = std::abs(et2 + (ew1 - ew2 - 1) * es2 - et1);
          bigslp = std::abs(es1);
          if (std::abs(es1) > bigslp) bigslp = std::abs(es1);
          timecut = fTimeDelta[pass2] * AngleFactor(bigslp);
          // count the number of wires with no hits on cluster 2
          short nmiss2 = bw2 - ew2 + 1 - tcl[it2].tclhits.size();
          // compare with the number of hits in cluster 1
          short nin1 = tcl[it1].tclhits.size();
          if (prt)
            mf::LogVerbatim("CC") << "cl1: " << ew1 << ":" << (int)et1 << " - " << bw1 << ":"
                                  << (int)bt1 << " within cl2 " << ew2 << ":" << (int)et2 << " - "
                                  << bw2 << ":" << (int)bt2 << " ? dth " << dth << " dtim " << dtim
                                  << " nmissed " << nmiss2 << " timecut " << timecut
                                  << " FIX THIS CODE";
          // make rough cuts before calling ChkMerge12
          // this may not work well for long wandering clusters
          bool didit = false;
          if (dth < 1 && dtim < timecut && nmiss2 >= nin1) ChkMerge12(it2, it1, didit);
          if (didit) {
            tclsize = tcl.size();
            break;
          } // didit
        }   // small cl1 within the wire boundary of cl2

        if (tcl[it1].ID < 0) break;
      } // cluster 2
      if (tcl[it1].ID < 0) continue;
    } // cluster 1
  }

  /////////////////////////////////////////
  void ClusterCrawlerAlg::ChkMerge12(unsigned short it1, unsigned short it2, bool& didit)
  {
    // Calling routine has done a rough check that cluster it2 is a candidate
    // for merging with cluster it1. The wire range spanned by it2 lies
    // within the wire range of it1 and the clusters are reasonably close
    // together in time.

    // assume that no merging was done
    didit = false;

    if (prt) mf::LogVerbatim("CC") << "ChkMerge12 " << tcl[it1].ID << " " << tcl[it2].ID;

    ClusterStore& cl1 = tcl[it1];
    // fill a vector spanning the length of cluster 1 and filled with the hit
    // time
    int ew1 = tcl[it1].EndWir;
    int bw1 = tcl[it1].BeginWir;
    unsigned int iht, hit;
    int wire;
    std::vector<unsigned int> cl1hits(bw1 + 1 - ew1);
    // put in the hit IDs
    for (iht = 0; iht < cl1.tclhits.size(); ++iht) {
      hit = cl1.tclhits[iht];
      wire = fHits[hit].WireID().Wire;
      if (wire - ew1 < 0 || wire - ew1 > (int)cl1hits.size()) { return; }
      cl1hits[wire - ew1] = hit;
    }
    unsigned int ew2 = tcl[it2].EndWir;
    float et2 = tcl[it2].EndTim;
    // look for the closest wire with a hit on cluster 1
    unsigned int wiron1 = 0;
    // count the number of missing hits
    short nmiss = 0;
    for (wire = ew2 - 1; wire > ew1; --wire) {
      if (cl1hits[wire - ew1] > 0) {
        wiron1 = wire;
        break;
      }
      ++nmiss;
    } // wire
    if (prt) mf::LogVerbatim("CC") << "chk next US wire " << wiron1 << " missed " << nmiss;
    if (wiron1 == 0) return;
    if (nmiss > fMaxWirSkip[pass]) return;

    // compare the wires with hits on cluster 2 with the gap in cluster 1
    // the number of hit wires that fit in the gap
    unsigned int hiton2;
    int wiron2;
    unsigned short nfit = 0;
    for (iht = 0; iht < tcl[it2].tclhits.size(); ++iht) {
      hiton2 = tcl[it2].tclhits[iht];
      wiron2 = fHits[hiton2].WireID().Wire;
      if (wiron2 < ew1 || wiron2 > bw1) return;
      if (cl1hits[wiron2 - ew1] == 0) ++nfit;
    }
    // require complete filling of the gap
    if (nfit < tcl[it2].tclhits.size()) return;

    // decode the pass for both clusters and select the matching cuts
    unsigned short pass1 = tcl[it1].ProcCode - 10 * (tcl[it1].ProcCode / 10);
    unsigned short pass2 = tcl[it2].ProcCode - 10 * (tcl[it2].ProcCode / 10);
    unsigned short cpass = pass1;
    // use the tighter cuts
    if (pass2 < pass1) cpass = pass2;

    // ***** Check End of Cluster 2 matching with middle of cluster 1
    if ((int)wiron1 - ew1 < 0) return;
    unsigned int hiton1 = cl1hits[wiron1 - ew1];
    if (hiton1 > fHits.size() - 1) { return; }
    // check the time difference
    float timon1 = fHits[hiton1].PeakTime();
    float dtim = std::abs(et2 + (wiron1 - ew2) * tcl[it2].EndSlp - timon1);
    if (dtim > fTimeDelta[cpass]) return;
    // check the slope difference. First do a local fit on cluster 1 near
    // the matching point
    FitClusterMid(it1, hiton1, 3);
    if (clChisq > 20.) return;
    // fit parameters are now in clpar.
    // check for angle consistency
    float dth = std::abs(std::atan(fScaleF * clpar[1]) - std::atan(fScaleF * tcl[it2].EndSlp));
    if (prt) mf::LogVerbatim("CC") << "US dtheta " << dth << " cut " << fKinkAngCut[cpass];
    if (dth > fKinkAngCut[cpass]) return;
    // make a charge ratio cut. fAveChg was calculated in FitClusterMid
    float chgrat = 2 * std::abs(fAveChg - tcl[it2].EndChg) / (fAveChg + tcl[it2].EndChg);
    if (prt) mf::LogVerbatim("CC") << "US chgrat " << chgrat << " cut " << fMergeChgCut[pass];
    // ensure that there is a signal on any missing wires at the US end of 1
    bool SigOK;
    SigOK = ChkSignal(wiron1, timon1, ew2, et2);
    if (prt) mf::LogVerbatim("CC") << "US SigOK? " << SigOK;
    if (!SigOK) return;

    // ***** Check Begin of Cluster 2 matching with middle of cluster 1
    unsigned int bw2 = tcl[it2].BeginWir;
    float bt2 = tcl[it2].BeginTim;
    nmiss = 0;
    wiron1 = 0;
    for (wire = bw2 + 1; wire < bw1; ++wire) {
      if (cl1hits[wire - ew1] > 0) {
        wiron1 = wire;
        break;
      }
      ++nmiss;
    }
    if (wiron1 == 0) return;
    if (nmiss > fMaxWirSkip[pass]) return;
    // fit this section of cluster 1 with 4 hits starting at the hit on the
    // closest wire and moving DS
    hiton1 = cl1hits[wiron1 - ew1];
    if (hiton1 > fHits.size() - 1) { return; }
    timon1 = fHits[hiton1].PeakTime();
    dtim = std::abs(bt2 - (wiron1 - bw2) * tcl[it2].BeginSlp - timon1);
    if (dtim > fTimeDelta[cpass]) return;
    FitClusterMid(it1, hiton1, -3);
    if (clChisq > 20.) return;
    // check for angle consistency
    dth = std::abs(std::atan(fScaleF * clpar[1]) - std::atan(fScaleF * tcl[it2].BeginSlp));
    if (prt) mf::LogVerbatim("CC") << "DS dtheta " << dth << " cut " << fKinkAngCut[cpass];
    if (dth > fKinkAngCut[cpass]) return;
    // make a charge ratio cut
    chgrat = 2 * std::abs(fAveChg - tcl[it2].BeginChg) / (fAveChg + tcl[it2].BeginChg);
    if (prt) mf::LogVerbatim("CC") << "DS chgrat " << chgrat << " cut " << fMergeChgCut[pass];
    // ensure that there is a signal on any missing wires at the US end of 1
    SigOK = ChkSignal(wiron1, timon1, bw2, bt2);
    if (prt) mf::LogVerbatim("CC") << "DS SigOK? " << SigOK;
    if (!SigOK) return;

    if (prt) mf::LogVerbatim("CC") << "Merge em";
    // success. Merge them
    DoMerge(it1, it2, 100);
    didit = true;
  } // ChkMerge12()

  /////////////////////////////////////////
  void ClusterCrawlerAlg::DoMerge(unsigned short it1, unsigned short it2, short inProcCode)
  {
    // Merge clusters.

    ClusterStore& cl1 = tcl[it1];
    ClusterStore& cl2 = tcl[it2];

    if (cl1.tclhits.size() < 3) return;
    if (cl2.tclhits.size() < 3) return;

    unsigned int lowire, hiwire, whsize, ii, iht, indx;
    // do a fit across the boundary between cl1 and cl2 to
    // ensure that they truly should be merged
    unsigned int fithit;
    // Find the low and high wire for both clusters.
    // Assume that cluster 1 is DS
    bool cl1DS = true;
    hiwire = cl1.BeginWir;
    fithit = cl1.tclhits[cl1.tclhits.size() - 2];
    if (cl2.BeginWir > hiwire) {
      hiwire = cl2.BeginWir;
      fithit = cl2.tclhits[cl2.tclhits.size() - 2];
      cl1DS = false;
    }
    lowire = cl1.EndWir;
    if (cl2.EndWir < lowire) lowire = cl2.EndWir;

    // make a vector of wire hits
    whsize = hiwire + 2 - lowire;
    std::vector<int> wirehit(whsize, -1);
    // put in the hit IDs for cluster 2
    for (ii = 0; ii < cl2.tclhits.size(); ++ii) {
      iht = cl2.tclhits[ii];
      indx = fHits[iht].WireID().Wire - lowire;
      wirehit[indx] = iht;
    } // iht
    // now cluster 1
    for (ii = 0; ii < cl1.tclhits.size(); ++ii) {
      iht = cl1.tclhits[ii];
      indx = fHits[iht].WireID().Wire - lowire;
      wirehit[indx] = iht;
    } // iht
    // make the new cluster
    fcl2hits.clear();
    for (std::vector<int>::reverse_iterator rit = wirehit.rbegin(); rit != wirehit.rend(); ++rit) {
      if (*rit < 0) continue;
      fcl2hits.push_back(*rit);
    } // rit

    // fit the 6 hits that are near the merging point
    short nhitfit = 6;
    FitClusterMid(fcl2hits, fithit, nhitfit);
    if (clChisq > 5) return;

    // mark cl1 and cl2 obsolete
    MakeClusterObsolete(it1);
    MakeClusterObsolete(it2);

    short endVtx = 0;
    short begVtx = 0;
    short del1Vtx = -99;
    short del2Vtx = -99;
    if (cl1DS) {
      // use cluster 1 Begin info
      clBeginSlp = cl1.BeginSlp;
      clBeginSlpErr = cl1.BeginSlpErr;
      clBeginAng = cl1.BeginAng;
      clBeginWir = cl1.BeginWir;
      clBeginTim = cl1.BeginTim;
      clBeginChg = cl1.BeginChg;
      clBeginChgNear = cl1.BeginChgNear;
      begVtx = cl1.BeginVtx;
      del1Vtx = cl1.EndVtx;
      // and cluster 2 End info
      clEndSlp = cl2.EndSlp;
      clEndSlpErr = cl2.EndSlpErr;
      clEndAng = cl2.EndAng;
      clEndWir = cl2.EndWir;
      clEndTim = cl2.EndTim;
      clEndChg = cl2.EndChg;
      clEndChgNear = cl2.EndChgNear;
      endVtx = cl2.EndVtx;
      del2Vtx = cl2.BeginVtx;
      clStopCode = cl2.StopCode;
    }
    else {
      // use cluster 2 Begin info
      clBeginSlp = cl2.BeginSlp;
      clBeginSlpErr = cl2.BeginSlpErr;
      clBeginAng = cl2.BeginAng;
      clBeginWir = cl2.BeginWir;
      clBeginTim = cl2.BeginTim;
      clBeginChg = cl2.BeginChg;
      clBeginChgNear = cl2.BeginChgNear;
      begVtx = cl2.BeginVtx;
      del2Vtx = cl2.EndVtx;
      // and cluster 1 End info
      clEndSlp = cl1.EndSlp;
      clEndSlpErr = cl1.EndSlpErr;
      clEndWir = cl1.EndWir;
      clEndTim = cl1.EndTim;
      clEndChg = cl1.EndChg;
      clEndChgNear = cl1.EndChgNear;
      endVtx = cl1.EndVtx;
      del1Vtx = cl1.BeginVtx;
      clStopCode = cl1.StopCode;
    }

    // append it to the tcl vector
    clCTP = cl1.CTP;
    if (!TmpStore()) return;
    unsigned short itnew = tcl.size() - 1;
    if (prt)
      mf::LogVerbatim("CC") << "DoMerge " << cl1.ID << " " << cl2.ID << " -> " << tcl[itnew].ID;
    // stuff the processor code with the current pass
    tcl[itnew].ProcCode = inProcCode + pass;
    // transfer the vertex info
    // delete a vertex between these two?
    if (del1Vtx >= 0 && del1Vtx == del2Vtx) vtx[del1Vtx].NClusters = 0;
    // preserve the vertex assignments
    tcl[itnew].BeginVtx = begVtx;
    tcl[itnew].EndVtx = endVtx;
  } // DoMerge

  /////////////////////////////////////////
  void ClusterCrawlerAlg::PrintVertices()
  {

    mf::LogVerbatim myprt("CC");

    if (vtx3.size() > 0) {
      // print out 3D vertices
      myprt
        << "****** 3D vertices ******************************************__2DVtx_Indx__*******\n";
      myprt
        << "Vtx  Cstat  TPC Proc     X       Y       Z    XEr  YEr  ZEr  pln0 pln1 pln2  Wire\n";
      for (unsigned short iv = 0; iv < vtx3.size(); ++iv) {
        myprt << std::right << std::setw(3) << std::fixed << iv << std::setprecision(1);
        myprt << std::right << std::setw(7) << vtx3[iv].CStat;
        myprt << std::right << std::setw(5) << vtx3[iv].TPC;
        myprt << std::right << std::setw(5) << vtx3[iv].ProcCode;
        myprt << std::right << std::setw(8) << vtx3[iv].X;
        myprt << std::right << std::setw(8) << vtx3[iv].Y;
        myprt << std::right << std::setw(8) << vtx3[iv].Z;
        myprt << std::right << std::setw(5) << vtx3[iv].XErr;
        myprt << std::right << std::setw(5) << vtx3[iv].YErr;
        myprt << std::right << std::setw(5) << vtx3[iv].ZErr;
        myprt << std::right << std::setw(5) << vtx3[iv].Ptr2D[0];
        myprt << std::right << std::setw(5) << vtx3[iv].Ptr2D[1];
        myprt << std::right << std::setw(5) << vtx3[iv].Ptr2D[2];
        myprt << std::right << std::setw(5) << vtx3[iv].Wire;
        if (vtx3[iv].Wire < 0) { myprt << "    Matched in all planes"; }
        else {
          myprt << "    Incomplete";
        }
        myprt << "\n";
      }
    } // vtx3.size

    if (vtx.size() > 0) {
      // print out 2D vertices
      myprt << "************ 2D vertices ************\n";
      myprt << "Vtx   CTP    wire     error   tick     error  ChiDOF  NCl  topo  cluster IDs\n";
      for (unsigned short iv = 0; iv < vtx.size(); ++iv) {
        if (fDebugPlane < 3 && fDebugPlane != (int)vtx[iv].CTP) continue;
        myprt << std::right << std::setw(3) << std::fixed << iv << std::setprecision(1);
        myprt << std::right << std::setw(6) << vtx[iv].CTP;
        myprt << std::right << std::setw(8) << vtx[iv].Wire << " +/- ";
        myprt << std::right << std::setw(4) << vtx[iv].WireErr;
        myprt << std::right << std::setw(8) << vtx[iv].Time << " +/- ";
        myprt << std::right << std::setw(4) << vtx[iv].TimeErr;
        myprt << std::right << std::setw(8) << vtx[iv].ChiDOF;
        myprt << std::right << std::setw(5) << vtx[iv].NClusters;
        myprt << std::right << std::setw(6) << vtx[iv].Topo;
        myprt << "    ";
        // display the cluster IDs
        for (unsigned short ii = 0; ii < tcl.size(); ++ii) {
          if (fDebugPlane < 3 && fDebugPlane != (int)tcl[ii].CTP) continue;
          if (tcl[ii].ID < 0) continue;
          if (tcl[ii].BeginVtx == (short)iv) myprt << std::right << std::setw(4) << tcl[ii].ID;
          if (tcl[ii].EndVtx == (short)iv) myprt << std::right << std::setw(4) << tcl[ii].ID;
        }
        myprt << "\n";
      } // iv
    }   // vtx.size

  } // PrintVertices

  /////////////////////////////////////////
  void ClusterCrawlerAlg::PrintClusters()
  {

    // prints clusters to the screen for code development
    mf::LogVerbatim myprt("CC");

    PrintVertices();

    float aveRMS, aveRes;
    myprt << "*************************************** Clusters "
             "*********************************************************************\n";
    myprt << "  ID CTP nht Stop  Proc  beg_W:T    bAng  bSlp  Err  bChg end_W:T      eAng  eSlp  "
             "Err  eChg  bVx  eVx aveRMS Qual cnt\n";
    for (unsigned short ii = 0; ii < tcl.size(); ++ii) {
      // print clusters in all planes (fDebugPlane = 3) or in a selected plane
      if (fDebugPlane < 3 && fDebugPlane != (int)tcl[ii].CTP) continue;
      myprt << std::right << std::setw(4) << tcl[ii].ID;
      myprt << std::right << std::setw(3) << tcl[ii].CTP;
      myprt << std::right << std::setw(5) << tcl[ii].tclhits.size();
      myprt << std::right << std::setw(4) << tcl[ii].StopCode;
      myprt << std::right << std::setw(6) << tcl[ii].ProcCode;
      unsigned int iTime = tcl[ii].BeginTim;
      myprt << std::right << std::setw(6) << tcl[ii].BeginWir << ":" << iTime;
      if (iTime < 10) { myprt << "   "; }
      else if (iTime < 100) {
        myprt << "  ";
      }
      else if (iTime < 1000)
        myprt << " ";
      myprt << std::right << std::setw(7) << std::fixed << std::setprecision(2) << tcl[ii].BeginAng;
      if (std::abs(tcl[ii].BeginSlp) < 100) {
        myprt << std::right << std::setw(6) << std::fixed << std::setprecision(2)
              << tcl[ii].BeginSlp;
      }
      else {
        myprt << std::right << std::setw(6) << (int)tcl[ii].BeginSlp;
      }
      myprt << std::right << std::setw(6) << std::fixed << std::setprecision(2)
            << tcl[ii].BeginSlpErr;
      myprt << std::right << std::setw(5) << (int)tcl[ii].BeginChg;
      iTime = tcl[ii].EndTim;
      myprt << std::right << std::setw(6) << tcl[ii].EndWir << ":" << iTime;
      if (iTime < 10) { myprt << "   "; }
      else if (iTime < 100) {
        myprt << "  ";
      }
      else if (iTime < 1000)
        myprt << " ";
      myprt << std::right << std::setw(7) << std::fixed << std::setprecision(2) << tcl[ii].EndAng;
      if (std::abs(tcl[ii].EndSlp) < 100) {
        myprt << std::right << std::setw(6) << std::fixed << std::setprecision(2) << tcl[ii].EndSlp;
      }
      else {
        myprt << std::right << std::setw(6) << (int)tcl[ii].EndSlp;
      }
      myprt << std::right << std::setw(6) << std::fixed << std::setprecision(2)
            << tcl[ii].EndSlpErr;
      myprt << std::right << std::setw(5) << (int)tcl[ii].EndChg;
      myprt << std::right << std::setw(5) << tcl[ii].BeginVtx;
      myprt << std::right << std::setw(5) << tcl[ii].EndVtx;
      aveRMS = 0;
      unsigned int iht = 0;
      for (unsigned short jj = 0; jj < tcl[ii].tclhits.size(); ++jj) {
        iht = tcl[ii].tclhits[jj];
        aveRMS += fHits[iht].RMS();
      }
      aveRMS /= (float)tcl[ii].tclhits.size();
      myprt << std::right << std::setw(5) << std::fixed << std::setprecision(1) << aveRMS;
      aveRes = 0;
      // find cluster tracking resolution
      unsigned int hit0, hit1, hit2, cnt = 0;
      float arg;
      for (unsigned short iht = 1; iht < tcl[ii].tclhits.size() - 1; ++iht) {
        hit1 = tcl[ii].tclhits[iht];
        hit0 = tcl[ii].tclhits[iht - 1];
        hit2 = tcl[ii].tclhits[iht + 1];
        // require hits on adjacent wires
        if (fHits[hit1].WireID().Wire + 1 != fHits[hit0].WireID().Wire) continue;
        if (fHits[hit2].WireID().Wire + 1 != fHits[hit1].WireID().Wire) continue;
        arg = (fHits[hit0].PeakTime() + fHits[hit2].PeakTime()) / 2 - fHits[hit1].PeakTime();
        aveRes += arg * arg;
        ++cnt;
      }
      if (cnt > 1) {
        aveRes /= (float)cnt;
        aveRes = sqrt(aveRes);
        // convert to a quality factor
        aveRes /= (aveRMS * fHitErrFac);
        myprt << std::right << std::setw(6) << std::fixed << std::setprecision(1) << aveRes;
        myprt << std::right << std::setw(5) << std::fixed << cnt;
      }
      else {
        myprt << "    NA";
        myprt << std::right << std::setw(5) << std::fixed << cnt;
      }
      myprt << "\n";
    } // ii

  } // PrintClusters()

  /////////////////////////////////////////
  void ClusterCrawlerAlg::TmpGet(unsigned short it1)
  {
    // copies temp cluster it1 into the fcl2hits vector, etc. This is
    // effectively the inverse of cl2TmpStore

    if (it1 > tcl.size()) return;

    clBeginSlp = tcl[it1].BeginSlp;
    clBeginSlpErr = tcl[it1].BeginSlpErr;
    clBeginAng = tcl[it1].BeginAng;
    clBeginWir = tcl[it1].BeginWir;
    clBeginTim = tcl[it1].BeginTim;
    clBeginChg = tcl[it1].BeginChg;
    clBeginChgNear = tcl[it1].BeginChgNear;
    clEndSlp = tcl[it1].EndSlp;
    clEndSlpErr = tcl[it1].EndSlpErr;
    clEndAng = tcl[it1].EndAng;
    clEndWir = tcl[it1].EndWir;
    clEndTim = tcl[it1].EndTim;
    clEndChg = tcl[it1].EndChg;
    clEndChgNear = tcl[it1].EndChgNear;
    clStopCode = tcl[it1].StopCode;
    clProcCode = tcl[it1].ProcCode;
    clCTP = tcl[it1].CTP;
    fcl2hits = tcl[it1].tclhits;
  }

  /////////////////////////////////////////
  bool ClusterCrawlerAlg::TmpStore()
  {

    if (fcl2hits.size() < 2) return false;
    if (fcl2hits.size() > fHits.size()) return false;

    if (NClusters == SHRT_MAX) return false;

    ++NClusters;

    unsigned int hit0 = fcl2hits[0];
    unsigned int hit;
    unsigned int tCST = fHits[hit0].WireID().Cryostat;
    unsigned int tTPC = fHits[hit0].WireID().TPC;
    unsigned int tPlane = fHits[hit0].WireID().Plane;
    unsigned int lastWire = 0;

    for (unsigned short it = 0; it < fcl2hits.size(); ++it) {
      hit = fcl2hits[it];
      if (inClus[hit] != 0) {
        --NClusters;
        return false;
      }
      // check for WireID() consistency
      if (fHits[hit].WireID().Cryostat != tCST || fHits[hit].WireID().TPC != tTPC ||
          fHits[hit].WireID().Plane != tPlane) {
        --NClusters;
        return false;
      }
      // check for decreasing wire number
      if (clProcCode < 900 && it > 0 && fHits[hit].WireID().Wire >= lastWire) {
        --NClusters;
        return false;
      }
      lastWire = fHits[hit].WireID().Wire;
      inClus[hit] = NClusters;
    }

    // ensure that the cluster begin/end info is correct

    // define the begin/end charge if it wasn't done already
    if (clEndChg <= 0) {
      // use the next to the last two hits. The End hit may have low charge
      unsigned int ih0 = fcl2hits.size() - 2;
      hit = fcl2hits[ih0];
      clEndChg = fHits[hit].Integral();
      hit = fcl2hits[ih0 - 1];
      clEndChg += fHits[hit].Integral();
      clEndChg = clEndChg / 2.;
    }
    if (clBeginChg <= 0) {
      // use the 2nd and third hit. The Begin hit may have low charge
      hit = fcl2hits[1];
      clBeginChg = fHits[hit].Integral();
      hit = fcl2hits[2];
      clBeginChg += fHits[hit].Integral();
      clBeginChg = clBeginChg / 2.;
    }

    hit0 = fcl2hits[0];
    hit = fcl2hits[fcl2hits.size() - 1];

    // store the cluster in the temporary ClusterStore struct
    ClusterStore clstr;

    clstr.ID = NClusters;
    clstr.BeginSlp = clBeginSlp;
    clstr.BeginSlpErr = clBeginSlpErr;
    clstr.BeginAng = std::atan(fScaleF * clBeginSlp);
    clstr.BeginWir = fHits[hit0].WireID().Wire;
    clstr.BeginTim = fHits[hit0].PeakTime();
    clstr.BeginChg = clBeginChg;
    clstr.BeginChgNear = clBeginChgNear;
    clstr.EndSlp = clEndSlp;
    clstr.EndSlpErr = clEndSlpErr;
    clstr.EndAng = std::atan(fScaleF * clEndSlp);
    clstr.EndWir = fHits[hit].WireID().Wire;
    clstr.EndTim = fHits[hit].PeakTime();
    clstr.EndChg = clEndChg;
    clstr.EndChgNear = clEndChgNear;
    clstr.StopCode = clStopCode;
    clstr.ProcCode = clProcCode;
    clstr.BeginVtx = -99;
    clstr.EndVtx = -99;
    clstr.CTP = EncodeCTP(tCST, tTPC, tPlane);
    clstr.tclhits = fcl2hits;
    tcl.push_back(clstr);

    return true;
  } // TmpStore()

  /////////////////////////////////////////
  void ClusterCrawlerAlg::LACrawlUS()
  {
    // Crawl a large angle cluster upstream. Similar to CrawlUS but require
    // that a hit be added on each wire

    unsigned int dhit = fcl2hits[0];
    short dwir = fHits[dhit].WireID().Wire;
    clLA = true;
    prt = false;
    if (fDebugPlane == (short)plane && dwir == fDebugWire && fDebugHit > 0)
      prt = std::abs(fHits[dhit].PeakTime() - fDebugHit) < 40;

    if (prt) {
      mf::LogVerbatim myprt("CC");
      myprt << "******************* LACrawlUS PASS " << pass << " Hits ";
      for (unsigned short ii = 0; ii < fcl2hits.size(); ++ii) {
        unsigned int iht = fcl2hits[fcl2hits.size() - 1 - ii];
        myprt << fHits[iht].WireID().Wire << ":" << (int)fHits[iht].PeakTime() << " ";
      }
    }

    bool SigOK = true;
    bool HitOK = true;
    short nmissed = 0;
    // count the number of kinks encountered. Hits US of the kink are removed
    // and crawling continues unless another kink is encountered
    unsigned short kinkOnWire = 0;
    unsigned int it = fcl2hits.size() - 1;
    unsigned int lasthit = fcl2hits[it];
    unsigned int lastwire = fHits[lasthit].WireID().Wire;
    unsigned int prevHit, prevWire;
    bool ChkCharge = false;
    for (unsigned int nextwire = lastwire - 1; nextwire >= fFirstWire; --nextwire) {
      if (prt)
        mf::LogVerbatim("CC") << "LACrawlUS: next wire " << nextwire << " HitRange "
                              << WireHitRange[nextwire].first;
      // stop crawling if there is a nearby vertex
      if (CrawlVtxChk(nextwire)) {
        if (prt) mf::LogVerbatim("CC") << "LACrawlUS: stop at vertex";
        clStopCode = 6;
        break;
      }
      // AddLAHit will merge the hit on nextwire if necessary
      AddLAHit(nextwire, ChkCharge, HitOK, SigOK);
      if (prt)
        mf::LogVerbatim("CC") << "LACrawlUS: HitOK " << HitOK << " SigOK " << SigOK
                              << " nmissed SigOK " << nmissed << " cut " << fAllowNoHitWire;
      if (SigOK) nmissed = 0;
      if (!SigOK) {
        ++nmissed;
        if (nmissed > fAllowNoHitWire) {
          clStopCode = 1;
          break;
        }
        continue;
      }
      // If a hit was added after a gap, check to see if there is indeed
      // a wire signal in the gap
      if (HitOK) {
        prevHit = fcl2hits[fcl2hits.size() - 2];
        prevWire = fHits[prevHit].WireID().Wire;
        if (prevWire > nextwire + 2) {
          if (!ChkSignal(fcl2hits[fcl2hits.size() - 1], fcl2hits[fcl2hits.size() - 2])) {
            // no hit so trim the last hit and quit
            FclTrimUS(1);
            break;
          } // no signal
        }   // prevWire > nextwire + 2
      }     // HitOK
      // Merge all of the hit multiplets in the fcl2hits array into single
      // hits when enough hits have been found to call this a credible large
      // angle cluster. The last hit was already merged in AddHit
      if (fcl2hits.size() == 4) {
        bool didMerge;
        for (unsigned short kk = 0; kk < fcl2hits.size() - 1; ++kk) {
          unsigned int hit = fcl2hits[kk];
          if (mergeAvailable[hit]) MergeHits(hit, didMerge);
        }
        // update the fit
        FitCluster();
        clBeginSlp = clpar[1];
        // start checking the charge ratio when adding new hits
        ChkCharge = true;
        continue;
      } // fcl2hits.size() == 4
      unsigned short chsiz = chifits.size() - 1;
      // chsiz is fcl2hits.size() - 1...
      if (chsiz < 6) continue;
      if (fKinkChiRat[pass] <= 0) continue;
      if (chifits.size() != fcl2hits.size()) {
        mf::LogError("CC") << "LACrawlUS: chifits size error " << chifits.size() << " "
                           << fcl2hits.size();
        return;
      }
      if (prt)
        mf::LogVerbatim("CC") << "Kink chk " << chifits[chsiz] << " " << chifits[chsiz - 1] << " "
                              << chifits[chsiz - 2] << " " << chifits[chsiz - 3];
      if (chifits[chsiz - 1] > fKinkChiRat[pass] * chifits[chsiz - 2] &&
          chifits[chsiz] > fKinkChiRat[pass] * chifits[chsiz - 1]) {
        // find the kink angle (crudely) from the 0th and 2nd hit
        unsigned int ih0 = fcl2hits.size() - 1;
        unsigned int hit0 = fcl2hits[ih0];
        unsigned int ih2 = ih0 - 2;
        unsigned int hit2 = fcl2hits[ih2];
        float dt02 = fHits[hit2].PeakTime() - fHits[hit0].PeakTime();
        float dw02 = fHits[hit2].WireID().Wire - fHits[hit0].WireID().Wire;
        float th02 = std::atan(fScaleF * dt02 / dw02);
        // and the 3rd and 5th hit
        unsigned int ih3 = ih2 - 1;
        unsigned int hit3 = fcl2hits[ih3];
        unsigned int ih5 = ih3 - 2;
        unsigned int hit5 = fcl2hits[ih5];
        float dt35 = fHits[hit5].PeakTime() - fHits[hit3].PeakTime();
        float dw35 = fHits[hit5].WireID().Wire - fHits[hit3].WireID().Wire;
        float th35 = std::atan(fScaleF * dt35 / dw35);
        float dth = std::abs(th02 - th35);
        if (prt)
          mf::LogVerbatim("CC") << " Kink angle " << std::setprecision(3) << dth << " cut "
                                << fKinkAngCut[pass];
        if (dth > fKinkAngCut[pass]) {
          // hit a kink. Lop of the first 3 hits, refit and keep crawling?
          FclTrimUS(3);
          FitCluster();
          // See if this is a second kink and it is close to the first
          // kink (which had hits removed).
          if (kinkOnWire > 0) {
            if (kinkOnWire - nextwire < 4) {
              if (prt)
                mf::LogVerbatim("CC")
                  << "Hit a second kink. kinkOnWire = " << kinkOnWire << " Stopping";
              // set the kink stop code
              clStopCode = 3;
              break;
            }
          }
          kinkOnWire = nextwire;
          if (prt) mf::LogVerbatim("CC") << "Removed kink hits";
        } // kinkang check
      }   // chifits test
    }     // nextwire

    CheckClusterHitFrac(prt);

    clProcCode += 300;
    if (prt) mf::LogVerbatim("CC") << "LACrawlUS done. Nhits = " << fcl2hits.size();
    prt = false;
  } // LACrawlUS

  /////////////////////////////////////////
  void ClusterCrawlerAlg::CrawlUS()
  {
    // Crawl along a trail of hits moving upstream

    if (fcl2hits.size() < 2) return;

    unsigned int dhit = fcl2hits[0];
    int dwir = fHits[dhit].WireID().Wire;
    clLA = false;

    prt = false;
    if (fDebugPlane == (short)plane && dwir == fDebugWire && fDebugHit > 0)
      prt = std::abs(fHits[dhit].PeakTime() - fDebugHit) < 20;

    if (prt) {
      mf::LogVerbatim myprt("CC");
      myprt << "******************* Start CrawlUS on pass " << pass << " Hits: ";
      for (unsigned short ii = 0; ii < fcl2hits.size(); ++ii) {
        unsigned int iht = fcl2hits[fcl2hits.size() - 1 - ii];
        myprt << fHits[iht].WireID().Wire << ":" << (int)fHits[iht].PeakTime() << " ";
      }
      myprt << "\n";
    }

    // SigOK = true if there is a ADC signal near the projected cluster position
    bool SigOK = true;
    bool HitOK = true;
    // count the number of missed hits on adjacent wires
    short nmissed = 0;
    // count the number of added hits after skipping
    short nHitAfterSkip = 0;
    bool DidaSkip = false;
    bool PostSkip = false;
    unsigned int it = fcl2hits.size() - 1;
    unsigned int lasthit = fcl2hits[it];
    if (lasthit > fHits.size() - 1) {
      mf::LogError("CC") << "CrawlUS bad lasthit " << lasthit;
      return;
    }
    unsigned int lastwire = fHits[lasthit].WireID().Wire;
    if (prt) mf::LogVerbatim("CC") << "CrawlUS: last wire " << lastwire << " hit " << lasthit;

    unsigned int lastWireWithSignal = lastwire;
    unsigned short nDroppedHit = 0;

    for (unsigned int nextwire = lastwire - 1; nextwire > fFirstWire; --nextwire) {
      if (prt)
        mf::LogVerbatim("CC") << "CrawlUS: next wire " << nextwire << " HitRange "
                              << WireHitRange[nextwire].first;
      // stop crawling if there is a nearby vertex
      if (CrawlVtxChk(nextwire)) {
        if (prt) mf::LogVerbatim("CC") << "CrawlUS: stop at vertex";
        clStopCode = 6;
        break;
      }
      // Switch to large angle crawling?
      if (std::abs(clpar[1]) > fLAClusSlopeCut) {
        if (prt) mf::LogVerbatim("CC") << ">>>>> CrawlUS: Switching to LACrawlUS";
        LACrawlUS();
        return;
      }
      // add hits and check for PH and width consistency
      AddHit(nextwire, HitOK, SigOK);
      if (prt)
        mf::LogVerbatim("CC") << "CrawlUS: HitOK " << HitOK << " SigOK " << SigOK << " nmissed "
                              << nmissed;
      if (SigOK) lastWireWithSignal = nextwire;
      if (!HitOK) {
        // no hit on this wire. Was there a signal or dead wire?
        if (SigOK) {
          // no hit on the wire but there is a signal
          ++nmissed;
          // see if we are in the PostSkip phase and missed more than 1 wire
          if (PostSkip && nmissed > fMinWirAfterSkip[pass]) {
            // cluster is really short
            if ((int)(fcl2hits.size() - nHitAfterSkip) < 4) {
              fcl2hits.clear();
              return;
            }
            if (prt) mf::LogVerbatim("CC") << " PostSkip && nmissed = " << nmissed;
            clStopCode = 2;
            FclTrimUS(nHitAfterSkip);
            FitCluster();
            if (clChisq > 90.) {
              fcl2hits.clear();
              return;
            }
            FitCluster();
            return;
          } // PostSkip && nmissed >
          if (nmissed > 1) {
            DidaSkip = true;
            PostSkip = false;
          }
        } // SigOK
        else {
          // SigOK is false
          clStopCode = 0;
          lasthit = fcl2hits[fcl2hits.size() - 1];
          if ((lastWireWithSignal - nextwire) > fAllowNoHitWire) {
            if (prt)
              mf::LogVerbatim("CC")
                << "No hit or signal on wire " << nextwire << " last wire with signal "
                << lastWireWithSignal << " exceeding fAllowNoHitWire " << fAllowNoHitWire
                << " Break!";
            break;
          }
        } // else SigOK false
      }   // !HitOK
      else {
        if (prt)
          mf::LogVerbatim("CC") << " CrawlUS check clChisq " << clChisq << " cut " << fChiCut[pass];
        if (clChisq > fChiCut[pass]) {
          if (fcl2hits.size() < 3) {
            fcl2hits.clear();
            return;
          }
          // a fit error occurred. Lop off the leading hit and refit
          if (prt) mf::LogVerbatim("CC") << "ADD- Bad clChisq " << clChisq << " dropping hit";
          FclTrimUS(1);
          FitCluster();
          ++nDroppedHit;
          if (nDroppedHit > 4) {
            if (prt)
              mf::LogVerbatim("CC")
                << " Too many dropped hits: " << nDroppedHit << " Stop crawling";
            break;
          } // too many dropped hits
          if (clChisq > fChiCut[pass]) {
            if (prt)
              mf::LogVerbatim("CC")
                << " Bad clChisq " << clChisq << " after dropping hit. Stop crawling";
            break;
          }
          FitClusterChg();
          continue;
        } // clChisq > fChiCut[0]
        // monitor the onset of a kink. Look for a progressive increase
        // in chisq for the previous 0 - 2 hits.
        if (chifits.size() > 5 && fKinkChiRat[pass] > 0) {
          if (chifits.size() != fcl2hits.size()) {
            mf::LogError("CC") << "CrawlUS: chifits size error " << chifits.size() << " "
                               << fcl2hits.size();
            return;
          }
          unsigned short chsiz = chifits.size() - 1;
          if (prt)
            mf::LogVerbatim("CC") << "Kink chk " << chifits[chsiz] << " " << chifits[chsiz - 1]
                                  << " " << chifits[chsiz - 2] << " " << chifits[chsiz - 3];
          if (chifits[chsiz - 1] > fKinkChiRat[pass] * chifits[chsiz - 2] &&
              chifits[chsiz] > fKinkChiRat[pass] * chifits[chsiz - 1]) {
            if (fcl2hits.size() != chifits.size()) {
              mf::LogError("CC") << "bad kink check size " << chifits.size() << " "
                                 << fcl2hits.size() << " plane " << plane << " cluster " << dwir
                                 << ":" << dhit;
              continue;
            }
            if (EndKinkAngle() > fKinkAngCut[pass]) {
              if (prt)
                mf::LogVerbatim("CC")
                  << "******************* Stopped tracking - kink angle " << EndKinkAngle() << " > "
                  << fKinkAngCut[pass] << " Removing 3 hits";
              // kill the last 3 hits and refit
              FclTrimUS(3);
              FitCluster();
              FitClusterChg();
            } // kinkang check
          }   // chifits check
        }     // chifits.size() > 5
        // done with kink check
        // update the cluster Begin information?
        if (fcl2hits.size() == fMaxHitsFit[pass] || fcl2hits.size() == fMinHits[pass]) {
          clBeginSlp = clpar[1];
          clBeginSlpErr = clparerr[1];
        }
        // define the begin cluster charge if it's not defined yet
        if (clBeginChg <= 0 && fAveChg > 0) {
          clBeginChg = fAveChg;
          if (prt) mf::LogVerbatim("CC") << " Set clBeginChg " << clBeginChg;
        }
        // reset nmissed
        nmissed = 0;
        // start counting hits added after skipping
        if (DidaSkip) {
          // start PostSkip phase
          PostSkip = true;
          DidaSkip = false;
          nHitAfterSkip = 0;
        } // DidaSkip
        // check for PostSkip phase
        if (PostSkip) {
          // end the PostSkip phase if there are enough hits
          ++nHitAfterSkip;
          if (nHitAfterSkip == fMinWirAfterSkip[pass]) PostSkip = false;
        }
        // check for bad chisq
        if (clChisq > fChiCut[pass]) {
          if (prt) mf::LogVerbatim("CC") << "<<ADD- Bad chisq " << clChisq;
          // remove the last few hits if there is a systematic increase in chisq and re-fit
          float chirat;
          unsigned short lopped = 0;
          for (unsigned short nlop = 0; nlop < 4; ++nlop) {
            unsigned short cfsize = chifits.size() - 1;
            chirat = chifits[cfsize] / chifits[cfsize - 1];
            if (prt)
              mf::LogVerbatim("CC")
                << "chirat " << chirat << " last hit " << fcl2hits[fcl2hits.size() - 1];
            if (chirat < 1.2) break;
            if (prt) mf::LogVerbatim("CC") << "<<ADD- Bad chisq. Bad chirat " << chirat;
            FclTrimUS(1);
            ++lopped;
            if (fcl2hits.size() < 6) break;
            if (chifits.size() < 6) break;
          } // nlop
          if (fcl2hits.size() < 6) {
            clStopCode = 4;
            if (prt) mf::LogVerbatim("CC") << "Bad fit chisq - short cluster. Break";
            break;
          }
          if (lopped == 0 && fcl2hits.size() > 5) {
            if (prt) mf::LogVerbatim("CC") << "<<ADD- Bad chisq. remove 1 hit";
            FclTrimUS(1);
            ++lopped;
          }
          FitCluster();
          FitClusterChg();
          if (prt)
            mf::LogVerbatim("CC") << "Bad fit chisq - removed " << lopped << " hits. Continue";
        } // clChisq > fChiCut[pass]
      }   // !HitOK check
    }     // nextwire
    if (prt)
      mf::LogVerbatim("CC") << "******************* CrawlUS normal stop. size " << fcl2hits.size();

    bool reFit = false;
    // end kink angle check
    if (fcl2hits.size() > 5) {
      // check for a kink at the US end
      if (prt)
        mf::LogVerbatim("CC") << "EndKinkAngle check " << EndKinkAngle() << " cut "
                              << fKinkAngCut[pass];
      if (EndKinkAngle() > fKinkAngCut[pass]) {
        if (prt) mf::LogVerbatim("CC") << "EndKinkAngle removes 3 hits ";
        FclTrimUS(3);
        reFit = true;
      }
    } // fcl2hits.size() > 5

    // count the number of hits on adjacent wires at the leading edge and
    // ensure that the count is consistent with fMinWirAfterSkip
    if ((unsigned short)fcl2hits.size() > fMinWirAfterSkip[pass] + 3) {
      unsigned int ih0 = fcl2hits.size() - 1;
      unsigned int hit0 = fcl2hits[ih0];
      unsigned int uswir = fHits[hit0].WireID().Wire;
      unsigned int nxtwir;
      unsigned short nAdjHit = 0;
      for (unsigned short ii = ih0 - 1; ii > 0; --ii) {
        nxtwir = fHits[fcl2hits[ii]].WireID().Wire;
        ++nAdjHit;
        if (nxtwir != uswir + 1) break;
        // break if there are enough hits
        if (nAdjHit == fMinWirAfterSkip[pass]) break;
        uswir = nxtwir;
      } // ii
      // lop off hits?
      if (nAdjHit < fMinWirAfterSkip[pass]) {
        if (prt) mf::LogVerbatim("CC") << "fMinWirAfterSkip removes " << nAdjHit << " hits ";
        FclTrimUS(nAdjHit);
        reFit = true;
      }
    } // fcl2hits.size() > fMinWirAfterSkip[pass] + 3

    // check for a bad hit on the end
    if (!reFit && fcl2hits.size() > 3) {
      float chirat = chifits[chifits.size() - 1] / chifits[chifits.size() - 2];
      if (prt)
        mf::LogVerbatim("CC") << "Last hit chirat " << chirat << " cut " << fKinkChiRat[pass];
      if (prt)
        mf::LogVerbatim("CC") << "Check " << clChisq << " " << chifits[chifits.size() - 1] << " "
                              << chifits[chifits.size() - 2];
      if (chirat > fKinkChiRat[pass]) {
        if (prt) mf::LogVerbatim("CC") << "<<ADD- at end";
        FclTrimUS(1);
        reFit = true;
      }
    } // !reFit

    if (reFit) {
      FitCluster();
      FitClusterChg();
    }
    CheckClusterHitFrac(prt);
    if (prt)
      mf::LogVerbatim("CC") << "******************* CrawlUS done. Size " << fcl2hits.size()
                            << " min length for this pass " << fMinHits[pass];

    prt = false;
  } // CrawlUS()

  /////////////////////////////////////////
  float ClusterCrawlerAlg::EndKinkAngle()
  {
    // find the kink angle (crudely) from the 0th and 2nd hit on the cluster under construction

    unsigned int ih0 = fcl2hits.size() - 1;
    unsigned int hit0 = fcl2hits[ih0];
    unsigned int ih2 = ih0 - 2;
    unsigned int hit2 = fcl2hits[ih2];
    float dt02 = fHits[hit2].PeakTime() - fHits[hit0].PeakTime();
    float dw02 = fHits[hit2].WireID().Wire - fHits[hit0].WireID().Wire;
    float th02 = std::atan(fScaleF * dt02 / dw02);
    // and the 3rd and 5th hit
    unsigned int ih3 = ih2 - 1;
    unsigned int hit3 = fcl2hits[ih3];
    unsigned int ih5 = ih3 - 2;
    unsigned int hit5 = fcl2hits[ih5];
    float dt35 = fHits[hit5].PeakTime() - fHits[hit3].PeakTime();
    float dw35 = fHits[hit5].WireID().Wire - fHits[hit3].WireID().Wire;
    float th35 = std::atan(fScaleF * dt35 / dw35);
    return std::abs(th02 - th35);
  }

  /////////////////////////////////////////
  bool ClusterCrawlerAlg::ChkMergedClusterHitFrac(unsigned short it1, unsigned short it2)
  {
    // This routine is called before two tcl clusters, it1 and it2, are slated to be
    // merged to see if they will satisfy the minimum hit fraction criterion
    if (it1 > tcl.size() - 1) return false;
    if (it2 > tcl.size() - 1) return false;
    unsigned int eWire = 99999;
    unsigned int bWire = 0, wire;
    if (tcl[it1].BeginWir > bWire) bWire = tcl[it1].BeginWir;
    if (tcl[it2].BeginWir > bWire) bWire = tcl[it2].BeginWir;
    if (tcl[it1].EndWir < eWire) eWire = tcl[it1].EndWir;
    if (tcl[it2].EndWir < eWire) eWire = tcl[it2].EndWir;
    unsigned int mergedClusterLength = bWire - eWire + 1;
    // define a vector of size = length of the wire range
    std::vector<bool> cHits(mergedClusterLength, false);
    // set the elements true if there is a hit
    unsigned int ii, iht, indx;
    for (ii = 0; ii < tcl[it1].tclhits.size(); ++ii) {
      iht = tcl[it1].tclhits[ii];
      if (iht > fHits.size() - 1) {
        mf::LogError("CC") << "ChkMergedClusterHitFrac bad iht ";
        return false;
      }
      indx = fHits[iht].WireID().Wire - eWire;
      cHits[indx] = true;
    } // ii
    for (ii = 0; ii < tcl[it2].tclhits.size(); ++ii) {
      iht = tcl[it2].tclhits[ii];
      if (iht > fHits.size() - 1) {
        mf::LogError("CC") << "ChkMergedClusterHitFrac bad iht ";
        return false;
      }
      indx = fHits[iht].WireID().Wire - eWire;
      cHits[indx] = true;
    } // ii
    // set cHits true if the wire is dead
    for (ii = 0; ii < cHits.size(); ++ii) {
      wire = eWire + ii;
      if (WireHitRange[wire].first == -1) cHits[ii] = true;
    }
    // count the number of wires with hits
    float nhits = std::count(cHits.begin(), cHits.end(), true);
    float hitFrac = nhits / (float)cHits.size();
    return (hitFrac > fMinHitFrac);
  } // ChkMergedClusterHitFrac

  /////////////////////////////////////////
  void ClusterCrawlerAlg::CheckClusterHitFrac(bool prt)
  {

    // Find the fraction of the wires on the cluster that have
    // hits.
    unsigned int iht = fcl2hits[fcl2hits.size() - 1];
    clEndWir = fHits[iht].WireID().Wire;
    clBeginWir = fHits[fcl2hits[0]].WireID().Wire;
    float hitFrac = (float)(fcl2hits.size() + DeadWireCount()) / (float)(clBeginWir - clEndWir + 1);

    if (hitFrac < fMinHitFrac) {
      if (prt)
        mf::LogVerbatim("CC") << "CheckClusterHitFrac: Poor hit fraction " << hitFrac
                              << " clBeginWir " << clBeginWir << " clEndWir " << clEndWir
                              << " size " << fcl2hits.size() << " DeadWireCount "
                              << DeadWireCount();
      fcl2hits.clear();
      return;
    } // hitFrac

    /* TODO: Does this make sense?
    // lop off the last hit if it is part of a hit multiplet
    if(fHits[iht].Multiplicity() > 1) {
      fcl2hits.resize(fcl2hits.size() - 1);
    }
*/
    // check for short track ghosts
    if (fcl2hits.size() < 5) {
      unsigned short nsing = 0;
      for (unsigned short iht = 0; iht < fcl2hits.size(); ++iht)
        if (fHits[fcl2hits[iht]].Multiplicity() == 1) ++nsing;
      hitFrac = (float)nsing / (float)fcl2hits.size();
      if (hitFrac < fMinHitFrac) {
        fcl2hits.clear();
        if (prt)
          mf::LogVerbatim("CC") << "CheckClusterHitFrac: Poor short track hit fraction " << hitFrac;
        return;
      } // hitFrac
    }   // short ghost track check

    // analyze the pattern of nearby charge
    // will need the cluster charge so calculate it here if it isn't defined yet
    if (clBeginChg <= 0) {
      unsigned int iht, nht = 0;
      for (unsigned short ii = 0; ii < fcl2hits.size(); ++ii) {
        iht = fcl2hits[ii];
        clBeginChg += fHits[iht].Integral();
        ++nht;
        if (nht == 8) break;
      }
      clBeginChg /= (float)nht;
    } // clBeginChg == 0
    // handle short vs long clusters
    unsigned short cnt = chgNear.size() / 2;
    // get the average charge from <= 30 hits at each end
    if (chgNear.size() > 60) cnt = 30;
    clBeginChgNear = 0;
    clEndChgNear = 0;
    for (unsigned short ids = 0; ids < cnt; ++ids) {
      clBeginChgNear += chgNear[ids];
      clEndChgNear += chgNear[chgNear.size() - 1 - ids];
    }
    clBeginChgNear /= (float)cnt;
    clEndChgNear /= (float)cnt;

  } // CheckClusterHitFrac()

  /////////////////////////////////////////
  void ClusterCrawlerAlg::FitClusterMid(unsigned short it1, unsigned int ihtin, short nhit)
  {
    FitClusterMid(tcl[it1].tclhits, ihtin, nhit);
  } // FitClusterMid

  /////////////////////////////////////////
  void ClusterCrawlerAlg::FitClusterMid(std::vector<unsigned int>& hitVec,
                                        unsigned int ihtin,
                                        short nhit)
  {
    // Fits hits on temp cluster it1 to a line starting at hit ihtin and including
    // nhit hits incrementing towards the hit vector End when nhit > 0 and
    // decrementing towards the hit vector Begin when nhit < 0.
    // The fit params are stashed in the clpar and clparerr arrays.
    // fAveChg is re-calculated as well.

    // set chisq bad in case something doesn't work out
    clChisq = 99.;

    if (hitVec.size() < 3) return;

    std::vector<float> xwir;
    std::vector<float> ytim;
    std::vector<float> ytimerr2;

    unsigned short ii, hitcnt = 0, nht = 0, usnhit;
    float wire0 = 0;
    unsigned int iht;
    bool UseEm = false;
    fAveChg = 0.;
    fChgSlp = 0.;

    if (nhit > 0) {
      usnhit = nhit;
      // find the first desired hit and move towards the End
      for (ii = 0; ii < hitVec.size(); ++ii) {
        iht = hitVec[ii];
        if (iht > fHits.size() - 1) {
          mf::LogError("CC") << "FitClusterMid bad iht " << iht;
          return;
        }
        // look for the desired first hit. Use this as the origin wire
        if (iht == ihtin) {
          UseEm = true;
          wire0 = fHits[iht].WireID().Wire;
        }
        // use hits after finding the first desired hit
        if (UseEm) {
          xwir.push_back((float)fHits[iht].WireID().Wire - wire0);
          ytim.push_back(fHits[iht].PeakTime());
          // pass the error^2 to the fitter
          float terr = fHitErrFac * fHits[iht].RMS();
          ytimerr2.push_back(terr * terr);
          fAveChg += fHits[iht].Integral();
          ++hitcnt;
          if (hitcnt == usnhit) break;
        }
      }
      nht = hitcnt;
    }
    else {
      usnhit = -nhit;
      // find the first desired hit and move towards the Begin
      for (auto ii = hitVec.crbegin(); ii != hitVec.crend(); ++ii) {
        iht = *ii;
        if (iht > fHits.size() - 1) {
          mf::LogVerbatim("CC") << "FitClusterMid bad iht " << iht;
          return;
        }
        // look for the desired first hit. Use this as the origin wire
        if (iht == ihtin) {
          UseEm = true;
          wire0 = fHits[iht].WireID().Wire;
        }
        // use hits after finding the first desired hit
        if (UseEm) {
          xwir.push_back((float)fHits[iht].WireID().Wire - wire0);
          ytim.push_back(fHits[iht].PeakTime());
          float terr = fHitErrFac * fHits[iht].RMS();
          ytimerr2.push_back(terr * terr);
          fAveChg += fHits[iht].Integral();
          ++hitcnt;
          if (hitcnt == usnhit) break;
        }
      }
      nht = hitcnt;
    }

    if (nht < 2) return;
    fAveChg = fAveChg / (float)nht;
    fChgSlp = 0.;

    float intcpt = 0.;
    float slope = 0.;
    float intcpterr = 0.;
    float slopeerr = 0.;
    float chidof = 0.;
    fLinFitAlg.LinFit(xwir, ytim, ytimerr2, intcpt, slope, intcpterr, slopeerr, chidof);
    clChisq = chidof;
    if (clChisq > fChiCut[0]) return;
    clpar[0] = intcpt;
    clpar[1] = slope;
    clpar[2] = wire0;
    clparerr[0] = intcpterr;
    clparerr[1] = slopeerr;
  }

  /////////////////////////////////////////
  void ClusterCrawlerAlg::FitCluster()
  {
    // Fits the hits on the US end of a cluster. This routine assumes that
    // wires are numbered from lower (upstream) to higher (downstream) and
    // that the hits in the fclhits vector are sorted so that upstream hits
    // are at the end of the vector

    clChisq = 999.;

    if (pass > fNumPass - 1) {
      mf::LogError("CC") << "FitCluster called on invalid pass " << pass;
      return;
    }

    unsigned short ii, nht = 0;
    // fit all hits or truncate?
    nht = fcl2hits.size();
    if (clLA) {
      // Fit large angle cluster
      if (nht > fLAClusMaxHitsFit) nht = fLAClusMaxHitsFit;
    }
    else {
      if (nht > fMaxHitsFit[pass]) nht = fMaxHitsFit[pass];
    }
    if (nht < 2) return;

    std::vector<float> xwir;
    std::vector<float> ytim;
    std::vector<float> ytimerr2;
    // apply an angle dependent scale factor.
    float angfactor = AngleFactor(clpar[1]);

    unsigned int wire;
    unsigned int wire0 = fHits[fcl2hits[fcl2hits.size() - 1]].WireID().Wire;
    unsigned int ihit;
    float terr, qave = 0, qwt;
    for (ii = 0; ii < nht; ++ii) {
      ihit = fcl2hits[fcl2hits.size() - 1 - ii];
      qave += fHits[ihit].Integral();
    } // ii
    qave /= (float)nht;
    for (ii = 0; ii < nht; ++ii) {
      ihit = fcl2hits[fcl2hits.size() - 1 - ii];
      wire = fHits[ihit].WireID().Wire;
      xwir.push_back(wire - wire0);
      ytim.push_back(fHits[ihit].PeakTime());
      // Scale error by hit multiplicity to account for bias in hit
      // multiplet fitting
      terr = fHitErrFac * fHits[ihit].RMS() * fHits[ihit].Multiplicity();
      if (fAveChg > 0) {
        // increase the error for large charge hits
        qwt = (fHits[ihit].Integral() / qave) - 1;
        if (qwt < 1) qwt = 1;
        terr *= qwt;
      }
      if (terr < 0.01) terr = 0.01;
      ytimerr2.push_back(angfactor * terr * terr);
    }
    CalculateAveHitWidth();
    if (prt) {
      mf::LogVerbatim myprt("CC");
      myprt << "FitCluster W:T ";
      unsigned short cnt = 0;
      for (std::vector<unsigned int>::reverse_iterator it = fcl2hits.rbegin();
           it != fcl2hits.rend();
           ++it) {
        unsigned int ihit = *it;
        unsigned short wire = fHits[ihit].WireID().Wire;
        myprt << wire << ":" << (short)fHits[ihit].PeakTime() << " ";
        ++cnt;
        if (cnt == 8) {
          myprt << " .... ";
          break;
        }
      }
    } // prt

    if (xwir.size() < 2) return;

    float intcpt = 0.;
    float slope = 0.;
    float intcpterr = 0.;
    float slopeerr = 0.;
    float chidof = 0.;
    fLinFitAlg.LinFit(xwir, ytim, ytimerr2, intcpt, slope, intcpterr, slopeerr, chidof);
    clChisq = chidof;
    if (chidof > fChiCut[0]) return;
    clpar[0] = intcpt;
    clpar[1] = slope;
    clpar[2] = wire0;
    clparerr[0] = intcpterr;
    clparerr[1] = slopeerr;

    if (prt)
      mf::LogVerbatim("CC") << "nht " << nht << " fitpar " << (int)clpar[0] << "+/-"
                            << (int)intcpterr << " " << clpar[1] << "+/-" << slopeerr << " clChisq "
                            << clChisq;
  }
  /////////////////////////////////////////
  float ClusterCrawlerAlg::AngleFactor(float slope)
  {
    // returns an angle dependent cluster projection error factor for fitting
    // and hit finding

    float slp = std::abs(slope);
    if (slp > 15) slp = 15;
    // return a value between 1 and 4
    float angfac = 1 + 0.03 * slp * slp;
    return angfac;
  }

  /////////////////////////////////////////
  void ClusterCrawlerAlg::CalculateAveHitWidth()
  {
    fAveHitWidth = 0;
    for (unsigned short ii = 0; ii < fcl2hits.size(); ++ii)
      fAveHitWidth += fHits[fcl2hits[ii]].EndTick() - fHits[fcl2hits[ii]].StartTick();
    fAveHitWidth /= (float)fcl2hits.size();
  } // CalculateAveHitWidth

  /////////////////////////////////////////
  void ClusterCrawlerAlg::FitClusterChg()
  {
    // Fits the charge of hits on the fcl2hits vector to a line, or simply
    // uses the average of 1 or 2 hits as determined by NHitsAve

    if (fcl2hits.size() == 0) return;
    unsigned int ih0 = fcl2hits.size() - 1;

    if (pass >= fNumPass) {
      mf::LogError("CC") << "FitClusterChg bad pass " << pass;
      return;
    }

    // Handle Large Angle clusters
    if (clLA) {
      // simple average of the charge (and the hit width
      // while we are here)
      unsigned short nhave = fLAClusMaxHitsFit;
      if (nhave > fcl2hits.size()) nhave = fcl2hits.size();
      fAveChg = 0;
      fChgSlp = 0;
      fAveHitWidth = 0;
      unsigned int iht;
      for (unsigned short ii = 0; ii < nhave; ++ii) {
        iht = fcl2hits[fcl2hits.size() - 1 - ii];
        fAveChg += fHits[iht].Integral();
        fAveHitWidth += (fHits[iht].EndTick() - fHits[iht].StartTick());
      } // ii
      fAveChg /= (float)fcl2hits.size();
      fAveHitWidth /= (float)fcl2hits.size();
      return;
    } // clLA

    // number of hits at the leading edge that we will fit
    unsigned short fitLen = fNHitsAve[pass];
    // start fitting charge when there are at least 6 hits if we are tracking
    // long clusters
    if (fitLen > 5 &&             // Fit 6 hits when tracking long clusters AND
        fcl2hits.size() > 5 &&    // there are at least 6 hits AND
        fcl2hits.size() < fitLen) // there are less than fNHitsAve[pass]
      fitLen = 5;

    // don't find the average charge --> no charge cut is made
    if (fNHitsAve[pass] < 1) return;

    if (fNHitsAve[pass] == 1) {
      // simply use the charge and width the last hit
      fAveChg = fHits[fcl2hits[ih0]].Integral();
      fChgSlp = 0.;
    }
    else if (fNHitsAve[pass] == 2) {
      // average the last two points if requested
      fAveChg = (fHits[fcl2hits[ih0]].Integral() + fHits[fcl2hits[ih0 - 1]].Integral()) / 2.;
      fChgSlp = 0.;
    }
    else if ((unsigned short)fcl2hits.size() > fitLen) {
      // do a real fit
      std::vector<float> xwir;
      std::vector<float> ychg;
      std::vector<float> ychgerr2;
      // origin of the fit
      unsigned int wire0 = fHits[fcl2hits[fcl2hits.size() - 1]].WireID().Wire;
      // find the mean and rms of the charge
      unsigned short npt = 0;
      unsigned short imlast = 0;
      float ave = 0.;
      float rms = 0.;
      // this loop intentionally ignores the Begin hit
      for (unsigned int ii = fcl2hits.size() - 1; ii > 0; --ii) {
        ++npt;
        float chg = fHits[fcl2hits[ii]].Integral();
        ave += chg;
        rms += chg * chg;
        if (npt == fitLen) {
          imlast = ii;
          break;
        }
      }
      float fnpt = npt;
      ave /= fnpt;
      rms = std::sqrt((rms - fnpt * ave * ave) / (fnpt - 1));
      float chgcut = ave + rms;
      float chg;
      unsigned int wire;
      for (unsigned short ii = fcl2hits.size() - 1; ii > imlast; --ii) {
        wire = fHits[fcl2hits[ii]].WireID().Wire;
        chg = fHits[fcl2hits[ii]].Integral();
        if (chg > chgcut) continue;
        xwir.push_back((float)(wire - wire0));
        ychg.push_back(chg);
        ychgerr2.push_back(chg);
      }
      if (ychg.size() < 3) return;
      float intcpt;
      float slope;
      float intcpterr;
      float slopeerr;
      float chidof;
      fLinFitAlg.LinFit(xwir, ychg, ychgerr2, intcpt, slope, intcpterr, slopeerr, chidof);
      if (prt)
        mf::LogVerbatim("CC") << "FitClusterChg wire " << wire0 << " chidof " << (int)chidof
                              << " npt " << xwir.size() << " charge = " << (int)intcpt
                              << " slope = " << (int)slope << " first ave " << (int)ave << " rms "
                              << (int)rms;
      if (chidof > 100.) return;
      // fit must have gone wrong if the fStepCrawlChgRatCut average is greater than
      // the average using all points
      if (intcpt > ave) return;
      // ensure that change does not exceed 30%
      if (fAveChg > 0) {
        ave = intcpt / fAveChg;
        if (ave > 1.3) return;
        if (ave < 0.77) return;
      }
      fAveChg = intcpt;
      fChgSlp = slope;
    }
  } // fitchg

  /////////////////////////////////////////
  void ClusterCrawlerAlg::AddLAHit(unsigned int kwire, bool& ChkCharge, bool& HitOK, bool& SigOK)
  {
    // A variant of AddHit for large angle clusters

    SigOK = false;
    HitOK = false;

    // not in the range of wires with hits
    if (kwire < fFirstWire || kwire > fLastWire) return;

    if (fcl2hits.size() == 0) return;

    // skip bad wire and assume the track was there
    if (WireHitRange[kwire].first == -1) {
      SigOK = true;
      return;
    }
    // return SigOK false if no hit on a good wire
    if (WireHitRange[kwire].first == -2) return;

    unsigned int firsthit = WireHitRange[kwire].first;
    unsigned int lasthit = WireHitRange[kwire].second;

    // max allowable time difference between projected cluster and a hit
    float timeDiff = 40 * AngleFactor(clpar[1]);
    float dtime;

    // the last hit added to the cluster
    unsigned int lastClHit = UINT_MAX;
    if (fcl2hits.size() > 0) {
      lastClHit = fcl2hits[fcl2hits.size() - 1];
      if (lastClHit == 0) {
        fAveChg = fHits[lastClHit].Integral();
        fAveHitWidth = fHits[lastClHit].EndTick() - fHits[lastClHit].StartTick();
      }
    } // fcl2hits.size() > 0

    // the projected time of the cluster on this wire
    float prtime = clpar[0] + ((float)kwire - clpar[2]) * clpar[1];
    float chgWinLo = prtime - fChgNearWindow;
    float chgWinHi = prtime + fChgNearWindow;
    float chgrat, hitWidth;
    float hitWidthCut = 0.5 * fAveHitWidth;
    float cnear = 0;
    //    float fom;
    if (prt)
      mf::LogVerbatim("CC") << "AddLAHit: wire " << kwire << " prtime " << prtime
                            << " max timeDiff " << timeDiff << " fAveChg " << fAveChg;
    unsigned int imbest = 0;
    unsigned int khit;
    for (khit = firsthit; khit < lasthit; ++khit) {
      // obsolete hit?
      if (inClus[khit] < 0) continue;
      dtime = std::abs(fHits[khit].PeakTime() - prtime);
      hitWidth = fHits[khit].EndTick() - fHits[khit].StartTick();
      chgrat = 1;
      if (ChkCharge && fAveChg > 0) { chgrat = fHits[khit].Integral() / fAveChg; }
      if (prt)
        mf::LogVerbatim("CC") << " Chk W:T " << kwire << ":" << (short)fHits[khit].PeakTime()
                              << " dT " << std::fixed << std::setprecision(1) << dtime << " InClus "
                              << inClus[khit] << " mult " << fHits[khit].Multiplicity() << " width "
                              << (int)hitWidth << " MergeAvail " << mergeAvailable[khit] << " Chi2 "
                              << std::fixed << std::setprecision(2) << fHits[khit].GoodnessOfFit()
                              << " Charge " << (int)fHits[khit].Integral() << " chgrat "
                              << std::fixed << std::setprecision(1) << chgrat << " index " << khit;
      // count charge in the window
      if (fHits[khit].PeakTime() > chgWinLo && fHits[khit].PeakTime() < chgWinHi)
        cnear += fHits[khit].Integral();
      // projected time outside the Signal time window?
      if (prtime < fHits[khit].StartTick() - timeDiff) continue;
      if (prtime > fHits[khit].EndTick() + timeDiff) continue;
      SigOK = true;
      // hit used?
      if (inClus[khit] > 0) continue;
      // ignore narrow width hits
      if (hitWidth < hitWidthCut) continue;
      // ignore very low charge hits
      if (chgrat < 0.1) continue;
      if (dtime < timeDiff) {
        HitOK = true;
        imbest = khit;
        timeDiff = dtime;
      }
    } // khit

    if (prt && !HitOK) mf::LogVerbatim("CC") << " no hit found ";

    if (!HitOK) return;

    if (prt)
      mf::LogVerbatim("CC") << " Pick hit time " << (int)fHits[imbest].PeakTime() << " hit index "
                            << imbest;

    // merge hits in a multiplet?
    short hnear = 0;
    if (lastClHit != UINT_MAX && fHits[imbest].Multiplicity() > 1) {
      bool doMerge = true;
      // Standard code
      // don't merge if we are close to a vertex
      for (unsigned short ivx = 0; ivx < vtx.size(); ++ivx) {
        if (vtx[ivx].CTP != clCTP) continue;
        if (prt)
          mf::LogVerbatim("CC") << " close vtx chk W:T " << vtx[ivx].Wire << ":"
                                << (int)vtx[ivx].Time;
        if (std::abs(kwire - vtx[ivx].Wire) < 5 &&
            std::abs(int(fHits[imbest].PeakTime() - vtx[ivx].Time)) < 20) {
          if (prt) mf::LogVerbatim("CC") << " Close to a vertex. Don't merge hits";
          doMerge = false;
        }
      } // ivx
      // Decide which hits in the multiplet to merge. Hits that are well
      // separated from each other should not be merged
      if (doMerge) {
        unsigned short nused = 0;
        // the total charge of the hit multiplet
        float multipletChg = 0.;
        float chicut = AngleFactor(clpar[1]) * fHitMergeChiCut * fHits[lastClHit].RMS();
        // look for a big separation between adjacent hits
        std::pair<size_t, size_t> MultipletRange = FindHitMultiplet(imbest);
        for (size_t jht = MultipletRange.first; jht < MultipletRange.second; ++jht) {
          if (inClus[jht] < 0) continue;
          if (inClus[jht] == 0)
            multipletChg += fHits[jht].Integral();
          else
            ++nused;
          // check the neighbor hit separation
          if (jht > MultipletRange.first) {
            // pick the larger RMS of the two hits
            float hitRMS = fHits[jht].RMS();
            if (fHits[jht - 1].RMS() > hitRMS) hitRMS = fHits[jht - 1].RMS();
            const float tdiff =
              std::abs(fHits[jht].PeakTime() - fHits[jht - 1].PeakTime()) / hitRMS;
            if (prt) mf::LogVerbatim("CC") << " Hit RMS chisq " << tdiff << " chicut " << chicut;
            if (tdiff > chicut) doMerge = false;
          } // jht > 0
        }   // jht
        if (prt) {
          if (!doMerge) mf::LogVerbatim("CC") << " Hits are well separated. Don't merge them ";
        }
        if (doMerge && nused == 0) {
          // compare the charge with the last hit added?
          if (ChkCharge) {
            // there is a nearby hit
            hnear = 1;
            float chgrat = multipletChg / fHits[lastClHit].Integral();
            if (prt)
              mf::LogVerbatim("CC") << " merge hits charge check " << (int)multipletChg
                                    << " Previous hit charge " << (int)fHits[lastClHit].Integral();
            if (chgrat > 2) doMerge = false;
          }
        } // doMerge && nused == 0
      }   // doMerge true
      if (doMerge) {
        // there is a nearby hit and it will be merged
        hnear = -1;
        bool didMerge;
        MergeHits(imbest, didMerge);
      } // doMerge
    }   // Hits[imbest].Multiplicity() > 1

    // attach to the cluster and fit
    fcl2hits.push_back(imbest);
    FitCluster();
    FitClusterChg();
    chifits.push_back(clChisq);
    hitNear.push_back(hnear);
    // remove the charge of the just added hit
    cnear -= fHits[imbest].Integral();
    if (cnear < 0) cnear = 0;
    // divide by the just added hit charge
    cnear /= fHits[imbest].Integral();
    chgNear.push_back(cnear);
    if (prt) {
      hitWidth = fHits[imbest].EndTick() - fHits[imbest].StartTick();
      mf::LogVerbatim("CC") << " >>LADD" << pass << " W:T " << PrintHit(imbest) << " dT "
                            << timeDiff << " clChisq " << clChisq << " Chg "
                            << (int)fHits[imbest].Integral() << " AveChg " << (int)fAveChg
                            << " width " << (int)hitWidth << " AveWidth " << (int)fAveHitWidth
                            << " fcl2hits size " << fcl2hits.size();
    } // prt
    // decide what to do with a bad fit
    if (clChisq > fChiCut[pass]) {
      FclTrimUS(1);
      FitCluster();
      HitOK = false;
      SigOK = false;
      if (prt) mf::LogVerbatim("CC") << "   LADD- Removed bad hit. Stopped tracking";
    }
  } // AddLAHit()

  /////////////////////////////////////////
  bool ClusterCrawlerAlg::ClusterHitsOK(short nHitChk)
  {
    // Check StartTick and EndTick of hits on adjacent wires overlap as illustrated below.
    // >>>>>> This is OK
    // Wire StartTick    EndTick
    // n    |--------------|
    // n+1              |--------------|
    // n+2                        |--------------|
    // >>>>>> This is NOT OK
    // n    |------|
    // n+1              |-----|
    // n+2                        |------|

    if (fcl2hits.size() == 0) return true;

    unsigned short nHitToChk = fcl2hits.size();
    if (nHitChk > 0) nHitToChk = nHitChk + 1;
    unsigned short ii, indx;

    // require that they overlap
    // add a tolerance to the StartTick - EndTick overlap
    raw::TDCtick_t tol = 30;
    // expand the tolerance for induction planes
    if (plane < geom->TPC(geo::TPCID(cstat, tpc)).Nplanes() - 1) tol = 40;

    bool posSlope =
      (fHits[fcl2hits[0]].PeakTime() > fHits[fcl2hits[fcl2hits.size() - 1]].PeakTime());

    if (prt) {
      for (ii = 0; ii < nHitToChk; ++ii) {
        indx = fcl2hits.size() - 1 - ii;
        mf::LogVerbatim("CC") << "ClusterHitsOK chk " << fHits[fcl2hits[indx]].WireID().Wire
                              << " start " << fHits[fcl2hits[indx]].StartTick() << " peak "
                              << fHits[fcl2hits[indx]].PeakTime() << " end "
                              << fHits[fcl2hits[indx]].EndTick() << " posSlope " << posSlope;
      }
    }

    raw::TDCtick_t hiStartTick, loEndTick;
    for (ii = 0; ii < nHitToChk - 1; ++ii) {
      indx = fcl2hits.size() - 1 - ii;
      // ignore if not on adjacent wires
      if (lar::util::absDiff(fHits[fcl2hits[indx]].WireID().Wire,
                             fHits[fcl2hits[indx - 1]].WireID().Wire) > 1)
        continue;
      hiStartTick =
        std::max(fHits[fcl2hits[indx]].StartTick(), fHits[fcl2hits[indx - 1]].StartTick());
      loEndTick = std::min(fHits[fcl2hits[indx]].EndTick(), fHits[fcl2hits[indx - 1]].EndTick());
      if (posSlope) {
        if (loEndTick + tol < hiStartTick) { return false; }
      }
      else {
        if (loEndTick + tol < hiStartTick) { return false; }
      }
    } // ii
    return true;
  } // ClusterHitsOK

  /////////////////////////////////////////
  void ClusterCrawlerAlg::AddHit(unsigned int kwire, bool& HitOK, bool& SigOK)
  {
    // Add a hit to the cluster if it meets several criteria:
    // similar pulse height to the cluster (if fAveChg is defined)
    // closest hit to the project cluster position.
    // Return SigOK if there is a nearby hit that was missed due to the cuts

    SigOK = false;
    HitOK = false;

    // not in the range of wires with hits
    if (kwire < fFirstWire || kwire > fLastWire) return;

    unsigned int lastClHit = UINT_MAX;
    if (fcl2hits.size() > 0) lastClHit = fcl2hits[fcl2hits.size() - 1];

    // the last hit added to the cluster
    unsigned int wire0 = clpar[2];

    // return if no signal and no hit
    if (fAllowNoHitWire == 0) {
      if (WireHitRange[kwire].first == -2) return;
    }
    else {
      // allow a number of wires with no hits
      if (WireHitRange[kwire].first == -2 && (wire0 - kwire) > fAllowNoHitWire) {
        SigOK = true;
        return;
      }
    }
    // skip bad wire, but assume the track was there
    if (WireHitRange[kwire].first == -1) {
      SigOK = true;
      return;
    }

    unsigned int firsthit = WireHitRange[kwire].first;
    unsigned int lasthit = WireHitRange[kwire].second;

    // the projected time of the cluster on this wire
    float dw = (float)kwire - (float)wire0;
    float prtime = clpar[0] + dw * clpar[1];
    if (prtime < 0 || (unsigned int)prtime > fMaxTime) return;
    // Find the projected time error including the projection error and the
    // error from the last hit added
    float prtimerr2 = std::abs(dw) * clparerr[1] * clparerr[1];

    // apply an angle dependent scale factor to the hit error. Default is very large error
    float hiterr = 10;
    if (lastClHit != UINT_MAX) hiterr = 3 * fHitErrFac * fHits[lastClHit].RMS();
    float err = std::sqrt(prtimerr2 + hiterr * hiterr);
    // Time window for accepting a hit.
    float hitWin = fClProjErrFac * err;

    float prtimeLo = prtime - hitWin;
    float prtimeHi = prtime + hitWin;
    float chgWinLo = prtime - fChgNearWindow;
    float chgWinHi = prtime + fChgNearWindow;
    if (prt) {
      mf::LogVerbatim("CC") << "AddHit: wire " << kwire << " prtime Lo " << (int)prtimeLo
                            << " prtime " << (int)prtime << " Hi " << (int)prtimeHi << " prtimerr "
                            << sqrt(prtimerr2) << " hiterr " << hiterr << " fAveChg "
                            << (int)fAveChg << " fAveHitWidth " << std::setprecision(3)
                            << fAveHitWidth;
    }
    // loop through the hits
    unsigned int imbest = INT_MAX;
    float best = 9999., dtime;
    float cnear = 0;
    float hitTime, hitChg, hitStartTick, hitEndTick;
    for (unsigned int khit = firsthit; khit < lasthit; ++khit) {
      // obsolete hit?
      if (inClus[khit] < 0) continue;
      hitTime = fHits[khit].PeakTime();
      dtime = std::abs(hitTime - prtime);
      if (dtime > 1000) continue;
      hitStartTick = fHits[khit].StartTick();
      hitEndTick = fHits[khit].EndTick();
      // weight by the charge difference
      if (fAveChg > 0) dtime *= std::abs(fHits[khit].Integral() - fAveChg) / fAveChg;
      if (prt && std::abs(dtime) < 100) {
        mf::LogVerbatim("CC") << " Chk W:T " << PrintHit(khit) << " dT " << std::fixed
                              << std::setprecision(1) << (hitTime - prtime) << " InClus "
                              << inClus[khit] << " mult " << fHits[khit].Multiplicity() << " RMS "
                              << std::fixed << std::setprecision(1) << fHits[khit].RMS() << " Chi2 "
                              << std::fixed << std::setprecision(1) << fHits[khit].GoodnessOfFit()
                              << " Charge " << (int)fHits[khit].Integral() << " Peak " << std::fixed
                              << std::setprecision(1) << fHits[khit].PeakAmplitude() << " LoT "
                              << (int)hitStartTick << " HiT " << (int)hitEndTick << " index "
                              << khit;
      }
      // count charge in the window
      if (fHits[khit].StartTick() > chgWinLo && fHits[khit].EndTick() < chgWinHi)
        cnear += fHits[khit].Integral();
      // check for signal
      if (prtimeHi < hitStartTick) continue;
      if (prtimeLo > hitEndTick) continue;
      SigOK = true;
      // check for good hit
      if (hitTime < prtimeLo) continue;
      if (hitTime > prtimeHi) continue;
      // hit used?
      if (inClus[khit] > 0) continue;
      if (dtime < best) {
        best = dtime;
        imbest = khit;
      }
    } // khit

    if (!SigOK) {
      if (fAllowNoHitWire == 0) return;
      if (prt)
        mf::LogVerbatim("CC") << " wire0 " << wire0 << " kwire " << kwire << " max "
                              << fAllowNoHitWire << " imbest " << imbest;
      if ((wire0 - kwire) > fAllowNoHitWire) return;
      SigOK = true;
    }

    if (imbest == INT_MAX) return;

    recob::Hit const& hit = fHits[imbest];
    hitChg = hit.Integral();

    if (prt) mf::LogVerbatim("CC") << " Best hit time " << (int)hit.PeakTime();

    short hnear = 0;
    // merge hits in a doublet?
    bool didMerge = false;
    if (lastClHit != UINT_MAX && fAveHitWidth > 0 && fHitMergeChiCut > 0 &&
        hit.Multiplicity() == 2) {
      bool doMerge = true;
      for (unsigned short ivx = 0; ivx < vtx.size(); ++ivx) {
        if (std::abs(kwire - vtx[ivx].Wire) < 10 &&
            std::abs(int(hit.PeakTime() - vtx[ivx].Time)) < 20) {
          doMerge = false;
          break;
        }
      } // ivx
      // quit if localindex does not make sense.
      if (hit.LocalIndex() != 0 && imbest == 0) doMerge = false;
      if (doMerge) {
        // find the neighbor hit
        unsigned int oht;
        if (hit.LocalIndex() == 0) { oht = imbest + 1; }
        else {
          oht = imbest - 1;
        } // hit.LocalIndex() == 0
        // check the hit time separation
        recob::Hit const& other_hit = fHits[oht];
        float hitSep = std::abs(hit.PeakTime() - other_hit.PeakTime());
        hitSep /= hit.RMS();
        // check the the charge similarity
        float totChg = hitChg + other_hit.Integral();
        float lastHitChg = fAveChg;
        if (lastHitChg < 0) lastHitChg = fHits[lastClHit].Integral();
        hnear = 1;
        if (prt)
          mf::LogVerbatim("CC") << " Chk hit merge hitsep " << hitSep << " dChg "
                                << std::abs(totChg - lastHitChg) << " Cut "
                                << std::abs(hit.Integral() - lastHitChg);
        if (inClus[oht] == 0 && hitSep < fHitMergeChiCut) {
          if (prt) mf::LogVerbatim("CC") << "  Merging hit doublet " << imbest;
          MergeHits(imbest, didMerge);
          if (prt && !didMerge) mf::LogVerbatim("CC") << "  Hit merge failed ";
        } // not in a cluster, hitSep OK, total charge OK
      }   // doMerge
    }     // fHitMergeChiCut > 0 && hit.Multiplicity() == 2

    // Make a charge similarity cut if the average charge is defined
    bool fitChg = true;
    if (fAveChg > 0.) {

      float chgrat = (hitChg - fAveChg) / fAveChg;
      if (prt) mf::LogVerbatim("CC") << " Chgrat " << std::setprecision(2) << chgrat;

      // charge is way too high?
      if (chgrat > 3 * fChgCut[pass]) {
        if (prt)
          mf::LogVerbatim("CC") << " fails 3 x high charge cut " << fChgCut[pass] << " on pass "
                                << pass;
        return;
      }

      // Determine if the last hit added was a large (low) charge hit
      // This will be used to prevent adding large (low) charge hits on two
      // consecutive fits. This cut is only applied to hits on adjacent wires
      float bigchgcut = 1.5 * fChgCut[pass];
      bool lasthitbig = false;
      bool lasthitlow = false;
      if (lastClHit != UINT_MAX && lar::util::absDiff(wire0, kwire) == 1) {
        float lastchgrat = (fHits[lastClHit].Integral() - fAveChg) / fAveChg;
        lasthitbig = (lastchgrat > bigchgcut);
        lasthitlow = (lastchgrat < -fChgCut[pass]);
      }

      // the last hit added was low charge and this one is as well
      if (lasthitlow && chgrat < -fChgCut[pass]) {
        if (prt) mf::LogVerbatim("CC") << " fails low charge cut. Stop crawling.";
        SigOK = false;
        return;
      } // lasthitlow

      // the last hit was high charge and this one is also
      if (lasthitbig && chgrat > fChgCut[pass]) {
        if (prt)
          mf::LogVerbatim("CC") << " fails 2nd hit high charge cut. Last hit was high also. ";
        return;
      } // lasthitbig

      // require that large charge hits have a very good projection error
      if (chgrat > fChgCut[pass]) {
        if (best > 2 * err) {
          if (prt) mf::LogVerbatim("CC") << " high charge && bad dT= " << best << " err= " << err;
          return;
        }
      } // chgrat > fChgCut[pass]

      // decide whether to fit the charge
      fitChg = (chgrat < std::abs(fChgCut[pass]));
    } // fAveChg > 0

    // we now have a hit that meets all the criteria. Fit it
    fcl2hits.push_back(imbest);
    // This is strictly only necessary when calling AddHit for seed clusters
    if (fcl2hits.size() == 3) std::sort(fcl2hits.begin(), fcl2hits.end(), SortByLowHit);
    FitCluster();
    chifits.push_back(clChisq);
    hitNear.push_back(hnear);
    // remove the charge of the just added hit
    cnear -= fHits[imbest].Integral();
    if (cnear < 0) cnear = 0;
    // divide by the just added hit charge
    cnear /= fHits[imbest].Integral();
    chgNear.push_back(cnear);
    // nearby hit check
    //    ChkClusterNearbyHits(prt);
    HitOK = true;

    if (chgNear.size() != fcl2hits.size()) {
      mf::LogError("CC") << "AddHit: Bad length";
      return;
    }

    if (prt)
      mf::LogVerbatim("CC") << " >>ADD" << pass << " W:T " << PrintHit(imbest) << " dT " << best
                            << " clChisq " << clChisq << " Chg " << (int)fHits[imbest].Integral()
                            << " AveChg " << (int)fAveChg << " fcl2hits size " << fcl2hits.size();

    if (!fitChg) return;
    if (prt) mf::LogVerbatim("CC") << " Fit charge ";
    FitClusterChg();
  } // AddHit()

  //////////////////////////////////////
  void ClusterCrawlerAlg::ChkClusterNearbyHits(bool prt)
  {
    // analyze the hitnear vector
    //  0 = no nearby hit exists
    //  1 = a nearby hit exists but was not merged
    // -1 = a nearby hit was merged

    if (fHitMergeChiCut <= 0) return;

    if (hitNear.size() != fcl2hits.size()) {
      mf::LogWarning("CC") << "Coding error: hitNear size != fcl2hits";
      return;
    }

    // Analyze the last 6 hits added but don't consider the first few hits
    if (hitNear.size() < 12) return;

    // TODO move into loops
    unsigned short ii, indx;
    unsigned short merged = 0;
    unsigned short notmerged = 0;
    for (ii = 0; ii < 6; ++ii) {
      indx = hitNear.size() - 1 - ii;
      if (hitNear[indx] > 0) ++notmerged;
      if (hitNear[indx] < 0) ++merged;
    }

    if (prt)
      mf::LogVerbatim("CC") << "ChkClusterNearbyHits: nearby hits merged " << merged
                            << " not merged " << notmerged;

    if (notmerged < 2) return;

    // a number of nearby hits were not merged while crawling, so the
    // average charge is probably wrong. Look at the last 6 hits added
    // and merge them if they are close
    bool didMerge;
    for (ii = 0; ii < 6; ++ii) {
      indx = fcl2hits.size() - 1 - ii;
      const unsigned int iht = fcl2hits[indx];
      recob::Hit const& hit = fHits[iht];
      if (hit.Multiplicity() == 2) {
        // quit if localindex does not make sense.
        if (hit.LocalIndex() != 0 && iht == 0) continue;
        // hit doublet. Get the index of the other hit
        unsigned int oht;
        if (hit.LocalIndex() == 0) { oht = iht + 1; }
        else {
          oht = iht - 1;
        } // hit.LocalIndex() == 0
        recob::Hit const& other_hit = fHits[oht];
        // TODO use Hit::TimeDistanceAsRMS()
        float hitSep = std::abs(hit.PeakTime() - other_hit.PeakTime());
        hitSep /= hit.RMS();
        if (hitSep < fHitMergeChiCut && inClus[oht] == 0) {
          if (prt)
            mf::LogVerbatim("CC") << "Merging hit doublet " << iht << " W:T "
                                  << fHits[iht].WireID().Wire << ":" << fHits[iht].PeakTime();
          MergeHits(iht, didMerge);
          if (didMerge) hitNear[indx] = -1;
        } // hitSep OK and not in a cluster
      }   // hit doublet
    }     // ii

    // now re-fit
    FitCluster();
    FitClusterChg();

    if (prt) mf::LogVerbatim("CC") << "ChkClusterNearbyHits refit cluster. fAveChg= " << fAveChg;

  } // ChkClusterHitNear()

  //////////////////////////////////////
  void ClusterCrawlerAlg::FitVtx(unsigned short iv)
  {
    std::vector<float> x;
    std::vector<float> y;
    std::vector<float> ey2;
    float arg;

    // don't fit fixed vertices
    if (vtx[iv].Fixed) return;

    // Set this large in case something bad happens
    vtx[iv].ChiDOF = 99;

    // make a list of clusters
    unsigned short icl;
    std::vector<unsigned short> vcl;
    for (icl = 0; icl < tcl.size(); ++icl) {
      if (tcl[icl].ID < 0) continue;
      if (tcl[icl].CTP != vtx[iv].CTP) continue;
      if (tcl[icl].EndVtx == iv) vcl.push_back(icl);
      if (tcl[icl].BeginVtx == iv) vcl.push_back(icl);
    }

    vtx[iv].NClusters = vcl.size();

    if (vcl.size() == 0) return;

    // don't let the time error be less than the expected
    // time error of hits on a cluster. This is crude by
    // probably good enough
    icl = vcl[0];
    unsigned short indx = tcl[icl].tclhits.size() - 1;
    unsigned int hit = tcl[icl].tclhits[indx];
    float minTimeErr = fHitErrFac * fHits[hit].RMS() * fHits[hit].Multiplicity();

    if (vcl.size() == 1) {
      icl = vcl[0];
      // Put the vertex at the appropriate end of the cluster
      if (tcl[icl].EndVtx == iv) {
        vtx[iv].Wire = tcl[icl].EndWir;
        vtx[iv].WireErr = 1;
        vtx[iv].Time = tcl[icl].EndTim;
        // set the vertex time error to the hit error used for fitting
        indx = tcl[icl].tclhits.size() - 1;
        hit = tcl[icl].tclhits[indx];
        vtx[iv].TimeErr = fHitErrFac * fHits[hit].RMS() * fHits[hit].Multiplicity();
        vtx[iv].ChiDOF = 0;
      }
      if (tcl[icl].BeginVtx == iv) {
        vtx[iv].Wire = tcl[icl].BeginWir;
        vtx[iv].WireErr = 1;
        vtx[iv].Time = tcl[icl].BeginTim;
        // set the vertex time error to the hit error used for fitting
        hit = tcl[icl].tclhits[0];
        vtx[iv].TimeErr = fHitErrFac * fHits[hit].RMS() * fHits[hit].Multiplicity();
        vtx[iv].ChiDOF = 0;
      }
      return;
    } // size 1

    std::vector<double> slps;
    std::vector<double> slperrs;
    for (unsigned short ii = 0; ii < vcl.size(); ++ii) {
      icl = vcl[ii];
      if (tcl[icl].EndVtx == iv) {
        x.push_back(tcl[icl].EndSlp);
        slps.push_back(tcl[icl].EndSlp);
        slperrs.push_back(tcl[icl].EndSlpErr);
        arg = tcl[icl].EndSlp * tcl[icl].EndWir - tcl[icl].EndTim;
        y.push_back(arg);
        if (tcl[icl].EndSlpErr > 0.) { arg = tcl[icl].EndSlpErr * tcl[icl].EndWir; }
        else {
          arg = .1 * tcl[icl].EndWir;
        }
        ey2.push_back(arg * arg);
      }
      else if (tcl[icl].BeginVtx == iv) {
        x.push_back(tcl[icl].BeginSlp);
        slps.push_back(tcl[icl].BeginSlp);
        slperrs.push_back(tcl[icl].BeginSlpErr);
        arg = tcl[icl].BeginSlp * tcl[icl].BeginWir - tcl[icl].BeginTim;
        y.push_back(arg);
        if (tcl[icl].BeginSlpErr > 0.) { arg = tcl[icl].BeginSlpErr * tcl[icl].BeginWir; }
        else {
          arg = .1 * tcl[icl].BeginWir;
        }
        ey2.push_back(arg * arg);
      }
    } // ii
    if (x.size() < 2) return;

    // calculate error
    double sumerr = 0, cnt = 0;
    for (unsigned short ii = 0; ii < slps.size() - 1; ++ii) {
      for (unsigned short jj = ii + 1; jj < slps.size(); ++jj) {
        arg = std::min(slperrs[ii], slperrs[jj]);
        arg /= (slps[ii] - slps[jj]);
        sumerr += arg * arg;
        ++cnt;
      } // jj
    }   // ii
    sumerr /= cnt;

    float vTime = 0.;
    float vTimeErr = 0.;
    float vWire = 0.;
    float vWireErr = 0.;
    float chiDOF;
    fLinFitAlg.LinFit(x, y, ey2, vTime, vWire, vTimeErr, vWireErr, chiDOF);
    if (chiDOF > 900) return;
    vTime = -vTime;
    // a crazy time from the fit?
    if (vTime < 0 || vTime > fMaxTime) return;
    // a crazy wire from the fit?
    geo::PlaneID iplID = DecodeCTP(vtx[iv].CTP);
    if (vWire < 0 || vWire > geom->Nwires(iplID)) return;
    vtx[iv].ChiDOF = chiDOF;
    vtx[iv].Wire = vWire;
    vtx[iv].Time = vTime;
    vtx[iv].WireErr = vWire * sqrt(sumerr);
    vtx[iv].TimeErr = vTime * fabs(sumerr);
    // set minimum wire error
    if (vtx[iv].WireErr < 1) vtx[iv].WireErr = 2;
    // set minimum time error
    if (vtx[iv].TimeErr < minTimeErr) vtx[iv].TimeErr = minTimeErr;

  } // FitVtx

  //////////////////////////////////////
  void ClusterCrawlerAlg::Vtx3ClusterMatch(detinfo::DetectorClocksData const& clock_data,
                                           detinfo::DetectorPropertiesData const& det_prop,
                                           geo::TPCID const& tpcid)
  {
    // Look for clusters that end/begin near the expected wire/time
    // for incomplete 3D vertices
    if (empty(vtx3)) return;

    const unsigned int cstat = tpcid.Cryostat;
    const unsigned int tpc = tpcid.TPC;

    unsigned int thePlane, theWire;
    float theTime;
    int dwb, dwe;

    for (unsigned short ivx = 0; ivx < vtx3.size(); ++ivx) {
      // A complete 3D vertex with matching 2D vertices in all planes?
      if (vtx3[ivx].Wire < 0) continue;
      if (vtx3[ivx].CStat != cstat || vtx3[ivx].TPC != tpc) continue;
      // Find the plane that is missing a 2D vertex
      thePlane = 3;
      theWire = vtx3[ivx].Wire;
      for (plane = 0; plane < 3; ++plane) {
        if (vtx3[ivx].Ptr2D[plane] >= 0) continue;
        thePlane = plane;
        break;
      } // plane
      if (thePlane > 2) continue;
      theTime = det_prop.ConvertXToTicks(vtx3[ivx].X, thePlane, tpc, cstat);
      clCTP = EncodeCTP(cstat, tpc, thePlane);
      // Create a new 2D vertex and see how many clusters we can attach to it
      VtxStore vnew;
      vnew.Wire = theWire;
      vnew.Time = theTime;
      vnew.CTP = clCTP;
      vnew.Topo = 7;
      vnew.Fixed = false;
      vtx.push_back(vnew);
      unsigned short ivnew = vtx.size() - 1;
      std::vector<short> vclIndex;
      for (unsigned short icl = 0; icl < tcl.size(); ++icl) {
        if (tcl[icl].ID < 0) continue;
        if (tcl[icl].CTP != clCTP) continue;
        dwb = lar::util::absDiff(theWire, tcl[icl].BeginWir);
        dwe = lar::util::absDiff(theWire, tcl[icl].EndWir);
        // rough cut to start
        if (dwb > 10 && dwe > 10) continue;
        if (dwb < dwe && dwb < 10 && tcl[icl].BeginVtx < 0) {
          // cluster begin is closer
          if (theWire < tcl[icl].BeginWir + 5) continue;
          if (ClusterVertexChi(icl, 0, ivnew) > fVertex3DCut) continue;
          tcl[icl].BeginVtx = ivnew;
          vclIndex.push_back(icl);
        }
        else if (dwe < 10 && tcl[icl].EndVtx < 0) {
          // cluster end is closer
          if (theWire > tcl[icl].EndWir - 5) continue;
          if (ClusterVertexChi(icl, 1, ivnew) > fVertex3DCut) continue;
          tcl[icl].EndVtx = ivnew;
          vclIndex.push_back(icl);
        } // dwb/dwe check
      }   // icl
      bool goodVtx = false;
      if (vclIndex.size() > 0) {
        FitVtx(ivnew);
        goodVtx = (vtx[ivnew].ChiDOF < fVertex3DCut);
        vtx3[ivx].Ptr2D[thePlane] = ivnew;
      }
      if (goodVtx) {
        vtx3[ivx].Ptr2D[thePlane] = ivnew;
        vtx3[ivx].Wire = -1;
      }
      else {
        // clobber the vertex
        vtx.pop_back();
        for (unsigned short ii = 0; ii < vclIndex.size(); ++ii) {
          unsigned short icl = vclIndex[ii];
          if (tcl[icl].BeginVtx == ivnew) tcl[icl].BeginVtx = -99;
          if (tcl[icl].EndVtx == ivnew) tcl[icl].EndVtx = -99;
        } // ii
      }
    } // ivx
  }   // Vtx3ClusterMatch

  //////////////////////////////////////
  void ClusterCrawlerAlg::Vtx3ClusterSplit(detinfo::DetectorClocksData const& clock_data,
                                           detinfo::DetectorPropertiesData const& det_prop,
<<<<<<< HEAD
                                           geo::TPCID const& tpcid,
                                           art::Timestamp ts)
=======
                                           geo::TPCID const& tpcid)
>>>>>>> c11c2364
  {
    // Try to split clusters in a view in which there is no 2D vertex
    // assigned to a 3D vertex
    if (empty(vtx3)) return;

    const unsigned int cstat = tpcid.Cryostat;
    const unsigned int tpc = tpcid.TPC;

    vtxprt = (fDebugPlane >= 0) && (fDebugHit == 6666);

    unsigned int lastplane = 5, kcl, kclID;
    float dth, theTime;
    unsigned int thePlane, theWire, plane;
    unsigned int loWire, hiWire;

    for (unsigned short ivx = 0; ivx < vtx3.size(); ++ivx) {
      if (vtx3[ivx].CStat != cstat || vtx3[ivx].TPC != tpc) continue;
      // Complete 3D vertex with matching 2D vertices in all planes?
      if (vtxprt)
        mf::LogVerbatim("CC") << "Vtx3ClusterSplit ivx " << ivx << " Ptr2D " << vtx3[ivx].Ptr2D[0]
                              << " " << vtx3[ivx].Ptr2D[1] << " " << vtx3[ivx].Ptr2D[2] << " wire "
                              << vtx3[ivx].Wire;
      if (vtx3[ivx].Wire < 0) continue;
      // find the plane that needs to be studied
      thePlane = 3;
      theWire = vtx3[ivx].Wire;
      for (plane = 0; plane < 3; ++plane) {
        if (vtx3[ivx].Ptr2D[plane] >= 0) continue;
        thePlane = plane;
        break;
      } // plane
      if (thePlane > 2) continue;
      theTime = det_prop.ConvertXToTicks(
        (double)vtx3[ivx].X, (int)thePlane, (int)tpcid.TPC, (int)tpcid.Cryostat);
      // get the hit range if necessary
      if (thePlane != lastplane) {
        clCTP = EncodeCTP(tpcid.Cryostat, tpcid.TPC, thePlane);
        GetHitRange(clCTP, ts);
        lastplane = thePlane;
      }
      // make a list of clusters that have hits near this point on nearby wires
      std::vector<short> clIDs;
      if (theWire > fFirstWire + 5) { loWire = theWire - 5; }
      else {
        loWire = fFirstWire;
      }
      if (theWire < fLastWire - 5) { hiWire = theWire + 5; }
      else {
        hiWire = fLastWire;
      }
      if (vtxprt)
        mf::LogVerbatim("CC") << "3DVtx " << ivx << " look for cluster hits near P:W:T " << thePlane
                              << ":" << theWire << ":" << (int)theTime << " Wire range " << loWire
                              << " to " << hiWire;
      for (unsigned int wire = loWire; wire < hiWire; ++wire) {
        // ignore dead wires or wires with no hits
        if (WireHitRange[wire].first < 0) continue;
        unsigned int firsthit = WireHitRange[wire].first;
        unsigned int lasthit = WireHitRange[wire].second;
        for (unsigned int khit = firsthit; khit < lasthit; ++khit) {
          // ignore obsolete and un-assigned hits
          if (inClus[khit] <= 0) continue;
          if ((unsigned int)inClus[khit] > tcl.size() + 1) {
            mf::LogError("CC") << "Invalid hit InClus. " << khit << " " << inClus[khit];
            continue;
          }
          // check an expanded time range
          if (theTime < fHits[khit].StartTick() - 20) continue;
          if (theTime > fHits[khit].EndTick() + 20) continue;
          kclID = inClus[khit];
          kcl = kclID - 1;
          // ignore obsolete clusters
          if (tcl[kcl].ID < 0) continue;
          // ignore short clusters
          if (tcl[kcl].tclhits.size() < 6) continue;
          // ignore long straight clusters
          if (tcl[kcl].tclhits.size() > 100 && std::abs(tcl[kcl].BeginAng - tcl[kcl].EndAng) < 0.1)
            continue;
          // put the cluster in the list if it's not there already
          if (vtxprt)
            mf::LogVerbatim("CC") << "Bingo " << ivx << " plane " << thePlane << " wire " << wire
                                  << " hit " << fHits[khit].WireID().Wire << ":"
                                  << (int)fHits[khit].PeakTime() << " inClus " << inClus[khit]
                                  << " P:W:T " << thePlane << ":" << tcl[kcl].BeginWir << ":"
                                  << (int)tcl[kcl].BeginTim;
          if (std::find(clIDs.begin(), clIDs.end(), kclID) == clIDs.end()) {
            clIDs.push_back(kclID);
          } // std::find
        }   // khit
      }     // wire
      if (clIDs.size() == 0) continue;
      if (vtxprt)
        for (unsigned int ii = 0; ii < clIDs.size(); ++ii)
          mf::LogVerbatim("CC") << " clIDs " << clIDs[ii];

      unsigned short ii, icl, jj;
      unsigned int iht;
      short nhitfit;
      bool didit;
      // find a reasonable time error using the 2D vertices that comprise this
      // incomplete 3D vertex
      float tErr = 1;
      unsigned short i2Dvx = 0;
      for (ii = 0; ii < 3; ++ii) {
        if (ii == thePlane) continue;
        i2Dvx = vtx3[ivx].Ptr2D[ii];
        if (i2Dvx > vtx.size() - 1) {
          mf::LogError("CC") << "Vtx3ClusterSplit: Coding error";
          return;
        }
        if (vtx[i2Dvx].TimeErr > tErr) tErr = vtx[i2Dvx].TimeErr;
      } // ii -> plane

      // do a local fit near the crossing point and make a tighter cut
      for (ii = 0; ii < clIDs.size(); ++ii) {
        icl = clIDs[ii] - 1;
        didit = false;
        for (jj = 0; jj < tcl[icl].tclhits.size(); ++jj) {
          iht = tcl[icl].tclhits[jj];
          if (fHits[iht].WireID().Wire < theWire) {
            nhitfit = 3;
            if (jj > 3) nhitfit = -3;
            FitClusterMid(icl, iht, nhitfit);
            float doca = DoCA(-1, 1, theWire, theTime);
            if (vtxprt)
              mf::LogVerbatim("CC")
                << " cls " << icl << " dth " << dth << " DoCA " << doca << " tErr " << tErr;
            if ((doca / tErr) > 2) clIDs[ii] = -1;
            didit = true;
            break;
          } // fHits[iht].WireID().Wire < theWire
          if (didit) break;
        } // jj
        if (didit) break;
      } // ii
      if (vtxprt) {
        mf::LogVerbatim("CC") << "clIDs after fit " << clIDs.size();
        for (ii = 0; ii < clIDs.size(); ++ii)
          mf::LogVerbatim("CC") << " clIDs " << clIDs[ii];
      }

      // see if any candidates remain
      unsigned short nok = 0;
      for (ii = 0; ii < clIDs.size(); ++ii)
        if (clIDs[ii] >= 0) ++nok;
      if (nok == 0) continue;

      // make a new 2D vertex
      VtxStore vnew;
      vnew.Wire = theWire;
      vnew.WireErr = 1;
      vnew.Time = theTime;
      vnew.TimeErr = 1;
      vnew.Topo = 8;
      vnew.CTP = clCTP;
      vnew.Fixed = false;
      vtx.push_back(vnew);
      // update the 2D -> 3D vertex pointer
      unsigned short ivnew = vtx.size() - 1;
      if (vtxprt)
        mf::LogVerbatim("CC") << "Make new 2D vtx " << ivnew << " in plane " << thePlane
                              << " from 3D vtx " << ivx;
      vtx3[ivx].Ptr2D[thePlane] = ivnew;
      // either split or attach clusters to this vertex
      for (ii = 0; ii < clIDs.size(); ++ii) {
        if (clIDs[ii] < 0) continue;
        icl = clIDs[ii] - 1;
        // find the split position
        // split the cluster. Find the split position
        unsigned short pos = 0;
        for (unsigned short jj = 0; jj < tcl[icl].tclhits.size(); ++jj) {
          iht = tcl[icl].tclhits[jj];
          if (fHits[iht].WireID().Wire < theWire) {
            pos = jj;
            break;
          }
        } // jj
        if (pos == 0) {
          // vertex is DS of the cluster Begin
          tcl[icl].BeginVtx = ivnew;
          if (vtxprt) mf::LogVerbatim("CC") << "Attach to Begin " << icl;
        }
        else if (pos > tcl[icl].tclhits.size()) {
          // vertex is US of the cluster Eend
          tcl[icl].EndVtx = ivnew;
          if (vtxprt) mf::LogVerbatim("CC") << "Attach to End " << icl;
        }
        else {
          // vertex is in the middle of the cluster
          if (vtxprt) mf::LogVerbatim("CC") << "Split cluster " << clIDs[ii] << " at pos " << pos;
          if (!SplitCluster(icl, pos, ivnew)) {
            if (vtxprt) mf::LogVerbatim("CC") << "SplitCluster failed";
            continue;
          }
          tcl[icl].ProcCode += 10000;
          tcl[tcl.size() - 1].ProcCode += 10000;
        } // pos check
      }   // ii
      // Fit the vertex position
      FitVtx(ivnew);
      if (vtx[ivnew].ChiDOF < 5 && vtx[ivnew].WireErr < fVertex2DWireErrCut) {
        // mark the 3D vertex as complete
        vtx3[ivx].Wire = -1;
      }
      else {
        if (vtxprt)
          mf::LogVerbatim("CC") << "Bad vtx fit " << ivnew << " ChiDOF " << vtx[ivnew].ChiDOF
                                << " WireErr " << vtx[ivnew].WireErr;
        // Recover (partially) from a bad fit. Leave the ProcCode as-is to trace this problem
        vtx.pop_back();
        vtx3[ivx].Ptr2D[thePlane] = -1;
        // find the cluster - vertex associations
        for (jj = 0; jj < tcl.size(); ++jj) {
          if (tcl[jj].BeginVtx == ivnew) tcl[jj].BeginVtx = -99;
          if (tcl[jj].EndVtx == ivnew) tcl[jj].EndVtx = -99;
        } // jj
      }
    } // ivx

  } // Vtx3ClusterSplit()

  //////////////////////////////////////
  void ClusterCrawlerAlg::FindHammerClusters(detinfo::DetectorClocksData const& clock_data,
                                             detinfo::DetectorPropertiesData const& det_prop)
  {
    // look for a long cluster that stops at a short cluster in two views. This can occur in a CCmu
    // interaction where two protons are emitted back-to-back and are therefore reconstructed as one cluster
    // This routine looks for this signature, and if found, splits the short clusters and creates a new 3D vertex.
    // This routine only considers the case where the long cluster intersects the short cluster at the US (End) end.

    unsigned int nPln = geom->TPC(geo::TPCID(cstat, tpc)).Nplanes();
    if (nPln != 3) return;

    float ew1, ew2, bw2, fvw;

    struct Hammer {
      bool Used;
      unsigned int Wire; // intersection point of the long cluster and the short cluster
      float Tick;        // intersection point of the long cluster and the short cluster
      float X;
      unsigned short longClIndex;
      unsigned short shortClIndex;
      unsigned short splitPos;
    };
    std::array<std::vector<Hammer>, 3> hamrVec;

    unsigned int ipl;
    bool useit = false;
    for (ipl = 0; ipl < 3; ++ipl) {
      clCTP = EncodeCTP(cstat, tpc, ipl);
      for (unsigned short ic1 = 0; ic1 < tcl.size(); ++ic1) {
        if (tcl[ic1].ID < 0) continue;
        // require a long cluster
        if (tcl[ic1].tclhits.size() < 20) continue;
        if (tcl[ic1].CTP != clCTP) continue;
        // ignore long clusters with an End vertex assignment
        if (tcl[ic1].EndVtx >= 0) continue;
        ew1 = tcl[ic1].EndWir;
        for (unsigned short ic2 = 0; ic2 < tcl.size(); ++ic2) {
          if (tcl[ic2].ID < 0) continue;
          // require a short cluster
          if (tcl[ic2].tclhits.size() > 20) continue;
          // but not too short cluster
          if (tcl[ic2].tclhits.size() < 6) continue;
          if (tcl[ic2].CTP != clCTP) continue;
          ew2 = tcl[ic2].EndWir;
          bw2 = tcl[ic2].BeginWir;
          // check the US end. The End of the long cluster must lie between the Begin and End wire of the
          // short cluster
          if (ew1 < ew2 || ew1 > bw2) continue;
          // look for intersection of the two clusters
          float best = 10;
          short ibst = -1;
          unsigned short spos = 0;
          for (unsigned short ii = 0; ii < tcl[ic2].tclhits.size(); ++ii) {
            unsigned int iht = tcl[ic2].tclhits[ii];
            float dw = fHits[iht].WireID().Wire - tcl[ic1].EndWir;
            float dt = fabs(fHits[iht].PeakTime() - tcl[ic1].EndTim - tcl[ic1].EndSlp * dw);
            if (dt < best) {
              best = dt;
              ibst = iht;
              spos = ii;
            }
          } // ii
          if (ibst < 0) continue;
          fvw = 0.5 + fHits[ibst].WireID().Wire;
          Hammer aHam;
          aHam.Used = false;
          aHam.Wire = (0.5 + fvw);
          aHam.Tick = fHits[ibst].PeakTime();
          aHam.X = det_prop.ConvertTicksToX((double)aHam.Tick, (int)ipl, (int)tpc, (int)cstat);
          aHam.longClIndex = ic1;
          aHam.shortClIndex = ic2;
          aHam.splitPos = spos;
          unsigned short indx = hamrVec[ipl].size();
          hamrVec[ipl].resize(indx + 1);
          hamrVec[ipl][indx] = aHam;
          useit = true;
        } // ic2
        if (useit) break;
      } // ic1
    }   // ipl

    unsigned short noham = 0;
    for (ipl = 0; ipl < 3; ++ipl)
      if (hamrVec[ipl].size() == 0) ++noham;
    if (noham > 1) return;

    // Y,Z limits of the detector

    geo::TPCID const tpcid(cstat, tpc);
    const geo::TPCGeo& thetpc = geom->TPC(tpcid);
    auto const world = thetpc.GetCenter();
    float YLo = world.Y() - thetpc.HalfHeight() + 1;
    float YHi = world.Y() + thetpc.HalfHeight() - 1;
    float ZLo = world.Z() - thetpc.Length() / 2 + 1;
    float ZHi = world.Z() + thetpc.Length() / 2 - 1;

    // Match in 3D
    float dX;
    double y, z;
    unsigned short icl, jpl, jcl, kpl, splitPos;
    for (ipl = 0; ipl < 3; ++ipl) {
      if (hamrVec[ipl].size() == 0) continue;
      jpl = (ipl + 1) % nPln;
      kpl = (jpl + 1) % nPln;
      for (unsigned short ii = 0; ii < hamrVec[ipl].size(); ++ii) {
        if (hamrVec[ipl][ii].Used) continue;
        for (unsigned short jj = 0; jj < hamrVec[jpl].size(); ++jj) {
          if (hamrVec[jpl][jj].Used) continue;
          dX = hamrVec[ipl][ii].X - hamrVec[jpl][jj].X;
          if (fabs(dX) > fVertex3DCut) continue;
          geo::PlaneID const plane_i{tpcid, ipl};
          geo::PlaneID const plane_j{tpcid, jpl};
          geom->IntersectionPoint(geo::WireID{plane_i, hamrVec[ipl][ii].Wire},
                                  geo::WireID{plane_j, hamrVec[jpl][jj].Wire},
                                  y,
                                  z);
          if (y < YLo || y > YHi || z < ZLo || z > ZHi) continue;
          // mark them used
          hamrVec[ipl][ii].Used = true;
          hamrVec[jpl][jj].Used = true;
          // make a new 3D vertex
          Vtx3Store newVtx3;
          newVtx3.ProcCode = 7;
          newVtx3.X = 0.5 * (hamrVec[ipl][ii].X + hamrVec[jpl][jj].X);
          // TODO: do this correctly;
          newVtx3.XErr = fabs(hamrVec[ipl][ii].X - hamrVec[jpl][jj].X);
          newVtx3.Y = y;
          newVtx3.YErr = 1; // TODO
          newVtx3.Z = z;
          newVtx3.ZErr = 1; // TODO
          newVtx3.CStat = cstat;
          newVtx3.TPC = tpc;

          // make 2D vertex in ipl
          VtxStore newVtx2;
          newVtx2.Wire = hamrVec[ipl][ii].Wire;
          newVtx2.WireErr = 2;
          newVtx2.Time = hamrVec[ipl][ii].Tick;
          newVtx2.TimeErr = 5;
          newVtx2.Topo = 6;
          newVtx2.Fixed = false;
          icl = hamrVec[ipl][ii].longClIndex;
          newVtx2.CTP = tcl[icl].CTP;
          vtx.push_back(newVtx2);
          unsigned short ivnew = vtx.size() - 1;
          // associate the new vertex with the long cluster
          tcl[icl].EndVtx = ivnew;
          FitVtx(ivnew);
          // stash the index in newVtx3
          newVtx3.Ptr2D[ipl] = (short)ivnew;
          // split the short cluster and associate the new clusters with the new vtx
          icl = hamrVec[ipl][ii].shortClIndex;
          splitPos = hamrVec[ipl][ii].splitPos;
          if (!SplitCluster(icl, splitPos, ivnew)) return;

          // make 2D vertex in jpl
          newVtx2.Wire = hamrVec[jpl][jj].Wire;
          newVtx2.Time = hamrVec[jpl][jj].Tick;
          newVtx2.Topo = 6;
          jcl = hamrVec[jpl][jj].longClIndex;
          newVtx2.CTP = tcl[jcl].CTP;
          vtx.push_back(newVtx2);
          ivnew = vtx.size() - 1;
          // associate the new vertex with the long cluster
          tcl[jcl].EndVtx = ivnew;
          // stash the index in newVtx3
          newVtx3.Ptr2D[jpl] = (short)(vtx.size() - 1);
          // split the short cluster and associate the new clusters with the new
          // vtx
          jcl = hamrVec[jpl][jj].shortClIndex;
          splitPos = hamrVec[jpl][jj].splitPos;
          if (!SplitCluster(jcl, splitPos, vtx.size() - 1)) return;
          FitVtx(ivnew);
          // set the kpl 2D vertex index < 0. Let follow-on code find the 3rd
          // plane vertex
          newVtx3.Ptr2D[kpl] = -1;
          geo::Point_t const WPos{0, y, z};
          try {
            newVtx3.Wire = geom->NearestWireID(WPos, geo::PlaneID{cstat, tpc, kpl}).Wire;
          }
          catch (geo::InvalidWireError const& e) {
            newVtx3.Wire = e.suggestedWireID().Wire; // pick the closest valid wire
          }
          vtx3.push_back(newVtx3);
        } // jj
      }   // ii
    }

  } // FindHammerClusters

  //////////////////////////////////////
  void ClusterCrawlerAlg::VtxMatch(detinfo::DetectorClocksData const& clock_data,
                                   detinfo::DetectorPropertiesData const& det_prop,
                                   geo::TPCID const& tpcid)
  {
    // Create 3D vertices from 2D vertices. 3D vertices that are matched
    // in all three planes have Ptr2D >= 0 for all planes

    geo::TPCGeo const& TPC = geom->TPC(tpcid);

    // Y,Z limits of the detector
    auto const world = TPC.GetCenter();

    // reduce the active area of the TPC by 1 cm to prevent wire boundary issues
    float YLo = world.Y() - TPC.HalfHeight() + 1;
    float YHi = world.Y() + TPC.HalfHeight() - 1;
    float ZLo = world.Z() - TPC.Length() / 2 + 1;
    float ZHi = world.Z() + TPC.Length() / 2 - 1;

    vtxprt = (fDebugPlane >= 0) && (fDebugHit == 6666);

    if (vtxprt) {
      mf::LogVerbatim("CC") << "Inside VtxMatch";
      PrintVertices();
    }

    // wire spacing in cm
    float wirePitch = geom->WirePitch(geo::PlaneID{tpcid, 0});

    // fill temp vectors of 2D vertex X and X errors
    std::vector<float> vX(vtx.size());
    std::vector<float> vXsigma(vtx.size());
    float vXp;
    for (unsigned short ivx = 0; ivx < vtx.size(); ++ivx) {
      if (vtx[ivx].NClusters == 0) continue;
      geo::PlaneID iplID = DecodeCTP(vtx[ivx].CTP);
      if (iplID.TPC != tpc || iplID.Cryostat != cstat) continue;
      // Convert 2D vertex time error to X error
      vX[ivx] =
        det_prop.ConvertTicksToX((double)vtx[ivx].Time, (int)iplID.Plane, (int)tpc, (int)cstat);
      vXp = det_prop.ConvertTicksToX(
        (double)(vtx[ivx].Time + vtx[ivx].TimeErr), (int)iplID.Plane, (int)tpc, (int)cstat);
      vXsigma[ivx] = fabs(vXp - vX[ivx]);
    } // ivx

    // create a array/vector of 2D vertex indices in each plane
    std::array<std::vector<unsigned short>, 3> vIndex;
    unsigned short indx, ipl;
    for (unsigned short ivx = 0; ivx < vtx.size(); ++ivx) {
      if (vtx[ivx].NClusters == 0) continue;
      geo::PlaneID iplID = DecodeCTP(vtx[ivx].CTP);
      if (iplID.TPC != tpc || iplID.Cryostat != cstat) continue;
      ipl = iplID.Plane;
      if (ipl > 2) continue;
      indx = vIndex[ipl].size();
      vIndex[ipl].resize(indx + 1);
      vIndex[ipl][indx] = ivx;
    }

    // vector of 2D vertices -> 3D vertices.
    std::vector<short> vPtr;
    for (unsigned short ii = 0; ii < vtx.size(); ++ii)
      vPtr.push_back(-1);

    // temp vector of all 2D vertex matches
    std::vector<Vtx3Store> v3temp;

    double y = 0, z = 0;
    geo::Point_t WPos{0, 0, 0};
    // i, j, k indicates 3 different wire planes
    unsigned short ii, jpl, jj, kpl, kk, ivx, jvx, kvx;
    unsigned int iWire, jWire;
    unsigned short v3dBest = 0;
    float xbest = 0, ybest = 0, zbest = 0;
    float kX, kWire;
    // compare vertices in each view
    bool gotit = false;
    for (ipl = 0; ipl < 2; ++ipl) {
      geo::PlaneID const plane_i{tpcid, ipl};
      for (ii = 0; ii < vIndex[ipl].size(); ++ii) {
        ivx = vIndex[ipl][ii];
        if (ivx > vtx.size() - 1) {
          mf::LogError("CC") << "VtxMatch: bad ivx " << ivx;
          return;
        }
        // vertex has been matched already
        if (vPtr[ivx] >= 0) continue;
        iWire = vtx[ivx].Wire;
        float best = fVertex3DCut;
        // temp array of 2D vertex indices in each plane
        // BUG the double brace syntax is required to work around clang bug 21629
        // (https://bugs.llvm.org/show_bug.cgi?id=21629)
        std::array<short, 3> t2dIndex = {{-1, -1, -1}};
        std::array<short, 3> tmpIndex = {{-1, -1, -1}};
        for (jpl = ipl + 1; jpl < 3; ++jpl) {
          geo::PlaneID const plane_j{tpcid, jpl};
          for (jj = 0; jj < vIndex[jpl].size(); ++jj) {
            jvx = vIndex[jpl][jj];
            if (jvx > vtx.size() - 1) {
              mf::LogError("CC") << "VtxMatch: bad jvx " << jvx;
              return;
            }
            // vertex has been matched already
            if (vPtr[jvx] >= 0) continue;
            jWire = vtx[jvx].Wire;
            // new stuff
            float dX = fabs(vX[ivx] - vX[jvx]);
            float dXSigma = sqrt(vXsigma[ivx] * vXsigma[ivx] + vXsigma[jvx] * vXsigma[jvx]);
            float dXChi = dX / dXSigma;

            if (vtxprt)
              mf::LogVerbatim("CC")
                << "VtxMatch: ipl " << ipl << " ivx " << ivx << " ivX " << vX[ivx] << " jpl " << jpl
                << " jvx " << jvx << " jvX " << vX[jvx] << " W:T " << (int)vtx[jvx].Wire << ":"
                << (int)vtx[jvx].Time << " dXChi " << dXChi << " fVertex3DCut " << fVertex3DCut;

            if (dXChi > fVertex3DCut) continue;
            geom->IntersectionPoint(geo::WireID{plane_i, iWire}, geo::WireID{plane_j, jWire}, y, z);
            if (y < YLo || y > YHi || z < ZLo || z > ZHi) continue;
            WPos.SetY(y);
            WPos.SetZ(z);
            kpl = 3 - ipl - jpl;
            kX = 0.5 * (vX[ivx] + vX[jvx]);
            kWire = -1;
            if (TPC.Nplanes() > 2) {
              try {
                kWire = geom->NearestWireID(WPos, geo::PlaneID{cstat, tpc, kpl}).Wire;
              }
              catch (geo::InvalidWireError const& e) {
                kWire = e.suggestedWireID().Wire; // pick the closest valid wire
              }
            }
            kpl = 3 - ipl - jpl;
            // save this incomplete 3D vertex
            Vtx3Store v3d;
            v3d.ProcCode = 1;
            tmpIndex[ipl] = ivx;
            tmpIndex[jpl] = jvx;
            tmpIndex[kpl] = -1;
            v3d.Ptr2D = tmpIndex;
            v3d.X = kX;
            v3d.XErr = dXSigma;
            v3d.Y = y;
            float yzSigma = wirePitch * sqrt(vtx[ivx].WireErr * vtx[ivx].WireErr +
                                             vtx[jvx].WireErr * vtx[jvx].WireErr);
            v3d.YErr = yzSigma;
            v3d.Z = z;
            v3d.ZErr = yzSigma;
            v3d.Wire = kWire;
            v3d.CStat = cstat;
            v3d.TPC = tpc;
            v3temp.push_back(v3d);

            if (vtxprt)
              mf::LogVerbatim("CC")
                << "VtxMatch: 2 Plane match ivx " << ivx << " P:W:T " << ipl << ":"
                << (int)vtx[ivx].Wire << ":" << (int)vtx[ivx].Time << " jvx " << jvx << " P:W:T "
                << jpl << ":" << (int)vtx[jvx].Wire << ":" << (int)vtx[jvx].Time << " dXChi "
                << dXChi << " yzSigma " << yzSigma;

            if (TPC.Nplanes() == 2) continue;
            // look for a 3 plane match
            best = fVertex3DCut;
            for (kk = 0; kk < vIndex[kpl].size(); ++kk) {
              kvx = vIndex[kpl][kk];
              if (vPtr[kvx] >= 0) continue;
              // Wire difference error
              float dW = wirePitch * (vtx[kvx].Wire - kWire) / yzSigma;
              // X difference error
              float dX = (vX[kvx] - kX) / dXSigma;
              float kChi = 0.5 * sqrt(dW * dW + dX * dX);
              if (kChi < best) {
                best = kChi;
                xbest = (vX[kvx] + 2 * kX) / 3;
                ybest = y;
                zbest = z;
                t2dIndex[ipl] = ivx;
                t2dIndex[jpl] = jvx;
                t2dIndex[kpl] = kvx;
                v3dBest = v3temp.size() - 1;
              }

              if (vtxprt)
                mf::LogVerbatim("CC")
                  << " kvx " << kvx << " kpl " << kpl << " wire " << (int)vtx[kvx].Wire << " kTime "
                  << (int)vtx[kvx].Time << " kChi " << kChi << " best " << best << " dW "
                  << vtx[kvx].Wire - kWire;

            } // kk
            if (vtxprt)
              mf::LogVerbatim("CC") << " done best = " << best << " fVertex3DCut " << fVertex3DCut;
            if (TPC.Nplanes() > 2 && best < fVertex3DCut) {
              // create a real 3D vertex using the previously entered incomplete 3D vertex as a template
              if (v3dBest > v3temp.size() - 1) {
                mf::LogError("CC") << "VtxMatch: bad v3dBest " << v3dBest;
                return;
              }
              Vtx3Store v3d = v3temp[v3dBest];
              v3d.Ptr2D = t2dIndex;
              v3d.Wire = -1;
              // TODO need to average ybest and zbest here with error weighting
              v3d.X = xbest;
              v3d.Y = ybest;
              v3d.Z = zbest;
              vtx3.push_back(v3d);
              gotit = true;
              // mark the 2D vertices as used
              for (unsigned short jj = 0; jj < 3; ++jj)
                if (t2dIndex[jj] >= 0) vPtr[t2dIndex[jj]] = vtx3.size() - 1;

              if (vtxprt)
                mf::LogVerbatim("CC")
                  << "New 3D vtx " << vtx3.size() << " X " << v3d.X << " Y " << v3d.Y << " Z "
                  << v3d.Z << " t2dIndex " << t2dIndex[0] << " " << t2dIndex[1] << " "
                  << t2dIndex[2] << " best Chi " << best;

            } // best < dRCut
            if (gotit) break;
          } // jj
          if (gotit) break;
        } // jpl
        if (gotit) break;
      } // ii
    }   // ipl

    // Store incomplete 3D vertices but ignore those that are part of a complete 3D vertex
    unsigned short vsize = vtx3.size();
    for (unsigned short it = 0; it < v3temp.size(); ++it) {
      bool keepit = true;
      for (unsigned short i3d = 0; i3d < vsize; ++i3d) {
        for (unsigned short plane = 0; plane < 3; ++plane) {
          if (v3temp[it].Ptr2D[plane] == vtx3[i3d].Ptr2D[plane]) {
            keepit = false;
            break;
          }
        } // plane
        if (!keepit) break;
      } // i3d

      if (keepit) vtx3.push_back(v3temp[it]);
    } // it

    // Modify Ptr2D for 2-plane detector
    if (TPC.Nplanes() == 2) {
      for (unsigned short iv3 = 0; iv3 < vtx3.size(); ++iv3) {
        vtx3[iv3].Ptr2D[2] = 666;
      } //iv3
    }   // 2 planes

    if (vtxprt) {
      for (unsigned short it = 0; it < vtx3.size(); ++it) {
        mf::LogVerbatim("CC") << "vtx3 " << it << " Ptr2D " << vtx3[it].Ptr2D[0] << " "
                              << vtx3[it].Ptr2D[1] << " " << vtx3[it].Ptr2D[2] << " wire "
                              << vtx3[it].Wire;
      }
    }

  } // VtxMatch

  //////////////////////////////////
<<<<<<< HEAD
  void ClusterCrawlerAlg::GetHitRange(CTP_t CTP, art::Timestamp ts)
=======
  void ClusterCrawlerAlg::GetHitRange(CTP_t CTP)
>>>>>>> c11c2364
  {
    // fills the WireHitRange vector for the supplied Cryostat/TPC/Plane code
    // Hits must have been sorted by increasing wire number
    fFirstHit = 0;
    geo::PlaneID planeID = DecodeCTP(CTP);
    unsigned int nwires = geom->Nwires(planeID);
    WireHitRange.resize(nwires + 1);

    // These will be re-defined later
    fFirstWire = 0;
    fLastWire = 0;

    unsigned int wire, iht;
    unsigned int nHitInPlane;
    std::pair<int, int> flag;

    // Define the "no hits on wire" condition
    flag.first = -2;
    flag.second = -2;
    for (auto& apair : WireHitRange)
      apair = flag;

    nHitInPlane = 0;

    std::vector<bool> firsthit;
    firsthit.resize(nwires + 1, true);
    bool firstwire = true;
    for (iht = 0; iht < fHits.size(); ++iht) {
      if (fHits[iht].WireID().asPlaneID() != planeID) continue;
      wire = fHits[iht].WireID().Wire;
      // define the first hit start index in this TPC, Plane
      if (firsthit[wire]) {
        WireHitRange[wire].first = iht;
        firsthit[wire] = false;
      }
      if (firstwire) {
        fFirstWire = wire;
        firstwire = false;
      }
      WireHitRange[wire].second = iht + 1;
      fLastWire = wire + 1;
      ++nHitInPlane;
    }
    // overwrite with the "dead wires" condition
    lariov::ChannelStatusProvider const& channelStatus =
      art::ServiceHandle<lariov::ChannelStatusService const>()->GetProvider();

    flag.first = -1;
    flag.second = -1;
    unsigned int nbad = 0;
    for (wire = 0; wire < nwires; ++wire) {
<<<<<<< HEAD
      raw::ChannelID_t chan = geom->PlaneWireToChannel(
        (int)planeID.Plane, (int)wire, (int)planeID.TPC, (int)planeID.Cryostat);
      if (!channelStatus.IsGood(ts.value(), chan)) {
=======
      raw::ChannelID_t chan = geom->PlaneWireToChannel(geo::WireID(planeID, wire));
      if (!channelStatus.IsGood(chan)) {
>>>>>>> c11c2364
        WireHitRange[wire] = flag;
        ++nbad;
      }
    } // wire
    // define the MergeAvailable vector and check for errors
    if (mergeAvailable.size() < fHits.size())
      throw art::Exception(art::errors::LogicError)
        << "GetHitRange: Invalid mergeAvailable vector size " << mergeAvailable.size()
        << fHits.size();
    unsigned int firstHit, lastHit;
    unsigned int cnt;
    cnt = 0;
    float maxRMS, chiSep, peakCut;
    for (wire = 0; wire < nwires; ++wire) {
      // ignore dead wires and wires with no hits
      if (WireHitRange[wire].first < 0) continue;
      firstHit = WireHitRange[wire].first;
      lastHit = WireHitRange[wire].second;
      for (iht = firstHit; iht < lastHit; ++iht) {
        if (fHits[iht].WireID().Wire != wire)
          throw art::Exception(art::errors::LogicError)
            << "Bad WireHitRange on wire " << wire << "\n";
        ++cnt;
        if (fHits[iht].Multiplicity() > 1) {
          peakCut = 0.6 * fHits[iht].PeakAmplitude();
          std::pair<size_t, size_t> MultipletRange = FindHitMultiplet(iht);
          for (size_t jht = MultipletRange.first; jht < MultipletRange.second; ++jht) {
            if (jht == iht) continue;
            // require that the j hit be similar in magnitude to the i hit
            if (fHits[jht].PeakAmplitude() < peakCut) continue;
            maxRMS = std::max(fHits[iht].RMS(), fHits[jht].RMS());
            chiSep = std::abs(fHits[iht].PeakTime() - fHits[jht].PeakTime()) / maxRMS;
            if (chiSep < fHitMergeChiCut) {
              mergeAvailable[iht] = true;
              break;
            }
          } // jht
        }   // fHits[iht].Multiplicity() > 1
      }     // iht
    }       // wire
    if (cnt != nHitInPlane)
      mf::LogWarning("CC") << "Bad WireHitRange count " << cnt << " " << nHitInPlane << "\n";

    if (!fMergeAllHits) return;

    // Merge all of the hits
    bool didMerge;
    for (wire = 0; wire < nwires; ++wire) {
      if (WireHitRange[wire].first < 0) continue;
      firstHit = WireHitRange[wire].first;
      lastHit = WireHitRange[wire].second;
      for (iht = firstHit; iht < lastHit; ++iht) {
        if (!mergeAvailable[iht]) continue;
        // already merged?
        if (fHits[iht].GoodnessOfFit() == 6666) continue;
        MergeHits(iht, didMerge);
        mergeAvailable[iht] = false;
      } // iht
    }   // wire

  } // GetHitRange()

  //////////////////////////////////////////
  unsigned int ClusterCrawlerAlg::DeadWireCount(unsigned int inWire1, unsigned int inWire2)
  {
    if (inWire1 > inWire2) {
      // put in increasing order
      unsigned int tmp = inWire1;
      inWire1 = inWire2;
      inWire2 = tmp;
    } // inWire1 > inWire2
    ++inWire2;
    unsigned int wire, ndead = 0;
    for (wire = inWire1; wire < inWire2; ++wire)
      if (WireHitRange[wire].first == -1) ++ndead;
    return ndead;
  } // DeadWireCount

  //////////////////////////////////////////
  unsigned int ClusterCrawlerAlg::DeadWireCount()
  {
    // Counts the number of dead wires in the range spanned by fcl2hits
    if (fcl2hits.size() < 2) return 0;
    unsigned int wire, ndead = 0;
    unsigned int iht = fcl2hits[fcl2hits.size() - 1];
    unsigned int eWire = fHits[iht].WireID().Wire;
    iht = fcl2hits[0];
    unsigned int bWire = fHits[iht].WireID().Wire + 1;
    for (wire = eWire; wire < bWire; ++wire)
      if (WireHitRange[wire].first == -1) ++ndead;
    return ndead;
  } // DeadWireCount

  //////////////////////////////////////////
  bool ClusterCrawlerAlg::areInSameMultiplet(recob::Hit const& first_hit,
                                             recob::Hit const& second_hit)
  {
    return (first_hit.StartTick() == second_hit.StartTick()) &&
           (first_hit.WireID() == second_hit.WireID());
  } // ClusterCrawlerAlg::areInSameMultiplet()

  //////////////////////////////////////////
  std::pair<size_t, size_t> ClusterCrawlerAlg::FindHitMultiplet(size_t iHit) const
  {
    std::pair<size_t, size_t> range{iHit, iHit};

    range.first = iHit - fHits[iHit].LocalIndex();
    range.second = range.first + fHits[iHit].Multiplicity();

    return range;
  } // ClusterCrawlerAlg::FindHitMultiplet()

  //////////////////////////////////////////
  bool ClusterCrawlerAlg::CheckHitDuplicates(std::string location,
                                             std::string marker /* = "" */) const
  {
    // currently unused, only for debug
    unsigned int nDuplicates = 0;
    std::set<unsigned int> hits;
    for (unsigned int hit : fcl2hits) {
      if (hits.count(hit)) {
        ++nDuplicates;
        mf::LogProblem log("CC");
        log << "Hit #" << hit
            << " being included twice in the future cluster (ID=" << (tcl.size() + 1)
            << "?) at location: " << location;
        if (!marker.empty()) log << " (marker: '" << marker << "')";
      }
      hits.insert(hit);
    } // for
    return nDuplicates > 0;
  } // ClusterCrawlerAlg::CheckHitDuplicates()

  /////////////////////////////////////////
  float ClusterCrawlerAlg::DoCA(short icl, unsigned short end, float vwire, float vtick)
  {
    // Find the Distance of Closest Approach betweeen a cluster and a point (vwire, vtick). The
    // DoCA is returned in Tick units.

    if (icl > (short)tcl.size()) return 9999;

    float cwire, cslp, ctick;
    // figure out which cluster to use
    if (icl < 0) {
      if (fcl2hits.size() == 0) return 9999;
      // cluster under construction
      if (end == 0) {
        cwire = clBeginWir;
        cslp = clBeginSlp;
        ctick = clBeginTim;
      }
      else {
        cwire = clpar[2];
        cslp = clpar[1];
        ctick = clpar[0];
      } // end
    }
    else {
      // tcl cluster
      if (end == 0) {
        cwire = tcl[icl].BeginWir;
        cslp = tcl[icl].BeginSlp;
        ctick = tcl[icl].BeginTim;
      }
      else {
        cwire = tcl[icl].EndWir;
        cslp = tcl[icl].EndSlp;
        ctick = tcl[icl].EndTim;
      } // end
    }

    // Closest approach wire
    float docaW = (vwire + cslp * (vtick - ctick) + cwire * cslp * cslp) / (1 + cslp * cslp);
    float dW = docaW - vwire;
    float dT = ctick + (vwire - cwire) * cslp - vtick;
    return sqrt(dW * dW + dT * dT);

  } // DoCA

  /////////////////////////////////////////
  float ClusterCrawlerAlg::ClusterVertexChi(short icl, unsigned short end, unsigned short ivx)
  {
    // Returns the chisq/DOF between a cluster and a vertex

    if (icl > (short)tcl.size()) return 9999;
    if (ivx > vtx.size()) return 9999;

    float cwire, cslp, cslpErr, ctick;
    // figure out which cluster to use
    if (icl < 0) {
      if (fcl2hits.size() == 0) return 9999;
      // cluster under construction
      if (end == 0) {
        cwire = clBeginWir;
        cslp = clBeginSlp;
        cslpErr = clBeginSlpErr;
        ctick = clBeginTim;
      }
      else {
        cwire = clpar[2];
        cslp = clpar[1];
        cslpErr = clparerr[1];
        ctick = clpar[0];
      } // end
    }
    else {
      // tcl cluster
      if (end == 0) {
        cwire = tcl[icl].BeginWir;
        cslp = tcl[icl].BeginSlp;
        cslpErr = tcl[icl].BeginSlpErr;
        ctick = tcl[icl].BeginTim;
      }
      else {
        cwire = tcl[icl].EndWir;
        cslp = tcl[icl].EndSlp;
        cslpErr = tcl[icl].EndSlpErr;
        ctick = tcl[icl].EndTim;
      } // end
    }

    // Closest approach wire
    float docaW =
      (vtx[ivx].Wire + cslp * (vtx[ivx].Time - ctick) + cwire * cslp * cslp) / (1 + cslp * cslp);
    float dW = docaW - vtx[ivx].Wire;
    float chi = dW / vtx[ivx].WireErr;
    float totChi = chi * chi;
    dW = vtx[ivx].Wire - cwire;
    float dT = ctick + dW * cslp - vtx[ivx].Time;
    if (cslpErr < 1E-3) cslpErr = 1E-3;
    // increase slope error for large angle clusters
    cslpErr *= AngleFactor(cslp);
    // cluster slope projection error
    float dTErr = dW * cslpErr;
    // squared
    dTErr *= dTErr;
    // add the vertex time error^2 to the cluster projection error^2
    dTErr += vtx[ivx].TimeErr * vtx[ivx].TimeErr;
    if (dTErr < 1E-3) dTErr = 1E-3;
    totChi += dT * dT / dTErr;
    totChi /= 2;

    return totChi;

  } // ClusterVertexChi

  /////////////////////////////////////////
  float ClusterCrawlerAlg::PointVertexChi(float wire, float tick, unsigned short ivx)
  {
    // Returns the Chisq/DOF between a (Wire, Tick) point and a vertex

    if (ivx > vtx.size()) return 9999;

    float dW = wire - vtx[ivx].Wire;
    float chi = dW / vtx[ivx].WireErr;
    float totChi = chi * chi;
    float dT = tick - vtx[ivx].Time;
    chi = dT / vtx[ivx].TimeErr;
    totChi += chi * chi;

    return totChi;

  } // PointVertexChi

  /////////////////////////////////////////
  std::string ClusterCrawlerAlg::PrintHit(unsigned int iht)
  {

    if (iht > fHits.size() - 1) return "Bad Hit";
    return std::to_string(fHits[iht].WireID().Plane) + ":" +
           std::to_string(fHits[iht].WireID().Wire) + ":" +
           std::to_string((int)fHits[iht].PeakTime());

  } // PrintHit

} // namespace cluster<|MERGE_RESOLUTION|>--- conflicted
+++ resolved
@@ -194,12 +194,8 @@
   //------------------------------------------------------------------------------
   void ClusterCrawlerAlg::RunCrawler(detinfo::DetectorClocksData const& clock_data,
                                      detinfo::DetectorPropertiesData const& det_prop,
-<<<<<<< HEAD
                                      std::vector<recob::Hit> const& srchits,
                                      art::Timestamp ts)
-=======
-                                     std::vector<recob::Hit> const& srchits)
->>>>>>> c11c2364
   {
     // Run the ClusterCrawler algorithm - creating seed clusters and crawling upstream.
 
@@ -5267,12 +5263,8 @@
   //////////////////////////////////////
   void ClusterCrawlerAlg::Vtx3ClusterSplit(detinfo::DetectorClocksData const& clock_data,
                                            detinfo::DetectorPropertiesData const& det_prop,
-<<<<<<< HEAD
                                            geo::TPCID const& tpcid,
                                            art::Timestamp ts)
-=======
-                                           geo::TPCID const& tpcid)
->>>>>>> c11c2364
   {
     // Try to split clusters in a view in which there is no 2D vertex
     // assigned to a 3D vertex
@@ -5945,11 +5937,7 @@
   } // VtxMatch
 
   //////////////////////////////////
-<<<<<<< HEAD
   void ClusterCrawlerAlg::GetHitRange(CTP_t CTP, art::Timestamp ts)
-=======
-  void ClusterCrawlerAlg::GetHitRange(CTP_t CTP)
->>>>>>> c11c2364
   {
     // fills the WireHitRange vector for the supplied Cryostat/TPC/Plane code
     // Hits must have been sorted by increasing wire number
@@ -6001,14 +5989,8 @@
     flag.second = -1;
     unsigned int nbad = 0;
     for (wire = 0; wire < nwires; ++wire) {
-<<<<<<< HEAD
-      raw::ChannelID_t chan = geom->PlaneWireToChannel(
-        (int)planeID.Plane, (int)wire, (int)planeID.TPC, (int)planeID.Cryostat);
+      raw::ChannelID_t chan = geom->PlaneWireToChannel(geo::WireID(planeID, wire));
       if (!channelStatus.IsGood(ts.value(), chan)) {
-=======
-      raw::ChannelID_t chan = geom->PlaneWireToChannel(geo::WireID(planeID, wire));
-      if (!channelStatus.IsGood(chan)) {
->>>>>>> c11c2364
         WireHitRange[wire] = flag;
         ++nbad;
       }
