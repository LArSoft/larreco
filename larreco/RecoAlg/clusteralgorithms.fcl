#include "trackfinderalgorithms.fcl"
#include "cluster3dalgorithms.fcl"
BEGIN_PROLOG

standard_trajclusteralg:
{
   HitFinderModuleLabel: "gaushit"
   MakeNewHits:   true      # Merge hits in trajectory points and write them out
   Mode: 1                  # 1(-1) step from US(DS) to DS(US), 2 = don't use
   NPtsAve: 10              # Number of points to find average charge, Ave chg rms
   MinPtsFit: [4, 2]        # Min number of points in the trajectory fit required on each pass
   MinPts:   [10, 3]        # Min number of points in the trajectory required on each pass
   MaxAngleRange: [0, 2]    # Max angle range allowed on each pass
   MaxChi: 20               # Max Chi/DOF for accepting a trajectory fit (long muons)
   HitErrFac: 0.2           # hit time error for fitting = fHitErrFac * (hit RMS)
   MinAmp: 0.1              # Min amplitude for a wire signal being considered present (must be > 0)
   AngleRanges: [65,85,90]  # Max angle (degrees) for small, intermediate and large angle trajectories
   MultHitSep: 2.5          # Hits separated by < MultHitSep * RMS may be combined in a trajectory point
<<<<<<< HEAD
   ChgPullCut: 3            # Use trajectory points/hits if (Chg/AveChg - 1) / ChgRMS < cut
=======
   ChargeCuts: [3, 0.15, 0.25]  # [Max(min) chg pull, Min allowed chg RMS, Max allowed chg RMS]
>>>>>>> 53bdd0be
   KinkCuts: [0.35, 1.5, 3] # kink angle, MCS kink significance, nPts fit
   ProjectionErrFactor: 2   # Factor applied to calculated trajectory error
   JTMaxHitSep: 3           # max hit separation (WSE units) for making Junk Trajectories (<0) turn off
   MaxWireSkipNoSignal:  3  # max allowed number of not-dead wires if no signal is present
   MaxWireSkipWithSignal: 100  # max allowed number of not-dead wires if a signal is present
   MuonTag: [40, 500, 40, 3]    # minLength, minMCSMom, maxWireSkip,(min delta-ray length for muon direction tag)
   DeltaRayTag:  [10, 5, 500] # Tag short TJs as delta-rays close to muons [min sep, min MCSMom, max MCSMom]
   ShowerTag: [50, 5, 1]    # max MCSMom for a shower tag, max separation, min #traj < separation
   ChkStopCuts: [1.4, 5, 1] # [Min chg ratio, Chg slope pull cut, Chg fit Chi cut]
   Vertex2DCuts:  [10, 4, 30, 10, 5, 100] # max short TjLen, max ShortTj-vtx sep, max LongTj-vtx sep, max PosPull, max PosErr, Min MCSMom
   Vertex3DChiCut: 10       # 3D vertex Chi/DOF cut
   MaxVertexTrajSep: [6, 4] # Max separation for attaching trajectories to 3D vertices (WSE units)
   SkipAlgs: [  "MaskBadTPs", "ChkAllStop", "ChkStop" ]   # List of algs that should not be called
   StudyMode: false         # Set true to generate histograms (commented out)
   TagAllTraj: false        # Tag trajectories as track-like or shower-like
   MatchTruth: [-1, 0, 0.5, 10] # [1(nu), 2(cosmics), printLevel, Max EP, Min TruHits]
   DebugPlane: -1           # Print debug output in a plane (3 = all planes, <0 = none)
   DebugWire: -1            # Print debug output for a trajectory that starts on DebugWire (<0 = print merging)
   DebugTick: -1            # Print debug output for a trajectory that starts at DebugTick +/- 5 ticks (<0 = print vtx finding)
   DebugWorkID:     0       # Print debug output for a trajectory with this WorkID (Note WorkID < 0)
}

standard_clustercrawleralg:
{
  NumPass:              3  # number of passes through the hit list. 0 = no cluster reco
  MaxHitsFit: [ 100,  8, 4] # number of hits fitted to a line
  MinHits:    [ 50,  8, 3] # minimum size of a cluster
  NHitsAve:   [ 20,  8, 2] # number of hits to find the average charge and width
                           # at the end of the cluster. NHitsAve should be 1 or 2
  ChgCut:    [ .8, .8, .8] # max fractional hit charge difference for adding hits
  ChiCut:    [ 4, 8, 10] # stop adding hits to clusters if ChiCut is reached
  MaxWirSkip:   [25, 8, 0] # max number of wires to skip without adding a hit
  MinWirAfterSkip: [2, 2, 1] # min reqd number of consecutive wires with a hit after a skip
  KinkChiRat: [1.2, 1.2, 0.] # Max consecutive chisq increase for the last 3 hits on the cluster
                             # 0. = no kink check when following
  KinkAngCut: [0.4, 0.4, 1.5] # kink angle cut (radians) used to follow and merge
  DoMerge:   [false, true, true] # run cluster merging code?
  TimeDelta: [ 8, 8, 20] # max time difference for cluster merging
  MergeChgCut: [0.8, 0.8, 0.8] # max charge ratio for cluster merging
  FindVertices: [true, true, true]  # make 2D vertices after clustering?
  LACrawl:     [true, true, true]  # crawl Large Angle clusters?
  LAClusAngleCut:       60 # Large cluster angle cut (0 < 90 degrees). <0 to turn off
	LAClusMaxHitsFit: 		 4 #
	MinHitFrac: 				 0.6 # Drop clusters having < (#hits/#wires)
	MinAmp: 			 [5, 5, 5] # Min hit signal amplitude for merging
	ChgNearWindow:				40 # #of ticks for summing charge near a cluster
	ChgNearCut: 				 1.5 # Cluster end is shower-like if (nearby chg)/(cls chg)> cut
  HitMergeChiCut:      2.5 # Merge cluster hit-multiplets if the separation chisq
                           # is < cut. Set < 0 for no merging
  MergeAllHits:      false # merge all hits before reconstructing clusters
  MergeOverlapAngCut:  0.1 # Set <= 0 to turn off overlapping cluster merging
  ChkClusterDS:       true # Check reconstruction at DS end of clusters?
  KillGarbageClusters: 0.1 # Kill ghost clusters, set to 0 to turn off
  VtxClusterSplit:    true # Split clusters that cross vertices
  FindStarVertices:   true # Find vertices with a star topology
  HitErrFac:           0.2 # hit time error for fitting = fHitErrFac * (hit width)
  HitMinAmp:             2 # ignore hits with PH < this value
  ClProjErrFac:          3 # cluster projection error factor
  AllowNoHitWire:        1 # Allow skipping N wires w no hits (if poor purity)
	Vertex2DCut:					10 # Max chisq cut for attaching a cluster to a vtx
  Vertex3DCut:           5 # 2D vtx -> 3D vtx matching cut (chisq)
	FindHammerClusters: true # look for hammer type clusters
  RefineVertexClusters: false # (not ready)
  FindVLAClusters: false # find Very Large Angle clusters (not ready)
  DebugPlane:          -1  # print info only in this plane
  DebugWire:            0  # set to the Begin Wire and Hit of a cluster to print
  DebugHit:             0  # out detailed information while crawling
}

standard_blurredclusteralg:
{
  BlurWire:            6
  BlurTick:            12
  SigmaWire:           4
  SigmaTick:           6
  ClusterWireDistance: 2
  ClusterTickDistance: 2
  MaxTickWidthBlur:    10
  NeighboursThreshold: 0
  MinNeighbours:       0
  MinSize:             2
  MinSeed:             0.1
  TimeThreshold:       500
  ChargeThreshold:     0.07
}

standard_mergeclusteralg:
{
  MinMergeClusterSize: 3
  MaxMergeSeparation:  30
  ProjWidthThreshold:  0.2
}

standard_houghbasealg:
{
  MaxLines:                 50   # The maximum number of Hough lines to look for, 20 had been working!
  MinHits:                  5
  SaveAccumulator:          0
  NumAngleCells:            20000 # The number of angle cells to create for the Hough transform,
  RhoResolutionFactor:      5    # Was set to 5
  MaxDistance:              1.0  # 0.1 was working (okay, not really, larger is probably better,
  MaxSlope:                 80.0 # 80 was working fine previously
  RhoZeroOutRange:          0
  ThetaZeroOutRange:        0
  HitsPerCluster:           1
  MissedHits:               1    # Was set to 0
  MissedHitsDistance:       2.0  # 
  MissedHitsToLineSize:     0.25    # Was set to 0
}

standard_endpointalg:
{
  TimeBins:            256
  MaxCorners:          20
  Gsigma:              1.
  Window:              5
  Threshold:           0.1
  SaveVertexMap:       -1
}


standard_cornerfinderalg:
{
  RawDataModuleLabel:           "daq"
  CalDataModuleLabel:		"caldata"
  Trimming_threshold:      10
  Trimming_totalThreshold: 5e4
  Conversion_algorithm:         "standard"
  Conversion_function:          "TMath::Gaus(x,0,1)*TMath::Gaus(y,0,1)"
  Conversion_func_neighborhood: 3
  Conversion_threshold:		0
  Conversion_bins_per_input_x:	1
  Conversion_bins_per_input_y:	1
  Derivative_method: 		"Sobel" #Noble
  Derivative_neighborhood:	1 
  Derivative_BlurFunc:	"NotImplemented" 
  Derivative_BlurNeighborhood:	5 
  CornerScore_Noble_epsilon:    1e-5
  CornerScore_Harris_kappa:     0.05
  CornerScore_neighborhood:	1
  CornerScore_algorithm:	"Nobel" #Harris
  MaxSuppress_neighborhood:	3
  MaxSuppress_threshold:	1000
  Integral_bin_threshold:       5
  Integral_fraction_threshold:  0.95
  

}

standard_dbscanalg:
{
  eps:    1.0
  epstwo: 1.5
  minPts: 2
  Method: 0   # 0 -- naive findNeighbor implemention                     
              # 1 -- findNeigbors with R*-tree                           
              # 2 -- DBScan from the paper with R*-tree                  
  Metric: 3   # Which RegionQuery distance metric to use.                
              # **ONLY APPLIES** if Method is 1 or 2.                    
              #                                                          
	      # 0 -- rectangle (no bad channels) **not implemented**     
	      # 1 -- Manhattan distance (only uses eps, no bad channels) 
              #                                  **not implemented**     
	      # 2 -- Eliptical (no bad channels) **not implemented**     
	      # 3 -- findNeighbors-alike: Elliptical and bad             
              #                           channel aware (not working)    
}

standard_fuzzyclusteralg:
{
  RunHough:       true    # Turns on and off the Hough line finder, useful for diagnostics 
  NumberTimeBoundaries:             3	# Number of boundaries in ticks for the drift window to be divided up to make the Hough line finder easier on memory
  NumberWireBoundaries:             3	# Number of boundaries in wires for the drift window to be divided up to make the Hough line finder easier on memory
  GenerateHoughLinesOnly:       false # Show only the results of the Hough line finder, hits not in a line will not be clustered
  HoughBaseAlg:{
    MaxLines:             100
    MaxDistance:          1
    MinHits:              5
    NumAngleCells:        10800
    SaveAccumulator:          0
    RhoResolutionFactor:      5     
    MaxSlope:                 80.0 # 80 was working fine previously
    RhoZeroOutRange:          0
    ThetaZeroOutRange:        0
    HitsPerCluster:           1
    MissedHits:               1    # Was set to 0
    MissedHitsDistance:       1.0  # 
    MissedHitsToLineSize:     0.5    # Was set to 0
  }
  DBScanAlg:                @local::standard_dbscanalg
  DoFuzzyRemnantMerge:      true # Tell the algorithm to merge fuzzy cluster remnants into showers or tracks (0-off, 1-on)
  FuzzyRemnantMergeCutoff: 20    # Cut off on distance from hough line to hit in the remnant of the fuzzy cluster
  
  DoTrackClusterMerge:     true # Turns on merging of track-like Hough lines (0-off, 1-on)
  ChargeAsymAngleCut:        0.1 # Cut on product of charge asymmetry and the square of the sin of angle between slopes of lines, only for track-like
  SigmaChargeAsymAngleCut:   1.0  # Cut on product of charge sigma asymmetry and the sin of angle between slopes of lines, only for track-like
  TrackClusterMergeCutoff: 5.0 # The maximum distance between track-like Hough line endpoints before they can be merged,
  
  DoShowerClusterMerge:     true # Turns on merging of shower-like Hough line (0-off, 1-on)
  ShowerClusterMergeAngle: 30    # The maximum angle between slopes of shower-like lines to be merged,
  ShowerClusterMergeCutoff:  7.5 # The maximum distance between shower-like line endpoints before they can be merged,

  DoShowerTrackClusterMerge:     true # Turns on merging of shower-like and track-like lines (0-off, 1-on)
  ShowerTrackClusterMergeAngle:  15   # The maximum angle between slopes of shower-like and track-like lines to be merged,
  ShowerTrackClusterMergeCutoff: 7.5  # The maximum distance between shower-like and track-like line endpoints before they can be merged,
  ShowerLikenessCut:       10    # Cut on shower likeness (the larger the more shower like, the smaller the less shower like)
  MaxVertexLines:          100   # Max number of line end points allowed in a Hough line merge region for a merge to happen 
  VertexLinesCutoff:       5.0   #  Size of the vertex region to count up lines for MaxVertexLines 
}

standard_clusterparamsalg:
 {
  ChargeCutoffThreshold:    [500,500,1000]
  SelectBoxSizePar:               10     #distance along axis
  SelectBoxSizePerp:              3      #distance perpendicular to axis
  ForceRightGoing:        	  false
  MinHitListSize:		  40
  fOutlierRadius:		  5 
  #HoughBaseAlg.NumAngleCells:       3000
  #HoughBaseAlg.RhoResolutionFactor:       4
  #HoughBaseAlg.MaxLines:       100
  HitDensityCutoff:             1.9  # Showers is high, tracks low, 0 don't use cut
  MultiHitWireCutoff: 		 2.1  # Showers is high, tracks low, 0 don't use cut
  OffAxisHitsCutoff:            0    # Showers is high, tracks low, 0 don't use cut
  PrincipalComponentCutoff:     0    # Tracks is high ~1, showers low, 0 don't use cut
  ShowerSelisORorAND:           0    # 0 = OR, 1 = AND

  HoughBaseAlg:                   @local::standard_houghbasealg

 }

 standard_clustermatchalg:
 {
  DebugMode: true
  StoreSpacePoint: true
  MatchAlgoList:                [0, 1, 2, 3] # Algorithms enum to be enabled
  CutParam_NumSpacePoint:       100          # Number of minimum space point to claim a cluster by kSpacePoint
  CutParam_OverlayTimeFraction: 0.0          # Minimum fraction of overlayed time period used by kRoughTime
  CutParam_SumChargeRatio:      1000.0       # Maximum difference in fraction of clusters' charge sum used by kSumCharge
  SpacePointAlg:                @local::microboone_spacepointalg
  }
 standard_clustermatchalg.SpacePointAlg.Filter: false

 standard_clustermergealg:
 {
  VerboseMode:    false
  MaxAngleDiff:   0
  MaxSquaredDist: 0
  }

standard_smallclustalg:
 {
  RadiusSizePar:   	3	  #radius of circle in "cm"
  NHitsInClust:		4	  # Max Number of hits in cluster
  Verbose:			false
 }

standard_clustermatchtq:
{
  KSCut: 0.9
  EnableU: true
  EnableV: true
  EnableZ: true
}

standard_dbscanalg_fast:        @local::standard_dbscanalg
standard_dbscanalg_fast.eps:    1.25
standard_dbscanalg_fast.epstwo: 1.75
standard_dbscanalg_fast.Method: 2

jp250L_dbscanalg:                  @local::standard_dbscanalg      
jp250L_fuzzyclusteralg:            @local::standard_fuzzyclusteralg
jp250L_houghbasealg:               @local::standard_houghbasealg   
jp250L_houghbasealg.MaxLines:      15
jp250L_houghbasealg.MinHits:       3
jp250L_houghbasealg.NumAngleCells: 5000
jp250L_houghbasealg.MaxDistance:   5.0
jp250L_endpointalg:                @local::standard_endpointalg

bo_dbscanalg:                   @local::standard_dbscanalg      
bo_fuzzyclusteralg:             @local::standard_fuzzyclusteralg
bo_houghbasealg:                @local::standard_houghbasealg   
bo_houghbasealg.MaxLines:       15
bo_houghbasealg.MinHits:        3
bo_houghbasealg.NumAngleCells:  5000
bo_houghbasealg.MaxDistance:    5.0
bo_endpointalg:                 @local::standard_endpointalg
bo_clustercrawleralg:           @local::standard_clustercrawleralg
bo_clustercrawleralg.NumPass: 1
bo_clustercrawleralg.MaxHitsFit: [ 8 ]
bo_clustercrawleralg.MinHits: [ 3 ]
bo_clustercrawleralg.ChgCut: [ 2. ]
bo_clustercrawleralg.WidCut: [ 2. ]
bo_clustercrawleralg.ChiCut: [ 20. ]
bo_clustercrawleralg.MaxWirSkip: [ 25 ]
bo_clustercrawleralg.MinWirAfterSkip: [ 1 ]
bo_clustercrawleralg.KinkChiRat: [ 2. ]
bo_clustercrawleralg.KinkAngCut: [ 0.5 ]
bo_clustercrawleralg.DoMerge:  [ true ]
bo_clustercrawleralg.TimeDelta:  [ 10. ]
bo_clustercrawleralg.FindVertices: [ false ]
bo_clustercrawleralg.HitErrFac: 1.
bo_clustermatchtq:             @local::standard_clustermatchtq

argoneut_dbscanalg:                  @local::standard_dbscanalg       
argoneut_fuzzyclusteralg:            @local::standard_fuzzyclusteralg
argoneut_houghbasealg:               @local::standard_houghbasealg   
argoneut_houghbasealg.MaxLines:      15                              
argoneut_houghbasealg.MinHits:       3                               
argoneut_houghbasealg.NumAngleCells: 5000
argoneut_houghbasealg.MaxDistance:   5.0
argoneut_endpointalg:                @local::standard_endpointalg
argoneut_cornerfinderalg:		      @local::standard_cornerfinderalg
argoneut_clusterparamsalg:       @local::standard_clusterparamsalg
argoneut_clusterparamsalg.HoughBaseAlg: @local::argoneut_houghbasealg
argoneut_clusterparamsalg.HoughBaseAlg.NumAngleCells:       3000
argoneut_clusterparamsalg.HoughBaseAlg.RhoResolutionFactor:       4
argoneut_clusterparamsalg.HoughBaseAlg.MaxLines:       100
argoneut_clusterparamsalg.ChargeCutoffThreshold:  [200,400]
argoneut_clusterparamsalg.ForceRightGoing:   true
argoneut_smallclustalg:	@local::standard_smallclustalg
argoneut_clustermatchtq:             @local::standard_clustermatchtq
argoneut_clustermatchtq.KSCut:              0.5


microboone_dbscanalg:                         @local::standard_dbscanalg_fast 
microboone_endpointalg:                       @local::standard_endpointalg    
microboone_houghbasealg:                      @local::standard_houghbasealg   
microboone_houghbasealg.MaxLines:             20
microboone_houghbasealg.MaxDistance:          1.0
microboone_houghbasealg.MinHits:              5
microboone_houghbasealg.NumAngleCells:        20000
microboone_houghbasealg.DoHoughLineMerge:     1
microboone_fuzzyclusteralg:                   @local::standard_fuzzyclusteralg 
microboone_fuzzyclusteralg.Threshold          : -20.0
microboone_cornerfinderalg:		      @local::standard_cornerfinderalg
microboone_clusterparamsalg:                  @local::standard_clusterparamsalg
microboone_smallclustalg:	              @local::standard_smallclustalg
microboone_clustercrawleralg:                 @local::standard_clustercrawleralg
microboone_trajclusteralg:                    @local::standard_trajclusteralg
microboone_trajclusteralg.MaxWireSkipNoSignal: 15 # increase a bit to allow for low gain wires

microboone_clustermatchalg:                   @local::standard_clustermatchalg
microboone_clustermergealg:                   @local::standard_clustermergealg
microboone_clustermatchtq:                    @local::standard_clustermatchtq

dune35t_dbscanalg:    @local::standard_dbscanalg_fast
dune35t_dbscanalg.eps:    2.0
dune35t_dbscanalg.epstwo: 2.0
dune35t_houghbasealg: @local::standard_houghbasealg
#dune35t_houghbasealg.DoHoughLineMerge:     1
dune35t_endpointalg:  @local::standard_endpointalg 
dune35t_fuzzyclusteralg:                   @local::standard_fuzzyclusteralg 
dune35t_fuzzyclusteralg.HoughBaseAlg:      @local::dune35t_houghbasealg 
#dune35t_fuzzyclusteralg.Threshold:         -50.0
dune35t_clustercrawleralg:                 @local::standard_clustercrawleralg
dune35t_clustermatchtq:                    @local::standard_clustermatchtq
dune35t_clustermatchtq.KSCut:              0.7

dunefd_dbscanalg:    @local::standard_dbscanalg_fast
dunefd_houghbasealg: @local::standard_houghbasealg
dunefd_endpointalg:  @local::standard_endpointalg 
dunefd_fuzzyclusteralg:                   @local::standard_fuzzyclusteralg 
dunefd_fuzzyclusteralg.HoughBaseAlg:      @local::dunefd_houghbasealg 
dunefd_clustercrawleralg:                 @local::standard_clustercrawleralg
dunefd_clustermatchtq:                    @local::standard_clustermatchtq
dunefd_clustermatchtq.KSCut:              0.7


END_PROLOG<|MERGE_RESOLUTION|>--- conflicted
+++ resolved
@@ -16,11 +16,7 @@
    MinAmp: 0.1              # Min amplitude for a wire signal being considered present (must be > 0)
    AngleRanges: [65,85,90]  # Max angle (degrees) for small, intermediate and large angle trajectories
    MultHitSep: 2.5          # Hits separated by < MultHitSep * RMS may be combined in a trajectory point
-<<<<<<< HEAD
-   ChgPullCut: 3            # Use trajectory points/hits if (Chg/AveChg - 1) / ChgRMS < cut
-=======
    ChargeCuts: [3, 0.15, 0.25]  # [Max(min) chg pull, Min allowed chg RMS, Max allowed chg RMS]
->>>>>>> 53bdd0be
    KinkCuts: [0.35, 1.5, 3] # kink angle, MCS kink significance, nPts fit
    ProjectionErrFactor: 2   # Factor applied to calculated trajectory error
    JTMaxHitSep: 3           # max hit separation (WSE units) for making Junk Trajectories (<0) turn off
