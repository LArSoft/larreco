--- conflicted
+++ resolved
@@ -43,11 +43,7 @@
    Vertex3DChiCut: 3.5       # 3D vertex Chi/DOF cut
    Match3DCuts: [ 0.3, 0, 3, 1 ] 
    # dx (cm) matching cut, min MCSMom, min length for 2-view match, 2-view missing plane requirement
-<<<<<<< HEAD
-   SkipAlgs: [  "MBadTPs", "ChkAllStop", "ChkStop", "CTKink", "HED", "SplitHiChgHits" ]   # List of algs that should not be called
-=======
    SkipAlgs: [  "VtxHitsSwap", "SplitHiChgHits", "ChkAllStop", "ChkStop", "CTKink", "HED" ]   # List of algs that should not be called
->>>>>>> ab60390a
    SpecialAlgs: []          # list of special purpose algs, e.g. "StopAtTj", "ChkInTraj" 
    StudyMode: false         # Set true to generate histograms (commented out)
    MatchTruth: [-1, 0, 0.5, 10] # [1(nu), 2(cosmics), printLevel, Max EP, Min TruHits]
