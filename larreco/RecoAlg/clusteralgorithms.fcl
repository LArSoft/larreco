#include "trackfinderalgorithms.fcl"
#include "cluster3dalgorithms.fcl"
#include "calorimetry.fcl"
BEGIN_PROLOG

standard_trajclusteralg:
{
   HitFinderModuleLabel: "gaushit"
   MakeNewHits:   true      # Merge hits in trajectory points and write them out
   Mode: 1                  # 1(-1) step from US(DS) to DS(US), 2 = don't use
   NPtsAve: 10              # Number of points to find average charge, Ave chg rms
   MinPtsFit: [4, 4, 3]     # Min number of points in the trajectory fit required on each pass
   MinPts:    [5, 5, 3]     # Min number of points in the trajectory required on each pass
   MaxAngleCode: [0, 1, 2]  # Max angle range code allowed on each pass
   MinMCSMom: [100, 0, 0]   # Minimum MCSMom for each pass
   MaxVertexTrajSep: [6, 6, 4] # Max separation for attaching trajectories to 3D vertices (WSE units)
   MaxChi: 20               # Max Chi/DOF for accepting a trajectory fit (long muons)
   HitErrFac: 0.15          # hit time error for fitting = fHitErrFac * (hit RMS)
   MinAmp:  1               # Min amplitude for a wire signal being considered present (must be > 0)
   AngleRanges: [40, 55, 75, 90]  # Max angle (degrees) for small, intermediate and large angle trajectories
   MultHitSep: 2.5          # Hits separated by < MultHitSep * RMS may be combined in a trajectory point
   ChargeCuts: [4, 0.15, 0.25]  # [Max(min) chg pull, Min allowed chg RMS, Max allowed chg RMS]
   KinkCuts: [0.4, 1.5, 3] # kink angle, MCS kink significance, nPts fit
   ProjectionErrFactor: 2   # Factor applied to calculated trajectory error
   VLAStepSize: 1.5         # Step size for Very Large Angle trajectories
   JTMaxHitSep: 3           # max hit separation (WSE units) for making Junk Trajectories (<0) turn off
   MaxWireSkipNoSignal:  3  # max allowed number of not-dead wires if no signal is present
   MaxWireSkipWithSignal: 100  # max allowed number of not-dead wires if a signal is present
   QualityCuts: [ 0.8, 3] # Min points/wire, min consecutive pts after a gap
   MuonTag: [40, 500, 40, 3]    # minLength, minMCSMom, maxWireSkip,(min delta-ray length for muon direction tag)
   DeltaRayTag:  [10, 5, 500] # Tag short TJs as delta-rays close to muons [min sep, min MCSMom, max MCSMom]
#                0   1   2   3   4  5    6   7  8  9 10 11 12
   ShowerTag: [ -1, 50, 20, 0.5, 3, 2, 100, 10, 1, 1, 1, 0, 0]
  # 0 Mode (<= 0 OFF, 1 = tag only, 2 = find showers)
  # 1 Max Tj MCSMom for a shower tag
  # 2 Max separation
  # 3 Min energy (MeV)
  # 4 rms width factor
  # 5 Min shower 1/2 width (WSE units)
  # 6 Min total Tj Pts
  # 7 Min Tjs
  # 8 max parent FOM
  # 9 max direction FOM
  # 10 max aspect ratio
  # 11 min Score to preserve a vertex and its Tjs
  # 12 Debug in CTP (>10 debug cotIndex + 10)
<<<<<<< HEAD
=======
   SaveShowerTree: false
>>>>>>> a2f7448c
   ChkStopCuts: [5, 8, 1.5] # [Min chg ratio, Chg slope pull cut, Chg fit Chi cut]
   Vertex2DCuts:  [6, 8, 40, 3, 5, 60, 0.6, 3, 0]
   # 0 User definition of a short Tj => max number of Tj points
   # 1 max separation between a vertex and the start of a trajectory for a user-defined short Tj
   # 2 max separation for a user-defined long Tj
   # 3 max position pull when attaching a Tj to a vertex
   # 4 max position error for creating a Tj or attaching Tjs to an existing vertex
   # 5 Min MCSMom of Tjs that can be used to create a vertex
   # 6 min frac of Points/Wire between a vtx and a Tj. Ideally one if the efficiency is good
   # 7 min Score
   # 8 ID of a vertex for printing special debugging information
   Vertex3DChiCut: 3.5       # 3D vertex Chi/DOF cut
<<<<<<< HEAD
   Match3DCuts: [ 0.3, 0, 3, 1 ] 
   # dx (cm) matching cut, min MCSMom, min length for 2-view match, 2-view missing plane requirement
=======
   Match3DCuts: [ 0.3, 0, 3, 1, 0.1 ] 
   # dx (cm) matching cut, min MCSMom, min length for 2-view match, 2-view missing plane requirement, min match fraction
>>>>>>> a2f7448c
   SkipAlgs: [  "VtxHitsSwap", "SplitHiChgHits", "CTKink", "HED" ]   # List of algs that should not be called
   SpecialAlgs: []          # list of special purpose algs, e.g. "StopAtTj", "ChkInTraj" 
   StudyMode: false         # Set true to generate histograms
   MatchTruth: [-1, 0, 0.5, 10] # [1(nu), 2(cosmics), printLevel, Max EP, Min TruHits]
   DebugCryostat: 0
   DebugTPC: 0
   DebugPlane: -1           # Print debug output in a plane (3 = all planes, <0 = none)
   DebugWire: -1            # Print debug output for a trajectory that starts on DebugWire (<0 = print merging)
   DebugTick: -1            # Print debug output for a trajectory that starts at DebugTick +/- 5 ticks (<0 = print vtx finding)
   DebugWorkID:     0       # Print debug output for a trajectory with this WorkID (Note WorkID < 0)
}
standard_trajclusteralg.CaloAlg: @local::standard_calorimetryalgmc

standard_clustercrawleralg:
{
  NumPass:              3  # number of passes through the hit list. 0 = no cluster reco
  MaxHitsFit: [ 100,  8, 4] # number of hits fitted to a line
  MinHits:    [ 50,  8, 3] # minimum size of a cluster
  NHitsAve:   [ 20,  8, 2] # number of hits to find the average charge and width
                           # at the end of the cluster. NHitsAve should be 1 or 2
  ChgCut:    [ .8, .8, .8] # max fractional hit charge difference for adding hits
  ChiCut:    [ 4, 8, 10] # stop adding hits to clusters if ChiCut is reached
  MaxWirSkip:   [25, 8, 0] # max number of wires to skip without adding a hit
  MinWirAfterSkip: [2, 2, 1] # min reqd number of consecutive wires with a hit after a skip
  KinkChiRat: [1.2, 1.2, 0.] # Max consecutive chisq increase for the last 3 hits on the cluster
                             # 0. = no kink check when following
  KinkAngCut: [0.4, 0.4, 1.5] # kink angle cut (radians) used to follow and merge
  DoMerge:   [false, true, true] # run cluster merging code?
  TimeDelta: [ 8, 8, 20] # max time difference for cluster merging
  MergeChgCut: [0.8, 0.8, 0.8] # max charge ratio for cluster merging
  FindVertices: [true, true, true]  # make 2D vertices after clustering?
  LACrawl:     [true, true, true]  # crawl Large Angle clusters?
  LAClusAngleCut:       60 # Large cluster angle cut (0 < 90 degrees). <0 to turn off
	LAClusMaxHitsFit: 		 4 #
	MinHitFrac: 				 0.6 # Drop clusters having < (#hits/#wires)
	MinAmp: 			 [5, 5, 5] # Min hit signal amplitude for merging
	ChgNearWindow:				40 # #of ticks for summing charge near a cluster
	ChgNearCut: 				 1.5 # Cluster end is shower-like if (nearby chg)/(cls chg)> cut
  HitMergeChiCut:      2.5 # Merge cluster hit-multiplets if the separation chisq
                           # is < cut. Set < 0 for no merging
  MergeAllHits:      false # merge all hits before reconstructing clusters
  MergeOverlapAngCut:  0.1 # Set <= 0 to turn off overlapping cluster merging
  ChkClusterDS:       true # Check reconstruction at DS end of clusters?
  KillGarbageClusters: 0.1 # Kill ghost clusters, set to 0 to turn off
  VtxClusterSplit:    true # Split clusters that cross vertices
  FindStarVertices:   true # Find vertices with a star topology
  HitErrFac:           0.2 # hit time error for fitting = fHitErrFac * (hit width)
  HitMinAmp:             2 # ignore hits with PH < this value
  ClProjErrFac:          3 # cluster projection error factor
  AllowNoHitWire:        1 # Allow skipping N wires w no hits (if poor purity)
	Vertex2DCut:					10 # Max chisq cut for attaching a cluster to a vtx
  Vertex3DCut:           5 # 2D vtx -> 3D vtx matching cut (chisq)
	FindHammerClusters: true # look for hammer type clusters
  RefineVertexClusters: false # (not ready)
  FindVLAClusters: false # find Very Large Angle clusters (not ready)
  DebugPlane:          -1  # print info only in this plane
  DebugWire:            0  # set to the Begin Wire and Hit of a cluster to print
  DebugHit:             0  # out detailed information while crawling
}

standard_blurredclusteralg:
{
  BlurWire:            6
  BlurTick:            12
  SigmaWire:           4
  SigmaTick:           6
  ClusterWireDistance: 2
  ClusterTickDistance: 2
  MaxTickWidthBlur:    10
  NeighboursThreshold: 0
  MinNeighbours:       0
  MinSize:             2
  MinSeed:             0.1
  TimeThreshold:       500
  ChargeThreshold:     0.07
}

standard_mergeclusteralg:
{
  MinMergeClusterSize: 3
  MaxMergeSeparation:  30
  ProjWidthThreshold:  0.2
}

standard_houghbasealg:
{
  MaxLines:                 50   # The maximum number of Hough lines to look for, 20 had been working!
  MinHits:                  5
  SaveAccumulator:          0
  NumAngleCells:            20000 # The number of angle cells to create for the Hough transform,
  RhoResolutionFactor:      5    # Was set to 5
  MaxDistance:              1.0  # 0.1 was working (okay, not really, larger is probably better,
  MaxSlope:                 80.0 # 80 was working fine previously
  RhoZeroOutRange:          0
  ThetaZeroOutRange:        0
  HitsPerCluster:           1
  MissedHits:               1    # Was set to 0
  MissedHitsDistance:       2.0  # 
  MissedHitsToLineSize:     0.25    # Was set to 0
}

standard_endpointalg:
{
  TimeBins:            256
  MaxCorners:          20
  Gsigma:              1.
  Window:              5
  Threshold:           0.1
  SaveVertexMap:       -1
}


standard_cornerfinderalg:
{
  RawDataModuleLabel:           "daq"
  CalDataModuleLabel:		"caldata"
  Trimming_threshold:      10
  Trimming_totalThreshold: 5e4
  Conversion_algorithm:         "standard"
  Conversion_function:          "TMath::Gaus(x,0,1)*TMath::Gaus(y,0,1)"
  Conversion_func_neighborhood: 3
  Conversion_threshold:		0
  Conversion_bins_per_input_x:	1
  Conversion_bins_per_input_y:	1
  Derivative_method: 		"Sobel" #Noble
  Derivative_neighborhood:	1 
  Derivative_BlurFunc:	"NotImplemented" 
  Derivative_BlurNeighborhood:	5 
  CornerScore_Noble_epsilon:    1e-5
  CornerScore_Harris_kappa:     0.05
  CornerScore_neighborhood:	1
  CornerScore_algorithm:	"Nobel" #Harris
  MaxSuppress_neighborhood:	3
  MaxSuppress_threshold:	1000
  Integral_bin_threshold:       5
  Integral_fraction_threshold:  0.95
  

}

standard_dbscanalg:
{
  eps:    1.0
  epstwo: 1.5
  minPts: 2
  Method: 0   # 0 -- naive findNeighbor implemention                     
              # 1 -- findNeigbors with R*-tree                           
              # 2 -- DBScan from the paper with R*-tree                  
  Metric: 3   # Which RegionQuery distance metric to use.                
              # **ONLY APPLIES** if Method is 1 or 2.                    
              #                                                          
	      # 0 -- rectangle (no bad channels) **not implemented**     
	      # 1 -- Manhattan distance (only uses eps, no bad channels) 
              #                                  **not implemented**     
	      # 2 -- Eliptical (no bad channels) **not implemented**     
	      # 3 -- findNeighbors-alike: Elliptical and bad             
              #                           channel aware (not working)    
}

standard_fuzzyclusteralg:
{
  RunHough:       true    # Turns on and off the Hough line finder, useful for diagnostics 
  NumberTimeBoundaries:             3	# Number of boundaries in ticks for the drift window to be divided up to make the Hough line finder easier on memory
  NumberWireBoundaries:             3	# Number of boundaries in wires for the drift window to be divided up to make the Hough line finder easier on memory
  GenerateHoughLinesOnly:       false # Show only the results of the Hough line finder, hits not in a line will not be clustered
  HoughBaseAlg:{
    MaxLines:             100
    MaxDistance:          1
    MinHits:              5
    NumAngleCells:        10800
    SaveAccumulator:          0
    RhoResolutionFactor:      5     
    MaxSlope:                 80.0 # 80 was working fine previously
    RhoZeroOutRange:          0
    ThetaZeroOutRange:        0
    HitsPerCluster:           1
    MissedHits:               1    # Was set to 0
    MissedHitsDistance:       1.0  # 
    MissedHitsToLineSize:     0.5    # Was set to 0
  }
  DBScanAlg:                @local::standard_dbscanalg
  DoFuzzyRemnantMerge:      true # Tell the algorithm to merge fuzzy cluster remnants into showers or tracks (0-off, 1-on)
  FuzzyRemnantMergeCutoff: 20    # Cut off on distance from hough line to hit in the remnant of the fuzzy cluster
  
  DoTrackClusterMerge:     true # Turns on merging of track-like Hough lines (0-off, 1-on)
  ChargeAsymAngleCut:        0.1 # Cut on product of charge asymmetry and the square of the sin of angle between slopes of lines, only for track-like
  SigmaChargeAsymAngleCut:   1.0  # Cut on product of charge sigma asymmetry and the sin of angle between slopes of lines, only for track-like
  TrackClusterMergeCutoff: 5.0 # The maximum distance between track-like Hough line endpoints before they can be merged,
  
  DoShowerClusterMerge:     true # Turns on merging of shower-like Hough line (0-off, 1-on)
  ShowerClusterMergeAngle: 30    # The maximum angle between slopes of shower-like lines to be merged,
  ShowerClusterMergeCutoff:  7.5 # The maximum distance between shower-like line endpoints before they can be merged,

  DoShowerTrackClusterMerge:     true # Turns on merging of shower-like and track-like lines (0-off, 1-on)
  ShowerTrackClusterMergeAngle:  15   # The maximum angle between slopes of shower-like and track-like lines to be merged,
  ShowerTrackClusterMergeCutoff: 7.5  # The maximum distance between shower-like and track-like line endpoints before they can be merged,
  ShowerLikenessCut:       10    # Cut on shower likeness (the larger the more shower like, the smaller the less shower like)
  MaxVertexLines:          100   # Max number of line end points allowed in a Hough line merge region for a merge to happen 
  VertexLinesCutoff:       5.0   #  Size of the vertex region to count up lines for MaxVertexLines 
}

standard_clusterparamsalg:
 {
  ChargeCutoffThreshold:    [500,500,1000]
  SelectBoxSizePar:               10     #distance along axis
  SelectBoxSizePerp:              3      #distance perpendicular to axis
  ForceRightGoing:        	  false
  MinHitListSize:		  40
  fOutlierRadius:		  5 
  #HoughBaseAlg.NumAngleCells:       3000
  #HoughBaseAlg.RhoResolutionFactor:       4
  #HoughBaseAlg.MaxLines:       100
  HitDensityCutoff:             1.9  # Showers is high, tracks low, 0 don't use cut
  MultiHitWireCutoff: 		 2.1  # Showers is high, tracks low, 0 don't use cut
  OffAxisHitsCutoff:            0    # Showers is high, tracks low, 0 don't use cut
  PrincipalComponentCutoff:     0    # Tracks is high ~1, showers low, 0 don't use cut
  ShowerSelisORorAND:           0    # 0 = OR, 1 = AND

  HoughBaseAlg:                   @local::standard_houghbasealg

 }

 standard_clustermatchalg:
 {
  DebugMode: true
  StoreSpacePoint: true
  MatchAlgoList:                [0, 1, 2, 3] # Algorithms enum to be enabled
  CutParam_NumSpacePoint:       100          # Number of minimum space point to claim a cluster by kSpacePoint
  CutParam_OverlayTimeFraction: 0.0          # Minimum fraction of overlayed time period used by kRoughTime
  CutParam_SumChargeRatio:      1000.0       # Maximum difference in fraction of clusters' charge sum used by kSumCharge
  SpacePointAlg:                @local::microboone_spacepointalg
  }
 standard_clustermatchalg.SpacePointAlg.Filter: false

 standard_clustermergealg:
 {
  VerboseMode:    false
  MaxAngleDiff:   0
  MaxSquaredDist: 0
  }

standard_smallclustalg:
 {
  RadiusSizePar:   	3	  #radius of circle in "cm"
  NHitsInClust:		4	  # Max Number of hits in cluster
  Verbose:			false
 }

standard_clustermatchtq:
{
  KSCut: 0.9
  EnableU: true
  EnableV: true
  EnableZ: true
}

standard_dbscanalg_fast:        @local::standard_dbscanalg
standard_dbscanalg_fast.eps:    1.25
standard_dbscanalg_fast.epstwo: 1.75
standard_dbscanalg_fast.Method: 2

jp250L_dbscanalg:                  @local::standard_dbscanalg      
jp250L_fuzzyclusteralg:            @local::standard_fuzzyclusteralg
jp250L_houghbasealg:               @local::standard_houghbasealg   
jp250L_houghbasealg.MaxLines:      15
jp250L_houghbasealg.MinHits:       3
jp250L_houghbasealg.NumAngleCells: 5000
jp250L_houghbasealg.MaxDistance:   5.0
jp250L_endpointalg:                @local::standard_endpointalg

bo_dbscanalg:                   @local::standard_dbscanalg      
bo_fuzzyclusteralg:             @local::standard_fuzzyclusteralg
bo_houghbasealg:                @local::standard_houghbasealg   
bo_houghbasealg.MaxLines:       15
bo_houghbasealg.MinHits:        3
bo_houghbasealg.NumAngleCells:  5000
bo_houghbasealg.MaxDistance:    5.0
bo_endpointalg:                 @local::standard_endpointalg
bo_clustercrawleralg:           @local::standard_clustercrawleralg
bo_clustercrawleralg.NumPass: 1
bo_clustercrawleralg.MaxHitsFit: [ 8 ]
bo_clustercrawleralg.MinHits: [ 3 ]
bo_clustercrawleralg.ChgCut: [ 2. ]
bo_clustercrawleralg.WidCut: [ 2. ]
bo_clustercrawleralg.ChiCut: [ 20. ]
bo_clustercrawleralg.MaxWirSkip: [ 25 ]
bo_clustercrawleralg.MinWirAfterSkip: [ 1 ]
bo_clustercrawleralg.KinkChiRat: [ 2. ]
bo_clustercrawleralg.KinkAngCut: [ 0.5 ]
bo_clustercrawleralg.DoMerge:  [ true ]
bo_clustercrawleralg.TimeDelta:  [ 10. ]
bo_clustercrawleralg.FindVertices: [ false ]
bo_clustercrawleralg.HitErrFac: 1.
bo_clustermatchtq:             @local::standard_clustermatchtq

argoneut_dbscanalg:                  @local::standard_dbscanalg       
argoneut_fuzzyclusteralg:            @local::standard_fuzzyclusteralg
argoneut_houghbasealg:               @local::standard_houghbasealg   
argoneut_houghbasealg.MaxLines:      15                              
argoneut_houghbasealg.MinHits:       3                               
argoneut_houghbasealg.NumAngleCells: 5000
argoneut_houghbasealg.MaxDistance:   5.0
argoneut_endpointalg:                @local::standard_endpointalg
argoneut_cornerfinderalg:		      @local::standard_cornerfinderalg
argoneut_clusterparamsalg:       @local::standard_clusterparamsalg
argoneut_clusterparamsalg.HoughBaseAlg: @local::argoneut_houghbasealg
argoneut_clusterparamsalg.HoughBaseAlg.NumAngleCells:       3000
argoneut_clusterparamsalg.HoughBaseAlg.RhoResolutionFactor:       4
argoneut_clusterparamsalg.HoughBaseAlg.MaxLines:       100
argoneut_clusterparamsalg.ChargeCutoffThreshold:  [200,400]
argoneut_clusterparamsalg.ForceRightGoing:   true
argoneut_smallclustalg:	@local::standard_smallclustalg
argoneut_clustermatchtq:             @local::standard_clustermatchtq
argoneut_clustermatchtq.KSCut:              0.5


microboone_dbscanalg:                         @local::standard_dbscanalg_fast 
microboone_endpointalg:                       @local::standard_endpointalg    
microboone_houghbasealg:                      @local::standard_houghbasealg   
microboone_houghbasealg.MaxLines:             20
microboone_houghbasealg.MaxDistance:          1.0
microboone_houghbasealg.MinHits:              5
microboone_houghbasealg.NumAngleCells:        20000
microboone_houghbasealg.DoHoughLineMerge:     1
microboone_fuzzyclusteralg:                   @local::standard_fuzzyclusteralg 
microboone_fuzzyclusteralg.Threshold          : -20.0
microboone_cornerfinderalg:		      @local::standard_cornerfinderalg
microboone_clusterparamsalg:                  @local::standard_clusterparamsalg
microboone_smallclustalg:	              @local::standard_smallclustalg
microboone_clustercrawleralg:                 @local::standard_clustercrawleralg

microboone_trajclusteralg:                    @local::standard_trajclusteralg
microboone_trajclusteralg.MaxWireSkipNoSignal: 15 # increase a bit to allow for low gain wires

microboone_clustermatchalg:                   @local::standard_clustermatchalg
microboone_clustermergealg:                   @local::standard_clustermergealg
microboone_clustermatchtq:                    @local::standard_clustermatchtq

dune35t_dbscanalg:    @local::standard_dbscanalg_fast
dune35t_dbscanalg.eps:    2.0
dune35t_dbscanalg.epstwo: 2.0
dune35t_houghbasealg: @local::standard_houghbasealg
#dune35t_houghbasealg.DoHoughLineMerge:     1
dune35t_endpointalg:  @local::standard_endpointalg 
dune35t_fuzzyclusteralg:                   @local::standard_fuzzyclusteralg 
dune35t_fuzzyclusteralg.HoughBaseAlg:      @local::dune35t_houghbasealg 
#dune35t_fuzzyclusteralg.Threshold:         -50.0
dune35t_clustercrawleralg:                 @local::standard_clustercrawleralg
dune35t_clustermatchtq:                    @local::standard_clustermatchtq
dune35t_clustermatchtq.KSCut:              0.7

dunefd_dbscanalg:    @local::standard_dbscanalg_fast
dunefd_houghbasealg: @local::standard_houghbasealg
dunefd_endpointalg:  @local::standard_endpointalg 
dunefd_fuzzyclusteralg:                   @local::standard_fuzzyclusteralg 
dunefd_fuzzyclusteralg.HoughBaseAlg:      @local::dunefd_houghbasealg 
dunefd_clustercrawleralg:                 @local::standard_clustercrawleralg
dunefd_clustermatchtq:                    @local::standard_clustermatchtq
dunefd_clustermatchtq.KSCut:              0.7


END_PROLOG<|MERGE_RESOLUTION|>--- conflicted
+++ resolved
@@ -44,10 +44,7 @@
   # 10 max aspect ratio
   # 11 min Score to preserve a vertex and its Tjs
   # 12 Debug in CTP (>10 debug cotIndex + 10)
-<<<<<<< HEAD
-=======
    SaveShowerTree: false
->>>>>>> a2f7448c
    ChkStopCuts: [5, 8, 1.5] # [Min chg ratio, Chg slope pull cut, Chg fit Chi cut]
    Vertex2DCuts:  [6, 8, 40, 3, 5, 60, 0.6, 3, 0]
    # 0 User definition of a short Tj => max number of Tj points
@@ -60,13 +57,8 @@
    # 7 min Score
    # 8 ID of a vertex for printing special debugging information
    Vertex3DChiCut: 3.5       # 3D vertex Chi/DOF cut
-<<<<<<< HEAD
-   Match3DCuts: [ 0.3, 0, 3, 1 ] 
-   # dx (cm) matching cut, min MCSMom, min length for 2-view match, 2-view missing plane requirement
-=======
    Match3DCuts: [ 0.3, 0, 3, 1, 0.1 ] 
    # dx (cm) matching cut, min MCSMom, min length for 2-view match, 2-view missing plane requirement, min match fraction
->>>>>>> a2f7448c
    SkipAlgs: [  "VtxHitsSwap", "SplitHiChgHits", "CTKink", "HED" ]   # List of algs that should not be called
    SpecialAlgs: []          # list of special purpose algs, e.g. "StopAtTj", "ChkInTraj" 
    StudyMode: false         # Set true to generate histograms
