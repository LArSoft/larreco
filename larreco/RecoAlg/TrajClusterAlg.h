////////////////////////////////////////////////////////////////////////
//
//
// TrajClusterAlg
//
// Bruce Baller
//
///////////////////////////////////////////////////////////////////////
#ifndef TRAJCLUSTERALG_H
#define TRAJCLUSTERALG_H

#include "larreco/RecoAlg/TCAlg/DataStructs.h"
#include "larreco/RecoAlg/TCAlg/Utils.h"

// C/C++ standard libraries
#include <array>
#include <vector>
#include <utility> // std::pair<>
#include <cmath>
#include <iostream>
#include <fstream>
#include <iomanip>
#include <algorithm>

// framework libraries
#include "fhiclcpp/ParameterSet.h"
#include "art/Framework/Core/EDProducer.h"
#include "art/Framework/Core/ModuleMacros.h"
#include "art/Framework/Principal/Event.h"
#include "canvas/Utilities/InputTag.h"
#include "art/Framework/Services/Registry/ServiceHandle.h"
#include "art/Framework/Services/Optional/TFileService.h"
#include "art/Framework/Services/Optional/TFileDirectory.h"
#include "messagefacility/MessageLogger/MessageLogger.h"
#include "canvas/Utilities/Exception.h"

// LArSoft libraries
#include "larcoreobj/SimpleTypesAndConstants/geo_types.h"
#include "larcore/Geometry/Geometry.h"
#include "lardataobj/RecoBase/Hit.h"
#include "lardataobj/RecoBase/Wire.h"
#include "lardata/DetectorInfoServices/LArPropertiesService.h"
#include "lardata/DetectorInfoServices/DetectorPropertiesService.h"
#include "larreco/RecoAlg/LinFitAlg.h"
#include "larevt/CalibrationDBI/Interface/ChannelStatusService.h"
#include "larevt/CalibrationDBI/Interface/ChannelStatusProvider.h"

#include "TH1F.h"
#include "TH2F.h"
#include "TProfile.h"

namespace tca {

  
  class TrajClusterAlg {
    public:
    
 
    /// @{
    /// @name Data structures for the reconstruction results


    TrajClusterAlg(fhicl::ParameterSet const& pset);

    virtual void reconfigure(fhicl::ParameterSet const& pset);

    void RunTrajClusterAlg(art::Event & evt);
    
    std::vector<short> const& GetinClus() const {return tjs.inClus; }
    
    /// Returns (and loses) the art::Ptr collection of previously reconstructed hits (e.g. gaushit)
    std::vector<recob::Hit> YieldHits();
    art::InputTag const& GetHitFinderModuleLabel() { return fHitFinderModuleLabel; }
    
    /// Returns a constant reference to the clusters found
    std::vector<ClusterStore> const& GetClusters() const { return tjs.tcl; }
    
    /// Returns a constant reference to the 2D end points found
    std::vector<VtxStore> const& GetEndPoints() const { return tjs.vtx; }
    
    /// Returns a constant reference to the 3D vertices found
    std::vector<Vtx3Store> const& GetVertices() const { return tjs.vtx3; }
    
    std::vector<unsigned int> const& GetAlgModCount() const {return fAlgModCount; }
    std::vector<std::string> const& GetAlgBitNames() const {return AlgBitNames; }
    
    static bool SortByMultiplet(TCHit const& a, TCHit const& b);
    
    /// Deletes all the results
    void ClearResults();
    
    TjStuff tjs;
    DebugStuff Debug;
    
    private:
    
    art::InputTag fHitFinderModuleLabel; ///< label of module producing input hits
    art::InputTag fCalDataModuleLabel; ///< label of module producing ROIs on wires
    
    short fMode;            ///  StepCrawl mode (0 = turn off)
    short fStepDir;             /// US->DS (1), DS->US (-1)
    short fNPtsAve;         /// number of points to find AveChg
    std::vector<unsigned short> fMinPtsFit; ///< Reconstruct in two passes
    std::vector<unsigned short> fMinPts;    ///< min number of Pts required to make a trajectory
    std::vector<unsigned short> fMaxAngleRange;   ///< max llowed angle range for each pass
    float fMultHitSep;      ///< preferentially "merge" hits with < this separation
    float fMaxChi;
    std::vector<float> fKinkCuts; ///< kink angle, nPts fit, (alternate) kink angle significance
    float fChgPullCut;
    float fMaxWireSkipNoSignal;    ///< max number of wires to skip w/o a signal on them
    float fMaxWireSkipWithSignal;  ///< max number of wires to skip with a signal on them
    float fProjectionErrFactor;
    bool fMakeNewHits;
   
    float fJTMaxHitSep2;  /// Max hit separation for making junk trajectories. < 0 to turn off
    
    bool fTagAllTraj;              ///< tag clusters as shower-like or track-like
    float fMaxTrajSep;     ///< max trajectory point separation for making showers
    bool fStudyMode;       ///< study cuts
    std::vector<float> fMatchTruth;     ///< Match to MC truth
 
    std::vector<float> fMaxVertexTrajSep;
    std::bitset<32> fUseAlg;  ///< Allow user to mask off specific algorithms

    float fHitErrFac;   ///< hit time error = fHitErrFac * hit RMS used for cluster fit
    float fMinAmp;      ///< min amplitude required for declaring a wire signal is present
    std::vector<float> fAngleRanges; ///< list of max angles for each angle range
    std::vector<float> fAngleRangesMaxHitsRMS;
    
    float fLAClusSlopeCut;
    unsigned short fAllowNoHitWire;
		float VertexPullCut; 	///< maximum 2D vtx - trajectory significance
    std::vector<short> fDeltaRayTag; ///< min length, min MCSMom and min separation (WSE) for a delta ray tag
    std::vector<short> fMuonTag; ///< min length and min MCSMom for a muon tag
    std::vector<short> fShowerTag; ///< [min MCSMom, max separation, min # Tj < separation] for a shower tag
    std::vector<float> fChkStopCuts; ///< [Min Chg ratio, Chg slope pull cut, Chg fit chi cut]

    std::vector<float> fVertex2DCuts; ///< Max position pull, max Position error rms
    float fVertex3DChiCut;   ///< 2D vtx -> 3D vtx matching cut (chisq/dof)
<<<<<<< HEAD
    // TEMP variables for summing Eff*Pur
    double PrSum, MuSum, PiSum;
    unsigned short nPr, nMu, nPi;

=======
    
    // Variables for summing Eff*Pur for electrons, muons, pions, kaons and protons
    std::array<short, 5> EPCnts;
    std::array<float, 5> EPSums;
    std::array<float, 5> EPTSums;
>>>>>>> 0ab12ff8
    bool fIsRealData;
/*
    TH2F *fMCSMom_KE_e;
    TH2F *fMCSMom_KE_mu;
    TH2F *fMCSMom_KE_pi;
    TH2F *fMCSMom_KE_p;
    TH1F *fnHitsPerTP[3];
    TH1F *fDelta[3];
    TH1F *fDeltaN[3];
    TH1F *fCharge[3];
    TH1F *fPrEP;
    TH1F *fMuPiEP;
    TH2F *fnHitsPerTP_Angle[3];
    TProfile *fnHitsPerTP_AngleP[3];
*/
    // Reco-MC vertex position difference
    TH1F* fNuVtx_dx;
    TH1F* fNuVtx_dy;
    TH1F* fNuVtx_dz;
    
    // Reco-MC stopping wire difference for different MC Particles
    TH1F* fdWire[5];
    // EP vs KE for different MC Particles
    TProfile* fEP_T[5];

    TH1F *fDeltaN[3];
    TH1F *fHitRMS[3];
    TH2F *fTPWidth_Angle[3];
    TProfile *fTPWidth_AngleP[3];
    TProfile *fExpect_Angle[3];

    bool prt;
    bool mrgPrt;
    bool vtxPrt;
    bool didPrt;
    short TJPrt; // Set to the WorkID of a trajectory that is being debugged
    bool shPrt; /// print shower info
    
    art::ServiceHandle<geo::Geometry> geom;
    const detinfo::LArProperties* larprop;
    const detinfo::DetectorProperties* detprop;
    // TEMP for writing event filter selection
//    std::ofstream outFile;
    
    trkf::LinFitAlg fLinFitAlg;

    unsigned int fCstat;         // the current cryostat
    unsigned int fTpc;         // the current TPC
    unsigned int fRun, fSubRun;
    unsigned int fEvent;
    unsigned int fEventsProcessed;
    CTP_t fCTP;        ///< Cryostat/TPC/Plane code
    unsigned int fPlane;         // the current plane
    short fWorkID;


    std::string fhitsModuleLabel;
    
    // variables for step crawling - updated at each TP
    // tracking flags
    bool fGoodTraj;         // the working trajectory is good and should be stored
    bool fTryWithNextPass;  // Try with next pass settings
    bool fUpdateTrajOK;     // update
    bool fMaskedLastTP;
    bool fQuitAlg;          // A significant error occurred. Delete everything and return
    
    std::vector<float> fAveHitRMS;      ///< average RMS of an isolated hit

    std::vector<TrjInt> trjint;
    // vectors of clusters of trajectories => a set of somewhat intersecting trajectories
    std::vector<std::vector<unsigned short>> ClsOfTrj;
    
    std::vector<unsigned int> fAlgModCount;
    
    // runs the TrajCluster algorithm on one plane specified by the calling routine
    void RunStepCrawl();
    void InitializeAllTraj();
    void ReconstructAllTraj();
    // Main stepping/crawling routine
    void StepCrawl(Trajectory& tj);
    // Add hits on the trajectory point ipt that are close to the trajectory point Pos
    void AddHits(Trajectory& tj, unsigned short ipt, bool& sigOK);
    // Large Angle version
    void AddLAHits(Trajectory& tj, unsigned short ipt, bool& sigOK);
    float DeadWireCount(TrajPoint& tp1, TrajPoint& tp2);
    float DeadWireCount(float inWirePos1, float inWirePos2, CTP_t tCTP);
    void HitSanityCheck();
    // Hits on two adjacent wires have an acceptable signal overlap
    bool TrajHitsOK(const std::vector<unsigned int>& iHitsInMultiplet, const std::vector<unsigned int>& jHitsInMultiplet);
    // Find all trajectories in the plane using the pre-defined step direction, cuts, etc.
    void TryRecoveryAlgs();
    // Try to use unused nearby hits in all trajectories after stepping is done
    void UseUnusedHits();
    // Finds junk trajectories using unassigned hits
    void FindJunkTraj();
    // Finds junk trajectories using unassigned hits
    void MakeJunkTraj(std::vector<unsigned int> tHits, unsigned short& newTjIndex);
    // Step through TPs starting at the end and moving to the beginning
    void ReversePropagate(Trajectory& tj);
    // Start a trajectory going from fromHit to (toWire, toTick)
    bool StartTraj(Trajectory& tj, const unsigned int& fromHit, const unsigned int& toHit, const unsigned short& pass);
    bool StartTraj(Trajectory& tj, const float& fromWire, const float& fromTick, const float& toWire, const float& toTick, const CTP_t& tCTP, const unsigned short& pass);
    void GetHitMultiplet(unsigned int theHit, std::vector<unsigned int>& hitsInMultiplet);
    void GetHitMultiplet(unsigned int theHit, std::vector<unsigned int>& hitsInMultiplet, unsigned short& localIndex);
    // Returns fHits[iht]->RMS() * fScaleF * fHitErrFac * fHits[iht]->Multiplicity();
    float HitTimeErr(const unsigned int iht);
    // Estimates the error^2 of the time using all hits in hitVec
    float HitsTimeErr2(const std::vector<unsigned int>& hitVec);
    // defines HitPos, HitPosErr2 and Chg for the used hits in the trajectory point
    void DefineHitPos(TrajPoint& tp);
    // max hit delta for all used hits on all points
    float MaxHitDelta(Trajectory& tj);
    // Decide which hits to use to determine the trajectory point
    // fit, charge, etc. This is done by setting UseHit true and
    // setting inTraj < 0.
    void FindUseHits(Trajectory& tj, unsigned short ipt, float maxDelta, bool useChg);
    // Try to use the hits on this TP by reducing the number of points fitted. This
    // should only be done for reasonably long TJ's
    void SetPoorUsedHits(Trajectory& tj, unsigned short ipt);
    // Sets inTraj[] = 0 and UseHit false for all used hits in tp
    void UnsetUsedHits(TrajPoint& tp);
    // Counts the number of used hits in tp
//    unsigned short NumUsedHits(TrajPoint& tp);
    // Counts the number of TPs in the trajectory that have charge
    unsigned short NumPtsWithCharge(Trajectory& tj, bool includeDeadWires);
    // Sets inTraj[] = 0 and UseHit false for all TPs. Called when abandoning work
    void ReleaseHits(Trajectory& tj);
    // returns the index of the angle range that tp is in
    unsigned short AngleRange(TrajPoint const& tp);
     // Print debug output if hit iht exists in work or allTraj
    void FindHit(std::string someText, unsigned int iht);
    // Check allTraj -> inTraj associations
    void ChkInTraj(std::string someText);
    // Returns true if there a is wire signal at tp
    bool SignalAtTp(TrajPoint const& tp);
    bool SignalAtPos(float pos0, float pos1, CTP_t tCTP);
    // Counts the number of hits that are used in two different vectors of hits
    void CountSameHits(std::vector<unsigned int>& iHitVec, std::vector<unsigned int>& jHitVec, unsigned short& nSameHits);
    // Merge and store the two trajectories in allTraj
    bool MergeAndStore(unsigned short tj1,  unsigned short tj2);
    // Make clusters from all trajectories in allTraj
    void MakeAllTrajClusters();
    void CheckHitClusterAssociations();
    // Push the trajectory into allTraj
    void StoreTraj(Trajectory& tj);
    // Check the quality of the trajectory and possibly trim it
    void CheckTraj(Trajectory& tj);
    // Truncates the trajectory if a soft kink is found in it
    void FindSoftKink(Trajectory& tj);
    // Fill gaps in the trajectory
    void FillGaps(Trajectory& tj);
    // Check for many unused hits and try to use them
    void CheckHiMultUnusedHits(Trajectory& tj);
    void CheckHiMultEndHits(Trajectory& tj);
    // Check for high values of Delta at the beginning of the trajectory
    void CheckHiDeltas(Trajectory& tj);
    // Check for a TJ that is close to the Large Angle cut
    void CheckNearLA();
    // Updates the last added trajectory point fit, average hit rms, etc.
    void UpdateTraj(Trajectory& tj);
    // Find the average charge using fNPtsAve values of TP Chg.
    void UpdateAveChg(Trajectory& tj);
   // Estimate the Delta RMS of the TPs on the end of tj.
    void UpdateDeltaRMS(Trajectory& tj);
    void MaskBadTPs(Trajectory& tj, float const& maxChi);
    // The hits in the TP at the end of the trajectory were masked off. Decide whether to continue stepping with the
    // current configuration or whether to stop and possibly try with the next pass settings
    bool MaskedHitsOK(Trajectory& tj);
    // Any re-sizing should have been done by the calling routine. This code updates the Pass and adjusts the number of
    // fitted points to get FitCHi < 2
    void PrepareForNextPass(Trajectory& tj);
    // Fit the supplied trajectory using HitPos positions with the origin at originPt.
    void FitTraj(Trajectory& tj, unsigned short originPt, unsigned short npts, short fitDir, TrajPoint& tpFit);
    // Fit the leading edge of the trajectory
    void FitTraj(Trajectory& tj);
    // Does a local fit of just-added TPs to identify a kink while stepping.
    // Truncates the vector and returns true if one is found.
    void GottaKink(Trajectory& tj, unsigned short& killPts);
    // Update the parameters at the beginning of the trajectory
    void FixTrajBegin(Trajectory& tj);
    void FixTrajBegin(Trajectory& tj, unsigned short atPt);
    void FixTrajEnd(Trajectory& tj, unsigned short atPt);
    bool IsGhost(std::vector<unsigned int>& tHits, unsigned short& ofTraj);
    void CheckTrajEnd();
    void EndMerge();
    void FillWireHitRange(geo::TPCID const& tpcid);
    float ExpectedHitsRMS(TrajPoint const& tp);
    /// sets fQuitAlg true if WireHitRange has a problem
    bool CheckWireHitRange();
    // Erases delHit and makes corrections to inTraj, allTraj and WireHitRange
    bool EraseHit(const unsigned int& delHit);
    // Creates a hit in tjs.fHits using the supplied information. Returns UINT_MAX if there is failure.
    // Returns the index of the newly created hit
    void DefineHit(TCHit& tcHit, CTP_t& hitCTP, unsigned int& hitWire);
    unsigned int CreateHit(TCHit tcHit);
    // Merges all of the hits used in each TP into one hit
    void MergeTPHits();
    void MaskTrajEndPoints(Trajectory& tj, unsigned short nPts);
    // Sets the StopsAtEnd bits for all trajectories in the current CTP
    void ChkAllStop();
    // Sets the StopsAtEnd bits for the trajectory
    void ChkStop(Trajectory& tj);
    void MatchTruth();
    // ****************************** Vertex code  ******************************
    void Find2DVertices();
    void FindVtxTraj(unsigned short ivx);
    void Refine2DVertices();
    void SplitTrajCrossingVertices();
    void FindHammerVertices();
    void FindHammerVertices2();
    void Find3DVertices(geo::TPCID const& tpcid);
    void CompleteIncomplete3DVertices(geo::TPCID const& tpcid);
    // ****************************** Shower/Track ID code  ******************************
    // Tag as shower-like or track-like
//    void TagAllTraj();
//    void TagPhotons();
    // Associate trajectories that are close to each into Clusters Of Trajectories (COTs)
//    void FindClustersOfTrajectories(std::vector<std::vector<unsigned short>>& trjintIndices);
    // Try to define a shower trajectory consisting of a single track-like trajectory (the electron/photon)
    // plus a group of shower-like trajectories, using the vector of trjintIndices
//    void DefineShowerTraj(unsigned short icot, std::vector<std::vector<unsigned short>> trjintIndices);
    // Make a track-like cluster using primTraj and a shower-like cluster consisting
    // of all other trajectories in ClsOfTrj[icot]
//    void TagShowerTraj(unsigned short icot, unsigned short primTraj, unsigned short primTrajEnd, float showerAngle);
//    void KillVerticesInShowers();

    
  }; // class TrajClusterAlg


} // namespace cluster

#endif // ifndef TRAJCLUSTERALG_H<|MERGE_RESOLUTION|>--- conflicted
+++ resolved
@@ -137,18 +137,11 @@
 
     std::vector<float> fVertex2DCuts; ///< Max position pull, max Position error rms
     float fVertex3DChiCut;   ///< 2D vtx -> 3D vtx matching cut (chisq/dof)
-<<<<<<< HEAD
-    // TEMP variables for summing Eff*Pur
-    double PrSum, MuSum, PiSum;
-    unsigned short nPr, nMu, nPi;
-
-=======
     
     // Variables for summing Eff*Pur for electrons, muons, pions, kaons and protons
     std::array<short, 5> EPCnts;
     std::array<float, 5> EPSums;
     std::array<float, 5> EPTSums;
->>>>>>> 0ab12ff8
     bool fIsRealData;
 /*
     TH2F *fMCSMom_KE_e;
