////////////////////////////////////////////////////////////////////////
//
//
// TrajClusterAlg
//
// Bruce Baller
//
///////////////////////////////////////////////////////////////////////
#ifndef TRAJCLUSTERALG_H
#define TRAJCLUSTERALG_H

#include "larreco/RecoAlg/TCAlg/DataStructs.h"
#include "larreco/RecoAlg/TCAlg/Utils.h"

// C/C++ standard libraries
#include <array>
#include <vector>
#include <utility> // std::pair<>
#include <cmath>
#include <iostream>
#include <fstream>
#include <iomanip>
#include <algorithm>

// framework libraries
#include "fhiclcpp/ParameterSet.h"
#include "art/Framework/Core/EDProducer.h"
#include "art/Framework/Core/ModuleMacros.h"
#include "art/Framework/Principal/Event.h"
#include "canvas/Utilities/InputTag.h"
#include "art/Framework/Services/Registry/ServiceHandle.h"
#include "art/Framework/Services/Optional/TFileService.h"
#include "art/Framework/Services/Optional/TFileDirectory.h"
#include "messagefacility/MessageLogger/MessageLogger.h"
#include "canvas/Utilities/Exception.h"

// LArSoft libraries
#include "larcoreobj/SimpleTypesAndConstants/geo_types.h"
#include "larcore/Geometry/Geometry.h"
#include "lardataobj/RecoBase/Hit.h"
#include "lardataobj/RecoBase/Wire.h"
#include "lardata/DetectorInfoServices/LArPropertiesService.h"
#include "lardata/DetectorInfoServices/DetectorPropertiesService.h"
#include "larreco/RecoAlg/LinFitAlg.h"
#include "larevt/CalibrationDBI/Interface/ChannelStatusService.h"
#include "larevt/CalibrationDBI/Interface/ChannelStatusProvider.h"

#include "TH1F.h"
#include "TH2F.h"
#include "TProfile.h"

namespace tca {

  
  class TrajClusterAlg {
    public:
    
 
    /// @{
    /// @name Data structures for the reconstruction results


    TrajClusterAlg(fhicl::ParameterSet const& pset);

    virtual void reconfigure(fhicl::ParameterSet const& pset);

    void RunTrajClusterAlg(art::Event & evt);
    
    std::vector<short> const& GetinClus() const {return tjs.inClus; }
    
    /// Returns (and loses) the art::Ptr collection of previously reconstructed hits (e.g. gaushit)
    std::vector<recob::Hit> YieldHits();
    art::InputTag const& GetHitFinderModuleLabel() { return fHitFinderModuleLabel; }
    
    /// Returns a constant reference to the clusters found
    std::vector<ClusterStore> const& GetClusters() const { return tjs.tcl; }
    
    /// Returns a constant reference to the 2D end points found
    std::vector<VtxStore> const& GetEndPoints() const { return tjs.vtx; }
    
    /// Returns a constant reference to the 3D vertices found
    std::vector<Vtx3Store> const& GetVertices() const { return tjs.vtx3; }
    
<<<<<<< HEAD
    /// Returns a constant reference to the 3D vertices found
    std::vector<std::vector<unsigned short>> const& Get3DMatchedClusters() const { return tjs.MatchedClusters; }
=======
    // Get the index list of matchVec entries that have PFParticle info defined
    std::vector<unsigned short> const& GetPFPList() const { return tjs.matchVecPFPList; }
    // Get a specific matchVec entry that will be turned into a PFParticle
    MatchStruct const& GetMatchStruct(unsigned short im) {return tjs.matchVec[im]; };
>>>>>>> a02ec5ab
    
    std::vector<unsigned int> const& GetAlgModCount() const {return fAlgModCount; }
    std::vector<std::string> const& GetAlgBitNames() const {return AlgBitNames; }
    
    static bool SortByMultiplet(TCHit const& a, TCHit const& b);
    
    /// Deletes all the results
    void ClearResults();
    
    TjStuff tjs;
    DebugStuff Debug;
    
    private:
    
    art::InputTag fHitFinderModuleLabel; ///< label of module producing input hits
    art::InputTag fCalDataModuleLabel; ///< label of module producing ROIs on wires
    
    short fMode;            ///  StepCrawl mode (0 = turn off)
    short fStepDir;             /// US->DS (1), DS->US (-1)
    short fNPtsAve;         /// number of points to find AveChg
    std::vector<unsigned short> fMinPtsFit; ///< Reconstruct in two passes
    std::vector<unsigned short> fMinPts;    ///< min number of Pts required to make a trajectory
    std::vector<unsigned short> fMaxAngleCode;   ///< max allowed angle code for each pass
    float fMultHitSep;      ///< preferentially "merge" hits with < this separation
    float fMaxChi;
    std::vector<float> fKinkCuts; ///< kink angle, nPts fit, (alternate) kink angle significance
    std::vector<float> fQualityCuts; ///< Min points/wire, min consecutive pts after a gap
    std::vector<float> fChargeCuts;
    float fMaxWireSkipNoSignal;    ///< max number of wires to skip w/o a signal on them
    float fMaxWireSkipWithSignal;  ///< max number of wires to skip with a signal on them
    float fProjectionErrFactor;
    bool fMakeNewHits;
   
    float fJTMaxHitSep2;  /// Max hit separation for making junk trajectories. < 0 to turn off
    
    bool fTagAllTraj;              ///< tag clusters as shower-like or track-like
    float fMaxTrajSep;     ///< max trajectory point separation for making showers
    bool fStudyMode;       ///< study cuts
    std::vector<float> fMatchTruth;     ///< Match to MC truth
 
    std::vector<float> fMaxVertexTrajSep;
    std::bitset<32> fUseAlg;  ///< Allow user to mask off specific algorithms

    float fHitErrFac;   ///< hit time error = fHitErrFac * hit RMS used for cluster fit
    float fMinAmp;      ///< min amplitude required for declaring a wire signal is present
    std::vector<float> fAngleRanges; ///< list of max angles for each angle range
    std::vector<float> fAngleRangesMaxHitsRMS;
    float fVLAStepSize;
    
    float fLAClusSlopeCut;
    unsigned short fAllowNoHitWire;
		float VertexPullCut; 	///< maximum 2D vtx - trajectory significance
    std::vector<short> fDeltaRayTag; ///< min length, min MCSMom and min separation (WSE) for a delta ray tag
    std::vector<short> fMuonTag; ///< min length and min MCSMom for a muon tag
    std::vector<float> fShowerTag; ///< [min MCSMom, max separation, min # Tj < separation] for a shower tag
    std::vector<float> fChkStopCuts; ///< [Min Chg ratio, Chg slope pull cut, Chg fit chi cut]

    std::vector<float> fVertex2DCuts; ///< Max position pull, max Position error rms
    float fVertex3DChiCut;   ///< 2D vtx -> 3D vtx matching cut (chisq/dof)
    std::vector<float> fMatch3DCuts;  ///< Max dX separation
    
    // Variables for summing Eff*Pur for electrons, muons, pions, kaons and protons
    std::array<short, 5> EPCnts;
    std::array<float, 5> EPSums;
    std::array<float, 5> EPTSums;
    bool fIsRealData;
/*
    TH2F *fMCSMom_KE_e;
    TH2F *fMCSMom_KE_mu;
    TH2F *fMCSMom_KE_pi;
    TH2F *fMCSMom_KE_p;
    TH1F *fnHitsPerTP[3];
    TH1F *fDelta[3];
    TH1F *fDeltaN[3];
    TH1F *fCharge[3];
    TH1F *fPrEP;
    TH1F *fMuPiEP;
    TH2F *fnHitsPerTP_Angle[3];
    TProfile *fnHitsPerTP_AngleP[3];
*/
    // Reco-MC vertex position difference
    TH1F* fNuVtx_dx;
    TH1F* fNuVtx_dy;
    TH1F* fNuVtx_dz;
    
    // Reco-MC stopping wire difference for different MC Particles
    TH1F* fdWire[5];
    // EP vs KE for different MC Particles
    TProfile* fEP_T[5];

    TH1F *fDeltaN[3];
    TH1F *fHitRMS[3];
    TH2F *fTPWidth_Angle[3];
    TProfile *fTPWidth_AngleP[3];
    TProfile *fExpect_Angle[3];
    
    // number of primary particles in the event
    unsigned short nTruPrimary;
    // number of reconstructable primary particles in the event
    unsigned short nTruPrimaryOK;
    // number of reconstructable neutrino vertices in ALL events
    unsigned short nTruPrimaryVtxOK;
    // number of reconstructable neutrino vertices in ALL events that were reconstructed
    unsigned short nTruPrimaryVtxReco;
 
    bool prt;
    bool mrgPrt;
    bool vtxPrt;
    bool didPrt;
    short TJPrt; // Set to the WorkID of a trajectory that is being debugged
    bool shPrt; /// print shower info
    
    art::ServiceHandle<geo::Geometry> geom;
    const detinfo::LArProperties* larprop;
    const detinfo::DetectorProperties* detprop;
    // TEMP for writing event filter selection
//    std::ofstream outFile;
    
    trkf::LinFitAlg fLinFitAlg;

    unsigned int fCstat;         // the current cryostat
    unsigned int fTpc;         // the current TPC
    unsigned int fRun, fSubRun;
    unsigned int fEvent;
    unsigned int fEventsProcessed;
    CTP_t fCTP;        ///< Cryostat/TPC/Plane code
    unsigned int fPlane;         // the current plane
    int fWorkID;


    std::string fhitsModuleLabel;
    
    // variables for step crawling - updated at each TP
    // tracking flags
    bool fGoodTraj;         // the working trajectory is good and should be stored
    bool fTryWithNextPass;  // Try with next pass settings
    bool fUpdateTrajOK;     // update
    bool fMaskedLastTP;
    bool fQuitAlg;          // A significant error occurred. Delete everything and return
    
    std::vector<float> fAveHitRMS;      ///< average RMS of an isolated hit
    
    std::vector<unsigned int> fAlgModCount;
    
//    void WatchHit(std::string someText, int wid);
//    short watchInTraj;
    // runs the TrajCluster algorithm on one plane specified by the calling routine
    void RunStepCrawl();
    void InitializeAllTraj();
    void ReconstructAllTraj();
    // Main stepping/crawling routine
    void StepCrawl(Trajectory& tj);
    // Add hits on the trajectory point ipt that are close to the trajectory point Pos
    void AddHits(Trajectory& tj, unsigned short ipt, bool& sigOK);
    // Large Angle version
    void AddLAHits(Trajectory& tj, unsigned short ipt, bool& sigOK);
    // Hits on two adjacent wires have an acceptable signal overlap
    bool TrajHitsOK(const std::vector<unsigned int>& iHitsInMultiplet, const std::vector<unsigned int>& jHitsInMultiplet);
    // Try to use unused nearby hits in all trajectories after stepping is done
    void UseUnusedHits();
    // Finds junk trajectories using unassigned hits
    void FindJunkTraj();
    // Finds junk trajectories using unassigned hits
    void MakeJunkTraj(std::vector<unsigned int> tHits, unsigned short& newTjIndex);
    // Step through TPs starting at the end and moving to the beginning
    void ReversePropagate(Trajectory& tj);
    // Start a trajectory going from fromHit to (toWire, toTick)
    bool StartTraj(Trajectory& tj, const unsigned int& fromHit, const unsigned int& toHit, const unsigned short& pass);
    bool StartTraj(Trajectory& tj, const float& fromWire, const float& fromTick, const float& toWire, const float& toTick, const CTP_t& tCTP, const unsigned short& pass);
    void GetHitMultiplet(unsigned int theHit, std::vector<unsigned int>& hitsInMultiplet);
    void GetHitMultiplet(unsigned int theHit, std::vector<unsigned int>& hitsInMultiplet, unsigned short& localIndex);
    // Returns fHits[iht]->RMS() * fScaleF * fHitErrFac * fHits[iht]->Multiplicity();
    float HitTimeErr(const unsigned int iht);
    // Estimates the error^2 of the time using all hits in hitVec
    float HitsTimeErr2(const std::vector<unsigned int>& hitVec);
    // defines HitPos, HitPosErr2 and Chg for the used hits in the trajectory point
    void DefineHitPos(TrajPoint& tp);
    // Decide which hits to use to determine the trajectory point
    // fit, charge, etc. This is done by setting UseHit true and
    // setting inTraj < 0
     void FindUseHits(Trajectory& tj, unsigned short ipt, float maxDelta, bool useChg);
    // Sets the tp AngCode = 0 (small angle), 1 (large angle) or 2 (very large angle)
    void SetAngleCode(TrajPoint& tp);
    // returns the index of the angle range that tp is in
    unsigned short AngleRange(TrajPoint const& tp);
    unsigned short AngleRange(float angle);
    // Print debug output if hit iht exists in work or allTraj
    void FindHit(std::string someText, unsigned int iht);
    // Check allTraj -> inTraj associations
    void ChkInTraj(std::string someText);
    // Counts the number of hits that are used in two different vectors of hits
    void CountSameHits(std::vector<unsigned int>& iHitVec, std::vector<unsigned int>& jHitVec, unsigned short& nSameHits);
    // Merge and store the two trajectories in allTraj
    bool MergeAndStore(unsigned short tj1,  unsigned short tj2);
    // Make clusters from all trajectories in allTraj
    void MakeAllTrajClusters();
    // Push the trajectory into allTraj
    void StoreTraj(Trajectory& tj);
    // Check the quality of the trajectory and possibly trim it
    void CheckTraj(Trajectory& tj);
     // Truncates the trajectory if a soft kink is found in it
    void FindSoftKink(Trajectory& tj);
    // Fill gaps in the trajectory
    void FillGaps(Trajectory& tj);
    // Check for many unused hits and try to use them
    void CheckHiMultUnusedHits(Trajectory& tj);
    void CheckHiMultEndHits(Trajectory& tj);
    // Check for high values of Delta at the beginning of the trajectory
    void CheckHiDeltas(Trajectory& tj);
    // Check for a TJ that is close to the Large Angle cut
    void CheckNearLA();
    // Updates the last added trajectory point fit, average hit rms, etc.
    void UpdateTraj(Trajectory& tj);
    // Find the average charge using fNPtsAve values of TP Chg.
    void UpdateAveChg(Trajectory& tj);
   // Estimate the Delta RMS of the TPs on the end of tj.
    void UpdateDeltaRMS(Trajectory& tj);
    void MaskBadTPs(Trajectory& tj, float const& maxChi);
    // The hits in the TP at the end of the trajectory were masked off. Decide whether to continue stepping with the
    // current configuration or whether to stop and possibly try with the next pass settings
    bool MaskedHitsOK(Trajectory& tj);
    // Any re-sizing should have been done by the calling routine. This code updates the Pass and adjusts the number of
    // fitted points to get FitCHi < 2
    void PrepareForNextPass(Trajectory& tj);
    // Fit the supplied trajectory using HitPos positions with the origin at originPt.
    void FitTraj(Trajectory& tj, unsigned short originPt, unsigned short npts, short fitDir, TrajPoint& tpFit);
    // Fit the leading edge of the trajectory
    void FitTraj(Trajectory& tj);
    // Does a local fit of just-added TPs to identify a kink while stepping.
    // Truncates the vector and returns true if one is found.
    void GottaKink(Trajectory& tj, unsigned short& killPts);
    // Update the parameters at the beginning of the trajectory
    void FixTrajBegin(Trajectory& tj);
    void FixTrajBegin(Trajectory& tj, unsigned short atPt);
    void FixTrajEnd(Trajectory& tj, unsigned short atPt);
    bool IsGhost(std::vector<unsigned int>& tHits, unsigned short& ofTraj);
    bool IsGhost(Trajectory& tj);
    void CheckTrajEnd();
    void EndMerge();
    void EndMerge2();
    void FillWireHitRange(const geo::TPCID& tpcid);
    float ExpectedHitsRMS(TrajPoint const& tp);
    /// sets fQuitAlg true if WireHitRange has a problem
    bool CheckWireHitRange();
    // Erases delHit and makes corrections to inTraj, allTraj and WireHitRange
    bool EraseHit(const unsigned int& delHit);
    // Creates a hit in tjs.fHits using the supplied information. Returns UINT_MAX if there is failure.
    // Returns the index of the newly created hit
    void DefineHit(TCHit& tcHit, CTP_t& hitCTP, unsigned int& hitWire);
    unsigned int CreateHit(TCHit tcHit);
    // Merges all of the hits used in each TP into one hit
    void MergeTPHits();
    void MaskTrajEndPoints(Trajectory& tj, unsigned short nPts);
    // Sets the StopsAtEnd bits for all trajectories in the current CTP
    void ChkAllStop();
    // Sets the StopsAtEnd bits for the trajectory
    void ChkStop(Trajectory& tj);
<<<<<<< HEAD
    // Check the Michel electron topology, lastGoodPt is the last point of muon
    bool ChkMichel(Trajectory& tj, unsigned short& lastGoodPt);
    // Split high charge hits near the trajectory end
    void SplitHiChgHits(Trajectory& tj);
=======
    void SetPDGCode(Trajectory& tj);
    void SetPDGCode(unsigned short itj);
>>>>>>> a02ec5ab
    void MatchTruth();
    // ****************************** Vertex code  ******************************
    void Find2DVertices();
    void FindVtxTraj(unsigned short ivx);
//    void Refine2DVertices();
    void SplitTrajCrossingVertices();
    void FindHammerVertices();
    void FindHammerVertices2();
    void Find3DVertices(const geo::TPCID& tpcid);
    void CompleteIncomplete3DVertices(const geo::TPCID& tpcid);
    void CompleteIncomplete3DVerticesInGaps(const geo::TPCID& tpcid);
<<<<<<< HEAD
    // Improve hit assignments near vertex 
    void VtxHitsSwap();
    // ****************************** 3D Tj matching code  ******************************
    void Match3D(const geo::TPCID& tpcid);
    void Match3D2Views(const geo::TPCID& tpcid, const std::vector<float>& xx);
=======
    // ****************************** 3D Tj matching code  ******************************
    void Match3D(const geo::TPCID& tpcid);
    void Match3D2Views(const geo::TPCID& tpcid, const std::vector<float>& xx);
    void FillPFPInfo();
    void FindMatchEndPoints();
>>>>>>> a02ec5ab
    
  }; // class TrajClusterAlg


} // namespace cluster

#endif // ifndef TRAJCLUSTERALG_H<|MERGE_RESOLUTION|>--- conflicted
+++ resolved
@@ -81,15 +81,10 @@
     /// Returns a constant reference to the 3D vertices found
     std::vector<Vtx3Store> const& GetVertices() const { return tjs.vtx3; }
     
-<<<<<<< HEAD
-    /// Returns a constant reference to the 3D vertices found
-    std::vector<std::vector<unsigned short>> const& Get3DMatchedClusters() const { return tjs.MatchedClusters; }
-=======
     // Get the index list of matchVec entries that have PFParticle info defined
     std::vector<unsigned short> const& GetPFPList() const { return tjs.matchVecPFPList; }
     // Get a specific matchVec entry that will be turned into a PFParticle
     MatchStruct const& GetMatchStruct(unsigned short im) {return tjs.matchVec[im]; };
->>>>>>> a02ec5ab
     
     std::vector<unsigned int> const& GetAlgModCount() const {return fAlgModCount; }
     std::vector<std::string> const& GetAlgBitNames() const {return AlgBitNames; }
@@ -347,15 +342,12 @@
     void ChkAllStop();
     // Sets the StopsAtEnd bits for the trajectory
     void ChkStop(Trajectory& tj);
-<<<<<<< HEAD
     // Check the Michel electron topology, lastGoodPt is the last point of muon
     bool ChkMichel(Trajectory& tj, unsigned short& lastGoodPt);
     // Split high charge hits near the trajectory end
     void SplitHiChgHits(Trajectory& tj);
-=======
     void SetPDGCode(Trajectory& tj);
     void SetPDGCode(unsigned short itj);
->>>>>>> a02ec5ab
     void MatchTruth();
     // ****************************** Vertex code  ******************************
     void Find2DVertices();
@@ -367,19 +359,13 @@
     void Find3DVertices(const geo::TPCID& tpcid);
     void CompleteIncomplete3DVertices(const geo::TPCID& tpcid);
     void CompleteIncomplete3DVerticesInGaps(const geo::TPCID& tpcid);
-<<<<<<< HEAD
     // Improve hit assignments near vertex 
     void VtxHitsSwap();
     // ****************************** 3D Tj matching code  ******************************
     void Match3D(const geo::TPCID& tpcid);
     void Match3D2Views(const geo::TPCID& tpcid, const std::vector<float>& xx);
-=======
-    // ****************************** 3D Tj matching code  ******************************
-    void Match3D(const geo::TPCID& tpcid);
-    void Match3D2Views(const geo::TPCID& tpcid, const std::vector<float>& xx);
     void FillPFPInfo();
     void FindMatchEndPoints();
->>>>>>> a02ec5ab
     
   }; // class TrajClusterAlg
 
