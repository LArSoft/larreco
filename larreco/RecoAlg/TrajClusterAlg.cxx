--- conflicted
+++ resolved
@@ -349,12 +349,8 @@
   void TrajClusterAlg::RunTrajClusterAlg(detinfo::DetectorClocksData const& clockData,
                                          detinfo::DetectorPropertiesData const& detProp,
                                          std::vector<unsigned int>& hitsInSlice,
-<<<<<<< HEAD
                                          int sliceID,
                                          lariov::DBTimeStamp_t ts)
-=======
-                                         int sliceID)
->>>>>>> c11c2364
   {
     // Reconstruct everything using the hits in a slice
 
@@ -1219,12 +1215,8 @@
   bool TrajClusterAlg::CreateSlice(detinfo::DetectorClocksData const& clockData,
                                    detinfo::DetectorPropertiesData const& detProp,
                                    std::vector<unsigned int>& hitsInSlice,
-<<<<<<< HEAD
                                    int sliceID,
                                    lariov::DBTimeStamp_t ts)
-=======
-                                   int sliceID)
->>>>>>> c11c2364
   {
     // Defines a TCSlice struct and pushes the slice onto slices.
     // Sets the isValid flag true if successful.
