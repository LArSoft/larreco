//////////////////////////////////////////////////////////////////////
///
/// Step crawling code used by TrajClusterAlg
///
/// Bruce Baller, baller@fnal.gov
///
///
////////////////////////////////////////////////////////////////////////

#include "larreco/RecoAlg/TrajClusterAlg.h"
#include "larreco/RecoAlg/TCAlg/DebugStruct.h"


// TEMP for FillTrajTruth
#include "larsim/MCCheater/BackTracker.h"

//class TH1F;
//class TH2F;

struct SortEntry{
  unsigned int index;
  float length;
};

bool greaterThan (SortEntry c1, SortEntry c2) { return (c1.length > c2.length);}
bool lessThan (SortEntry c1, SortEntry c2) { return (c1.length < c2.length);}


namespace tca {

  //------------------------------------------------------------------------------
  TrajClusterAlg::TrajClusterAlg(fhicl::ParameterSet const& pset)
  {
    reconfigure(pset);
    
    // define some histograms
/*
    art::ServiceHandle<art::TFileService> tfs;
    
    fnHitsPerTP[0] = tfs->make<TH1F>("nHitsPerTP0","nHits / TP Pln 0", 10, 0, 10);
    fnHitsPerTP[1] = tfs->make<TH1F>("nHitsPerTP1","nHits / TP Pln 1", 10, 0, 10);
    fnHitsPerTP[2] = tfs->make<TH1F>("nHitsPerTP2","nHits / TP Pln 2", 10, 0, 10);
    
    fDelta[0] = tfs->make<TH1F>("Delta0","Delta Pln 0", 100, 0, 2);
    fDelta[1] = tfs->make<TH1F>("Delta1","Delta Pln 1", 100, 0, 2);
    fDelta[2] = tfs->make<TH1F>("Delta2","Delta Pln 2", 100, 0, 2);
    
    fDeltaN[0] = tfs->make<TH1F>("DeltaN0","Normalized Delta Pln 0", 50, 0, 4);
    fDeltaN[1] = tfs->make<TH1F>("DeltaN1","Normalized Delta Pln 1", 50, 0, 4);
    fDeltaN[2] = tfs->make<TH1F>("DeltaN2","Normalized Delta Pln 2", 50, 0, 4);
    
    fCharge[0] = tfs->make<TH1F>("Charge0","Charge/Pt Pln 0", 100, 0, 500);
    fCharge[1] = tfs->make<TH1F>("Charge1","Charge/Pt Pln 1", 100, 0, 500);
    fCharge[2] = tfs->make<TH1F>("Charge2","Charge/Pt Pln 2", 100, 0, 500);
    
    fnHitsPerTP_Angle[0] = tfs->make<TH2F>("nhtpertp_angle0","Hits/TP vs Angle Pln 0", 10, 0 , M_PI/2, 9, 1, 10);
    fnHitsPerTP_Angle[1] = tfs->make<TH2F>("nhtpertp_angle1","Hits/TP vs Angle Pln 1", 10, 0 , M_PI/2, 9, 1, 10);
    fnHitsPerTP_Angle[2] = tfs->make<TH2F>("nhtpertp_angle2","Hits/TP vs Angle Pln 2", 10, 0 , M_PI/2, 9, 1, 10);
    
    fnHitsPerTP_AngleP[0] = tfs->make<TProfile>("nhtpertp_anglep0","Hits/TP vs Angle Pln 0", 10, 0 , M_PI/2, "S");
    fnHitsPerTP_AngleP[1] = tfs->make<TProfile>("nhtpertp_anglep1","Hits/TP vs Angle Pln 1", 10, 0 , M_PI/2, "S");
    fnHitsPerTP_AngleP[2] = tfs->make<TProfile>("nhtpertp_anglep2","Hits/TP vs Angle Pln 2", 10, 0 , M_PI/2, "S");
    
    fPrEP = tfs->make<TH1F>("PrEP"," Proton EP", 40, 0, 1);
    fMuPiEP = tfs->make<TH1F>("MuPiEP"," Muon, Pion EP", 40, 0, 1);
    fPrEP->Sumw2();
    fMuPiEP->Sumw2();

    
    if(fShowerStudy) {
      fShowerNumTrjint = tfs->make<TH1F>("showernumtrjint","Shower Num Traj Intersections",100, 0, 200);
      fShowerDVtx = tfs->make<TH1F>("showerdvtx","Shower dVtx",100, 0, 50);
      fShowerTheta_Sep = tfs->make<TH2F>("showertheta_sep","Shower dTheta vs Sep",40, 0, 4, 10, 0, 1);
      fShowerDVtx_Sep = tfs->make<TH2F>("showerdvtx_sep","Shower dVtx vs Sep",40, 0, 4, 10, 0, 1);
    }
*/
    PrSum = 0;
    nPr = 0;
    MuPiSum = 0;
    nMuPi = 0;
    fEventsProcessed = 0;
    if(fStudyMode) outFile.open("quality.txt");
    
  }
  
  bool TrajClusterAlg::SortByMultiplet(art::Ptr<recob::Hit> const& a, art::Ptr<recob::Hit> const& b)
  {
    // compare the wire IDs first:
    int cmp_res = a->WireID().cmp(b->WireID());
    if (cmp_res != 0) return cmp_res < 0; // order is decided, unless equal
    // decide by start time
    if (a->StartTick() != b->StartTick()) return a->StartTick() < b->StartTick();
    // if still undecided, resolve by local index
    return a->LocalIndex() < b->LocalIndex(); // if still unresolved, it's a bug!
  } // ClusterCrawlerAlg::SortByMultiplet()

  //------------------------------------------------------------------------------
  void TrajClusterAlg::reconfigure(fhicl::ParameterSet const& pset)
  {
 
    bool badinput = false;
    fCalDataModuleLabel   = pset.get<art::InputTag>("CalDataModuleLabel", "caldata");
    fHitFinderModuleLabel = pset.get<art::InputTag>("HitFinderModuleLabel");
    fMode                 = pset.get< short >("Mode", 0); // Default is don't use it
    fHitErrFac            = pset.get< float >("HitErrFac", 0.4);
    fMinAmp               = pset.get< float >("MinAmp", 5);
    fLargeAngle           = pset.get< float >("LargeAngle", 80);
    fNPtsAve              = pset.get< short >("NPtsAve", 20);
    fMinPtsFit            = pset.get< std::vector<unsigned short >>("MinPtsFit");
    fMinPts               = pset.get< std::vector<unsigned short >>("MinPts");
    fLAStep               = pset.get< std::vector<bool>>("LAStep");
    fMaxChi               = pset.get< float >("MaxChi", 10);
    fChgPullCut           = pset.get< float >("ChgPullCut", 3);
    fMultHitSep           = pset.get< float >("MultHitSep", 2.5);
    fKinkAngCut           = pset.get< float >("KinkAngCut", 0.4);
    fMaxWireSkipNoSignal  = pset.get< float >("MaxWireSkipNoSignal", 1);
    fMaxWireSkipWithSignal= pset.get< float >("MaxWireSkipWithSignal", 100);
    fProjectionErrFactor  = pset.get< float >("ProjectionErrFactor", 2);
    fJTMaxHitSep2         = pset.get< float >("JTMaxHitSep", 2);
    fMaxQuality           = pset.get< float >("MaxQuality", 999.);
    
    std::vector<std::string> skipAlgsVec = pset.get< std::vector<std::string>  >("SkipAlgs");
    
    fStudyMode            = pset.get< bool  >("StudyMode", false);
    fShowerStudy          = pset.get< bool  >("ShowerStudy", false);
    fTagAllTraj           = pset.get< bool  >("TagAllTraj", false);
    fFillTruth            = pset.get< short >("FillTruth", 0);
    fMaxTrajSep           = pset.get< float >("MaxTrajSep", 4);
    fShowerPrtPlane       = pset.get< short >("ShowerPrtPlane", -1);
    fVertex2DIPCut        = pset.get< float >("Vertex2DIPCut", -1);
    fVertex3DChiCut       = pset.get< float >("Vertex3DChiCut", -1);
    fMaxVertexTrajSep     = pset.get< std::vector<float>>("MaxVertexTrajSep");
    
    debug.Plane           = pset.get< int  >("DebugPlane", -1);
    debug.Wire            = pset.get< int  >("DebugWire", -1);
    debug.Tick            = pset.get< int  >("DebugHit", -1);
    debug.WorkID          = pset.get< short>("DebugWorkID", 0);
    
    // convert angle (degrees) into a direction cosine cut in the wire coordinate
    // It should be in the range 0 < fLargeAngle < 90
    fLargeAngle = cos(fLargeAngle * M_PI / 180);
    
    // convert the max traj separation into a separation^2
    fMaxTrajSep *= fMaxTrajSep;
    if(fJTMaxHitSep2 > 0) fJTMaxHitSep2 *= fJTMaxHitSep2;
    
    if(fMinPtsFit.size() != fMinPts.size()) badinput = true;
    if(fMaxVertexTrajSep.size() != fMinPts.size()) badinput = true;
    if(fLAStep.size() != fMinPts.size()) badinput = true;
    if(badinput) throw art::Exception(art::errors::Configuration)<< "TrajClusterAlg: Bad input from fcl file. Vector lengths are not the same";
    
    if(kAlgBitSize != AlgBitNames.size())
      throw art::Exception(art::errors::Configuration)<<"kAlgBitSize "<<kAlgBitSize<<" != AlgBitNames size "<<AlgBitNames.size()<<"\n";
    fAlgModCount.resize(kAlgBitSize);
    
    unsigned short ib;
    bool gotit, printHelp = false;
    for(ib = 0; ib < AlgBitNames.size(); ++ib) fUseAlg[ib] = true;
    for(auto strng : skipAlgsVec) {
      gotit = false;
      if(strng == "All") {
        // turn everything off
        for(ib = 0; ib < AlgBitNames.size(); ++ib) fUseAlg[ib] = false;
        std::cout<<"Turning all algs off\n";
        gotit = true;
        break;
      } // All off
      for(ib = 0; ib < AlgBitNames.size(); ++ib) {
        if(strng == AlgBitNames[ib]) {
          fUseAlg[ib] = false;
          gotit = true;
          break;
        }
      } // ib
      if(!gotit) {
        std::cout<<"Unknown SkipAlgs input string '"<<strng<<"'\n";
        printHelp = true;
      }
    } // strng
    if(printHelp) {
      std::cout<<"Valid AlgNames:";
      for(auto strng : AlgBitNames) std::cout<<" "<<strng;
      std::cout<<"\n";
      std::cout<<"Or specify All to turn all algs off\n";
    }
    // Change the polarity of CheckInTraj
    if(fUseAlg[kCheckInTraj]) { fUseAlg[kCheckInTraj] = false; } else { fUseAlg[kCheckInTraj] = true; std::cout<<"Note: CheckInTraj will be slow...\n"; }
   
  } // reconfigure
  
  ////////////////////////////////////////////////
  void TrajClusterAlg::ClearResults() {
    tjs.allTraj.clear();
    tjs.inTraj.clear();
    tjs.fHits.clear();
    tjs.WireHitRange.clear();
    tjs.WirePtr.clear();
    tjs.trial.clear();
    tjs.inTrialTraj.clear();
    tjs.inTrialVtx.clear();
    tjs.inTrialVtx3.clear();
    tjs.tjphs.clear();
    tjs.inClus.clear();
    tjs.tcl.clear();
    tjs.vtx.clear();
    tjs.vtx3.clear();
  } // ClearResults()

  ////////////////////////////////////////////////
  void TrajClusterAlg::RunTrajClusterAlg(art::Event & evt)
  {

    if(fMode == 0) return;
    
    // Get the hits
    art::ValidHandle< std::vector<recob::Hit>> hitVecHandle = evt.getValidHandle<std::vector<recob::Hit>>(fHitFinderModuleLabel);

    ++fEventsProcessed;
    if(hitVecHandle->size() < 3) return;
    
    // a gratuitous clearing of everything before we start
    ClearResults();
    
    tjs.fHits.resize(hitVecHandle->size());
 
    larprop = lar::providerFrom<detinfo::LArPropertiesService>();
    detprop = lar::providerFrom<detinfo::DetectorPropertiesService>();
    
    for (unsigned int iht = 0; iht < tjs.fHits.size(); ++iht) tjs.fHits[iht] = art::Ptr< recob::Hit>(hitVecHandle, iht);
    
    // sort it as needed;
    // that is, sorted by wire ID number,
    // then by start of the region of interest in time, then by the multiplet
    std::sort(tjs.fHits.begin(), tjs.fHits.end(), &SortByMultiplet);
    
    // set all hits to the available state
    tjs.inTraj.resize(tjs.fHits.size(), 0);

    // Get a vector to the wires so we can check ROIs if they exist
    art::ValidHandle< std::vector<recob::Wire>> wireVecHandle = evt.getValidHandle<std::vector<recob::Wire>>(fCalDataModuleLabel);
    
    fRun = evt.run();
    fSubRun  = evt.subRun();
    fEvent = evt.event();
    fWorkID = 0;
    
    // Set true if a truly bad situation occurs
    fQuitAlg = false;
    fIsRealData = evt.isRealData();
    didPrt = false;
    
    // Stepping directions for a number of trial reconstruction runs
    std::vector<short> sdirs;
    
    unsigned short nTrials = 1;
    if(fMode == -1) {
      // Step from DS to US
      sdirs.push_back(-1);
    } else if(fMode == 1) {
      // Step from US to DS
      sdirs.push_back(1);
    } else {
      // Step in both directions
      sdirs.push_back(-1);
      sdirs.push_back(1);
      nTrials = 2;
    }
    
    for(unsigned short itr = 0; itr < sdirs.size(); ++itr) {
      fStepDir = sdirs[itr];
      InitializeAllTraj();
      for (geo::TPCID const& tpcid: geom->IterateTPCIDs()) {
        geo::TPCGeo const& TPC = geom->TPC(tpcid);
        FillWireHitRange(tpcid, wireVecHandle);
        if(fQuitAlg) return;
        for(fPlane = 0; fPlane < TPC.Nplanes(); ++fPlane) {
          // no hits on this plane?
          if(tjs.FirstWire[fPlane] > tjs.LastWire[fPlane]) continue;
          // Set the CTP code to ensure objects are compared within the same plane
          fCTP = EncodeCTP(tpcid.Cryostat, tpcid.TPC, fPlane);
          fCstat = tpcid.Cryostat;
          fTpc = tpcid.TPC;
          // reconstruct all trajectories in the current plane
          ReconstructAllTraj();
          if(fQuitAlg) {
            std::cout<<"RunTrajCluster failed in ReconstructAllTraj\n";
            mf::LogVerbatim("TC")<<"RunTrajCluster: QuitAlg after ReconstructAllTraj";
            ClearResults();
            return;
          }
        } // fPlane
        if(fVertex3DChiCut > 0) Find3DVertices(tpcid);
        // stash allTraj, etc in the trials vector if more than one is planned
        if(nTrials > 1 && !tjs.allTraj.empty()) {
          tjs.trial.push_back(tjs.allTraj);
          tjs.inTrialTraj.push_back(tjs.inTraj);
          tjs.inTrialVtx.push_back(tjs.vtx);
          tjs.inTrialVtx3.push_back(tjs.vtx3);
        }
      } // tpcid
    } // itr
    
    if(nTrials > 1) {
      AnalyzeTrials();
//      AdjudicateTrials(reAnalyze);
      tjs.trial.clear();
      tjs.inTrialTraj.clear();
      tjs.inTrialVtx.clear();
      tjs.inTrialVtx3.clear();
    }
    if(fTagAllTraj) TagAllTraj();

    //    bool reAnalyze = false;
    // put MC info into the trajectory struct
    FillTrajTruth();
 
    // Convert trajectories in allTraj into clusters
    MakeAllTrajClusters();
    if(fQuitAlg) {
      std::cout<<"RunTrajCluster failed in MakeAllTrajClusters\n";
      ClearResults();
      return;
    }
    CheckHitClusterAssociations();
    if(fQuitAlg) {
      ClearResults();
      std::cout<<"RunTrajCluster failed in CheckHitClusterAssociations\n";
      return;
    }

    if(didPrt || debug.Plane >= 0) {
      mf::LogVerbatim("TC")<<"Done in RunTrajClusterAlg";
      PrintAllTraj("RTCA", tjs, Debug, USHRT_MAX, 0);
    }

    // temp
    if(fStudyMode) {
      for(unsigned short itj = 0; itj < tjs.allTraj.size(); ++itj) {
        if(tjs.allTraj[itj].AlgMod[kKilled]) continue;
        Trajectory& tj = tjs.allTraj[itj];
        unsigned short npwc = NumPtsWithCharge(tj, false);
        outFile<<tj.CTP<<" "<<npwc<<" "<<std::abs(tj.Pts[0].Ang)<<" "<<tj.Quality<<"\n";
        if(npwc < 20) continue;
        if(tj.Quality < 0.5) continue;
        std::cout<<"Bad npwc "<<npwc<<" Ang "<<std::abs(tj.Pts[0].Ang)<<" Qual "<<tj.Quality<<" WorkID "<<tj.WorkID;
        std::cout<<" "<<tj.CTP<<":"<<PrintPos(tjs, tj.Pts[0]);
        unsigned short endPt = tj.Pts.size()-1;
        std::cout<<" "<<tj.CTP<<":"<<PrintPos(tjs, tj.Pts[endPt]);
        std::cout<<"\n";
      } // itj
    } // studymode

    // Print some reco-truth information to the screen
    if(fFillTruth > 0) {
      std::cout<<"Event "<<evt.event();
      double ave = -1;
      if(nMuPi > 0) ave = MuPiSum / (double)nMuPi;
      std::cout<<" nMuPi "<<nMuPi<<" MuPiEP "<<std::setprecision(2)<<ave;
      ave = -1;
      if(nPr > 0) ave = PrSum / (double)nPr;
      std::cout<<" nPr "<<nPr<<" PrEP "<<std::setprecision(2)<<ave;
      ave = -1;
      double sum = nPr + nMuPi;
      if(sum > 0) ave = (PrSum + MuPiSum) / sum;
      std::cout<<" combined "<<std::setprecision(2)<<ave;
      std::cout<<"\n";
    }

    // convert vertex time from WSE to ticks
    for(auto& avtx : tjs.vtx) avtx.Time /= tjs.UnitsPerTick;
    
    std::cout<<"RunTrajCluster success run "<<fRun<<" event "<<fEvent<<" allTraj size "<<tjs.allTraj.size()<<" events processed "<<fEventsProcessed<<"\n";
    
  } // RunTrajClusterAlg

  ////////////////////////////////////////////////
  void TrajClusterAlg::InitializeAllTraj()
  {
    tjs.allTraj.clear();
    std::fill(tjs.inTraj.begin(), tjs.inTraj.end(), 0);
    tjs.vtx.clear();
    tjs.vtx3.clear();
  } // InitializeAllTraj

  ////////////////////////////////////////////////
  void TrajClusterAlg::AnalyzeTrials()
  {
    // Analyze the Set of All Trajectories to construct a single set of trajectories
    // that is the best. The results are stored in tjs.allTraj.
    
    // This shouldn't happen but do it anyway
    if(tjs.trial.size() == 1) {
      tjs.allTraj = tjs.trial[0];
      return;
    }
    mf::LogVerbatim myprt("TC");

    unsigned short itrial, itj, jtrial, jtj, nSameHits = 0;
/*
    unsigned short nHitsInTraj;
    for(itrial = 0; itrial < tjs.trial.size(); ++itrial) {
      nHitsInTraj = 0;
      for(itj = 0; itj < tjs.trial[itrial].size(); ++itj) nHitsInTraj += tjs.trial[itrial][itj].NHits;
      myprt<<"Plane "<<fPlane<<" trial "<<itrial<<" NHits in all trajectories "<<nHitsInTraj<<"\n";
    } // is
*/
    std::vector<unsigned int> iHitVec, jHitVec;
    tjs.tjphs.clear();
    TjPairHitShare tmp;
    for(itrial = 0; itrial < tjs.trial.size() - 1; ++itrial) {
      for(itj = 0; itj < tjs.trial[itrial].size(); ++itj) {
        if(tjs.trial[itrial][itj].CTP != 1) continue;
        // ignore obsolete trajectories
        if(tjs.trial[itrial][itj].AlgMod[kKilled]) continue;
        // look at long trajectories for testing
        if(tjs.trial[itrial][itj].EndPt[1] < 5) continue;
        PutTrajHitsInVector(tjs.trial[itrial][itj], true, iHitVec);
//        std::cout<<"itr "<<itr<<" itj "<<itj<<" hit size "<<iHitVec.size()<<" nSameHits ";
        for(jtrial = itrial + 1; jtrial < tjs.trial.size(); ++jtrial) {
          for(jtj = 0; jtj < tjs.trial[jtrial].size(); ++jtj) {
            if(tjs.trial[jtrial][jtj].CTP != tjs.trial[itrial][itj].CTP) continue;
            if(tjs.trial[jtrial][jtj].AlgMod[kKilled]) continue;
            PutTrajHitsInVector(tjs.trial[jtrial][jtj], true, jHitVec);
            CountSameHits(iHitVec, jHitVec, nSameHits);
//            std::cout<<" "<<nSameHits;
            if(nSameHits == 0) continue;
            tmp.iTrial = itrial; tmp.iTj = itj;
            tmp.jTrial = jtrial; tmp.jTj = jtj;
            tmp.nSameHits = nSameHits;
            tjs.tjphs.push_back(tmp);
            // keep track of the
          } // jtj
        } // jtr
//        std::cout<<"\n";
      } // itj
    } // itr
    
    myprt<<"  itr  itj   Pts    from        to    jtr  jtj   Pts   from  to   nSameHits\n";
    unsigned short ept0, ept1, inpt, jnpt;
    for(auto& tmp : tjs.tjphs) {
      itrial = tmp.iTrial; jtrial = tmp.jTrial;
      itj = tmp.iTj; jtj = tmp.jTj;
      auto& iTj = tjs.trial[itrial][itj];
      inpt = NumPtsWithCharge(iTj, true);
      auto& jTj = tjs.trial[jtrial][jtj];
      jnpt = NumPtsWithCharge(jTj, true);
      // ignore if only a few hits are shared
      if(tmp.nSameHits < 5) continue;
      ept0 = iTj.EndPt[0];
      ept1 = iTj.EndPt[1];
      myprt<<std::setw(5)<<tmp.iTrial<<std::setw(5)<<itj<<" "<<inpt<<" "<<PrintPos(tjs, iTj.Pts[ept0])<<" - "<<PrintPos(tjs, iTj.Pts[ept1]);
      ept0 = jTj.EndPt[0];
      ept1 = jTj.EndPt[1];
      myprt<<std::setw(5)<<tmp.jTrial<<std::setw(5)<<jtj<<" "<<jnpt<<" "<<PrintPos(tjs, jTj.Pts[ept0])<<" - "<<PrintPos(tjs, jTj.Pts[ept1]);
      myprt<<std::setw(6)<<tmp.nSameHits<<"\n";
    }

  } // AnalyzeTrials
/*
  ////////////////////////////////////////////////
  void TrajClusterAlg::AdjudicateTrials(bool& reAnalyze)
  {
    // returns redo true if AnalyzeTrials needs to be called again
    
    if(tjphs.empty()) return;
    
    unsigned short ipr, ii, ndup, itr, itj;
    for(ipr = 0; ipr < tjphs.size(); ++ipr) {
      // look for a trajectory that only appears once in iTrial
      // ensure that itj hasn't been clobbered
      itr = tjphs[ipr].iTrial;
      itj = tjphs[ipr].iTj;
      if(trial[itr][itj].ProcCode == USHRT_MAX) continue;
      ndup = 0;
      for(ii = 0; ii < tjphs.size(); ++ii) {
        if(tjphs[ii].iTrial != tjphs[ipr].iTrial) continue;
        if(tjphs[ii].iTj != tjphs[ipr].iTj) continue;
        ++ndup;
      } // ii
      std::cout<<"Adjudicate "<<ipr<<" ndup "<<ndup<<"\n";
      if(ndup != 1) continue;
      // TODO Should we ensure that jtj is unique also?
      MergeTrajPair(ipr, reAnalyze);
      if(reAnalyze) return;
    } // ipr
    
  } // AdjudicateTrials

  ////////////////////////////////////////////////
  void TrajClusterAlg::MergeTrajPair(unsigned short ipr, bool& reAnalyze)
  {
    // merge the trajectories and put the results into tjs.allTraj. Returns
    // reAnalyze true if AnalyzeTrials needs to be called again
    
    Trajectory iTj = tjs.trial[tjphs[ipr].iTrial][tjphs[ipr].iTj];
    Trajectory jTj = tjs.trial[tjphs[ipr].jTrial][tjphs[ipr].jTj];
    
    mf::LogVerbatim("TC")<<"MergeTrajPair "<<tjphs[ipr].iTrial<<"-"<<tjphs[ipr].iTj<<" and "<<tjphs[ipr].jTrial<<"-"<<tjphs[ipr].jTj;
    PrintTrajectory(tjs, iTj, USHRT_MAX);
    PrintTrajectory(tjs, jTj, USHRT_MAX);
    std::vector<float> tSep;
    TrajSeparation(iTj, jTj, tSep);
    
  } // MergeTrajPair
*/

  ////////////////////////////////////////////////
  void TrajClusterAlg::AppendToWork(unsigned short itj)
  {
    // The trajectory points in allTraj[itj] will be appended to the work trajectory.
    // The work trajectory may be truncated to remove points with no used hits at the end.
    // The itj trajectory may similarly be truncated at the beginning. The calling routine
    // should define work.ID so that the hits on itj are properly assigned to it
    fGoodWork = false;
    if(itj > tjs.allTraj.size() - 1) return;
     if(tjs.allTraj[itj].AlgMod[kKilled]) {
      mf::LogVerbatim("TC")<<"AppendToWork: Trying to append a killed trajectory "<<tjs.allTraj[itj].ID;
      return;
    }
    
    // make a copy
    Trajectory tj = tjs.allTraj[itj];

    // Reverse itj if necessary
    unsigned short endw = work.EndPt[1];
    unsigned short endt0 = tj.EndPt[0];
    unsigned short endt1 = tj.EndPt[1];
    if(TrajPointHitSep2(work.Pts[endw], tj.Pts[endt1]) < TrajPointHitSep2(work.Pts[endw], tj.Pts[endt0])) ReverseTraj(tj);
    
    // remove any points at the end of work that don't have used hits
    work.Pts.resize(work.EndPt[1] + 1);
    // remove any points at the beginning of tp that don't have used hits
    if(tj.EndPt[0] > 0) tj.Pts.erase(tj.Pts.begin(), tj.Pts.begin()+tj.EndPt[0]);
    SetEndPoints(tjs, tj);
    if(tj.EndPt[0] != 0) return;
    
    // This will be simple if there are no overlapping points
    unsigned short itjClosePt;
    float minSep = 10;
    // find the closest point on work to the first point on itj
    TrajPoint& tpt0 = tjs.allTraj[itj].Pts[endt0];
    TrajPointTrajDOCA(tjs, tpt0, work, itjClosePt, minSep);
    if(itjClosePt == endw) {
      // Trajectories don't overlap except for maybe the last point of work
      // and the first point of itj. See if this is the case
      if(std::abs(work.Pts[endw].Pos[0] - tj.Pts[endt0].Pos[0]) < 0.5) {
//        std::cout<<"ATW: End points on top of each other work.ID "<<work.ID<<" tj.ID "<<tj.ID<<". Fixed??\n";
        // keep it simple for now. Just lop off the last point on the work trajectory
        UnsetUsedHits(work.Pts[endw]);
        SetEndPoints(tjs, work);
        work.Pts.resize(work.EndPt[1] + 1);
      }
    } else {
      // Trajectories overlap.
      if(prt) mf::LogVerbatim("TC")<<"ATW: Points overlap work.ID "<<work.ID<<" endw "<<endw<<" tj.ID "<<tj.ID<<" endt0 "<<endt0;
      // keep it simple for now. Clobber the TPs at the beginning of itj1 so
      // that there is no overlap with work. First make a list of the hits that belong to
      // itj in the overlap region before clobbering the points so that we can re-assign them
      // to work
      std::vector<unsigned int> oHits;
      for(unsigned short ipt = 0; ipt < itjClosePt + 1; ++ipt) {
        for(unsigned short ii = 0; ii < tj.Pts[ipt].Hits.size(); ++ii) {
          unsigned int iht = tj.Pts[ipt].Hits[ii];
          if(tjs.inTraj[iht] != tj.ID) continue;
          oHits.push_back(iht);
          tjs.inTraj[iht] = 0;
        } // ii
      } // ipt
      tj.Pts.erase(tj.Pts.begin(), tj.Pts.begin() + itjClosePt + 1);
      // Use the overlap hits in work if they appear in a trajectory point in work
      for(unsigned short ii = 0; ii < work.Pts.size(); ++ii) {
        unsigned short ipt = work.EndPt[1] - ii;
        for(unsigned short jj = 0; jj < work.Pts[ipt].Hits.size(); ++jj) {
          unsigned int iht = work.Pts[ipt].Hits[jj];
          if(std::find(oHits.begin(), oHits.end(), iht) == oHits.end()) continue;
          work.Pts[ipt].UseHit[jj] = true;
          tjs.inTraj[iht] = work.ID;
        } // jj
      } // ii
    } // trajectories overlap
    
    // re-assign the tj hits to work
    for(unsigned short ipt = 0; ipt < tj.Pts.size(); ++ipt) {
      for(unsigned short ii = 0; ii < tj.Pts[ipt].Hits.size(); ++ii) {
        if(!tj.Pts[ipt].UseHit[ii]) continue;
        unsigned int iht = tj.Pts[ipt].Hits[ii];
        tjs.inTraj[iht] = work.ID;
      } // ii
    } // ipt
    work.Pts.insert(work.Pts.end(), tj.Pts.begin(), tj.Pts.end());
    SetEndPoints(tjs, work);
    // Transfer the end vertex
    work.Vtx[1] = tjs.allTraj[itj].Vtx[1];
    // Transfer the end TP
    work.EndTP[1] = tjs.allTraj[1].EndTP[1];
    fGoodWork = true;
    MakeTrajectoryObsolete(tjs, itj);
<<<<<<< HEAD
    mf::LogVerbatim("TC")<<"AppendToWork: Appended "<<tj.ID;
    PrintTrajectory("ATW", tjs, work, USHRT_MAX);
=======
//    mf::LogVerbatim("TC")<<"ATW: Appended "<<tj.ID;
//    PrintTrajectory("ATW", tjs, work, USHRT_MAX);
>>>>>>> 8bc19008
    
  } // AppendToWork
  
  ////////////////////////////////////////////////
  void TrajClusterAlg::CountSameHits(std::vector<unsigned int>& iHitVec, std::vector<unsigned int>& jHitVec, unsigned short& nSameHits)
  {
    // Counts the number of hits that are used in two different vectors of hits
    nSameHits = 0;
    for(unsigned short ii = 0; ii < iHitVec.size(); ++ii) {
      if(std::find(jHitVec.begin(), jHitVec.end(), iHitVec[ii]) != jHitVec.end()) ++nSameHits;
    }
  } // CountSameHits
  
  ////////////////////////////////////////////////
  void TrajClusterAlg::ReconstructAllTraj()
  {
    // Reconstruct clusters in fPlane and put them in allTraj
    
    unsigned int ii, iwire, jwire, iht, jht, oht;
    
    if(fPlane > tjs.FirstWire.size() - 1) {
      mf::LogWarning("TC")<<"ReconstructAllTraj called with invalid fPlane "<<fPlane;
      fQuitAlg = true;
      return;
    }
    
    unsigned int nwires = tjs.LastWire[fPlane] - tjs.FirstWire[fPlane] - 1;
    unsigned int ifirsthit, ilasthit, jfirsthit, jlasthit;
    float fromWire, fromTick, toWire, toTick, deltaRms, iqtot, jqtot;
    bool sigOK;
    std::vector<unsigned int> iHitsInMultiplet, jHitsInMultiplet;
    unsigned short ihtIndex, jhtIndex;
    
    // Make several passes through the hits with user-specified cuts for each
    // pass. In general these are to not reconstruct large angle trajectories on
    // the first pass
    for(unsigned short pass = 0; pass < fMinPtsFit.size(); ++pass) {
      fPass = pass;
      for(ii = 0; ii < nwires; ++ii) {
        // decide which way to step given the sign of fStepDir
        if(fStepDir > 0) {
          // step DS
          iwire = tjs.FirstWire[fPlane] + ii;
          jwire = iwire + 1;
        } else {
          // step US
          iwire = tjs.LastWire[fPlane] - ii - 1;
          jwire = iwire - 1;
        }
        // skip bad wires or no hits on the wire
        if(tjs.WireHitRange[fPlane][iwire].first < 0) continue;
        if(tjs.WireHitRange[fPlane][jwire].first < 0) continue;
        ifirsthit = (unsigned int)tjs.WireHitRange[fPlane][iwire].first;
        ilasthit = (unsigned int)tjs.WireHitRange[fPlane][iwire].second;
        jfirsthit = (unsigned int)tjs.WireHitRange[fPlane][jwire].first;
        jlasthit = (unsigned int)tjs.WireHitRange[fPlane][jwire].second;
        for(iht = ifirsthit; iht < ilasthit; ++iht) {
          // ignore special hits (e.g. histo hits). Leave them for FindJunkTraj
          if(tjs.fHits[iht]->GoodnessOfFit() < 0) continue;
          // ignore below-threshold hits
          if(tjs.fHits[iht]->PeakAmplitude() < fMinAmp) continue;
          // clear out any leftover work tjs.inTraj's that weren't cleaned up properly
          for(oht = ifirsthit; oht < ilasthit; ++oht) if(tjs.inTraj[oht] < 0) tjs.inTraj[oht] = 0;
          prt = (debug.Plane == (int)fPlane && (int)iwire == debug.Wire && std::abs((int)tjs.fHits[iht]->PeakTime() - debug.Tick) < 10);
          if(prt) didPrt = true;
          // Only consider hits that are available
          if(tjs.inTraj[iht] != 0) continue;
          // We hope to make a trajectory point at the hit position of iht in WSE units
          // with a direction pointing to jht
          fromWire = tjs.fHits[iht]->WireID().Wire;
          fromTick = tjs.fHits[iht]->PeakTime();
          iqtot = tjs.fHits[iht]->Integral();
          // Ignore runt hits
          if(iqtot < 1) continue;
          GetHitMultiplet(iht, iHitsInMultiplet, ihtIndex);
          if(iHitsInMultiplet.size() > 1) HitMultipletPosition(iht, fromTick, deltaRms, iqtot);
          if(prt) mf::LogVerbatim("TC")<<"+++++++ Pass "<<fPass<<" Found debug hit "<<fPlane<<":"<<PrintHit(tjs.fHits[iht])<<" tjs.inTraj "<<tjs.inTraj[iht]<<" RMS "<<tjs.fHits[iht]->RMS()<<" BB Multiplicity "<<iHitsInMultiplet.size()<<" LocalIndex "<<ihtIndex;
          for(jht = jfirsthit; jht < jlasthit; ++jht) {
            // Only consider hits that are available
            if(tjs.inTraj[iht] != 0) continue;
            if(tjs.inTraj[jht] != 0) continue;
            // ignore special hits (e.g. histo hits). Leave them for FindJunkTraj
            if(tjs.fHits[jht]->GoodnessOfFit() < 0) continue;
            if(tjs.fHits[jht]->PeakAmplitude() < fMinAmp) continue;
            if(tjs.fHits[jht]->Integral() < 1) continue;
            // clear out any leftover work tjs.inTraj's that weren't cleaned up properly
            for(unsigned short oht = jfirsthit; oht < jlasthit; ++oht) {
              if(tjs.inTraj[oht] < 0) {
                mf::LogVerbatim("TC")<<"Bad cleanup "<<PrintHit(tjs.fHits[oht])<<" "<<tjs.inTraj[oht]<<" events processed "<<fEventsProcessed;
                std::cout<<"Bad cleanup "<<PrintHit(tjs.fHits[oht])<<" "<<tjs.inTraj[oht]<<" events processed "<<fEventsProcessed<<"\n";
                fQuitAlg = true;
                return;
              }
            }
            fHitDoublet = false;
            toWire = jwire;
            toTick = tjs.fHits[jht]->PeakTime();
            jqtot = tjs.fHits[jht]->Integral();
            if(jqtot < 1) continue;
            GetHitMultiplet(jht, jHitsInMultiplet, jhtIndex);
            if(jHitsInMultiplet.size() > 1) HitMultipletPosition(jht, toTick, deltaRms, jqtot);
            if(prt) mf::LogVerbatim("TC")<<"+++++++ checking ClusterHitsOK with jht "<<fPlane<<":"<<PrintHit(tjs.fHits[jht])<<" RMS "<<tjs.fHits[jht]->RMS()<<" BB Multiplicity "<<jHitsInMultiplet.size()<<" LocalIndex "<<jhtIndex;
            // Ensure that the hits StartTick and EndTick have the proper overlap
            if(!TrajHitsOK(iht, jht)) continue;
            // start a trajectory with direction from iht -> jht
            StartWork(fromWire, fromTick, toWire, toTick, fCTP);
            if(work.ID == debug.WorkID) { prt = true; didPrt = true; debug.Plane = fPlane; }
            // check for a major failure
            if(fQuitAlg) return;
            if(work.Pts.empty()) {
              if(prt) mf::LogVerbatim("TC")<<"ReconstructAllTraj: StartWork failed";
              prt = false;
              ReleaseWorkHits();
              continue;
            }
            // check for a large angle crawl
            if(IsLargeAngle(work.Pts[0]) && !fLAStep[fPass]) {
              if(prt) mf::LogVerbatim("TC")<<"ReconstructAllTraj: No LA stepping on this pass";
              prt = false;
              ReleaseWorkHits();
              continue;
            }
            if(iHitsInMultiplet.size() > 1 || jHitsInMultiplet.size() > 1) work.Pts[0].DeltaRMS = deltaRms;
            // don't include the charge of iht since it will be low if this
            // is a starting/ending track
            work.AveChg = jqtot;
            // try to add close hits
            AddHits(work, 0, sigOK);
            // check for a major failure
            if(fQuitAlg) return;
            if(!sigOK || NumUsedHits(work.Pts[0]) == 0) {
              if(prt) mf::LogVerbatim("TC")<<" No hits at initial trajectory point ";
              prt = false;
              ReleaseWorkHits();
              continue;
            }
            // print the header and the first TP
            if(prt) PrintTrajectory("RAT", tjs, work, USHRT_MAX);
            // We can't update the trajectory yet because there is only one TP.
            work.EndPt[0] = 0;
            // now try stepping away
            StepCrawl();
            // check for a major failure
            if(fQuitAlg) return;
            if(prt) mf::LogVerbatim("TC")<<" After first StepCrawl. fGoodWork "<<fGoodWork<<" fTryWithNextPass "<<fTryWithNextPass;
            if(!fGoodWork && fTryWithNextPass) {
              StepCrawl();
              if(!fUpdateTrajOK) {
                if(prt) mf::LogVerbatim("TC")<<" xxxxxxx StepCrawl failed AGAIN. fTryWithNextPass "<<fTryWithNextPass;
                prt = false;
                ReleaseWorkHits();
                continue;
              } // Failed again
            }
            // Check the quality of the work trajectory
            CheckTraj(work);
            // check for a major failure
            if(fQuitAlg) return;
            if(prt) mf::LogVerbatim("TC")<<"ReconstructAllTraj: After CheckWork EndPt "<<work.EndPt[0]<<"-"<<work.EndPt[1]<<" fGoodWork "<<fGoodWork<<" fTryWithNextPass "<<fTryWithNextPass;
            if(fTryWithNextPass) {
              // Most likely, the first part of the trajectory was good but the latter part
              // had too many unused hits. The work vector was
              // truncated and fPass incremented, so give it another try
              work.AlgMod[kTryWithNextPass] = true;
              StepCrawl();
              // check for a major failure
              if(fQuitAlg) return;
              if(!fGoodWork) {
                if(prt) mf::LogVerbatim("TC")<<" xxxxxxx StepCrawl failed AGAIN after CheckWork";
                ReleaseWorkHits();
                continue;
              } // Failed again
            } // fTryWithNextPass
            if(prt) mf::LogVerbatim("TC")<<"StepCrawl done: work.EndPt[1] "<<work.EndPt[1]<<" cut "<<fMinPts[work.Pass];
            // decide if the trajectory is long enough for this pass
            if(!fGoodWork || NumPtsWithCharge(work, true) < fMinPts[work.Pass]) {
              if(prt) mf::LogVerbatim("TC")<<" xxxxxxx Not enough points "<<NumPtsWithCharge(work, true)<<" minimum "<<fMinPts[work.Pass];
              ReleaseWorkHits();
              continue;
            }
            ReversePropagate(work);
            if(prt) mf::LogVerbatim("TC")<<"ReconstructAllTraj: calling StoreWork with npts "<<work.EndPt[1];
            StoreWork();
            // check for a major failure
            if(fQuitAlg) return;
            break;
          } // jht
          if(tjs.inTraj[iht] > 0) break;
        } // iht
      } // iwire
      EndMerge();
      if(fQuitAlg) return;
      ChainMerge();
      if(fQuitAlg) return;
      Find2DVertices();
      if(fQuitAlg) return;
    } // fPass
    
    // make junk trajectories using nearby un-assigned hits
    if(fJTMaxHitSep2 > 0) {
      FindJunkTraj();
      // check for a major failure
      if(fQuitAlg) return;
      Find2DVertices();
      // check for a major failure
      if(fQuitAlg) return;
    }
    
    // last attempt to attach Tjs to vertices
    for(unsigned short ivx = 0; ivx < tjs.vtx.size(); ++ivx) if(tjs.vtx[ivx].NTraj > 0) AttachAnyTrajToVertex(ivx, fVertex2DIPCut, false );
    
     work.Pts.clear();
    
//    if(didPrt) PrintAllTraj("RAT", tjs, Debug, USHRT_MAX, USHRT_MAX);
    
  } // ReconstructAllTraj

  //////////////////////////////////////////
  void TrajClusterAlg::ReversePropagate(Trajectory& tj)
  {
    // Reverse the trajectory and propagate the fit from the end
    // to the beginning, possibly masking off hits that were associated
    // with TPs along the way
    
    if(!fUseAlg[kRevProp]) return;
    
    if(NumPtsWithCharge(tj, false) < 10) return;
    
    // Only consider trajectories that have had their beginning trajectory points
    // updated by FixTrajBegin
    if(!tj.AlgMod[kFixTrajBegin]) return;
    
    // keep it simple for now. Just mask off any bad TPs at the beginning
    // that are above 5 times the delta rms of the last good point. We shouldn't
    // be too stringent so that we don't clobber TPs at the end of stopping tracks
    // that wander a bit
    float badDelta = 5 * tj.Pts[tj.EndPt[1]].DeltaRMS;
    for(unsigned short ipt =  tj.EndPt[0]; ipt < tj.EndPt[0] + 5; ++ipt) {
      if(tj.Pts[ipt].Chg == 0) continue;
      if(tj.Pts[ipt].Delta < badDelta) continue;
      UnsetUsedHits(tj.Pts[ipt]);
      tj.AlgMod[kRevProp] = true;
    } // ipt
    if(tj.AlgMod[kRevProp]) SetEndPoints(tjs, tj);
  } // ReversePropagate
  
  //////////////////////////////////////////
  void TrajClusterAlg::FindJunkTraj()
  {
    // Makes junk trajectories using unassigned hits
    
    if(fPlane > tjs.FirstWire.size() - 1) {
      mf::LogWarning("TC")<<"FindJunkTraj called with invalid fPlane "<<fPlane;
      fQuitAlg = true;
      return;
    }
    
    unsigned int iwire, ifirsthit, ilasthit, iht;
    unsigned int jwire, jfirsthit, jlasthit, jht;
    unsigned int kwire, kfirsthit, klasthit, kht;
    unsigned int fromIndex;
    unsigned int loWire, hiWire;
    float loTime, hiTime;
    bool hitsAdded;
    unsigned short nit, tht, newTjIndex;
    
    // shouldn't have to do this but...
    for(iht = 0; iht < tjs.fHits.size(); ++iht) if(tjs.inTraj[iht] < 0) tjs.inTraj[iht] = 0;
    
    std::vector<unsigned int> tHits;
    for(iwire = tjs.FirstWire[fPlane]; iwire < tjs.LastWire[fPlane] - 1; ++iwire) {
      // skip bad wires or no hits on the wire
      if(tjs.WireHitRange[fPlane][iwire].first < 0) continue;
      jwire = iwire + 1;
      if(tjs.WireHitRange[fPlane][jwire].first < 0) continue;
      ifirsthit = (unsigned int)tjs.WireHitRange[fPlane][iwire].first;
      ilasthit = (unsigned int)tjs.WireHitRange[fPlane][iwire].second;
      jfirsthit = (unsigned int)tjs.WireHitRange[fPlane][jwire].first;
      jlasthit = (unsigned int)tjs.WireHitRange[fPlane][jwire].second;
      for(iht = ifirsthit; iht < ilasthit; ++iht) {
        prt = (debug.Plane == (int)fPlane && (int)iwire == debug.Wire && std::abs((int)tjs.fHits[iht]->PeakTime() - debug.Tick) < 100);
        if(prt) {
          mf::LogVerbatim("TC")<<"FindJunkTraj: Found debug hit "<<PrintHit(tjs.fHits[iht])<<" tjs.inTraj "<<tjs.inTraj[iht]<<" fJTMaxHitSep2 "<<fJTMaxHitSep2;
        }
        if(tjs.inTraj[iht] != 0) continue;
        if(tjs.fHits[iht]->PeakAmplitude() < fMinAmp) continue;
        for(jht = jfirsthit; jht < jlasthit; ++jht) {
          if(tjs.inTraj[jht] != 0) continue;
          if(prt && HitSep2(tjs, iht, jht) < 100) mf::LogVerbatim("TC")<<" use "<<PrintHit(tjs.fHits[jht])<<" HitSep2 "<<HitSep2(tjs, iht, jht);
          if(tjs.fHits[jht]->PeakAmplitude() < fMinAmp) continue;
          if(HitSep2(tjs, iht, jht) > fJTMaxHitSep2) continue;
          tHits.clear();
          // add all hits and flag them
          fromIndex = iht - tjs.fHits[iht]->LocalIndex();
          for(kht = fromIndex; kht < fromIndex + tjs.fHits[iht]->Multiplicity(); ++kht) {
            if(tjs.inTraj[kht] != 0) continue;
            tHits.push_back(kht);
            tjs.inTraj[kht] = -4;
          } // kht
          fromIndex = jht - tjs.fHits[jht]->LocalIndex();
          for(kht = fromIndex; kht < fromIndex + tjs.fHits[jht]->Multiplicity(); ++kht) {
            if(tjs.inTraj[kht] != 0) continue;
            tHits.push_back(kht);
            tjs.inTraj[kht] = -4;
          } // kht
          if(iwire != 0) { loWire = iwire - 1; } else { loWire = 0; }
          if(jwire < tjs.NumWires[fPlane] - 3) { hiWire = jwire + 2; } else { hiWire = tjs.NumWires[fPlane] - 1; }
          hitsAdded = true;
          nit = 0;
          while(hitsAdded && nit < 100) {
            hitsAdded = false;
            for(kwire = loWire; kwire < hiWire + 1; ++kwire) {
              if(tjs.WireHitRange[fPlane][kwire].first < 0) continue;
              kfirsthit = (unsigned int)tjs.WireHitRange[fPlane][kwire].first;
              klasthit = (unsigned int)tjs.WireHitRange[fPlane][kwire].second;
              for(kht = kfirsthit; kht < klasthit; ++kht) {
                if(tjs.inTraj[kht] != 0) continue;
                // this shouldn't be needed but do it anyway
                if(std::find(tHits.begin(), tHits.end(), kht) != tHits.end()) continue;
                // check w every hit in tHit
                for(tht = 0; tht < tHits.size(); ++tht) {
//                  if(prt && HitSep2(kht, tHits[tht]) < 100) mf::LogVerbatim("TC")<<" kht "<<PrintHit(tjs.fHits[kht])<<" tht "<<PrintHit(tjs.fHits[tHits[tht]])<<" HitSep2 "<<HitSep2(kht, tHits[tht])<<" cut "<<fJTMaxHitSep2;
                  if(HitSep2(tjs, kht, tHits[tht]) > fJTMaxHitSep2) continue;
                  hitsAdded = true;
                  tHits.push_back(kht);
                  tjs.inTraj[kht] = -4;
                  if(tHits.size() > 50) {
                    mf::LogWarning("TC")<<"FindJunkTraj: More than 50 hits found in junk trajectory. Stop looking";
                    break;
                  }
                  if(kwire > hiWire) hiWire = kwire;
                  if(kwire < loWire) loWire = kwire;
                  break;
                } // tht
              } // kht
//              if(prt) mf::LogVerbatim("TC")<<" kwire "<<kwire<<" thits size "<<tHits.size();
            } // kwire
            ++nit;
          } // hitsAdded && nit < 100
          loTime = 1E6; hiTime = 0;
          loWire = USHRT_MAX; hiWire = 0;
          for(tht = 0; tht < tHits.size(); ++tht) {
            if(tjs.fHits[tHits[tht]]->WireID().Wire < loWire) loWire = tjs.fHits[tHits[tht]]->WireID().Wire;
            if(tjs.fHits[tHits[tht]]->WireID().Wire > hiWire) hiWire = tjs.fHits[tHits[tht]]->WireID().Wire;
            if(tjs.fHits[tHits[tht]]->PeakTime() < loTime) loTime = tjs.fHits[tHits[tht]]->PeakTime();
            if(tjs.fHits[tHits[tht]]->PeakTime() > hiTime) hiTime = tjs.fHits[tHits[tht]]->PeakTime();
          }
          if(prt) {
            mf::LogVerbatim myprt("TC");
            myprt<<" tHits";
            for(auto tht : tHits) myprt<<" "<<PrintHit(tjs.fHits[tht]);
            myprt<<"\n";
          } // prt
          // See if this is a ghost trajectory
          if(IsGhost(tHits)) continue;
          MakeJunkTraj(tHits, newTjIndex);
          if(fQuitAlg) return;
          // release any hits that weren't included in a trajectory
          for(auto iht : tHits) if(tjs.inTraj[iht] == -4) tjs.inTraj[iht] = 0;
          if(hitsAdded) break;
        } // jht
      } // iht
    } // iwire
  } // FindJunkTraj

  //////////////////////////////////////////
  void TrajClusterAlg::MakeJunkTraj(std::vector<unsigned int> tHits, unsigned short& newTjIndex)
  {
    
     // Make a crummy trajectory using the provided hits
    newTjIndex = USHRT_MAX;
    
    if(tHits.size() < 2) return;

    std::vector<std::vector<unsigned int>> tpHits;
    unsigned short ii, iht, ipt;
    
    // Start the work trajectory using the first and last hits to
    // define a starting direction
    StartWork(tHits[0], tHits[tHits.size()-1]);
    if(work.ID == debug.WorkID) {
      mf::LogVerbatim("TC")<<" Turning on debug mode in MakeJunkTraj";
      prt = true;
    }
    
    // Do a more complicated specification of TP hits if there
    // are enough of them
    if(tHits.size() > 6) {
      // fit all of the hits to a line
      std::vector<float> x(tHits.size()), y(tHits.size()), yerr2(tHits.size());
      float intcpt, slope, intcpterr, slopeerr, chidof, qtot = 0;
      
      for(ii = 0; ii < tHits.size(); ++ii) {
        iht = tHits[ii];
        x[ii] = tjs.fHits[iht]->WireID().Wire;
        y[ii] = tjs.fHits[iht]->PeakTime() * tjs.UnitsPerTick;
        qtot += tjs.fHits[iht]->Integral();
        yerr2[ii] = tjs.fHits[iht]->Integral();
      } // ii
      fLinFitAlg.LinFit(x, y, yerr2, intcpt, slope, intcpterr, slopeerr, chidof);
      
      if(prt) mf::LogVerbatim("TC")<<" tHits line fit chidof "<<chidof<<" Angle "<<atan(slope);
      // return without making a junk trajectory
      if(chidof > 900) return;
      // A rough estimate of the trajectory angle
      work.Pts[0].Ang = atan(slope);
      // Rotate the hits into this coordinate system to find the start and end
      // points and general direction
      float cs = cos(-work.Pts[0].Ang);
      float sn = sin(-work.Pts[0].Ang);
      float tAlong, minAlong = 1E6, maxAlong = -1E6;
      float pointSize = 2.1;
      // sort the hits by the distance along the general direction
//      std::cout<<" x size "<<x.size()<<" slope "<<slope<<"\n";
      std::vector<SortEntry> sortVec(tHits.size());
      SortEntry sortEntry;
      for(ii = 0; ii < x.size(); ++ii) {
        tAlong = cs * x[ii] - sn * y[ii];
        if(tAlong < minAlong) minAlong = tAlong;
        if(tAlong > maxAlong) maxAlong = tAlong;
        sortEntry.index = ii;
        sortEntry.length = tAlong;
        sortVec[ii] = sortEntry;
      } // ii
      std::sort(sortVec.begin(), sortVec.end(), lessThan);
      // make a temp vector
      std::vector<unsigned int> tmp(sortVec.size());
      // overwrite with the sorted values
      for(ii = 0; ii < sortVec.size(); ++ii) tmp[ii] = tHits[sortVec[ii].index];
      tHits = tmp;
      // create a trajectory point at each WSE unit (if there are hits at that point)
      unsigned short npts = (unsigned short)((maxAlong - minAlong) / pointSize);
      // rotate back into normal coordinate system
      if(prt) mf::LogVerbatim("TC")<<" minAlong "<<minAlong<<" maxAlong "<<maxAlong<<" work.Pts[0].Ang "<<work.Pts[0].Ang<<" npts "<<npts;
      if(npts < 2) npts = 2;
      tpHits.resize(npts);
      for(ii = 0; ii < tHits.size(); ++ii) {
        ipt = (unsigned short)((sortVec[ii].length - minAlong) / pointSize);
        if(ipt > npts - 1) ipt = npts - 1;
        if(prt) mf::LogVerbatim("TC")<<"tHit "<<PrintHit(tjs.fHits[tHits[ii]])<<" length "<<sortVec[ii].length<<" ipt "<<ipt<<" Chg "<<(int)tjs.fHits[tHits[ii]]->Integral();
        tpHits[ipt].push_back(tHits[ii]);
      }
    }  else {
      // just a few hits. Put each one at a TP in the order that
      // they were found
      tpHits.resize(tHits.size());
      for(ii = 0; ii < tHits.size(); ++ii) {
        tpHits[ii].push_back(tHits[ii]);
      }
    } // tHits.size()
    // make the TPs
    // work.Pts[0] is already defined but it needs hits added
    work.Pts[0].Hits = tpHits[0];
    work.Pts[0].UseHit.resize(work.Pts[0].Hits.size(), true);
    DefineHitPos(work.Pts[0]);
    work.Pts[0].Pos = work.Pts[0].HitPos;
    if(prt) PrintTrajectory("MJT", tjs, work, USHRT_MAX);
    // another TP to get the direction
    TrajPoint tpd;
    // make the rest of the TPs
    for(ipt = 1; ipt < tpHits.size(); ++ipt) {
      if(tpHits[ipt].empty()) continue;
      // Use the first TP as a starting point
      TrajPoint tp = work.Pts[0];
      tp.Step = ipt;
      tp.Hits = tpHits[ipt];
      // use all hits
      tp.UseHit.resize(tp.Hits.size(), true);
      DefineHitPos(tp);
      // Just use the hit position as the traj position
      tp.Pos = tp.HitPos;
      if(TrajPointSeparation(work.Pts[ipt-1], tp) < 0.5) continue;
      // define the direction
      MakeBareTrajPoint(work.Pts[ipt-1], tp, tpd);
      if(tpd.Pos[0] < 0) {
        // bad direction
        fQuitAlg = true;
        return;
      }
      tp.Dir = tpd.Dir;
      tp.Ang = tpd.Ang;
      if(ipt == 1) {
        work.Pts[0].Dir = tpd.Dir;
        work.Pts[0].Ang = tpd.Ang;
      }
      work.Pts.push_back(tp);
      SetEndPoints(tjs, work);
    }
    if(prt) {
      PrintTrajectory("MJT", tjs, work, USHRT_MAX);
    }
    work.AlgMod[kJunkTj] = true;
    // See if this works or just does damage
    fGoodWork = true;
<<<<<<< HEAD
    CheckTraj(work);
    if(!fGoodWork) return;
=======
//    CheckTraj(work);
//    if(!fGoodWork) return;
>>>>>>> 8bc19008
    // Finally push it onto tjs.allTraj
    StoreWork();
    if(fQuitAlg) return;
    // return with a valid index for the new trajectory
    newTjIndex = tjs.allTraj.size() - 1;
  } // MakeJunkTraj

  //////////////////////////////////////////
  void TrajClusterAlg::FillTrajTruth()
  {
    
    if(fIsRealData) return;
    if(fFillTruth <= 0) return;
    
    art::ServiceHandle<cheat::BackTracker> bt;
    // list of all true particles
    sim::ParticleList const& plist = bt->ParticleList();
    // list of all true particles that will be considered
    std::vector<const simb::MCParticle*> plist2;
    // true (reconstructed) hits for each particle in plist2
    std::vector<std::vector<art::Ptr<recob::Hit>>> hlist2;
    // index of trajectory matched to each particle in plist2 in each plane
    std::vector<std::vector<short>> truToTj;
    // number of hits in each plist2 and plane
    std::vector<std::vector<unsigned short>> nTruInPlist2;
    // number of true hits in each trajectory and plane
    std::vector<std::vector<unsigned short>> nTruInTj;
    // total number of hits in each trajectory and plane
    std::vector<std::vector<unsigned short>> nRecInTj;

//    geo::TPCGeo const& TPC = geom->TPC(tpcid);
//    unsigned short Nplanes = TPC.Nplanes();
    unsigned short Nplanes = 3;

    int trackID;
//    int neutTrackID = -1;
    int pdg;
    float KE;
    std::vector<int> tidlist;
    bool isCharged;
    // initialize the true->(trajectory,plane) association
    std::vector<short> temp(Nplanes, -1);
    // initialize the true hit count
    std::vector<unsigned short> temp2(Nplanes, 0);
 
    for(sim::ParticleList::const_iterator ipart = plist.begin(); ipart != plist.end(); ++ipart) {
      const simb::MCParticle* part = (*ipart).second;
      assert(part != 0);
      trackID = part->TrackId();
      pdg = abs(part->PdgCode());
      art::Ptr<simb::MCTruth> theTruth = bt->TrackIDToMCTruth(trackID);
      if(fFillTruth < 2  && theTruth->Origin() == simb::kCosmicRay) continue;
//      if(theTruth->Origin() == simb::kBeamNeutrino) isNeutrino = true;
      isCharged = (pdg == 11) || (pdg == 13) || (pdg == 211) || (pdg == 2212);
      if(!isCharged) continue;
      // KE in MeV
      KE = 1000 * (part->E() - part->Mass());
      if(KE < 10) continue;
      // ~2 cm range cut
      if(pdg == 11 && KE < 10) continue;
      if(pdg == 13 && KE < 12) continue;
      if(pdg == 211 && KE < 14) continue;
      if(pdg == 2212 && KE < 30) continue;
      tidlist.push_back(trackID);
      plist2.push_back(part);
      truToTj.push_back(temp);
      nTruInTj.push_back(temp2);
      nTruInPlist2.push_back(temp2);
//      std::cout<<"TrackID "<<trackID<<" pdg "<<part->PdgCode()<<" E "<<part->E()<<" mass "<<part->Mass()<<" KE "<<KE<<" Mother "<<part->Mother()<<" Proc "<<part->Process()<<"\n";
    }
    
    if(tidlist.empty()) return;
    
    // get the hits (in all planes) that are matched to the true tracks
    hlist2 = bt->TrackIDsToHits(tjs.fHits, tidlist);
    if(hlist2.size() != plist2.size()) return;
    tidlist.clear();
    
    // vector of (mother, daughter) pairs
    std::vector<std::pair<unsigned short, unsigned short>> moda;
    // Deal with mother-daughter tracks
    // Assume that daughters appear later in the list. Step backwards
    // to accumulate all generations of daughters
    unsigned short dpl, ii, jj, jpl, kpl;
    for(ii = 0; ii < plist2.size(); ++ii) {
      dpl = plist2.size() - 1 - ii;
      // no mother
      if(plist2[dpl]->Mother() == 0) continue;
      // electron
      if(abs(plist2[dpl]->PdgCode()) == 11) continue;
      // the actual mother trackID is offset from the neutrino trackID
//      int motherID = neutTrackID + plist2[dpl]->Mother() - 1;
      int motherID = plist2[dpl]->Mother();
      // ensure that we are only looking at BeamNeutrino or single particle daughters
//      if(motherID != neutTrackID) continue;
      // count the number of daughters
      int ndtr = 0;
      for(kpl = 0; kpl < plist2.size(); ++kpl) {
        if(plist2[kpl]->Mother() == motherID) ++ndtr;
      }
      // require only one daughter
      if(ndtr > 1) continue;
      // find the mother in the list
      int mpl = -1;
      for(jj = 0; jj < plist2.size(); ++jj) {
        jpl = plist2.size() - 1 - jj;
        if(plist2[jpl]->TrackId() == motherID) {
          mpl = jpl;
          break;
        }
      } // jpl
      // mother not found for some reason
      if(mpl < 0) {
        mf::LogVerbatim("TC")<<" mother of daughter "<<dpl<<" not found. mpl = "<<mpl;
        continue;
      }
      // ensure that PDG code for mother and daughter are the same
      if(plist2[dpl]->PdgCode() != plist2[mpl]->PdgCode()) continue;
      moda.push_back(std::make_pair(mpl, dpl));
 //     std::cout<<"moda "<<mpl<<" "<<dpl<<"\n";
    } //  dpl

    // count of the number of tj hits matched to each true particle in plist2
    unsigned short plane, iplist, imd, mom, itj;
    unsigned int iht;
    for(ii = 0; ii < hlist2.size(); ++ii) {
      // assume that this is the mother
      mom = ii;
      // see if mom is instead a daughter
      for(iplist = 0; iplist < plist2.size(); ++iplist) {
        for(imd = 0; imd < moda.size(); ++imd) if(mom == moda[imd].second) mom = moda[imd].first;
      }
      for(auto& hit : hlist2[ii]) {
        plane = hit->WireID().Plane;
        ++nTruInPlist2[mom][plane];
      } // hit
    } // ii

//    for(ii = 0; ii < nTruInPlist2.size(); ++ii) {
//      std::cout<<ii<<" nTruInPlist2 ";
//      for(plane = 0; plane < 3; ++plane) std::cout<<" "<<nTruInPlist2[ii][plane];
//      std::cout<<"\n";
//    }

    // Now fill the reconstructed information. First size the vectors
    imd = tjs.allTraj.size();
    nRecInTj.resize(imd);
    for(ii = 0; ii < nRecInTj.size(); ++ii) {
      nRecInTj[ii].resize(Nplanes);
    } // ii

    unsigned short ipt, nTruHit, imtru;
    // temp vector for counting the number of trajectory hits that
    // are assigned to each true particle in one plane
    std::vector<unsigned short> nHitInPlist2(plist2.size());
    for(itj = 0; itj < tjs.allTraj.size(); ++itj) {
      if(tjs.allTraj[itj].AlgMod[kKilled]) continue;
      Trajectory& tj = tjs.allTraj[itj];
      geo::PlaneID planeID = DecodeCTP(tj.CTP);
      plane = planeID.Plane;
      for(ii = 0; ii < nHitInPlist2.size(); ++ii) nHitInPlist2[ii] = 0;
      for(ipt = 0; ipt < tj.Pts.size(); ++ipt) {
        if(tj.Pts[ipt].Chg == 0) continue;
        for(ii = 0; ii < tj.Pts[ipt].Hits.size(); ++ii) {
          if(!tj.Pts[ipt].UseHit[ii]) continue;
//          std::cout<<itj<<" "<<ipt<<" "<<ii<<" size "<<tj.Pts[ipt].Hits.size();
          iht = tj.Pts[ipt].Hits[ii];
//          std::cout<<" "<<iht<<"\n";
          ++nRecInTj[itj][plane];
          // look for this hit in hlist2
          for(jj = 0; jj < hlist2.size(); ++jj) {
            if(std::find(hlist2[jj].begin(), hlist2[jj].end(), tjs.fHits[iht]) != hlist2[jj].end()) {
              mom = jj;
              // check for the real mother
              for(iplist = 0; iplist < plist2.size(); ++iplist) {
                for(imd = 0; imd < moda.size(); ++imd) if(mom == moda[imd].second) mom = moda[imd].first;
              }
              ++nHitInPlist2[mom];
              break;
            }
          } // jj
        } // ii
      } // ipt
      // Associate the trajectory with the truth particle that has the highest number of hits in this plane
      nTruHit = 0;
      imtru = USHRT_MAX;
//      std::cout<<itj<<" nHitInPlist2 ";
      for(iplist = 0; iplist < nHitInPlist2.size(); ++iplist) {
//        std::cout<<" "<<nHitInPlist2[iplist];
        if(nHitInPlist2[iplist] > nTruHit) {
          nTruHit = nHitInPlist2[iplist];
          imtru = iplist;
        }
      } // iplist
//      std::cout<<" in plane "<<plane<<" nRecInTj "<<nRecInTj[itj][plane]<<"\n";
      if(imtru == USHRT_MAX) continue;
      // now see if this trajectory has the most hits associated with imtru
      if(nTruHit > nTruInTj[imtru][plane]) {
        truToTj[imtru][plane] = itj;
        nTruInTj[imtru][plane] = nTruHit;
      }
//      std::cout<<itj<<" nTruHit "<<nTruHit<<" imtru "<<imtru<<" nTruInTj "<<nTruInTj[imtru][plane]<<" truToTj "<<truToTj[imtru][plane]<<"\n";
    } // itj
    
//    bool badEvent = false;
    // now we can calulate efficiency and purity
    float nRecHits, nTruRecHits, nTruHits, eff, pur, ep;
    for(iplist = 0; iplist < plist2.size(); ++iplist) {
      if(hlist2[iplist].empty()) continue;
      float KE = 1000 * (plist2[iplist]->E() - plist2[iplist]->Mass());
      for(plane = 0; plane < Nplanes; ++plane) {
        // ignore not-reconstructable particles
        if(nTruInPlist2[iplist][plane] < 2) continue;
        eff = 0; pur = 0;
        if(truToTj[iplist][plane] < 0) {
          nRecHits = 0;
          nTruRecHits = 0;
          itj = USHRT_MAX;
        } else {
          itj = truToTj[iplist][plane];
          nRecHits = nRecInTj[itj][plane];
          nTruRecHits = nTruInTj[iplist][plane];
        }
        nTruHits = nTruInPlist2[iplist][plane];
        if(nTruHits > 0) eff = nTruRecHits / nTruHits;
        if(nRecHits > 0) pur = nTruRecHits / nRecHits;
        ep = eff * pur;
        if(ep == 0) ep = 1E-3;
        if(ep == 1) ep = 0.99999;
//        std::cout<<iplist<<" PDG "<<plist2[iplist]->PdgCode()<<" KE "<<KE<<" plane "<<plane<<" itj "<<truToTj[iplist][plane]<<" nTruHits "<<(int)nTruHits<<" nRecHits "<<nRecHits<<" nTruRecHits "<<nTruRecHits<<" ep "<<ep<<"\n";
        if(ep > 0.3) {
          itj = truToTj[iplist][plane];
          tjs.allTraj[itj].TruPDG = plist2[iplist]->PdgCode();
          tjs.allTraj[itj].TruKE = KE;
          tjs.allTraj[itj].EffPur = ep;
        }
        pdg = abs(plist2[iplist]->PdgCode());
        if(pdg == 2212) {
          ++nPr;
          PrSum += ep;
//          fPrEP->Fill(ep);
        } else if(pdg == 13 || pdg == 211) {
          ++nMuPi;
          MuPiSum += ep;
//          fMuPiEP->Fill(ep);
        }
        if(ep < 0.3 && KE > 100) {
          // print out the location of this bad boy
          unsigned int loW = 9999;
          unsigned int loT = 0;
          unsigned int hiW = 0;
          unsigned int hiT = 0;
          for(unsigned short ii = 0; ii < hlist2[iplist].size(); ++ii) {
            art::Ptr<recob::Hit> theHit = hlist2[iplist][ii];
            if(theHit->WireID().Plane != plane) continue;
            if(theHit->WireID().Wire < loW) {
              loW = theHit->WireID().Wire;
              loT = theHit->PeakTime();
            }
            if(theHit->WireID().Wire > hiW) {
              hiW = theHit->WireID().Wire;
              hiT = theHit->PeakTime();
            }
          } // ii
          mf::LogVerbatim myprt("TC");
          myprt<<"Evt "<<fEvent<<" nskip "<<fEventsProcessed-1<<" BadEP "<<std::setprecision(2)<<ep<<" KE "<<(int)KE<<" "<<plane<<":"<<loW<<":"<<loT<<"-"<<plane<<":"<<hiW<<":"<<hiT;
          if(itj != USHRT_MAX) {
            myprt<<" tjID "<<tjs.allTraj[itj].ID;
            for(unsigned short ib = 0; ib < AlgBitNames.size(); ++ib) if(tjs.allTraj[itj].AlgMod[ib]) myprt<<" "<<AlgBitNames[ib];
          }
//          badEvent = true;
        } // bad ep
      } // plane
    } // iplist
    
//    if(badEvent) outFile<<fRun<<" "<<fSubRun<<" "<<fEvent<<"\n";
   
  } // FillTrajTruth

  //////////////////////////////////////////
  void TrajClusterAlg::TagPhotons()
  {
    // look for the signature of a photon conversion trajectory.
    // 1) Reasonably long trajectory
    // 2) 2x ratio of charge between beginning and end
    // 3) Multiplicity 1 TPs except in the middle where the electrons separate
    // 4) Significant angle change where the electrons separate
    // 5) It is probable that the electron trajectories will be incomplete so
    //    some merging may be needed
    // We will also know the direction the photon was heading using charge
    
    float bchg, echg, chgrat, dang;
//    float aveChg;
    unsigned short ipt, bPt, ePt, photonConvEnd, electronSepPt = USHRT_MAX;
    unsigned short photonConvEndPt;
    for(unsigned short itj = 0; itj < tjs.allTraj.size(); ++itj) {
      Trajectory& tj1 = tjs.allTraj[itj];
      if(tj1.AlgMod[kKilled]) continue;
      if(tj1.CTP != fCTP) continue;
      bPt = tj1.EndPt[0];
      ePt = tj1.EndPt[1];
      // length
      if(tj1.Pts.size() < 10) continue;
      // significant angle difference
      dang = DeltaAngle(tj1.Pts[bPt].Ang, tj1.Pts[ePt].Ang);
      if(dang < 0.2) continue;
      bchg = tj1.Pts[bPt].AveChg;
      if(bchg == 0) continue;
      echg = tj1.Pts[ePt].AveChg;
      if(echg == 0) continue;
      if(bchg > echg) {
        chgrat = bchg / echg;
        // photon converted at the beginning of the traj
        photonConvEnd = 0;
        photonConvEndPt = bPt;
      } else {
        chgrat = echg / bchg;
        // photon converted at the end of the traj
        photonConvEnd = 1;
        photonConvEndPt = ePt;
      }
      // 2x charge ratio
      if(chgrat < 1.5 || chgrat > 2.5) continue;
      // put a 2D vertex at what we think is the beginning
      VtxStore aVtx;
      aVtx.Wire = tj1.Pts[photonConvEndPt].Pos[0];
      aVtx.Time = tj1.Pts[photonConvEndPt].Pos[1];
      aVtx.NTraj = 1;
      aVtx.CTP = tj1.CTP; aVtx.Topo = 7;
      tjs.vtx.push_back(aVtx);
      tj1.Vtx[photonConvEnd] = tjs.vtx.size() - 1;
      // unresolved e+e- pair
      tj1.PDG = 24;
      if(prt) mf::LogVerbatim("TC")<<"chgrat "<<tjs.allTraj[itj].ID<<" "<<chgrat<<" photonConvEnd "<<photonConvEnd<<" bchg "<<(int)bchg<<" echg "<<(int)echg;
//      PrintAllTraj(tjs, Debug, itj, USHRT_MAX);
      // find the separation point of the electrons, use a local average charge
      for(ipt = bPt + 1; ipt < ePt - 1; ++ipt) {
        if(tj1.Pts[ipt-1].Chg == 0) continue;
        if(tj1.Pts[ipt].Chg == 0) continue;
        if(tj1.Pts[ipt+1].Chg == 0) continue;
        if(electronSepPt == USHRT_MAX && tj1.Pts[ipt].Hits.size() > 1) electronSepPt = ipt;
//        aveChg = (tj1.Pts[ipt-1].Chg + tj1.Pts[ipt].Chg + tj1.Pts[ipt+1].Chg) / 3;
//        mf::LogVerbatim("TC")<<"ipt "<<ipt<<" aveChg "<<(int)aveChg<<" mult "<<tj1.Pts[ipt].Hits.size();
      }
    } // itj
    
  } // TagPhotons

  //////////////////////////////////////////
  void TrajClusterAlg::TagAllTraj()
  {
    // try to tag as shower-like or track-like
    
    if(tjs.allTraj.size() < 2) return;
    
    shPrt = (fShowerPrtPlane == (short)fPlane);
    if(shPrt) didPrt = true;
    
    TagPhotons();
/*
    if(shPrt) {
      mf::LogVerbatim("TC")<<"Inside TagAllTraj: plane "<<fPlane;
      // hijack debug.Plane for a bit
      int tmp = debug.Plane;
      debug.Plane = fShowerPrtPlane;
      PrintAllTraj(tjs, Debug, USHRT_MAX, 0);
      debug.Plane = tmp;
    }
*/
    trjint.clear();
    TrjInt aTrjInt;
    ClsOfTrj.clear();
    
    // maximum separation^2
    float maxSep2 = fMaxTrajSep;
    float minSep2;
    float dang, vw, vt;
    std::vector<std::array<unsigned short, 3>> nCloseEnd(tjs.allTraj.size());
    unsigned short i1, i2, ipt1, ipt2;
    unsigned short endPt1, endPt2;
    unsigned short bin1, bin2;
    
    for(i1 = 0; i1 < tjs.allTraj.size() - 1; ++i1) {
      Trajectory& tj1 = tjs.allTraj[i1];
      if(tj1.AlgMod[kKilled]) continue;
      if(tj1.CTP != fCTP) continue;
      if(tj1.PDG == 12) continue;
      for(i2 = i1 + 1; i2 < tjs.allTraj.size(); ++i2) {
        Trajectory& tj2 = tjs.allTraj[i2];
        if(tj2.AlgMod[kKilled]) continue;
        if(tj2.CTP != tj1.CTP) continue;
        if(tj2.PDG == 12) continue;
        // find the closest approach
        minSep2 = maxSep2;
        TrajTrajDOCA(tj1, tj2, ipt1, ipt2, minSep2);
        if(minSep2 == maxSep2) continue;
        // Count the number at each end and in the middle
        bin1 = (unsigned short)(3 * (float)ipt1 / (float)tj1.EndPt[1]);
        if(bin1 > 2) bin1 = 2;
        // only count if this end doesn't have a vertex
        if(tj1.Vtx[bin1] < 0) ++nCloseEnd[i1][bin1];
        bin2 = (unsigned short)(3 * (float)ipt2 / (float)tj2.EndPt[1]);
        if(bin2 > 2) bin2 = 2;
        if(tj2.Vtx[bin2] < 0) ++nCloseEnd[i2][bin2];
        // find the angle between the TPs at the intersection
//        dang = std::abs(tj1.Pts[ipt1].Ang - tj2.Pts[ipt2].Ang);
        dang = DeltaAngle(tj1.Pts[ipt1].Ang, tj2.Pts[ipt2].Ang);
        if(bin1 != 1  && bin2 != 1) {
          // the DOCA point is at the ends of the two TJs.
          // Find the intersection using the appropriate end points
          endPt1 = tjs.allTraj[i1].EndPt[0];
          if(bin1 == 2) endPt1 = tjs.allTraj[i1].EndPt[1];
          endPt2 = tjs.allTraj[i2].EndPt[0];
          if(bin2 == 2) endPt2 = tjs.allTraj[i2].EndPt[1];
          TrajIntersection(tjs.allTraj[i1].Pts[endPt1], tjs.allTraj[i2].Pts[endPt2], vw, vt);
//          if(shPrt) mf::LogVerbatim("TC")<<"TI check i1 "<<i1<<" endPt1 "<<endPt1<<" Ang "<<allTraj[i1].Pts[endPt1].Ang<<" i2 "<<i2<<" endPt2 "<<endPt2<<" Ang "<<allTraj[i2].Pts[endPt2].Ang<<" W:T "<<(int)vw<<":"<<(int)vt/tjs.UnitsPerTick;
        } else {
          vw = -1;
          vt = -1;
        }
/*
        // distance between the vertex position and the closest separation
        dw = vw - tjs.allTraj[i1].Pts[ipt1].Pos[0];
        dt = vt - tjs.allTraj[i1].Pts[ipt1].Pos[1];
        dvtx2 = dw * dw + dt * dt;
*/
        float dangErr = tjs.allTraj[i1].Pts[ipt1].AngErr;
        if(tjs.allTraj[i2].Pts[ipt2].AngErr > dangErr) dangErr = tjs.allTraj[i2].Pts[ipt2].AngErr;
//        float dangSig = dang / dangErr;
//        if(shPrt) mf::LogVerbatim("TC")<<"Close "<<i1<<" bin1 "<<bin1<<" i2 "<<i2<<" bin2 "<<bin2<<" minSep2 "<<minSep2<<" dang "<<dang<<" fKinkAngCut "<<fKinkAngCut<<" dangSig "<<dangSig<<" dvtx2 "<<dvtx2;
        // save it
        aTrjInt.itj1 = i1;
        aTrjInt.ipt1 = ipt1;
        aTrjInt.itj2 = i2;
        aTrjInt.ipt2 = ipt2;
        aTrjInt.sep2 = minSep2;
        aTrjInt.dang = dang;
        aTrjInt.vw = vw;
        aTrjInt.vt = vt;
        trjint.push_back(aTrjInt);
/*
        if(fShowerStudy) {
          float sep = sqrt(minSep2);
          fShowerTheta_Sep->Fill(sep, dang);
          float dvtx = sqrt(dvtx2);
          fShowerDVtx->Fill(dvtx);
          fShowerDVtx_Sep->Fill(sep, dvtx);
        }
*/
      } // jj
    } // ii
/*
    if(fShowerStudy) {
      fShowerNumTrjint->Fill((float)trjint.size());
    }
*/
    if(trjint.empty()) return;
    if(shPrt) {
      for(i1 = 0; i1 < trjint.size(); ++i1) {
        mf::LogVerbatim("TC")<<i1<<" trjint "<<" "<<trjint[i1].itj1<<" "<<trjint[i1].itj2<<" sep2 "<<trjint[i1].sep2<<" dang "<<trjint[i1].dang<<" tjs.vtx "<<fPlane<<":"<<(int)trjint[i1].vw<<":"<<(int)(trjint[i1].vt / tjs.UnitsPerTick);
      }
    }
    
    std::vector<std::vector<unsigned short>> trjintIndices;
    FindClustersOfTrajectories(trjintIndices);
    
    unsigned short icot;
    // Deal with each COT (Note that ClsOfTrj and trjintIndices have the same size)
    for(icot = 0; icot < ClsOfTrj.size(); ++icot) {
      // try fitting the DOCA points to a line to get the shower axis if there are enough points
      if(trjintIndices[icot].size() > 3) {
        DefineShowerTraj(icot, trjintIndices);
      } // trjintIndices[icot].size() > 3
      else {
        mf::LogVerbatim("TC")<<" no shower angle and endpoint information available... Write some code";
      }
    } // icot
    
    // clean up
    trjint.clear();
    ClsOfTrj.clear();
    
    KillVerticesInShowers();
/*
    if(shPrt) {
      mf::LogVerbatim("TC")<<"Inside TagAllTraj: plane "<<fPlane;
      // hijack debug.Plane for a bit
      int tmp = debug.Plane;
      debug.Plane = fShowerPrtPlane;
      PrintAllTraj(tjs, Debug, USHRT_MAX, 0);
      debug.Plane = tmp;
    }
*/
  } // TagAllTraj

  //////////////////////////////////////////
  void TrajClusterAlg::KillVerticesInShowers()
  {
    // Kill all vertices between shower-like trajectories
    unsigned short ivx, itj, nsh;
    std::vector<unsigned short> tjIndices;
    for(ivx = 0; ivx < tjs.vtx.size(); ++ivx) {
      if(tjs.vtx[ivx].NTraj == 0) continue;
      tjIndices.clear();
      nsh = 0;
      for(itj = 0; itj < tjs.allTraj.size(); ++itj) {
        if(tjs.allTraj[itj].AlgMod[kKilled]) continue;
        if(tjs.allTraj[itj].CTP != tjs.vtx[ivx].CTP) continue;
        if(tjs.allTraj[itj].PDG == 24) continue;
        if(tjs.allTraj[itj].Vtx[0] == ivx || tjs.allTraj[itj].Vtx[1] == ivx) {
          tjIndices.push_back(itj);
          if(tjs.allTraj[itj].PDG == 12) ++nsh;
        }
      } // itj
      if(tjIndices.empty()) continue;
      if(tjIndices.size() != nsh) continue;
      for(auto itj : tjIndices) {
        if(tjs.allTraj[itj].Vtx[0] == ivx) tjs.allTraj[itj].Vtx[0] = -1;
        if(tjs.allTraj[itj].Vtx[1] == ivx) tjs.allTraj[itj].Vtx[1] = -1;
      }
    } // ivx
  } // KillVerticesInShowers

  //////////////////////////////////////////
  void TrajClusterAlg::DefineShowerTraj(unsigned short icot, std::vector<std::vector<unsigned short>> trjintIndices)
  {
    // Try to define a shower trajectory consisting of a single track-like trajectory (the electron/photon)
    // plus a group of shower-like trajectories, using the vector of trjintIndices
    
    unsigned short ii, iTji, i1, ipt1, i2, ipt2, nEndInside, ipt0;
    std::vector<float> x, y, yerr2;
    float arg, fom, pos0, pos1, minsep, dang;
    float showerAngle, cs, sn;
    float intcpt, slope, intcpterr, slopeerr, chidof, shlong;
    unsigned short primTraj, primTrajEnd;
    for(ii = 0; ii < trjintIndices[icot].size(); ++ii) {
      iTji = trjintIndices[icot][ii];
      i1 = trjint[iTji].itj1;
      ipt1 = trjint[iTji].ipt1;
      x.push_back(tjs.allTraj[i1].Pts[ipt1].Pos[0]);
      y.push_back(tjs.allTraj[i1].Pts[ipt1].Pos[1]);
      // weight by the length of both trajectories
      i2 = trjint[iTji].itj2;
      arg = tjs.allTraj[i1].EndPt[1] + tjs.allTraj[i2].EndPt[1];
      yerr2.push_back(arg);
    } // ii
    fLinFitAlg.LinFit(x, y, yerr2, intcpt, slope, intcpterr, slopeerr, chidof);
    showerAngle = atan(slope);
    if(shPrt) mf::LogVerbatim("TC")<<"Fit intcpt "<<intcpt<<" slope "<<slope<<" angle "<<showerAngle<<" chidof "<<chidof;
    // Rotate the intersection points into a coordinate system along the
    // shower direction. We will use this to find the (restricted) longitudinal and
    // transverse extent of the shower
    cs = cos(-showerAngle);
    sn = sin(-showerAngle);
    // min and max of traj intersections along the shower angle direction
    float minshlong = 1E6, maxshlong = -1;
    unsigned short miniTji = 0, maxiTji = 0;
    for(ii = 0; ii < trjintIndices[icot].size(); ++ii) {
      iTji = trjintIndices[icot][ii];
      i1 = trjint[iTji].itj1;
      ipt1 = trjint[iTji].ipt1;
      shlong = cs * tjs.allTraj[i1].Pts[ipt1].Pos[0] - sn * tjs.allTraj[i1].Pts[ipt1].Pos[1];
      //          std::cout<<"i1 "<<i1<<" ipt1 "<<ipt1<<" pos "<<(int)allTraj[i1].Pts[ipt1].Pos[0]<<":"<<(int)allTraj[i1].Pts[ipt1].Pos[1]<<" shlong "<<shlong<<"\n";
      if(shlong < minshlong) { minshlong = shlong; miniTji = iTji; } // shlong < minshlong
      if(shlong > maxshlong) { maxshlong = shlong; maxiTji = iTji; } // shlong > maxshlong
      i2 = trjint[iTji].itj2;
      ipt2 = trjint[iTji].ipt2;
      shlong = cs * tjs.allTraj[i2].Pts[ipt2].Pos[0] - sn * tjs.allTraj[i2].Pts[ipt2].Pos[1];
      //          std::cout<<"i2 "<<i2<<" ipt2 "<<ipt2<<" pos "<<(int)allTraj[i2].Pts[ipt2].Pos[0]<<":"<<(int)allTraj[i2].Pts[ipt2].Pos[1]<<" shlong "<<shlong<<"\n";
      if(shlong < minshlong) { minshlong = shlong; miniTji = iTji; } // shlong < minshlong
      if(shlong > maxshlong) { maxshlong = shlong; maxiTji = iTji; } // shlong > maxshlong
    } // ii
    // reduce the extend by 1 WSE at each end to allow some tolerance
    minshlong += 1;
    maxshlong -= 1;
    if(shPrt) {
      mf::LogVerbatim("TC")<<"minshlong "<<minshlong<<" maxshlong "<<maxshlong;
      mf::LogVerbatim("TC")<<"Primary traj is probably in "<<miniTji<<" or "<<maxiTji;
    }
    // Form a list of candidates
    std::vector<unsigned short> primCandidates(4);
    primCandidates[0] = trjint[miniTji].itj1;
    primCandidates[1] = trjint[miniTji].itj2;
    primCandidates[2] = trjint[maxiTji].itj1;
    primCandidates[3] = trjint[maxiTji].itj2;
    fom = 999;
    for(ii = 0; ii < 4; ++ii) {
      i1 = primCandidates[ii];
      ipt1 = tjs.allTraj[i1].EndPt[1];
      // reject if both end points are inside the shower boundaries.
      // Rotate the endpoints into the shower coordinate system
      nEndInside = 0;
      shlong = cs * tjs.allTraj[i1].Pts[0].Pos[0] - sn * tjs.allTraj[i1].Pts[0].Pos[1];
      if(shlong > minshlong && shlong < maxshlong) ++nEndInside;
      if(shPrt) mf::LogVerbatim("TC")<<" Candidate min "<<i1<<" shlong "<<shlong<<" nEndInside "<<nEndInside;
      // rotate the other end and test
      shlong = cs * tjs.allTraj[i1].Pts[ipt1].Pos[0] - sn * tjs.allTraj[i1].Pts[ipt1].Pos[1];
      if(shlong > minshlong && shlong < maxshlong) ++nEndInside;
      if(shPrt) mf::LogVerbatim("TC")<<" Candidate max "<<i1<<" shlong "<<shlong<<" nEndInside "<<nEndInside;
      if(nEndInside > 1) continue;
      // average the angle of the TP end points and find the difference
      // wrt the shower angle
      dang = DeltaAngle(0.5 * (tjs.allTraj[i1].Pts[0].Ang + tjs.allTraj[i1].Pts[ipt1].Ang), showerAngle);
//      dang = std::abs(0.5 * (tjs.allTraj[i1].Pts[0].Ang + tjs.allTraj[i1].Pts[ipt1].Ang) - showerAngle);
      arg = 10 * (1 + tjs.allTraj[i1].Pass) * dang * tjs.allTraj[i1].EndPt[1];
//      mf::LogVerbatim("TC")<<"Candidate "<<i1<<" nCloseEnd "<<nCloseEnd[i1][0]<<" "<<nCloseEnd[i1][1]<<" "<<nCloseEnd[i1][2]<<" pass "<<allTraj[i1].Pass<<" dang "<<dang<<" arg "<<arg;
      if(arg < fom) {
        fom = arg;
        primTraj = i1;
      }
    } // ii
    // determine which end is closest to the shower end
    // distance between TP0 and the shower min position
//    ipt1 = tjs.allTraj[primTraj].Pts.size()-1;
    ipt0 = tjs.allTraj[primTraj].EndPt[0];
    ipt1 = tjs.allTraj[primTraj].EndPt[1];
    pos0 = cs * tjs.allTraj[primTraj].Pts[ipt0].Pos[0] - sn * tjs.allTraj[primTraj].Pts[ipt0].Pos[1];
    pos1 = cs * tjs.allTraj[primTraj].Pts[ipt1].Pos[0] - sn * tjs.allTraj[primTraj].Pts[ipt1].Pos[1];
    minsep = std::abs(pos0 - minshlong);
    primTrajEnd = 0;
    //        mf::LogVerbatim("TC")<<"0min "<<pos0<<" minsep "<<minsep<<" end "<<primTrajEnd;
    arg = std::abs(pos1 - minshlong);
    if(arg < minsep) { minsep = arg;  primTrajEnd = ipt1; }
    //        mf::LogVerbatim("TC")<<"1min "<<pos1<<" arg "<<arg<<" end "<<primTrajEnd;
    arg = std::abs(pos0 - maxshlong);
    if(arg < minsep) { minsep = arg;  primTrajEnd = ipt0; }
    //        mf::LogVerbatim("TC")<<"0max "<<pos0<<" minsep "<<minsep<<" end "<<primTrajEnd;
    arg = std::abs(pos1 - maxshlong);
    if(arg < minsep) { minsep = arg;  primTrajEnd = ipt1; }
    //        mf::LogVerbatim("TC")<<"1max "<<pos1<<" arg "<<arg<<" end "<<primTrajEnd;
    if(shPrt) mf::LogVerbatim("TC")<<" set Primary traj = "<<primTraj<<" end "<<primTrajEnd;
    TagShowerTraj(icot, primTraj, primTrajEnd, showerAngle);

  }

  //////////////////////////////////////////
  void TrajClusterAlg::TagShowerTraj(unsigned short icot, unsigned short primTraj, unsigned short primTrajEnd, float showerAngle)
  {
    // Tag a track-like trajectory using primTraj and a shower-like cluster consisting
    // of all other trajectories in ClsOfTrj[icot]
    
    // set the PDG for all TJ's to shower-like
    unsigned short ii, itj;
    for(ii = 0; ii < ClsOfTrj[icot].size(); ++ii) {
      itj = ClsOfTrj[icot][ii];
      tjs.allTraj[itj].PDG = 12;
      tjs.allTraj[itj].ParentTraj = primTraj;
    }
    
    tjs.allTraj[primTraj].PDG = 13;
    tjs.allTraj[primTraj].ParentTraj = USHRT_MAX;
    
  } // MakeShowerClusters
  
  //////////////////////////////////////////
  void TrajClusterAlg::FindClustersOfTrajectories(std::vector<std::vector<unsigned short>>& trjintIndices)
  {
    // Associate trajectories that are close to each into Clusters Of Trajectories (COTs)
    
    mf::LogVerbatim myprt("TC");

    if(trjint.empty()) return;
    ClsOfTrj.clear();
    trjintIndices.clear();
    std::vector<unsigned short> tmp;
    std::vector<unsigned short> imp;
    std::vector<bool> inCOT(tjs.allTraj.size(), false);
    bool tjAdded;
    unsigned short iTji, itj1, itj2;
    for(unsigned short nit = 0; nit < 100; ++nit) {
      tmp.clear();
      imp.clear();
      // look for trajectories that haven't been assigned to a COT
      for(iTji = 0; iTji < trjint.size(); ++iTji) {
        itj1 = trjint[iTji].itj1;
        itj2 = trjint[iTji].itj2;
        if(!inCOT[itj1]) {
          tmp.push_back(itj1);
          imp.push_back(iTji);
          inCOT[itj1] = true;
          break;
        }
        if(!inCOT[itj2]) {
          tmp.push_back(itj2);
          imp.push_back(iTji);
          inCOT[itj2] = true;
          break;
        }
      } // itji
      // no new un-assigned trajectories?
      if(tmp.empty()) break;
       // try to add more TJ's to the COT
      tjAdded = true;
      while(tjAdded) {
        tjAdded = false;
        for(iTji = 0; iTji < trjint.size(); ++iTji) {
          itj1 = trjint[iTji].itj1;
          itj2 = trjint[iTji].itj2;
          // itj2 available &&  found itj1 in tmp
          if(!inCOT[itj2] && (std::find(tmp.begin(), tmp.end(), itj1) != tmp.end())) {
            // add itj2 to tmp
            tmp.push_back(itj2);
            inCOT[itj2] = true;
            imp.push_back(iTji);
            tjAdded = true;
          } // !inCOT[itj1]
          // itj1 available &&  found itj2 in tmp
          if(!inCOT[itj1] && (std::find(tmp.begin(), tmp.end(), itj2) != tmp.end())) {
            // add itj1 to tmp
            tmp.push_back(itj1);
            inCOT[itj1] = true;
            imp.push_back(iTji);
            tjAdded = true;
          } // !inCOT[itj1]
        } // iTji
      } // tjAdded
      ClsOfTrj.push_back(tmp);
      trjintIndices.push_back(imp);
    } // nit
    
    if(shPrt) {
      myprt<<"FindClustersOfTrajectories list of COTs\n";
      for(unsigned short ii = 0; ii < ClsOfTrj.size(); ++ii) {
        myprt<<ii<<" COT ";
        for(unsigned short jj = 0; jj < ClsOfTrj[ii].size(); ++jj) myprt<<" "<<ClsOfTrj[ii][jj];
        myprt<<"\n";
      } // ii
      myprt<<"not in a COT ";
      for(itj1 = 0; itj1 < inCOT.size(); ++itj1) {
        if(!inCOT[itj1] && tjs.allTraj[itj1].CTP == fPlane) myprt<<" "<<itj1;
      }
    } // shPrt
    
  } // FindClustersOfTrajectories
 
  ////////////////////////////////////////////////
  void TrajClusterAlg::AddHits(Trajectory& tj, unsigned short ipt, bool& sigOK)
  {
    // Try to add hits to the trajectory point ipt on the supplied
    // trajectory
    
    if(fPlane > tjs.FirstWire.size() - 1) {
      mf::LogWarning("TC")<<"AddHits called with invalid fPlane "<<fPlane;
      fQuitAlg = true;
      return;
    }
    
    fAddedBigDeltaHit = false;

    if(tj.Pts.empty()) return;
    if(ipt > tj.Pts.size() - 1) return;
    
    std::vector<unsigned int> closeHits;
    unsigned int wire, loWire, hiWire, iht, firstHit, lastHit;

    unsigned int lastPtWithUsedHits = tj.EndPt[1];
    unsigned int prevPt = 0;
    // This is going to fail if at some point we decide to use this code
    // to add hits to a point that is not at the leading edge of the TJ
    if(tj.Pts.size() > 0) prevPt = tj.Pts.size() - 1;
    TrajPoint& tp = tj.Pts[ipt];

    // figure out which wires to consider
    // On the first entry only consider the wire the TP is on
    if(tj.Pts.size() == 1) {
      loWire = std::nearbyint(tp.Pos[0]);
      hiWire = loWire + 1;
    } else  {
      if(IsLargeAngle(tp)) {
        // look at adjacent wires for larger angle trajectories
        loWire = std::nearbyint(tp.Pos[0] - 1);
        hiWire = loWire + 3;
      } else {
        // not large angle
        loWire = std::nearbyint(tp.Pos[0]);
        hiWire = loWire + 1;
        // Move the TP to this wire
        MoveTPToWire(tp, (float)loWire);
      }
    } // tj.Pts.size > 1
    if(hiWire > tjs.LastWire[fPlane]) hiWire = tjs.LastWire[fPlane];
    if(loWire == hiWire) return;
    
    float fwire, ftime, delta;
    
    // find the projection error to this point. Note that if this is the first
    // TP, lastPtWithUsedHits = 0, so the projection error is 0
    float dw = tp.Pos[0] - tj.Pts[lastPtWithUsedHits].Pos[0];
    float dt = tp.Pos[1] - tj.Pts[lastPtWithUsedHits].Pos[1];
    float dpos = sqrt(dw * dw + dt * dt);
    float projErr = dpos * tj.Pts[lastPtWithUsedHits].AngErr;
    // Add this to the Delta RMS factor and construct a cut
    float deltaCut = 3 * (projErr + tp.DeltaRMS);
    if(deltaCut > 5) deltaCut = 5;
    
    bool isLA = IsLargeAngle(tp);
    // Very Large Angle
    bool isVLA = std::abs(tp.Dir[0]) < fLargeAngle - 0.1;
    if(isVLA) {
      // VLA deltaCut is delta / hit RMS
      deltaCut = 2;
    } else if(isLA) {
      if(deltaCut < 0.7) deltaCut = 0.7;
    } else {
      if(deltaCut < 0.5) deltaCut = 0.5;
      // loosen up a bit if we just passed a block of dead wires
      if(abs(dw) > 20 && DeadWireCount(tp.Pos[0], tj.Pts[lastPtWithUsedHits].Pos[0], tj.CTP) > 10) deltaCut *= 2;
   }
    deltaCut *= fProjectionErrFactor;
    
    float bigDelta = 2 * deltaCut;
    // don't let it get outrageously large
    if(bigDelta > 5) bigDelta = 5;
    unsigned int imBig = UINT_MAX;
    
    // projected time in ticks for testing the existence of a hit signal
    raw::TDCtick_t rawProjTick = (float)(tp.Pos[1] / tjs.UnitsPerTick);
    // assume failure
    sigOK = false;
    if(prt) {
      mf::LogVerbatim("TC")<<" AddHits: loWire "<<loWire<<" tp.Pos[0] "<<tp.Pos[0]<<" hiWire "<<hiWire<<" projTick "<<rawProjTick<<" deltaRMS "<<tp.DeltaRMS<<" tp.Dir[0] "<<tp.Dir[0]<<" isLA "<<isLA<<" isVLA "<<isVLA<<" deltaCut "<<deltaCut<<" dpos "<<dpos<<" projErr "<<projErr;      
    }
    
    std::vector<unsigned int> hitsInMultiplet;
    unsigned short localIndex;
    
    for(wire = loWire; wire < hiWire; ++wire) {
      // Assume a signal exists on a dead wire
      if(tjs.WireHitRange[fPlane][wire].first == -1) sigOK = true;
      if(tjs.WireHitRange[fPlane][wire].first < 0) continue;
      firstHit = (unsigned int)tjs.WireHitRange[fPlane][wire].first;
      lastHit = (unsigned int)tjs.WireHitRange[fPlane][wire].second;
      fwire = wire;
      for(iht = firstHit; iht < lastHit; ++iht) {
        if(tjs.inTraj[iht] == tj.ID) continue;
        // ensure that it isn't associated with previous points
        if(ipt > 1) {
          bool skipHit = false;
          for(unsigned short jj = 0; jj < tj.Pts.size(); ++jj) {
            unsigned short jpt = ipt - jj;
            for(unsigned short ii = 0; ii < tj.Pts[jpt].Hits.size(); ++ii) if(tj.Pts[jpt].Hits[ii] == iht) skipHit = true;
            if(skipHit) break;
            if(jpt == 0) break;
          } // jj
          if(skipHit) continue;
        } // ipt > 0
        if(rawProjTick > tjs.fHits[iht]->StartTick() && rawProjTick < tjs.fHits[iht]->EndTick()) sigOK = true;
        if(tjs.fHits[iht]->Integral() < 1) continue;
        ftime = tjs.UnitsPerTick * tjs.fHits[iht]->PeakTime();
        delta = PointTrajDOCA(tjs, fwire, ftime, tp);
        float dt = std::abs(ftime - tp.Pos[1]);
        GetHitMultiplet(iht, hitsInMultiplet, localIndex);
        if(prt && delta < 100 && dt < 200) {
          mf::LogVerbatim myprt("TC");
          myprt<<"  chk "<<tjs.fHits[iht]->WireID().Plane<<":"<<PrintHit(tjs.fHits[iht]);
          myprt<<" delta "<<std::fixed<<std::setprecision(2)<<delta<<" deltaCut "<<deltaCut<<" dt "<<dt;
          myprt<<" BB Mult "<<hitsInMultiplet.size()<<" localIndex "<<localIndex<<" RMS "<<std::setprecision(1)<<tjs.fHits[iht]->RMS();
          myprt<<" Chi "<<std::setprecision(1)<<tjs.fHits[iht]->GoodnessOfFit();
          myprt<<" tjs.inTraj "<<tjs.inTraj[iht];
          myprt<<" Chg "<<(int)tjs.fHits[iht]->Integral();
          myprt<<" Signal? "<<sigOK;
        }
        // Use this to consider large RMS hits whose PeakTime fails the delta cut
        if(!isVLA && delta < bigDelta && tjs.inTraj[iht] == 0) {
          if(!isLA) {
            bigDelta = delta;
            imBig = iht;
          } else {
            // Large angle: Ensure that the hit width/multiplicity is consistent
            if(dt < 50  && (hitsInMultiplet.size() > 2 || tjs.fHits[iht]->RMS() > 15)) {
              bigDelta = delta;
              imBig = iht;
            }
          } // isLA
        } // isVLA
        if(isVLA) {
          // Very Large Angle
          // Cut on dt using the RMS of a crude hit or very large RMS hit
          if(tjs.fHits[iht]->GoodnessOfFit() < 0 || tjs.fHits[iht]->RMS() > 10) {
            if(dt > 2 * tjs.fHits[iht]->RMS()) continue;
          } else {
            // require that this be part of a multiplet or if it isn't the
            // rms is large TODO scale this cut by average hit RMS...
            if(hitsInMultiplet.size() < 5 && tjs.fHits[iht]->RMS() < 5) continue;
            if(dt > 3) continue;
          }
        } else if(isLA) {
          // Large Angle
          // The impact parameter delta may be good but we may be projecting
          // the trajectory too far away (in time) from the current position.
          // The LA step size is 1 so make the cut a bit larger than that.
          if(dt > 1.1) continue;
          if(delta > deltaCut) continue;
        } else {
          // Not large angle
          if(delta > deltaCut) continue;
        }
        if(std::find(closeHits.begin(), closeHits.end(), iht) != closeHits.end()) continue;
        closeHits.push_back(iht);
        if(hitsInMultiplet.size() > 1) {
          // include all the hits in a multiplet for not large angle TPs
          for(auto& jht : hitsInMultiplet) {
            if(tjs.inTraj[jht] == tj.ID) continue;
            if(std::find(closeHits.begin(), closeHits.end(), jht) != closeHits.end()) continue;
            closeHits.push_back(jht);
          } // jht
        } // multiplicity > 1
      } // iht
    } // wire
    if(prt) {
      mf::LogVerbatim myprt("TC");
      myprt<<"closeHits ";
      for(auto iht : closeHits) myprt<<" "<<PrintHit(tjs.fHits[iht]);
      if(imBig < tjs.fHits.size()) {
        myprt<<" imBig "<<PrintHit(tjs.fHits[imBig]);
      } else {
        myprt<<" imBig "<<imBig;
      }
    }
    if(closeHits.empty() && !isVLA && imBig == UINT_MAX) {
      if(prt) mf::LogVerbatim("TC")<<" no signal on any wire at tp.Pos "<<tp.Pos[0]<<" "<<tp.Pos[1]<<" tick "<<(int)tp.Pos[1]/tjs.UnitsPerTick<<" closeHits size "<<closeHits.size();
      return;
    }
    if(imBig < tjs.fHits.size() && closeHits.empty()) {
      GetHitMultiplet(imBig, hitsInMultiplet, localIndex);
      for(auto jht : hitsInMultiplet) {
        if(std::find(closeHits.begin(), closeHits.end(), jht) != closeHits.end()) continue;
        if(tjs.inTraj[jht] == tj.ID) continue;
        closeHits.push_back(jht);
      } // jht
      if(prt) mf::LogVerbatim("TC")<<" Added bigDelta hit "<<PrintHit(tjs.fHits[imBig])<<" w delta = "<<bigDelta;
    }
    if(!closeHits.empty()) sigOK = true;
    if(!sigOK) return;
    tp.Hits.insert(tp.Hits.end(), closeHits.begin(), closeHits.end());
    // sort the close hits by distance from the previous traj point
    if(tp.Hits.size() > 1) {
      std::vector<SortEntry> sortVec;
      SortEntry sortEntry;
      unsigned short ii;
      float dw, dt;
      for(ii = 0; ii < tp.Hits.size(); ++ii) {
        sortEntry.index = ii;
        iht = tp.Hits[ii];
        dw = tjs.fHits[iht]->WireID().Wire - tj.Pts[prevPt].Pos[0];
        dt = tjs.fHits[iht]->PeakTime() * tjs.UnitsPerTick - tj.Pts[prevPt].Pos[1];
        sortEntry.length = dw * dw + dt * dt;
        sortVec.push_back(sortEntry);
      } // ii
      std::sort(sortVec.begin(), sortVec.end(), lessThan);
      // make a temp vector
      std::vector<unsigned int> tmp(sortVec.size());
      // overwrite with the sorted values
      for(ii = 0; ii < sortVec.size(); ++ii) tmp[ii] = tp.Hits[sortVec[ii].index];
      // replace
      tp.Hits = tmp;
    }
    // resize the UseHit vector and assume that none of these hits will be used (yet)
    tp.UseHit.resize(tp.Hits.size(), false);
    // decide which of these hits should be used in the fit
    FindUseHits(tj, ipt);
    DefineHitPos(tp);
    SetEndPoints(tjs, work);
    if(prt) mf::LogVerbatim("TC")<<" number of close hits "<<closeHits.size()<<" used hits "<<NumUsedHits(tp);
  } // AddHits
  
  ////////////////////////////////////////////////
  void TrajClusterAlg::ReleaseWorkHits()
  {
    // Sets tjs.inTraj[] = 0 and UseHit false for all TPs in work. Called when abandoning work
    for(unsigned short ipt = 0; ipt < work.Pts.size(); ++ipt)  UnsetUsedHits(work.Pts[ipt]);
  } // ReleaseWorkHits

  //////////////////////////////////////////
  void TrajClusterAlg::SetAllHitsUsed(TrajPoint& tp)
  {
    // Sets UseHit true for all availalable hits in tp. Ensure
    // that hits on the opposite side of a used hit (belonging to
    // a finished trajectory) are not set used
    unsigned short ii, lo = 0, hi = tp.Hits.size();
    for(ii = 0; ii < tp.Hits.size(); ++ii) {
      if(tjs.inTraj[tp.Hits[ii]] > 0) {
        // found a used hit. See which side the TP position (hopefully
        // from a good previous fit) is. Let's hope that there is only
        // one used hit...
        float hitpos = tjs.fHits[tp.Hits[ii]]->PeakTime() * tjs.UnitsPerTick;
        if(tp.Pos[1] < hitpos) {
          hi = ii;
        } else {
          lo = ii + 1;
        }
        break;
      } // tjs.inTraj[tp.Hits[ii]] > 0
    } // ii
    for(ii = lo; ii < hi; ++ii) {
      if(tjs.inTraj[tp.Hits[ii]] > 0) continue;
      tp.UseHit[ii] = true;
    } // ii
    DefineHitPos(tp);
  } // SetAllHitsUsed

  //////////////////////////////////////////
  void TrajClusterAlg::UnsetUsedHits(TrajPoint& tp)
  {
    // Sets tjs.inTraj = 0 and UseHit false for all used hits in tp
    for(unsigned short ii = 0; ii < tp.Hits.size(); ++ii) {
      if(tp.UseHit[ii]) {
        tjs.inTraj[tp.Hits[ii]] = 0;
        tp.UseHit[ii] = false;
      } // UseHit
    } // ii
    tp.Chg = 0;
  } // UnsetUsedHits

  //////////////////////////////////////////
  void TrajClusterAlg::FindUseHits(Trajectory& tj, unsigned short ipt)
  {
    // Decide which hits to use to determine the trajectory point
    // fit, charge, etc. This is done by setting UseHit true and
    // setting tjs.inTraj < 0.
    
    if(ipt > tj.Pts.size() - 1) return;
    TrajPoint& tp = tj.Pts[ipt];
    
    if(tp.Hits.empty()) return;
    // some error checking
    if(tp.Hits.size() != tp.UseHit.size()) {
      mf::LogWarning("TC")<<"FindUseHits: Hits and UseHits vectors not the same size "<<tp.Hits.size()<<" "<<tp.UseHit.size();
      tp.Hits.clear();
      tp.UseHit.clear();
      return;
    }
    
    // Use everything (unused) for large angle TPs as long
    // as the multiplet doesn't include a hit used in another
    // trajectory
    bool isLA = IsLargeAngle(tp);
    if(isLA) {
<<<<<<< HEAD
      for(ii = 0; ii < tp.Hits.size(); ++ii) {
        iht = tp.Hits[ii];
=======
      for(unsigned short ii = 0; ii < tp.Hits.size(); ++ii) {
        unsigned int iht = tp.Hits[ii];
>>>>>>> 8bc19008
        if(tjs.inTraj[iht] > 0) continue;
        if(tjs.inTraj[iht] == tj.ID) continue;
        tp.UseHit[ii] = true;
        tjs.inTraj[iht] = tj.ID;
      } // ii
      if(prt) mf::LogVerbatim("TC")<<"FindUseHits: isLA, Using all hits ";
      return;
    } // IsLargeAngle

    // Find the hit that has the smallest delta
    tp.Delta = 10;
    float delta;
    unsigned short imBest = USHRT_MAX;
    std::vector<float> deltas(tp.Hits.size(), 100);
    for(unsigned short ii = 0; ii < tp.Hits.size(); ++ii) {
      tp.UseHit[ii] = false;
      unsigned int iht = tp.Hits[ii];
      if(tjs.inTraj[iht] > 0) continue;
      delta = PointTrajDOCA(tjs, iht, tp);
      if(prt) mf::LogVerbatim("TC")<<ii<<"  "<<PrintHit(tjs.fHits[iht])<<" delta "<<delta;
      deltas[ii] = delta;
      if(delta < tp.Delta) {
        tp.Delta = delta;
        imBest = ii;
      }
    } // ii
    
    if(prt) mf::LogVerbatim("TC")<<"FindUseHits: imBest "<<imBest<<" single hit ";
    if(imBest == USHRT_MAX) return;
    unsigned int bestHit = tp.Hits[imBest];
    
    if(tj.AveChg == 0 || tj.ChgRMS == 0 || ipt == 0) {
      // necessary quantities aren't available for more carefull checking
      if(prt) mf::LogVerbatim("TC")<<" tj.AveChg or tj.ChgRMS not defined yet. Use the hit";
      tp.UseHit[imBest] = true;
      tjs.inTraj[bestHit] = tj.ID;
      return;
    }
    
    // calculate the charge pull
    float bestHitChgPull = (tjs.fHits[bestHit]->Integral() / tj.AveChg - 1) / tj.ChgRMS;
    
    // Get the hit multiplicity
    std::vector<unsigned int> hitsInMultiplet;
    GetHitMultiplet(bestHit, hitsInMultiplet);
    
    if(prt) mf::LogVerbatim("TC")<<"FindUseHits: bestHit "<<PrintHit(tjs.fHits[bestHit])<<" Charge "<<(int)tjs.fHits[bestHit]->Integral()<<" ChgPull "<<bestHitChgPull<<" hitsInMultiplet.size() "<<hitsInMultiplet.size()<<" tj.AveChg "<<tj.AveChg<<" tj.ChgRMS "<<tj.ChgRMS;
    
    // single hit
    if(hitsInMultiplet.size() == 1) {
      // check the charge pull
      if(bestHitChgPull < fChgPullCut) {
        tp.UseHit[imBest] = true;
        tjs.inTraj[bestHit] = tj.ID;
      } // good charge
      if(prt) mf::LogVerbatim("TC")<<" Mult=1 UseHit "<<tp.UseHit[imBest];
      return;
    } // single hit
    
    // Everything below for more than 1 hit in the multiplet
    
    // calculate some quantities for selecting the best hit
    float bestHitDeltaErr = std::abs(tp.Dir[1]) * 0.17 + std::abs(tp.Dir[0]) * HitTimeErr(bestHit);
    float arg = deltas[imBest] /  bestHitDeltaErr;
    float tpDRMS2 = tp.DeltaRMS * tp.DeltaRMS;
    float bestHitFOM = sqrt(arg * arg + tpDRMS2);
    // scale by charge pull if > 1
    if(bestHitChgPull > 1) bestHitFOM *= bestHitChgPull;
    
    // find the closest neighbor - the second best hit
    unsigned short secondBest = 0;
    float secondBestDelta = 10;
    for(unsigned short ii = 0; ii < tp.Hits.size(); ++ii) {
      if(ii == imBest) continue;
      if(deltas[ii] < secondBestDelta) {
        secondBestDelta = deltas[ii];
        secondBest = ii;
      }
    } // ii
    
    // calculate some quantities for selecting the second best hit
    unsigned int secondBestHit = tp.Hits[secondBest];
    float secondBestHitChgPull = (tjs.fHits[secondBestHit]->Integral() / tj.AveChg - 1) / tj.ChgRMS;
    float secondBestHitDeltaErr = std::abs(tp.Dir[1]) * 0.17 + std::abs(tp.Dir[0]) * HitTimeErr(secondBestHit);
    arg = deltas[secondBest] / secondBestHitDeltaErr;
    float secondBestHitFOM = sqrt(arg * arg + tpDRMS2);
    // scale by charge pull if > 1
    if(secondBestHitChgPull > 1) secondBestHitFOM *= secondBestHitChgPull;
    
    // calculate doublet quantities
    float doubletChg = tjs.fHits[bestHit]->Integral() + tjs.fHits[secondBestHit]->Integral();
    float doubletChgPull = (doubletChg / tj.AveChg - 1) / tj.ChgRMS;
    float doubletTime = (tjs.fHits[bestHit]->Integral() * tjs.fHits[bestHit]->PeakTime() + tjs.fHits[secondBestHit]->Integral() * tjs.fHits[secondBestHit]->PeakTime()) / doubletChg;
    doubletTime *= tjs.UnitsPerTick;
    // Square of delta here
    float doubletDelta2 = PointTrajDOCA2(tjs, tp.Pos[0], doubletTime, tp);
    float doubletTimeErr = (tjs.fHits[bestHit]->Integral() * tjs.fHits[bestHit]->RMS() + tjs.fHits[secondBestHit]->Integral() * tjs.fHits[secondBestHit]->RMS()) / doubletChg;
    doubletTimeErr *= tjs.UnitsPerTick;
    arg = doubletDelta2 / (doubletTimeErr * doubletTimeErr);
    // note that arg is already squared
    float doubletFOM = sqrt(arg + tpDRMS2);
    // scale by charge pull if > 1
    if(doubletChgPull > 1) doubletFOM *= doubletChgPull;
    
    if(prt) mf::LogVerbatim("TC")<<" bestHit FOM "<<bestHitFOM<<" secondBestHit "<<PrintHit(tjs.fHits[secondBestHit])<<" FOM "<<secondBestHitFOM<<" Doublet FOM "<<doubletFOM;
    
    // two or more hits
    if(hitsInMultiplet.size() > 1) {
      // don't use either hit if both are inconsistent with the average charge
      if(bestHitChgPull > fChgPullCut && secondBestHitChgPull > fChgPullCut) return;
      // Have 3 choices: the best hit, the second best hit or both combined (doublet)
      // calculate the combined charge pull and delta
      if(doubletChgPull > fChgPullCut) {
        // doublet doesn't work. choose the best or second best
        if(bestHitFOM < secondBestHitFOM) {
          tp.UseHit[imBest] = true;
          tjs.inTraj[bestHit] = tj.ID;
          return;
        } else {
          tp.UseHit[secondBest] = true;
          tjs.inTraj[secondBestHit] = tj.ID;
          return;
        }
      } else {
        // consider the doublet. Assume the bestHit is the best
        float fom = bestHitFOM;
        unsigned short jj = imBest;
        unsigned int jhit = bestHit;
        if(secondBestHitFOM < fom) {
          // second best is better
          fom = secondBestHitFOM;
          jj = secondBest;
          jhit = secondBestHit;
        } // secondBestFOM < fom
        if(doubletFOM < fom) {
          // doublet is best
          tp.UseHit[imBest] = true;
          tjs.inTraj[bestHit] = tj.ID;
          tp.UseHit[secondBest] = true;
          tjs.inTraj[secondBestHit] = tj.ID;
          return;
        } // doubletFOM < fom
        // if we got here the jj and jhit variables make sense
        tp.UseHit[jj] = true;
        tjs.inTraj[jhit] = tj.ID;
      } // consider the doublet
      return;
    } // double hit
/*
    // Handle hit muliplets here. Construct a figure of merit for
    // the single hit, a hit doublet and for a hit multiplet
    // Calculate sfom
    float deltaErr = std::abs(tp.Dir[1]) * 0.17 + std::abs(tp.Dir[0]) * HitTimeErr(iht);
    float chgrat;
    deltaErr *= deltaErr;
    deltaErr += tp.DeltaRMS * tp.DeltaRMS;
    deltaErr = sqrt(deltaErr);
    float sfom = tp.Delta / deltaErr;
    if(prt) mf::LogVerbatim("TC")<<"  FindUseHits: single hit delta "<<tp.Delta<<" deltaErr "<<deltaErr<<" tp.DeltaRMS "<<tp.DeltaRMS<<" sfom "<<sfom;
    // Compare doublets using charge
    if(tj.AveChg > 0 && hitsInMultiplet.size() == 2 && deltas.size() == 2) {
      // index of the other hit in tp.Hits
      unsigned short ombest = 1 - imbest;
      unsigned int oht = tp.Hits[ombest];
      // See if the other hit is better when charge is considered.
      // Make a temporary charge weighted sfom
      chgrat = (tjs.fHits[iht]->Integral() / tj.AveChg - 1) / tj.ChgRMS;
      if(chgrat < 1) chgrat = 1;
      float scfom = sfom * chgrat;
      // make a fom for the other hit
      deltaErr = std::abs(tp.Dir[1]) * 0.17 + std::abs(tp.Dir[0]) * HitTimeErr(oht);
      deltaErr += tp.DeltaRMS * tp.DeltaRMS;
      deltaErr = sqrt(deltaErr);
      float ofom = deltas[ombest] / deltaErr;
      chgrat = (tjs.fHits[oht]->Integral() / tj.AveChg - 1) / tj.ChgRMS;
      if(chgrat < 1) chgrat = 1;
      ofom *= chgrat;
      if(prt) mf::LogVerbatim("TC")<<"  scfom "<<scfom<<"  ofom "<<ofom;
      if(ofom < scfom) {
        imbest = ombest;
        iht = oht;
      }
    } // a doublet

 // Calculate mfom only for largish angle trajectories
    float fwire, ftime, dRms, qtot = 0;
    float mfom = 100;
    if(std::abs(tp.Dir[0]) < 0.3) {
      fwire = tjs.fHits[iht]->WireID().Wire;
      HitMultipletPosition(iht, ftime, dRms, qtot);
      if(qtot > 0) {
        ftime *= tjs.UnitsPerTick;
        float mdelta = PointTrajDOCA(tjs, fwire, ftime, tp);
        deltaErr = std::abs(tp.Dir[1]) * 0.17 + std::abs(tp.Dir[0]) * dRms;
        deltaErr *= deltaErr;
        deltaErr += tp.DeltaRMS * tp.DeltaRMS;
        deltaErr = sqrt(deltaErr);
        mfom = mdelta / deltaErr;
        if(prt) mf::LogVerbatim("TC")<<"  FindUseHits: multi-hit delta "<<mdelta<<" deltaErr "<<deltaErr<<" tp.DeltaRMS "<<tp.DeltaRMS<<" mfom "<<mfom;
      } // qtot > 0
    } // std::abs(tp.Dir[0]) < 0.3
    // Use the charge ratio if it is known
    if(tj.AveChg > 0 && qtot > 0) {
      // Weight by the charge difference
      // We expect the charge ratio to be within 30% so don't let a small
      // charge ratio dominate the decision
      // change to a charge difference significance
      chgrat = (tjs.fHits[iht]->Integral() / tj.AveChg - 1) / tj.ChgRMS;
      if(chgrat < 1) chgrat = 1;
      sfom *= chgrat;
      if(prt) mf::LogVerbatim("TC")<<"  single hit chgrat "<<chgrat<<" sfom "<<sfom;
      chgrat = (qtot / tj.AveChg - 1) / tj.ChgRMS;
      if(chgrat < 1) chgrat = 1;
      mfom *= chgrat;
      if(prt) mf::LogVerbatim("TC")<<"  multi-hit chgrat "<<chgrat<<" mfom "<<mfom;
    }
    // require the sfom to be significantly better than mfom
    // Use the multiplet if both are good
    if(mfom > 1 && mfom > 1.5 * sfom) {
      // use the single hit
      tp.UseHit[imbest] = true;
      tjs.inTraj[iht] = tj.ID;
    } else {
      unsigned int jht;
      for(ii = 0; ii < tp.Hits.size(); ++ii) {
        jht = tp.Hits[ii];
        if(tjs.inTraj[jht] > 0) continue;
//        if(tjs.fHits[jht]->StartTick() != tjs.fHits[iht]->StartTick()) continue;
        tp.UseHit[ii] = true;
        tjs.inTraj[jht] = tj.ID;
      } // ii
    } // use the multiplet
*/
  } //  FindUseHits

  //////////////////////////////////////////
  void TrajClusterAlg::SetPoorUsedHits(Trajectory& tj, unsigned short ipt)
  {
    // Try to use the hits on this TP by reducing the number of points fitted. This
    // should only be done for reasonably long TJ's
    if(tj.Pts.size() < 2 * fMinPtsFit[fPass]) return;
    
    // Restrict to TPs with only one hit for now
    if(tj.Pts[ipt].Hits.size() != 1) return;
    
    // Count the number of previously added TPs that were not used in the fit starting at ipt
    unsigned short jpt, nNotUsed = 0;
    for(jpt = ipt; jpt > 1; --jpt) {
      if(tj.Pts[jpt].Chg > 0) break;
      ++nNotUsed;
    }
    // Missed 0 or 1 TP. Don't mess with the fit
    if(nNotUsed < 1) return;
    
    // put the hit into the fit and see how it goes
    TrajPoint& tp = tj.Pts[ipt];
    unsigned int iht = tp.Hits[0];
    tp.UseHit[0] = true;
    tjs.inTraj[iht] = tj.ID;
    unsigned short nptsFit = tp.NTPsFit;
    
    // Temp until we get this sorted out. Make sure that tj == work.
    if(tj.Pts.size() != work.Pts.size() || ipt != work.Pts.size() - 1) {
      mf::LogWarning("TC")<<"SetPoorUsedHits: tj != work. Fix this code";
      fQuitAlg = true;
      return;
    }

    // increment the number of points fit ala UpdateWork
    ++tp.NTPsFit;
    FitWork();
    if(tp.FitChi < 2) {
      // Looks like this will work. Return victorious after
      // decrementing NTPsFit
      --tp.NTPsFit;
      return;
    }
    while(tp.FitChi > 2 && tp.NTPsFit > fMinPtsFit[fPass]) {
      if(tp.NTPsFit > 15) {
        nptsFit = 0.7 * nptsFit;
      } else if(tp.NTPsFit > 4) {
        nptsFit -= 2;
      } else {
        nptsFit -= 1;
      }
      if(nptsFit < 3) nptsFit = 2;
      tp.NTPsFit = nptsFit;
      FitWork();
      if(prt) mf::LogVerbatim("TC")<<"  SetPoorUsedHits: FitChi "<<tp.FitChi<<" after reducing NTPsFit to "<<tp.NTPsFit;
      if(tp.NTPsFit <= fMinPtsFit[work.Pass]) break;
    } // reducing number of fitted points
    
    if(tp.FitChi > 2) {
      // Well that didn't work. Undo UseHit and return
      tp.UseHit[0] = false;
      tjs.inTraj[iht] = 0;
    }
    
  } // SetPoorUsedHits

  //////////////////////////////////////////
  void TrajClusterAlg::DefineHitPos(TrajPoint& tp)
  {
    // defines HitPos, HitPosErr2 and Chg for the used hits in the trajectory point
    
    tp.HitPosErr2 = -1;
    if(tp.Hits.empty()) return;
    if(tp.Hits.size() != tp.UseHit.size()) {
      mf::LogWarning("TC")<<" Hits - UseHit size mis-match";
      fQuitAlg = true;
      return;
    }

    std::vector<unsigned int> hitVec;
    tp.Chg = 0;
    std::array<float, 2> newpos;
    float chg;
    newpos[0] = 0;
    newpos[1] = 0;
    unsigned short ii, iht;
    for(ii = 0; ii < tp.Hits.size(); ++ii) {
      if(!tp.UseHit[ii]) continue;
      iht = tp.Hits[ii];
      chg = tjs.fHits[iht]->Integral();
      newpos[0] += chg * tjs.fHits[iht]->WireID().Wire;
      newpos[1] += chg * tjs.fHits[iht]->PeakTime() * tjs.UnitsPerTick;
      tp.Chg += chg;
      hitVec.push_back(iht);
    } // ii
 
    if(tp.Chg == 0) return;
    
    tp.HitPos[0] = newpos[0] / tp.Chg;
    tp.HitPos[1] = newpos[1] / tp.Chg;
    
    // Error is the wire error (1/sqrt(12))^2 and time error
    float wireErr = tp.Dir[1] * 0.289;
    float timeErr2 = tp.Dir[0] * tp.Dir[0] * HitsTimeErr2(hitVec);
    tp.HitPosErr2 = wireErr * wireErr + timeErr2;
//    tp.HitPosErr2 = std::abs(tp.Dir[1]) * 0.08 + std::abs(tp.Dir[0]) * HitsTimeErr2(hitVec);

  } // HitPosErr2

  //////////////////////////////////////////
  float TrajClusterAlg::HitTimeErr(unsigned int iht)
  {
    return tjs.fHits[iht]->RMS() * tjs.UnitsPerTick * fHitErrFac * tjs.fHits[iht]->Multiplicity();
  } // HitTimeErr
  
  //////////////////////////////////////////
  unsigned short TrajClusterAlg::NumHitsExpected(float angle)
  {
    // Maximum number of hits expected. Found using profile histogram
    // of the TP multiplicity vs angle. The two scaling variables are dependent
    // on the value of fMultHitSep
    angle = std::abs(angle);
    if(angle > M_PI/2) angle = M_PI - angle;
    if(angle < 0.9) return 1;
    return 1 + (unsigned short)(5 * (angle - 0.9));
  } // NumHitsExpected
  
  //////////////////////////////////////////
  float TrajClusterAlg::HitsTimeErr2(std::vector<unsigned int> const& hitVec)
  {
    // Estimates the error^2 of the time using all hits in hitVec
    
    if(hitVec.empty()) return 0;
    float err;
    if(hitVec.size() == 1) {
      err = HitTimeErr(hitVec[0]);
      return err * err;
    } // hitVec.size() == 1
    
    // This approximation works for two hits of roughly similar RMS
    // and with roughly similar (within 2X) amplitude. TODO deal with the
    // case of more than 2 hits if the need arises
    float averms = 0.5 * (tjs.fHits[hitVec[0]]->RMS() + tjs.fHits[hitVec[1]]->RMS());
    float hitsep = (tjs.fHits[hitVec[0]]->PeakTime() - tjs.fHits[hitVec[1]]->PeakTime()) / averms;
    // This will estimate the RMS of two hits separated by 1 sigma by 1.5 * RMS of one hit
    err = averms * (1 + 0.14 * hitsep * hitsep) * tjs.UnitsPerTick * fHitErrFac;
    // inflate this further for high multiplicity hits
    err *= tjs.fHits[hitVec[0]]->Multiplicity();
    return err * err;
    
  } // HitsTimeErr2
  
  //////////////////////////////////////////
  void TrajClusterAlg::SplitTrajCrossingVertices()
  {
    // This is kind of self-explanatory...
    
    if(tjs.vtx.empty()) return;
    if(tjs.allTraj.empty()) return;
    
    vtxPrt = (debug.Plane == (int)fPlane && debug.Tick < 0);
    if(vtxPrt) mf::LogVerbatim("TC")<<"vtxPrt set for plane "<<fPlane<<" in SplitTrajCrossingVertices";
    if(vtxPrt) PrintAllTraj("STCV", tjs, Debug, USHRT_MAX, 999);
    
    // Splits trajectories in tjs.allTraj that cross a vertex
    unsigned short itj, iv, nTraj = tjs.allTraj.size();
    unsigned short tPass, closePt;
    float doca;
    for(itj = 0; itj < nTraj; ++itj) {
      // obsolete trajectory
      if(tjs.allTraj[itj].AlgMod[kKilled]) continue;
      tPass = tjs.allTraj[itj].Pass;
      for(iv = 0; iv < tjs.vtx.size(); ++iv) {
        // obsolete vertex
        if(tjs.vtx[iv].NTraj == 0) continue;
        // not in the cryostat/tpc/plane
        if(tjs.allTraj[itj].CTP != tjs.vtx[iv].CTP) continue;
        // already assigned to this vertex
//        if(tjs.allTraj[itj].Vtx[0] == iv) continue;
//        if(tjs.allTraj[itj].Vtx[1] == iv) continue;
        // too short
        if(tjs.allTraj[itj].EndPt[1] < 6) continue;
        TrajClosestApproach(tjs.allTraj[itj], tjs.vtx[iv].Wire, tjs.vtx[iv].Time, closePt, doca);
        if(vtxPrt)  mf::LogVerbatim("TC")<<" doca "<<doca<<" btw traj "<<itj<<" and tjs.vtx "<<iv<<" closePt "<<closePt<<" in plane "<<fPlane<<" CTP "<<tjs.vtx[iv].CTP;
        if(doca > fMaxVertexTrajSep[tPass]) continue;
        if(vtxPrt)  {
          mf::LogVerbatim("TC")<<"Good doca "<<doca<<" btw traj "<<itj<<" and tjs.vtx "<<iv<<" closePt "<<closePt<<" in plane "<<fPlane<<" CTP "<<tjs.vtx[iv].CTP;
          PrintTrajPoint("STCV", tjs, closePt, 1, tPass, tjs.allTraj[itj].Pts[closePt]);
        }
      } // iv
    } // itj
    
  } // SplitTrajCrossingVertices

  //////////////////////////////////////////
  void TrajClusterAlg::ChainMerge()
  {
    // Merge a chain of overlapping trajectories that are somewhat large angle
    if(tjs.allTraj.size() < 2) return;
    if(!fUseAlg[kChainMerge]) return;
    
    unsigned short itj, ii, jtj, jj, ktj, tjSize = tjs.allTraj.size(), npts;
    unsigned short ipt, newTjIndex;
    unsigned int iht;
    bool tjAdded;
    
    mrgPrt = (debug.Plane == (int)fPlane && debug.Wire < 0);
    if(mrgPrt) mf::LogVerbatim("TC")<<"inside ChainMerge "<<fPlane;

    std::vector<short> tjchain;
    float ang0 = 0;
    for(itj = 0; itj < tjSize - 1; ++itj) {
      if(tjs.allTraj[itj].AlgMod[kKilled]) continue;
      if(tjs.allTraj[itj].CTP != fCTP) continue;
      npts = NumPtsWithCharge(tjs.allTraj[itj], false);
      if(npts < 4 || npts > 10) continue;
      Trajectory& tj1 = tjs.allTraj[itj];
      // ignore shallow angles
      if(DeltaAngle(tj1.EndTP[1].Ang, ang0) < 1) continue;
      tjchain.resize(1);
      tjchain[0] = tj1.ID;
      // start a list of short trajectories that are nearby
      if(mrgPrt) {
        mf::LogVerbatim("TC")<<"ChainMerge: checking traj "<<tj1.ID;
      }
      for(ipt = tj1.EndPt[1]; ipt != 0; --ipt) {
        if(tj1.Pts[ipt].Hits.size() <= 1) break;
        for(auto iht : tj1.Pts[ipt].Hits) {
          if(tjs.inTraj[iht] <= 0) continue;
          // jtj is a traj ID. It will be converted to an index later
          jtj = tjs.inTraj[iht];
          // ensure they are going in the same general direction
          if(DeltaAngle(tj1.EndTP[1].Ang, tjs.allTraj[jtj-1].EndTP[0].Ang) > 0.5) continue;
          if(std::find(tjchain.begin(), tjchain.end(), jtj) != tjchain.end()) continue;
          tjchain.push_back(jtj);
          if(mrgPrt) mf::LogVerbatim("TC")<<" "<<jtj;
        } // iht
        if(ipt == 0) break;
      } // ipt
      if(tjchain.empty()) continue;
      tjAdded = true;
      while(tjAdded) {
        // try to add more TJs to the list
        tjAdded = false;
        for(ii = 0; ii < tjchain.size(); ++ii) {
          // convert ID to index
          jtj = tjchain[ii] - 1;
          // this shouldn't happen but check anyway
          if(tjs.allTraj[jtj].AlgMod[kKilled]) continue;
          for(ipt = 0; ipt < tjs.allTraj[jtj].Pts.size(); ++ipt) {
            auto& jpt = tjs.allTraj[jtj].Pts[ipt];
            if(jpt.Hits.empty()) continue;
            for(jj = 0; jj < jpt.Hits.size(); ++jj) {
              iht = jpt.Hits[jj];
              if(iht > tjs.fHits.size() - 1) continue;
              if(tjs.inTraj[iht] <= 0) continue;
              ktj =  tjs.inTraj[iht];
              if(DeltaAngle(tj1.EndTP[1].Ang, tjs.allTraj[ktj-1].EndTP[0].Ang) > 0.5) continue;
              if(std::find(tjchain.begin(), tjchain.end(), ktj) != tjchain.end()) continue;
              tjchain.push_back(ktj);
              tjAdded = true;
            } // jj
          } // ipt
        } // ii -> jtj
      } // tjAdded

      if(mrgPrt) {
        mf::LogVerbatim myprt("TC");
        myprt<<" traj ID "<<tj1.ID<<" final chain IDs ";
        for(auto ii : tjchain) myprt<<" "<<ii;
      } // mrgPrt

      std::vector<unsigned int> tHits;
      // put all of the used hits into a flat vector that will be used
      // to build a new trajectory
      for(ii = 0; ii < tjchain.size(); ++ii) {
        // convert to an index
        jtj = tjchain[ii] - 1;
        if(tjs.allTraj[jtj].AlgMod[kKilled]) continue;
        for(auto& jpt : tjs.allTraj[jtj].Pts) {
          if(jpt.Hits.empty()) continue;
          for(auto iht : jpt.Hits) {
            if(iht > tjs.fHits.size() - 1) continue;
            if(tjs.inTraj[iht] == tjs.allTraj[jtj].ID) tHits.push_back(iht);
          } // iht
        } // jpt
        MakeTrajectoryObsolete(tjs, jtj);
      } // ii
      MakeJunkTraj(tHits, newTjIndex);
      if(fQuitAlg) {
        return;
      }
      if(newTjIndex == USHRT_MAX) continue;
      tjs.allTraj[newTjIndex].AlgMod[kChainMerge] = true;
    } // itj1
  
  } // ChainMerge

  //////////////////////////////////////////
  void TrajClusterAlg::EndMerge()
  {
    // Merge Trajectorys in the order tj1 end = 1 to tj2 end = 0
    if(tjs.allTraj.size() < 2) return;
    if(!fUseAlg[kEndMerge]) return;

    unsigned short tj1, tj2, tjSize = tjs.allTraj.size(), ipt;
    float dang, doca, ptSep, chg1rms, chg2rms, chgpull;
    bool notJunk;

    mrgPrt = (debug.Plane == (int)fPlane && debug.Wire < 0);
    if(mrgPrt) mf::LogVerbatim("TC")<<"inside EndMerge on plane "<<fPlane;
    
//    TrajPoint tpm;

    for(tj1 = 0; tj1 < tjSize; ++tj1) {
      if(tjs.allTraj[tj1].AlgMod[kKilled]) continue;
      if(tjs.allTraj[tj1].CTP != fCTP) continue;
      if(tjs.allTraj[tj1].Vtx[1] >= 0) continue;
      // use the hit position and the 3 point fit direction
//      TrajPoint& tp1 = tjs.allTraj[tj1].EndTP[1];
      // or maybe not
      ipt = tjs.allTraj[tj1].EndPt[1];
      TrajPoint& tp1 = tjs.allTraj[tj1].Pts[ipt];
      for(tj2 = 0; tj2 < tjSize; ++tj2) {
        if(tj1 == tj2) continue;
        if(tjs.allTraj[tj2].AlgMod[kKilled]) continue;
        if(tjs.allTraj[tj2].CTP != fCTP) continue;
        if(tjs.allTraj[tj2].Vtx[0] >= 0) continue;
        // use the hit position and the 3 point fit direction
//        TrajPoint& tp2 = tjs.allTraj[tj2].EndTP[0];
        ipt = tjs.allTraj[tj2].EndPt[0];
        TrajPoint& tp2 = tjs.allTraj[tj2].Pts[ipt];
        dang = DeltaAngle(tp1.Ang, tp2.Ang);
        if(dang > fKinkAngCut) continue;
        doca = PointTrajDOCA(tjs, tp1.Pos[0], tp1.Pos[1], tp2);
        if(doca > 2) continue;
        ptSep = TrajPointSeparation(tp1, tp2);
        if(ptSep > 5) continue;
        // ensure that the trajectories don't overlap by findng the
        // direction of a trajectory point between end 0 of tj1 and end 1 of tj2
//        MakeBareTrajPoint(tp1, tp2, tpm);
//        if(std::signbit(tp1.Dir[0]) != std::signbit(tpm.Dir[0])) continue;
        notJunk = (!tjs.allTraj[tj1].AlgMod[kJunkTj] && !tjs.allTraj[tj1].AlgMod[kJunkTj]);
        if(mrgPrt) {
          mf::LogVerbatim("TC")<<" candidate tj1-tj2 "<<tjs.allTraj[tj1].ID<<"_1"<<"-"<<tjs.allTraj[tj2].ID<<"_0"<<" dang "<<dang<<" ptSep "<<ptSep<<" doca "<<doca<<" tp1 "<<PrintPos(tjs, tp1)<<" tp2 "<<PrintPos(tjs, tp2)<<" both not Junk? "<<notJunk;
          PrintTrajPoint("EM", tjs, tjs.allTraj[tj1].EndPt[1], tjs.allTraj[tj1].StepDir, 0, tp1);
<<<<<<< HEAD
          PrintTrajPoint("EM", tjs, 0, 0, 0, tpm);
=======
//          PrintTrajPoint("EM", tjs, 0, 0, 0, tpm);
>>>>>>> 8bc19008
          PrintTrajPoint("EM", tjs, tjs.allTraj[tj2].EndPt[0], tjs.allTraj[tj2].StepDir, 0, tp2);
        }
        if(doca > 10) continue;
        // check the charge?
        chgpull = 0;
        if(notJunk && tjs.allTraj[tj1].AveChg > 0 && tjs.allTraj[tj2].AveChg > 0) {
          // calculate charge pull
          chg1rms = tjs.allTraj[tj1].ChgRMS * tjs.allTraj[tj1].AveChg;
          chg2rms = tjs.allTraj[tj2].ChgRMS * tjs.allTraj[tj2].AveChg;
          if(chg2rms > chg1rms) chg1rms = chg2rms;
          if(chg1rms < 1) chg1rms = 0.15 * (tjs.allTraj[tj1].AveChg + tjs.allTraj[tj2].AveChg);
          chgpull = std::abs(tjs.allTraj[tj1].AveChg - tjs.allTraj[tj2].AveChg) / chg1rms;
          if(mrgPrt) mf::LogVerbatim("TC")<<"   chk tp1 chg "<<tp1.AveChg<<" tj1 chg "<<tjs.allTraj[tj1].AveChg<<" rms "<<tjs.allTraj[tj1].ChgRMS<<" tp2 chg "<<tp2.AveChg<<" tj2 chg "<<tjs.allTraj[tj2].AveChg<<" rms "<<tjs.allTraj[tj2].ChgRMS;
        } // charge is known.
        if(mrgPrt) mf::LogVerbatim("TC")<<" chgpull "<<chgpull;
        if(chgpull > fChgPullCut) {
          // make a vertex instead if the region is clean
          // Count the number of unused hits at the ends
          unsigned short pt1 = tjs.allTraj[tj1].EndPt[1];
          unsigned short nUnused1 = tjs.allTraj[tj1].Pts[pt1].Hits.size() - NumUsedHits(tjs.allTraj[tj1].Pts[pt1]);
          unsigned short pt2 = tjs.allTraj[tj2].EndPt[0];
          unsigned short nUnused2 = tjs.allTraj[tj2].Pts[pt2].Hits.size() - NumUsedHits(tjs.allTraj[tj2].Pts[pt2]);
          if(nUnused1 == 0 && nUnused2 == 0) {
            VtxStore aVtx;
            aVtx.Wire = 0.5 * (tp1.Pos[0] + tp2.Pos[0]);
            aVtx.Time = 0.5 * (tp1.Pos[1] + tp2.Pos[1]);
            aVtx.NTraj = 2; aVtx.CTP = fCTP;
            aVtx.Topo = 8; aVtx.Fixed = true;
            tjs.vtx.push_back(aVtx);
            tjs.allTraj[tj1].Vtx[1] = tjs.vtx.size() - 1;
            tjs.allTraj[tj2].Vtx[0] = tjs.vtx.size() - 1;
            break;
          }
        } // large charge ratio
        // time to merge them
        if(mrgPrt) mf::LogVerbatim("TC")<<" merging "<<tjs.allTraj[tj1].ID<<"_1"<<"-"<<tjs.allTraj[tj2].ID<<"_0"<<" dang "<<dang<<" ptSep "<<ptSep<<" doca "<<doca<<" tp1 "<<PrintPos(tjs, tp1)<<" tp2 "<<PrintPos(tjs, tp2);
        MakeTrajectoryObsolete(tjs, tj1);
        work = tjs.allTraj[tj1];
        work.AlgMod[kKilled] = false;
        // make a new workID
        --fWorkID;
        work.ID = fWorkID;
        // re-assign all the hits to it
        for(unsigned short ipt = work.EndPt[0]; ipt < work.EndPt[1] + 1; ++ipt) {
          for(unsigned short ii = 0; ii < work.Pts[ipt].Hits.size(); ++ii) {
            if(!work.Pts[ipt].UseHit[ii]) continue;
            unsigned int iht = work.Pts[ipt].Hits[ii];
            tjs.inTraj[iht] = work.ID;
          } // ii
        } // ipt
        fGoodWork = true;
        // prepare to
        AppendToWork(tj2);
        if(!fGoodWork) {
          // revive tj1
          RestoreObsoleteTrajectory(tjs, tj1);
          continue;
        }
        work.AlgMod[kEndMerge] = true;
        StoreWork();
        unsigned short itj = tjs.allTraj.size() - 1;
        if(mrgPrt) {
          mf::LogVerbatim("TC")<<"EndMerge: After merge with "<<tjs.allTraj[itj].ID;
//          PrintAllTraj(tjs, Debug, itj, USHRT_MAX);
        }
        break;
      } // tj2
    } // tj1

  }  // EndMerge
  
  //////////////////////////////////////////
  void TrajClusterAlg::Find2DVertices()
  {
    
    if(fVertex2DIPCut <= 0) return;

    if(tjs.allTraj.size() < 2) return;
    
    vtxPrt = (debug.Plane == (int)fPlane && debug.Tick < 0);
    if(vtxPrt) {
      mf::LogVerbatim("TC")<<"vtxPrt set for plane "<<fPlane<<" in Find2DVertices";
      PrintAllTraj("F2DV", tjs, Debug, USHRT_MAX, tjs.allTraj.size());
    }
    
    unsigned short tj1, end1, endPt1, oendPt1, ivx;
    unsigned short tj2, end2, endPt2, oendPt2;
    unsigned short closePt1, closePt2;
//    unsigned short tj1len, tj2len;
    short dpt;
    float wint, tint, dw1, dt1, dw2, dt2, dang, doca;
//    bool sigOK;
    
    // Rough cut on dWire and dTime in WSE units
    float firstCut = 50;
    
    unsigned short tjSize = tjs.allTraj.size();

    for(tj1 = 0; tj1 < tjSize; ++tj1) {
      if(tjs.allTraj[tj1].AlgMod[kKilled]) continue;
      if(tjs.allTraj[tj1].CTP != fCTP) continue;
//      tj1len = tjs.allTraj[tj1].EndPt[1] - tjs.allTraj[tj1].EndPt[0];
      for(end1 = 0; end1 < 2; ++end1) {
        // vertex assignment exists?
        if(tjs.allTraj[tj1].Vtx[end1] >= 0) continue;
        if(end1 == 0) {
          endPt1 = tjs.allTraj[tj1].EndPt[0];
          oendPt1 = tjs.allTraj[tj1].EndPt[1];
        } else {
          endPt1 = tjs.allTraj[tj1].EndPt[1];
          oendPt1 = tjs.allTraj[tj1].EndPt[0];
        }
        TrajPoint& tp1 = tjs.allTraj[tj1].Pts[endPt1];
        for(tj2 = tj1 + 1; tj2 < tjSize; ++tj2) {
          if(tjs.allTraj[tj2].AlgMod[kKilled]) continue;
          if(tjs.allTraj[tj2].CTP != fCTP) continue;
//          tj2len = tjs.allTraj[tj2].EndPt[1] - tjs.allTraj[tj2].EndPt[0];
          for(end2 = 0; end2 < 2; ++end2) {
            if(end2 == 0) {
              endPt2 = tjs.allTraj[tj2].EndPt[0];
              oendPt2 = tjs.allTraj[tj2].EndPt[1];
            } else {
              endPt2 = tjs.allTraj[tj2].EndPt[1];
              oendPt2 = tjs.allTraj[tj2].EndPt[0];
            }
            if(tjs.allTraj[tj2].Vtx[end2] >= 0) continue;
            TrajPoint& tp2 = tjs.allTraj[tj2].Pts[endPt2];
            TrajIntersection(tp1, tp2, wint, tint);
            // make sure this is inside the TPC
            if(wint < 0 || wint > tjs.MaxPos0[fPlane]) continue;
            if(tint < 0 || tint > tjs.MaxPos1[fPlane]) continue;
            dw1 = wint - tp1.Pos[0];
            if(std::abs(dw1) > firstCut) continue;
            dt1 = tint - tp1.Pos[1];
            if(std::abs(dt1) > firstCut) continue;
            dw2 = wint - tp2.Pos[0];
            if(std::abs(dw2) > firstCut) continue;
            dt2 = tint - tp2.Pos[1];
            if(std::abs(dt2) > firstCut) continue;
            if(vtxPrt) mf::LogVerbatim("TC")<<"Vtx candidate tj1-tj2 "<<tjs.allTraj[tj1].ID<<"_"<<end1<<"-"<<tjs.allTraj[tj2].ID<<"_"<<end2<<" tjs.vtx pos "<<(int)wint<<":"<<(int)(tint/tjs.UnitsPerTick)<<" tp1 "<<PrintPos(tjs, tp1)<<" tp2 "<<PrintPos(tjs, tp2);
            // make sure that the other end isn't closer
            if(PointTrajDOCA2(tjs,wint, tint, tp1) > PointTrajDOCA2(tjs, wint, tint, tjs.allTraj[tj1].Pts[oendPt1])) continue;
            if(PointTrajDOCA2(tjs, wint, tint, tp2) > PointTrajDOCA2(tjs, wint, tint, tjs.allTraj[tj2].Pts[oendPt2])) continue;
            dang = DeltaAngle(tp1.Ang, tp2.Ang);
            if(vtxPrt) mf::LogVerbatim("TC")<<"  dang "<<dang;
            if(dang < 0.15) continue;
            if(!SignalAtPos(wint, tint, fCTP)) {
              // try nudging it by +/- 1 wire
              wint += 1;
              if(!SignalAtPos(wint, tint, fCTP)) {
                wint -= 2;
                if(!SignalAtPos(wint, tint, fCTP)) continue;
              } // nudge +1
            } // SignalAtPos
/*
            // see if there is a wire signal at this point
            if(!SignalPresent(tjs, wint, tint, wint, tint, fCTP,fMinAmp) && end1 == end2) {
              // try nudging it by +/- 1 wire
              wint += 1;
              if(!SignalPresent(tjs, wint, tint, wint, tint, fCTP, fMinAmp)) {
                wint -= 2;
                if(!SignalPresent(tjs, wint, tint, wint, tint, fCTP, fMinAmp)) continue;
              }
            } // !SignalPresent
*/
            // Ensure that the vertex position is close to an end
            TrajClosestApproach(tjs.allTraj[tj1], wint, tint, closePt1, doca);
            dpt = abs((short)endPt1 - (short)closePt1);
/*
            sigOK = SignalPresent(tjs, wint, tint, tjs.allTraj[tj1].Pts[closePt1].Pos[0], tjs.allTraj[tj1].Pts[closePt1].Pos[1], fCTP, fMinAmp);
            if(vtxPrt) mf::LogVerbatim("TC")<<" tj1 closest approach "<<doca<<" closePt1 "<<closePt1<<" dpt "<<dpt<<" signal? "<<sigOK;
            if(!sigOK) continue;
*/
            if(tjs.allTraj[tj1].EndPt[1] > 4) {
              if(dpt > 3) continue;
            } else {
              // tighter cut for short trajectories
              if(dpt > 0) continue;
            }
            TrajClosestApproach(tjs.allTraj[tj2], wint, tint, closePt2, doca);
            dpt = abs((short)endPt2 - (short)closePt2);
/*
            sigOK = SignalPresent(tjs, wint, tint, tjs.allTraj[tj2].Pts[closePt2].Pos[0], tjs.allTraj[tj2].Pts[closePt2].Pos[1], fCTP, fMinAmp);
            if(vtxPrt) mf::LogVerbatim("TC")<<" tj2 closest approach "<<doca<<" closePt2 "<<closePt2<<" dpt "<<dpt<<" signal? "<<sigOK;
            if(!sigOK) continue;
*/
            if(tjs.allTraj[tj2].EndPt[1] > 4) {
              if(dpt > 3) continue;
            } else {
              // tighter cut for short trajectories
              if(dpt > 0) continue;
            }
            if(vtxPrt) mf::LogVerbatim("TC")<<" wint:tint "<<(int)wint<<":"<<(int)tint<<" ticks "<<(int)(tint/tjs.UnitsPerTick)<<" dang "<<dang;
            // Make sure this is a distinct vertex
            ivx = USHRT_MAX;
            for(unsigned short ii = 0; ii < tjs.vtx.size(); ++ii) {
              if(tjs.vtx[ii].NTraj == 0) continue;
              if(tjs.vtx[ii].CTP != fCTP) continue;
//              mf::LogVerbatim("TC")<<"chk "<<ivx<<" dw "<<std::abs(tjs.vtx[ii].Wire - wint)<<" dt "<<std::abs(tjs.vtx[ii].Time - tint);
              if(std::abs(tjs.vtx[ii].Wire - wint) > fVertex2DIPCut) continue;
              if(std::abs(tjs.vtx[ii].Time - tint) > fVertex2DIPCut) continue;
              ivx = ii;
              break;
            } // ivx
            if(ivx == USHRT_MAX) {
              // Found a new vertex
              VtxStore aVtx;
              aVtx.Wire = wint;
              aVtx.WireErr = 2;
              aVtx.Time = tint;
              aVtx.TimeErr = 2 * tjs.UnitsPerTick;
              aVtx.NTraj = 0;
              aVtx.Topo = end1 + end2;
              aVtx.ChiDOF = 0;
              aVtx.CTP = fCTP;
              aVtx.Fixed = false;
              tjs.vtx.push_back(aVtx);
              ivx = tjs.vtx.size() - 1;
            }
            tjs.allTraj[tj1].Vtx[end1] = ivx;
            tjs.allTraj[tj2].Vtx[end2] = ivx;
            tjs.vtx[ivx].NTraj += 2;
            if(vtxPrt) mf::LogVerbatim("TC")<<" New vtx "<<ivx<<" CTP "<<fCTP<<" Pos "<<(int)wint<<":"<<(int)(tint/tjs.UnitsPerTick)<<" ticks. NTraj "<<tjs.vtx[ivx].NTraj;
            // try to attach other TJs to this vertex if it new
            if(ivx == tjs.vtx.size()-1) AttachAnyTrajToVertex(ivx, fVertex2DIPCut, false);
          } // end2
        } // tj2
      } // end1
    } // tj1

    // Split trajectories that cross a vertex
    SplitTrajCrossingVertices();
/*
    // Delete any vertex that has lost the required number of trajectories.
    // Update NClusters while we are here
    unsigned short tjVtx = 0, tjVtxEnd = 0;
    for(ivx = 0; ivx < tjs.vtx.size(); ++ivx) {
      if(tjs.vtx[ivx].CTP != fCTP) continue;
      tjs.vtx[ivx].NTraj = 0;
      for(tj1 = 0; tj1 < tjSize; ++tj1) {
        if(tjs.allTraj[tj1].AlgMod[kKilled]) continue;
        if(tjs.allTraj[tj1].CTP != fCTP) continue;
        for(end1 = 0; end1 < 2; ++end1) {
          if(tjs.allTraj[tj1].Vtx[end1] == ivx) {
            ++tjs.vtx[ivx].NTraj;
            tjVtx = tj1;
            tjVtxEnd = end1;
          }
        } // end1
      } // tj1
      // clobber any vertex that has only one trajectory
      if(tjs.vtx[ivx].NTraj == 1) {
        tjs.vtx[ivx].NTraj = 0;
        tjs.allTraj[tjVtx].Vtx[tjVtxEnd] = -1;
      }
    } // ivx
*/
    
    FindHammerVertices();
    FindHammerVertices2();

    if(vtxPrt) PrintAllTraj("F2DV", tjs, Debug, USHRT_MAX, USHRT_MAX);

  } // Find2DVertices
  
  //////////////////////////////////////////
  void TrajClusterAlg::FindHammerVertices2()
  {
    // Variant of FindHammerVertices with slightly different requirements:
    // 1) tj1 is a straight trajectory with most of the points fit
    // 2) No angle requirement between tj1 and tj2
    // 3) Large charge near the intersection point X on tj2
    // tj2       ---X---
    // tj1         /
    // tj1        /
    // tj1       /
    // minimum^2 DOCA of tj1 endpoint with tj2
    
    if(!fUseAlg[kHammerVx2]) return;
   
    unsigned short itj1, end1, endPt1, itj2, closePt2, ipt, ivx;
    unsigned short tjSize = tjs.allTraj.size();
    unsigned short maxPtsFit = 0;
    unsigned short numPtsWithCharge1, numPtsWithCharge2;
    float doca, minDOCA = 3, nPtsFitFrac, intChg, cnt, chgPull;
    bool didaSplit;
    float wint, tint;
    for(itj1 = 0; itj1 < tjSize; ++itj1) {
      if(tjs.allTraj[itj1].AlgMod[kKilled]) continue;
      Trajectory& tj1 = tjs.allTraj[itj1];
      numPtsWithCharge1 = NumPtsWithCharge(tj1, false);
      if(numPtsWithCharge1 < 6) continue;
      // Require that most of the points in tj1 are fitted to a straight line
      maxPtsFit = 0;
      for(ipt = 0; ipt < tj1.Pts.size(); ++ipt) if(tj1.Pts[ipt].Chg > 0 && tj1.Pts[ipt].NTPsFit > maxPtsFit) maxPtsFit = tj1.Pts[ipt].NTPsFit;
      nPtsFitFrac = (float)maxPtsFit / (float)numPtsWithCharge1;
//      std::cout<<"FHV2 "<<tjs.allTraj[itj1].ID<<" "<<maxPtsFit<<" "<<numPtsWithCharge1<<" frac "<<nPtsFitFrac<<"\n";
      if(nPtsFitFrac < 0.8) continue;
      if(vtxPrt) mf::LogVerbatim("TC")<<"FindHammerVertices2: tj1 "<<tj1.ID;
      // Check each end of tj1
      didaSplit = false;
      for(end1 = 0; end1 < 2; ++end1) {
        // vertex assignment exists?
        if(tj1.Vtx[end1] >= 0) continue;
        if(end1 == 0) {
          endPt1 = tj1.EndPt[0];
        } else {
          endPt1 = tj1.EndPt[1];
        }
        for(itj2 = 0; itj2 < tjSize; ++itj2) {
          if(itj1 == itj2) continue;
          Trajectory& tj2 = tjs.allTraj[itj2];
          if(tj2.AlgMod[kKilled]) continue;
          // require that both be in the same CTP
          if(tj2.CTP != tj1.CTP) continue;
          numPtsWithCharge2 = NumPtsWithCharge(tj2, true);
          if(numPtsWithCharge2 < 6) continue;
          // ignore if tj1 is a lot shorter than tj2
          if(vtxPrt) mf::LogVerbatim("TC")<<" Candidate? "<<tj1.ID<<"  NPWC1 "<<numPtsWithCharge1<<" NPWC2 "<<numPtsWithCharge2;
          if(numPtsWithCharge1 < 0.2 * numPtsWithCharge2) continue;
          // Find the minimum separation between tj1 and tj2
          doca = 5;
          TrajPointTrajDOCA(tjs, tj1.Pts[endPt1], tj2, closePt2, doca);
          if(vtxPrt) mf::LogVerbatim("TC")<<" Candidate? "<<tj1.ID<<"  "<<tj2.ID<<" doca "<<doca<<" tj2.EndPt[0] "<<tj2.EndPt[0]<<" closePt2 "<<closePt2<<" tj2.EndPt[1] "<<tj2.EndPt[1];
          if(doca == minDOCA) continue;
          // ensure that the closest point is not near an end
          if(closePt2 < tj2.EndPt[0] + 3) continue;
          if(closePt2 > tj2.EndPt[1] - 3) continue;
          // Find the intersection point between the tj1 end and tj2 closest Pt
          TrajIntersection(tj1.Pts[endPt1], tj2.Pts[closePt2], wint, tint);
          if(vtxPrt) mf::LogVerbatim("TC")<<" intersection W:T "<<wint<<"  "<<tint<<" ticks "<<tint/tjs.UnitsPerTick;
          // Find the point on tj2 that is closest to this point, overwriting closePt
          doca = minDOCA;
          TrajClosestApproach(tj2, wint, tint, closePt2, doca);
          if(vtxPrt) mf::LogVerbatim("TC")<<" closePt2 on tj2 "<<closePt2<<" doca "<<doca;
          if(doca == minDOCA) continue;
          // require a lot of charge in tj2 in this vicinity compared with the average.
          intChg = 0;
          cnt = 0;
          for(ipt = closePt2 - 2; ipt < closePt2 + 2; ++ipt) {
            if(tjs.allTraj[itj2].Pts[ipt].Chg == 0) continue;
            intChg += tjs.allTraj[itj2].Pts[ipt].Chg;
            ++cnt;
          } // ipt
          intChg /= cnt;
          chgPull = (intChg - tjs.allTraj[itj2].AveChg) / tjs.allTraj[itj2].ChgRMS;
          if(vtxPrt) mf::LogVerbatim("TC")<<" chgPull at intersection point "<<chgPull;
          if(chgPull < 10) continue;
          // we have a winner
          // create a new vertex
          VtxStore aVtx;
          aVtx.Wire = tj2.Pts[closePt2].Pos[0];
          aVtx.WireErr = 2;
          aVtx.Time = tj2.Pts[closePt2].Pos[1];
          aVtx.TimeErr = 2 * tjs.UnitsPerTick;
          aVtx.NTraj = 3;
          aVtx.Topo = 6;
          aVtx.ChiDOF = 0;
          aVtx.CTP = fCTP;
          aVtx.Fixed = false;
          tjs.vtx.push_back(aVtx);
          ivx = tjs.vtx.size() - 1;
          if(!SplitAllTraj(tjs, itj2, closePt2, ivx, vtxPrt)) {
            if(vtxPrt) mf::LogVerbatim("TC")<<"FindHammerVertices2: Failed to split trajectory";
            tjs.vtx.pop_back();
            continue;
          }
          tjs.allTraj[itj1].Vtx[end1] = ivx;
          tjs.allTraj[itj1].AlgMod[kHammerVx2] = true;
          tj2.AlgMod[kHammerVx] = true;
          tjs.allTraj[tjs.allTraj.size()-1].AlgMod[kHammerVx2] = true;
          didaSplit = true;
          break;
        } // itj2
        if(didaSplit) break;
      } // end1
    } // itj1
  } // FindHammerVertices2
  
  //////////////////////////////////////////
  void TrajClusterAlg::FindHammerVertices()
  {
    // Look for a trajectory that intersects another. Split
    // the trajectory and make a vertex. The convention used
    // is shown pictorially here. Trajectory tj1 must be longer
    // than tj2
    // tj2       ------
    // tj1         /
    // tj1        /
    // tj1       /
    
    if(!fUseAlg[kHammerVx]) return;
    
    unsigned short itj1, end1, endPt1;
    unsigned short itj2, closePt2, end20, end21, ivx;
    unsigned short tjSize = tjs.allTraj.size();
    
    // minimum^2 DOCA of tj1 endpoint with tj2
    float doca, minDOCA = 3, dang;
    bool didaSplit;
    unsigned short tj1len, tj2len;
    
    for(itj1 = 0; itj1 < tjSize; ++itj1) {
      if(tjs.allTraj[itj1].AlgMod[kKilled]) continue;
      // minimum length requirements
      tj1len = tjs.allTraj[itj1].EndPt[1] - tjs.allTraj[itj1].EndPt[0];
      if(tj1len < 6) continue;
      // Check each end of tj1
      didaSplit = false;
      for(end1 = 0; end1 < 2; ++end1) {
        // vertex assignment exists?
        if(tjs.allTraj[itj1].Vtx[end1] >= 0) continue;
        if(end1 == 0) {
          endPt1 = tjs.allTraj[itj1].EndPt[0];
        } else {
          endPt1 = tjs.allTraj[itj1].EndPt[1];
        }
        for(itj2 = 0; itj2 < tjSize; ++itj2) {
          if(itj1 == itj2) continue;
          Trajectory& tj2 = tjs.allTraj[itj2];
          if(tj2.AlgMod[kKilled]) continue;
          // require that both be in the same CTP
          if(tj2.CTP != tjs.allTraj[itj1].CTP) continue;
          // length of tj2 cut
          tj2len = tj2.EndPt[1] - tj2.EndPt[0];
          if(tj2len < 6) continue;
          // ignore if tj1 is a lot shorter than tj2
          if(tj1len < 0.5 * tj2len) continue;
          // ignore very long straight trajectories (probably a cosmic muon)
          end20 = tj2.EndPt[0];
          end21 = tj2.EndPt[1];
          if(tj2len > 100 && DeltaAngle(tj2.Pts[end20].Ang, tj2.Pts[end21].Ang) < 0.2) continue;
          // Require no vertex associated with itj2
          if(tj2.Vtx[0] >= 0 || tj2.Vtx[1] >= 0) continue;
          doca = minDOCA;
          TrajPointTrajDOCA(tjs, tjs.allTraj[itj1].Pts[endPt1], tj2, closePt2, doca);
//          std::cout<<"FHV "<<tj2.CTP<<" "<<tjs.allTraj[itj1].ID<<" "<<tj2.ID<<" doca "<<doca<<"\n";
          if(doca == minDOCA) continue;
          // ensure that the closest point is not near an end
          if(vtxPrt) mf::LogVerbatim("TC")<<"FindHammerVertices: Candidate "<<tjs.allTraj[itj1].ID<<"  "<<tj2.ID<<" doca "<<doca<<" tj2.EndPt[0] "<<tj2.EndPt[0]<<" closePt2 "<<closePt2<<" tj2.EndPt[1] "<<tj2.EndPt[1];
          if(closePt2 < tj2.EndPt[0] + 3) continue;
          if(closePt2 > tj2.EndPt[1] - 3) continue;
          // make an angle cut
          dang = DeltaAngle(tjs.allTraj[itj1].Pts[endPt1].Ang, tj2.Pts[closePt2].Ang);
          if(vtxPrt) mf::LogVerbatim("TC")<<" dang "<<dang<<" fKinkAngCut "<<fKinkAngCut;
          if(dang < fKinkAngCut) continue;
          // we have a winner
          // create a new vertex
          VtxStore aVtx;
          aVtx.Wire = tj2.Pts[closePt2].Pos[0];
          aVtx.WireErr = 2;
          aVtx.Time = tj2.Pts[closePt2].Pos[1];
          aVtx.TimeErr = 2 * tjs.UnitsPerTick;
          aVtx.NTraj = 3;
          aVtx.Topo = 6;
          aVtx.ChiDOF = 0;
          aVtx.CTP = fCTP;
          aVtx.Fixed = false;
          tjs.vtx.push_back(aVtx);
          ivx = tjs.vtx.size() - 1;
          if(!SplitAllTraj(tjs, itj2, closePt2, ivx, vtxPrt)) {
            if(vtxPrt) mf::LogVerbatim("TC")<<"FindHammerVertices: Failed to split trajectory";
            tjs.vtx.pop_back();
            continue;
          }
          tjs.allTraj[itj1].Vtx[end1] = ivx;
          tjs.allTraj[itj1].AlgMod[kHammerVx] = true;
          tj2.AlgMod[kHammerVx] = true;
          tjs.allTraj[tjs.allTraj.size()-1].AlgMod[kHammerVx] = true;
          didaSplit = true;
          break;
        } // tj2
        if(didaSplit) break;
      } // end1
    } // tj1
    
  } // FindHammerVertices

  //////////////////////////////////////////
  void TrajClusterAlg::AttachAnyTrajToVertex(unsigned short ivx, float ipCut, bool requireSignal)
  {
    // try to attach to existing vertices
    float ip, doca, oldDoca;
    unsigned short itj, end, endPt, oendPt, closePt, oldVtx;
    short dpt;
    
    if(tjs.vtx[ivx].NTraj == 0) {
      mf::LogWarning("TC")<<"AttachAnyTrajToVertex: Trying to attach to an abandoned vertex";
      return;
    }
    unsigned short tjSize = tjs.allTraj.size();
    for(itj = 0; itj < tjSize; ++itj) {
      if(tjs.allTraj[itj].AlgMod[kKilled]) continue;
      if(tjs.allTraj[itj].CTP != tjs.vtx[ivx].CTP) continue;
      if(tjs.allTraj[itj].Vtx[0] == ivx || tjs.allTraj[itj].Vtx[1] == ivx) continue;
      for(end = 0; end < 2; ++end) {
        if(tjs.allTraj[itj].Vtx[end] >= 0) continue;
        endPt = tjs.allTraj[itj].EndPt[end];
        oendPt = tjs.allTraj[itj].EndPt[1-end];
        ip = PointTrajDOCA(tjs, tjs.vtx[ivx].Wire, tjs.vtx[ivx].Time, tjs.allTraj[itj].Pts[endPt]);
        if(ip > ipCut) continue;
        doca = PointTrajDOCA(tjs, tjs.vtx[ivx].Wire, tjs.vtx[ivx].Time, tjs.allTraj[itj].Pts[endPt]);
        // ensure that the other end isn't closer
        if(doca > PointTrajDOCA(tjs, tjs.vtx[ivx].Wire, tjs.vtx[ivx].Time, tjs.allTraj[itj].Pts[oendPt])) continue;
        // See if the vertex position is close to an end
        TrajClosestApproach(tjs.allTraj[itj], tjs.vtx[ivx].Wire, tjs.vtx[ivx].Time, closePt, doca);
        dpt = abs((short)endPt - (short)closePt);
        if(vtxPrt) mf::LogVerbatim("TC")<<"AttachAnyTrajToVertex: tj "<<tjs.allTraj[itj].ID<<" impact parameter "<<ip<<" closest approach "<<doca<<" closePt "<<closePt<<" endPt "<<endPt<<" oendPt "<<oendPt<<" dpt "<<dpt<<" ipCut "<<ipCut;
        // TODO this needs some work...
        if(requireSignal && doca > fVertex2DIPCut) continue;
        // See if the existing vertex assignment is better
        if(tjs.allTraj[itj].Vtx[end] >= 0) {
          oldVtx = tjs.allTraj[itj].Vtx[end];
          oldDoca = PointTrajDOCA(tjs, tjs.vtx[oldVtx].Wire, tjs.vtx[oldVtx].Time, tjs.allTraj[itj].Pts[endPt]);
          if(oldDoca < doca) continue;
        }
        if(dpt < 3) {
          tjs.allTraj[itj].Vtx[end] = ivx;
          ++tjs.vtx[ivx].NTraj;
          if(vtxPrt) mf::LogVerbatim("TC")<<" Attach tj "<<itj<<" to tjs.vtx "<<ivx;
        }
      } // end
    } // itj
  } // AttachTrajToAVertex

  
  //////////////////////////////////////
  void TrajClusterAlg::Find3DVertices(geo::TPCID const& tpcid)
  {
    // Create 3D vertices from 2D vertices. 3D vertices that are matched
    // in all three planes have Ptr2D >= 0 for all planes
    
    
    if(fVertex3DChiCut < 0) return;
    if(tjs.vtx.size() < 2) return;
    
    geo::TPCGeo const& TPC = geom->TPC(tpcid);
    const detinfo::DetectorProperties* detprop = lar::providerFrom<detinfo::DetectorPropertiesService>();
    
    const unsigned int cstat = tpcid.Cryostat;
    const unsigned int tpc = tpcid.TPC;

    // create a array/vector of 2D vertex indices in each plane
    std::vector<std::vector<unsigned short>> vIndex(3);
    unsigned short ipl;
    for(unsigned short ivx = 0; ivx < tjs.vtx.size(); ++ivx) {
      if(tjs.vtx[ivx].NTraj == 0) continue;
      geo::PlaneID iplID = DecodeCTP(tjs.vtx[ivx].CTP);
      if(iplID.TPC != tpc || iplID.Cryostat != cstat) continue;
      ipl = iplID.Plane;
      if(ipl > 2) continue;
      vIndex[ipl].push_back(ivx);
    }
    
    unsigned short vtxInPln = 0;
    for(unsigned short ipl = 0; ipl < TPC.Nplanes(); ++ipl) if(vIndex[ipl].size() > 0) ++vtxInPln;
    if(vtxInPln < 2) return;

    // Y,Z limits of the detector
    double local[3] = {0.,0.,0.};
    double world[3] = {0.,0.,0.};
    
    const geo::TPCGeo &thetpc = geom->TPC(tpc, cstat);
    thetpc.LocalToWorld(local,world);
    // reduce the active area of the TPC by 1 cm to prevent wire boundary issues
    float YLo = world[1]-geom->DetHalfHeight(tpc,cstat) + 1;
    float YHi = world[1]+geom->DetHalfHeight(tpc,cstat) - 1;
    float ZLo = world[2]-geom->DetLength(tpc,cstat)/2 + 1;
    float ZHi = world[2]+geom->DetLength(tpc,cstat)/2 - 1;
    
    vtxPrt = (debug.Plane >= 0) && (debug.Tick == 6666);
    
    if(vtxPrt) {
      mf::LogVerbatim("CC")<<"Inside Find3DVertices";
      PrintAllTraj("F3DV", tjs, Debug, USHRT_MAX, tjs.allTraj.size());
    }
    
    // wire spacing in cm
    float wirePitch = geom->WirePitch(0, 1, 0, tpcid.TPC, tpcid.Cryostat);
    
    size_t vsize = tjs.vtx.size();
    // vector of 2D vertices -> 3D vertices.
    std::vector<short> vPtr(vsize, -1);
    // fill temp vectors of 2D vertex X and X errors
    std::vector<float> vX(vsize);
    std::vector<float> vXsigma(vsize);
    float vXp;
    
    double ticks;
    for(unsigned short ivx = 0; ivx < vsize; ++ivx) {
      if(tjs.vtx[ivx].NTraj == 0) continue;
      geo::PlaneID iplID = DecodeCTP(tjs.vtx[ivx].CTP);
      if(iplID.TPC != tpc || iplID.Cryostat != cstat) continue;
      // Convert 2D vertex time error to X error
      ticks = tjs.vtx[ivx].Time / tjs.UnitsPerTick;
      vX[ivx]  = detprop->ConvertTicksToX(ticks, (int)iplID.Plane, (int)tpc, (int)cstat);
      ticks = (tjs.vtx[ivx].Time + tjs.vtx[ivx].TimeErr) / tjs.UnitsPerTick;
      vXp = detprop->ConvertTicksToX(ticks, (int)iplID.Plane, (int)tpc, (int)cstat);
      vXsigma[ivx] = fabs(vXp - vX[ivx]);
    } // ivx
    
    // temp vector of all 2D vertex matches
    std::vector<Vtx3Store> v3temp;
    
    double y = 0, z = 0;
    TVector3 WPos = {0, 0, 0};
    TrajPoint tp;
    // i, j, k indicates 3 different wire planes
    unsigned short ii, jpl, jj, kpl, kk, ivx, jvx, kvx, i3t;
    unsigned int iWire, jWire;
    float kX, kWire, kChi, dX, dXChi, dXSigma, dW;
    bool gotit, sigOK;
    // compare vertices in each view
    for(ipl = 0; ipl < 2; ++ipl) {
      for(ii = 0; ii < vIndex[ipl].size(); ++ii) {
        ivx = vIndex[ipl][ii];
        if(ivx > tjs.vtx.size() - 1) {
          mf::LogError("CC")<<"Find3DVertices: bad ivx "<<ivx;
          return;
        }
        // vertex has been matched already
        if(vPtr[ivx] >= 0) continue;
        iWire = tjs.vtx[ivx].Wire;
        for(jpl = ipl + 1; jpl < 3; ++jpl) {
          for(jj = 0; jj < vIndex[jpl].size(); ++jj) {
            jvx = vIndex[jpl][jj];
            if(jvx > tjs.vtx.size() - 1) {
              mf::LogError("CC")<<"Find3DVertices: bad jvx "<<jvx;
              return;
            }
            // vertex has been matched already
            if(vPtr[jvx] >= 0) continue;
            jWire = tjs.vtx[jvx].Wire;
            // new stuff
            dX = fabs(vX[ivx] - vX[jvx]);
            dXSigma = sqrt(vXsigma[ivx] * vXsigma[ivx] + vXsigma[jvx] * vXsigma[jvx]);
            dXChi = dX / dXSigma;
            
            if(vtxPrt) mf::LogVerbatim("CC")<<"Find3DVertices: ipl "<<ipl<<" ivx "<<ivx<<" ivX "<<vX[ivx]
              <<" jpl "<<jpl<<" jvx "<<jvx<<" jvX "<<vX[jvx]<<" W:T "<<(int)tjs.vtx[jvx].Wire<<":"<<(int)tjs.vtx[jvx].Time<<" dXChi "<<dXChi<<" fVertex3DChiCut "<<fVertex3DChiCut;
            
            if(dXChi > fVertex3DChiCut) continue;
            if (geom->HasWire(geo::WireID(cstat, tpc, ipl, iWire))&&
                geom->HasWire(geo::WireID(cstat, tpc, jpl, jWire))){
              geom->IntersectionPoint(iWire, jWire, ipl, jpl, cstat, tpc, y, z);
            }
            else continue;
            if(y < YLo || y > YHi || z < ZLo || z > ZHi) continue;
            WPos[1] = y;
            WPos[2] = z;
            kpl = 3 - ipl - jpl;
            kX = 0.5 * (vX[ivx] + vX[jvx]);
            kWire = -1;
            if(TPC.Nplanes() > 2) {
              kWire = geom->NearestWire(WPos, kpl, tpc, cstat);
              tp.Pos[0] = kWire;
              // See if there is a wire signal nearby in kpl
              tp.Pos[1] = detprop->ConvertXToTicks(kX, kpl, fTpc, fCstat) * tjs.UnitsPerTick;
              tp.CTP = EncodeCTP(fCstat, fTpc, kpl);
              sigOK = SignalAtTp(tp);
              if(vtxPrt) mf::LogVerbatim("TC")<<" 3rd plane pos "<<kWire<<" "<<tp.Pos[1]<<" sig present? "<<sigOK;
              if(!sigOK) continue;
            }
            kpl = 3 - ipl - jpl;
            // save this incomplete 3D vertex
            Vtx3Store v3d;
            v3d.ProcCode = 1;
            v3d.Ptr2D[ipl] = ivx;
            v3d.Ptr2D[jpl] = jvx;
            v3d.Ptr2D[kpl] = -1;
            // see if this is already in the list
            gotit = false;
            for(i3t = 0; i3t < v3temp.size(); ++i3t) {
              if(v3temp[i3t].Ptr2D[0] == v3d.Ptr2D[0] && v3temp[i3t].Ptr2D[1] == v3d.Ptr2D[1] && v3temp[i3t].Ptr2D[2] == v3d.Ptr2D[2]) {
                gotit = true;
                break;
              }
            } // i3t
            if(gotit) continue;
            v3d.X = kX;
            // Use XErr to store dXChi
            v3d.XErr = dXChi;
//            v3d.XErr = dXSigma;
            v3d.Y = y;
            float yzSigma = wirePitch * sqrt(tjs.vtx[ivx].WireErr * tjs.vtx[ivx].WireErr + tjs.vtx[jvx].WireErr * tjs.vtx[jvx].WireErr);
            v3d.YErr = yzSigma;
            v3d.Z = z;
            v3d.ZErr = yzSigma;
            v3d.Wire = kWire;
            v3d.CStat = cstat;
            v3d.TPC = tpc;
            // push the incomplete vertex onto the list
            v3temp.push_back(v3d);
            
            if(vtxPrt) mf::LogVerbatim("CC")<<"Find3DVertices: 2 Plane match ivx "<<ivx<<" P:W:T "<<ipl<<":"<<(int)tjs.vtx[ivx].Wire<<":"<<(int)tjs.vtx[ivx].Time<<" jvx "<<jvx<<" P:W:T "<<jpl<<":"<<(int)tjs.vtx[jvx].Wire<<":"<<(int)tjs.vtx[jvx].Time<<" dXChi "<<dXChi<<" yzSigma "<<yzSigma;
            
            if(TPC.Nplanes() == 2) continue;

            // See if the expected position of the vertex in the 3rd view
            // look for a 3 plane match
            for(kk = 0; kk < vIndex[kpl].size(); ++kk) {
              kvx = vIndex[kpl][kk];
              if(vPtr[kvx] >= 0) continue;
              // Wire difference error
              dW = wirePitch * (tjs.vtx[kvx].Wire - kWire) / yzSigma;
              // X difference error
              dX = (vX[kvx] - kX) / dXSigma;
              kChi = 0.5 * sqrt(dW * dW + dX * dX);
              if(kChi < fVertex3DChiCut) {
                // push all complete vertices onto the list
                v3d.X = (vX[kvx] + 2 * kX) / 3;
                v3d.XErr = kChi;
                v3d.Ptr2D[kpl] = kvx;
                // see if this is already in the list
                gotit = false;
                for(i3t = 0; i3t < v3temp.size(); ++i3t) {
                  if(v3temp[i3t].Ptr2D[0] == v3d.Ptr2D[0] && v3temp[i3t].Ptr2D[1] == v3d.Ptr2D[1] && v3temp[i3t].Ptr2D[2] == v3d.Ptr2D[2]) {
                    gotit = true;
                    break;
                  }
                } // i3t
                if(gotit) continue;
                v3temp.push_back(v3d);
                if(vtxPrt) mf::LogVerbatim("CC")<<" kvx "<<kvx<<" kpl "<<kpl
                  <<" wire "<<(int)tjs.vtx[kvx].Wire<<" kTime "<<(int)tjs.vtx[kvx].Time<<" kChi "<<kChi<<" dW "<<tjs.vtx[kvx].Wire - kWire;
              } // kChi < best
            } // kk
          } // jj
        } // jpl
      } // ii
    } // ipl
    
    if(v3temp.empty()) return;
    
    if(vtxPrt) {
      mf::LogVerbatim("TC")<<"v3temp list";
      for(auto& v3d : v3temp) {
        mf::LogVerbatim("TC")<<v3d.Ptr2D[0]<<" "<<v3d.Ptr2D[1]<<" "<<v3d.Ptr2D[2]<<" wire "<<v3d.Wire<<" "<<v3d.XErr;
      } // v3d
    }
    
    // find the best 3 plane matches
    if(TPC.Nplanes() > 2) {
      float best;
      unsigned short imbest;
      bool gotone = true;
      std::vector<Vtx3Store> v3temp2;
      while(gotone) {
        gotone = false;
        best = fVertex3DChiCut;
        imbest = USHRT_MAX;
        for(ivx = 0; ivx < v3temp.size(); ++ivx) {
          if(v3temp[ivx].Wire < 0) continue;
          if(v3temp[ivx].XErr > best) continue;
          best = v3temp[ivx].XErr;
          imbest = ivx;
        } // ivx
        if(imbest == USHRT_MAX) break;
        // stash the best one temporarily in a second vector
        v3temp2.push_back(v3temp[imbest]);
        // set the XErr large so it isn't checked again
        v3temp[imbest].XErr = 9999;
        // look for these trajectory IDs in other vertices (complete or incomplete)
        for(ivx = 0; ivx < v3temp.size(); ++ivx) {
          if(ivx == imbest) continue;
          for(ipl = 0; ipl < 3; ++ipl) {
            if(v3temp[ivx].Ptr2D[ipl] == v3temp[imbest].Ptr2D[ipl]) {
              v3temp[ivx].XErr = 9999;
              gotone = true;
            }
          } // ipl
        } // ivx
      } // gotone
      // concatenate the two vectors
      v3temp.insert(v3temp.end(), v3temp2.begin(), v3temp2.end());
    } // TPC.Nplanes() > 2

    if(vtxPrt) {
      mf::LogVerbatim("TC")<<"v3temp list after";
      for(auto& v3d : v3temp) {
        if(v3d.XErr > fVertex3DChiCut) continue;
        mf::LogVerbatim("TC")<<v3d.Ptr2D[0]<<" "<<v3d.Ptr2D[1]<<" "<<v3d.Ptr2D[2]<<" wire "<<v3d.Wire<<" "<<v3d.XErr;
      } // v3d
    }

    // Store the vertices
    unsigned short ninc = 0;
    for(auto& v3d : v3temp) {
      if(v3d.XErr > fVertex3DChiCut) continue;
      if(TPC.Nplanes() == 2) {
        v3d.Ptr2D[2] = 666;
      } else {
        if(v3d.Wire >= 0) ++ninc;
      }
      if(vtxPrt) mf::LogVerbatim("CC")<<"3D vtx "<<tjs.vtx3.size()<<" Ptr2D "<<v3d.Ptr2D[0]<<" "<<v3d.Ptr2D[1]<<" "<<v3d.Ptr2D[2]
        <<" wire "<<v3d.Wire;
      tjs.vtx3.push_back(v3d);
    } // ivx

    // Try to complete incomplete vertices
    if(ninc > 0) CompleteIncomplete3DVertices(tpcid);
    
  } // Find3DVertices
  
  //////////////////////////////////////////
  void TrajClusterAlg::CompleteIncomplete3DVertices(geo::TPCID const& tpcid)
  {
    // Look for trajectories in a plane that lack a 2D vertex as listed in
    // Ptr2D that are near the projected wire. This may trigger splitting trajectories,
    // assigning them to a new 2D vertex and completing 3D vertices

    geo::TPCGeo const& TPC = geom->TPC(tpcid);
    const detinfo::DetectorProperties* detprop = lar::providerFrom<detinfo::DetectorPropertiesService>();

    unsigned short ipl, itj, mPlane, closePt;
    unsigned short nEndPt, ii, end, aVtxIndx;
    unsigned short dpt;
    CTP_t mCTP;
    // A TP for the missing 2D vertex
    TrajPoint tp;
    // 2D vertex
    VtxStore aVtx;
    float doca, maxdoca = 6;
    // list of candidate trajectory indices and ipt index
    std::vector<std::pair<unsigned short, unsigned short>> mTjs;
    for(auto& vx3 : tjs.vtx3) {
      // check for a completed 3D vertex
      if(vx3.Wire < 0) continue;
      mPlane = USHRT_MAX;
      for(ipl = 0; ipl < TPC.Nplanes(); ++ipl) {
        if(vx3.Ptr2D[ipl] >= 0) continue;
        mPlane = ipl;
        break;
      } // ipl
      if(mPlane == USHRT_MAX) continue;
      mCTP = EncodeCTP(vx3.CStat, vx3.TPC, mPlane);
      // X position of the purported missing vertex
      tp.Pos[0] = vx3.Wire;
      tp.Pos[1] = detprop->ConvertXToTicks(vx3.X, mPlane, vx3.TPC, vx3.CStat) * tjs.UnitsPerTick;
      for(itj = 0; itj < tjs.allTraj.size(); ++itj) {
        if(tjs.allTraj[itj].CTP != mCTP) continue;
        if(tjs.allTraj[itj].AlgMod[kKilled]) continue;
        doca = maxdoca;
        // find the closest distance between the vertex and the trajectory
        TrajPointTrajDOCA(tjs, tp, tjs.allTraj[itj], closePt, doca);
        if(prt) mf::LogVerbatim("TC")<<"CI3DV itj ID "<<tjs.allTraj[itj].ID<<" closePT "<<closePt<<" doca "<<doca;
        if(doca == maxdoca) continue;
        mTjs.push_back(std::make_pair(itj, closePt));
      } // itj
      // handle the case where there are one or more TJs with TPs near the ends
      // that make a vertex (a failure by Find2DVertices)
      if(mTjs.empty()) continue;
      aVtxIndx = tjs.vtx.size();
      aVtx.CTP = mCTP;
      aVtx.Topo = 6;
      aVtx.NTraj = mTjs.size();
      aVtx.Wire = tp.Pos[0];
      aVtx.Time = tp.Pos[1];
      nEndPt = 0;
      for(ii = 0; ii < mTjs.size(); ++ii) {
        itj = mTjs[ii].first;
        closePt = mTjs[ii].second;
        // determine which end is the closest
        if(fabs(closePt - tjs.allTraj[itj].EndPt[0]) < fabs(closePt - tjs.allTraj[itj].EndPt[1])) {
          // closest to the beginning
          end = 0;
        } else {
          // closest to the end
          end = 1;
        }// closest to the end
        dpt = fabs(closePt - tjs.allTraj[itj].EndPt[end]);
        if(dpt < 4) {
          // close to an end
          tjs.allTraj[itj].Vtx[end] = aVtxIndx;
          tjs.allTraj[itj].AlgMod[kComp3DVx] = true;
          ++nEndPt;
        } else {
          // closePt is not near an end, so split the trajectory
          if(!SplitAllTraj(tjs, itj, closePt, aVtxIndx, vtxPrt)) {
            mf::LogVerbatim("TC")<<"SplitAllTraj failed ";
            // failure occurred. Recover
            for(auto mTj : mTjs) {
              unsigned short jtj = mTj.first;
              if(tjs.allTraj[jtj].Vtx[0] == aVtxIndx) tjs.allTraj[jtj].Vtx[0] = -1;
              if(tjs.allTraj[jtj].Vtx[1] == aVtxIndx) tjs.allTraj[jtj].Vtx[1] = -1;
            } // itj
            continue;
          } // !SplitAllTraj
        } // closePt is not near an end, so split the trajectory
        tjs.allTraj[itj].AlgMod[kComp3DVx] = true;
        itj = tjs.allTraj.size() - 1;
        tjs.allTraj[itj].AlgMod[kComp3DVx] = true;
      } // ii
      tjs.vtx.push_back(aVtx);
      vx3.Ptr2D[mPlane] = aVtxIndx;
      vx3.Wire = -1;
      if(prt) mf::LogVerbatim("TC")<<"CompleteIncomplete3DVertices: new 2D tjs.vtx "<<aVtxIndx<<" points to 3D tjs.vtx ";
    } // vx3
  } // CompleteIncomplete3DVertices
  
  //////////////////////////////////////////
  short TrajClusterAlg::TPNearVertex(const TrajPoint& tp)
  {
    // Returns the index of a vertex if tp is heading towards it
    for(unsigned short ivx = 0; ivx < tjs.vtx.size(); ++ivx) {
      if(tjs.vtx[ivx].NTraj == 0) continue;
      if(tjs.vtx[ivx].CTP != tp.CTP) continue;
      if(std::abs(tjs.vtx[ivx].Wire - tp.Pos[0]) > 3) continue;
      if(std::abs(tjs.vtx[ivx].Time - tp.Pos[1]) > 3) continue;
      if(PointTrajDOCA2(tjs, tjs.vtx[ivx].Wire, tjs.vtx[ivx].Time, tp) > 3) continue;
      // see if the TP points to the vertex and not away from it
      if(tp.Pos[0] < tjs.vtx[ivx].Wire && tp.Dir[0] > 0) return (short)ivx;
      if(tp.Pos[0] > tjs.vtx[ivx].Wire && tp.Dir[0] < 0) return (short)ivx;
    } // ivx
    return -1;
  } // TPNearVertex


  //////////////////////////////////////////
  void TrajClusterAlg::StepCrawl()
  {
    // Crawl along the direction specified in the traj vector in steps of size step
    // (wire spacing equivalents). Find hits between the last trajectory point and
    // the last trajectory point + step. A new trajectory point is added if hits are
    // found. Crawling continues until no signal is found for two consecutive steps
    // or until a wire or time boundary is reached.
    
    fGoodWork = false;
    fTryWithNextPass = false;
    if(work.Pts.empty()) return;
 
    unsigned short iwt, lastPt;
    unsigned short lastPtWithUsedHits = work.EndPt[1];
    unsigned short lastPtWithHits;
    if(lastPtWithUsedHits != work.Pts.size() - 1) {
      mf::LogWarning("TC")<<"StepCrawl: Starting trajectory has no hits on the leading edge. Assume this is an error and quit.";
      PrintTrajectory("SC", tjs, work, USHRT_MAX);
      return;
    }
    lastPt = lastPtWithUsedHits;
    // Construct a local TP from the last work TP that will be moved on each step.
    // Only the Pos and Dir variables will be used
    TrajPoint ltp;
    ltp.CTP = work.CTP;
    ltp.Pos = work.Pts[lastPt].Pos;
    ltp.Dir = work.Pts[lastPt].Dir;
    // A second TP is cloned from the leading TP of work, updated with hits, fit
    // parameters,etc and possibly pushed onto work as the next TP
    TrajPoint tp ;
    
    unsigned int step;
    float stepSize;
    unsigned short nMissedSteps = 0;

    bool sigOK, keepGoing;
    unsigned short killPts;
    bool isLA;
    for(step = 1; step < 10000; ++step) {
      isLA = IsLargeAngle(ltp);
      if(isLA) { stepSize = 2; } else { stepSize = std::abs(1/ltp.Dir[0]); }
      // make a copy of the previous TP
      lastPt = work.Pts.size() - 1;
      tp = work.Pts[lastPt];
      ++tp.Step;
      // move the local TP position by one step in the right direction
      for(iwt = 0; iwt < 2; ++iwt) ltp.Pos[iwt] += ltp.Dir[iwt] * stepSize;
      if(TPNearVertex(ltp) >= 0) {
        work.AlgMod[kStopAtVtx] = true;
        break;
      }
      // check for a signal at this point
      if(fMaxWireSkipNoSignal < 0 && !SignalAtTp(ltp)) break;
      // copy this position into tp
      tp.Pos = ltp.Pos;
      tp.Dir = ltp.Dir;
      if(prt) {
        mf::LogVerbatim("TC")<<"StepCrawl "<<step<<" Pos "<<tp.Pos[0]<<" "<<tp.Pos[1]<<" Dir "<<tp.Dir[0]<<" "<<tp.Dir[1]<<" stepSize "<<stepSize<<" MaxPos0 "<<tjs.MaxPos0[fPlane]<<" MaxPos1 "<<tjs.MaxPos1[fPlane];
      }
      // hit the boundary of the TPC?
      if(tp.Pos[0] < 0 || tp.Pos[0] > tjs.MaxPos0[fPlane]) break;
      if(tp.Pos[1] < 0 || tp.Pos[1] > tjs.MaxPos1[fPlane]) break;
      // remove the old hits and other stuff
      tp.Hits.clear();
      tp.UseHit.clear();
      tp.FitChi = 0; tp.Chg = 0;
      // append to the work trajectory
      work.Pts.push_back(tp);
      // update the index of the last TP
      lastPt = work.Pts.size() - 1;
      // look for hits
      AddHits(work, lastPt, sigOK);
      // If successfull, AddHits has defined UseHit for this TP,
      // set the trajectory endpoints, and defined HitPos.
      lastPtWithUsedHits = work.EndPt[1];
      if(work.Pts[lastPt].Hits.empty()) {
        // No close hits added.
        ++nMissedSteps;
        // First check for no signal in the vicinity
//        if(!SignalAtTp(ltp) && lastPt > 0) {
        if(lastPt > 0) {
          // the last point with hits (used or not) is the previous point
          lastPtWithHits = lastPt - 1;
          float tps = TrajPointSeparation(work.Pts[lastPtWithHits], ltp);
          float dwc = DeadWireCount(ltp, work.Pts[lastPtWithHits]);
          float nMissedWires = tps * std::abs(ltp.Dir[0]) - dwc;
          if(prt) mf::LogVerbatim("TC")<<" StepCrawl: no signal at ltp "<<PrintPos(tjs, ltp)<<" nMissedWires "<<nMissedWires<<" dead wire count "<<dwc<<" fMaxWireSkipNoSignal "<<fMaxWireSkipNoSignal;
          if(isLA) {
            if(nMissedSteps > 20) break;
          } else {
            if(nMissedWires > fMaxWireSkipNoSignal) break;
          }
        }
        // no sense keeping this TP on work if no hits were added
        work.Pts.pop_back();
        continue;
      } // work.Pts[lastPt].Hits.empty()
      // Found hits at this location so reset the missed steps counter
      nMissedSteps = 0;
      if(work.Pts[lastPt].Chg == 0) {
        // There are points on the trajectory by none used in the last step. See
        // how long this has been going on
        float tps = TrajPointSeparation(work.Pts[lastPtWithUsedHits], ltp);
        float dwc = DeadWireCount(ltp, work.Pts[lastPtWithUsedHits]);
        float nMissedWires = tps * std::abs(ltp.Dir[0]) - dwc;
        if(prt)  mf::LogVerbatim("TC")<<" Hits exist on the trajectory but are not used. Missed wires "<<nMissedWires;
        // Keep stepping
        if(prt) PrintTrajectory("SC", tjs, work, lastPt);
        continue;
      } // tp.Hits.empty()
      // Update the last point fit, etc using the just added hit(s)
      UpdateTraj(work);
      // a failure occurred
      if(!fUpdateTrajOK) return;
      // Quit if we are starting out poorly. This can happen on the 2nd trajectory point
      // when a hit is picked up in the wrong direction
      if(work.Pts.size() == 2 && std::signbit(work.Pts[1].Dir[0]) != std::signbit(work.Pts[0].Dir[0])) {
        if(prt) mf::LogVerbatim("TC")<<" Picked wrong hit on 2nd traj point. Drop trajectory.";
        return;
      }
      if(work.Pts.size() == 3) {
        // ensure that the last hit added is in the same direction as the first two.
        // This is a simple way of doing it
        if(prt) mf::LogVerbatim("TC")<<"StepCrawl: Third TP. 0-2 sep "<<TrajPointHitSep2(work.Pts[0], work.Pts[2])<<" 0-1 sep "<<TrajPointHitSep2(work.Pts[0], work.Pts[1]);
        if(TrajPointHitSep2(work.Pts[0], work.Pts[2]) < TrajPointHitSep2(work.Pts[0], work.Pts[1])) return;
      } // work.Pts.size() == 3
      // Update the local TP with the updated position and direction
      ltp.Pos = work.Pts[lastPt].Pos;
      ltp.Dir = work.Pts[lastPt].Dir;
      if(fMaskedLastTP) {
        // see if TPs have been masked off many times and if the
        // environment is clean. If so, return and try with next pass
        // cuts
        if(!MaskedWorkHitsOK()) {
          if(prt) PrintTrajectory("SC", tjs, work, lastPt);
          return;
        }
        // Don't bother with the rest of the checking below if we
        // set all hits not used on this TP
        if(prt) PrintTrajectory("SC", tjs, work, lastPt);
        continue;
      }
      // We have added a TP with hits
      // assume that we aren't going to kill the point we just added, or any
      // of the previous points...
      killPts = 0;
      // assume that we should keep going after killing points
      keepGoing = true;
      // check for a kink. Stop crawling if one is found
      GottaKink(work, killPts);
      if(work.AlgMod[kGottaKink]) keepGoing = false;
      // See if the Chisq/DOF exceeds the maximum.
      // UpdateTraj should have reduced the number of points fit
      // as much as possible for this pass, so this trajectory is in trouble.
      if(killPts == 0 &&  work.Pts[lastPt].FitChi > fMaxChi && !work.AlgMod[kMuon]) {
        if(prt) mf::LogVerbatim("TC")<<"   bad FitChi "<<work.Pts[lastPt].FitChi<<" cut "<<fMaxChi;
        fGoodWork = (NumPtsWithCharge(work, true) > fMinPtsFit[fPass]);
        return;
      }
      // print the local tp unless we have killing to do
      if(killPts == 0) {
        if(prt) PrintTrajectory("SC", tjs, work, lastPt);
      } else {
        MaskTrajEndPoints(work, killPts);
        if(fQuitAlg) return;
<<<<<<< HEAD
/*
        // Kill some trajectory points. Keep track of the wire we are on at the current TP.
        // The trajectory has been corrupted by these hits, so we need to first remove them
        // and then recalculate the trajectory position of the current step.
        onWire = (float)(std::nearbyint(work.Pts[lastPt].Pos[0]));
        // don't remove points but simply set UseHit false
        unsigned short ii, indx, iht;
        for(unsigned short kill = 0; kill < killPts; ++kill) {
          indx = work.Pts.size() - 1 - kill;
          if(prt) mf::LogVerbatim("TC")<<"TRP   killing hits in TP "<<indx;
          for(ii = 0; ii < work.Pts[indx].Hits.size(); ++ii) {
            iht = work.Pts[indx].Hits[ii];
            work.Pts[indx].UseHit[ii] = false;
            if(tjs.inTraj[iht] == work.ID) tjs.inTraj[iht] = 0;
          } // ii
        } // kill
*/
=======
>>>>>>> 8bc19008
        unsigned int onWire = (float)(std::nearbyint(work.Pts[lastPt].Pos[0]));
        float nSteps = (float)(step - work.Pts[lastPt - killPts].Step);
//        if(prt) mf::LogVerbatim("TC")<<"TRP   killing "<<killPts<<" after "<<nSteps<<" steps from prev TP.  Current tp.Pos "<<tp.Pos[0]<<" "<<tp.Pos[1];
        // move the position
        work.Pts[lastPt].Pos[0] += nSteps * work.Pts[lastPt].Dir[0];
        work.Pts[lastPt].Pos[1] += nSteps * work.Pts[lastPt].Dir[1];
        if(!isLA) {
          // put the TP at the wire position prior to the move
          float dw = onWire - work.Pts[lastPt].Pos[0];
          work.Pts[lastPt].Pos[0] = onWire;
          work.Pts[lastPt].Pos[1] += dw * work.Pts[lastPt].Dir[1] / work.Pts[lastPt].Dir[0];
        }
        // copy to the local trajectory point
        ltp.Pos = work.Pts[lastPt].Pos;
        ltp.Dir = work.Pts[lastPt].Dir;
        if(prt) mf::LogVerbatim("TC")<<"  New ltp.Pos     "<<ltp.Pos[0]<<" "<<ltp.Pos[1]<<" ticks "<<(int)ltp.Pos[1]/tjs.UnitsPerTick;
        if(!keepGoing) break;
      }
      // Special handling of very long straight trajectories, e.g. uB cosmic rays
      if(work.Pts.size() == 80 && !work.AlgMod[kMuon]) {
        unsigned short minPtsFit = work.Pts.size() / 2;
        if(prt) {
          std::cout<<"minPtsFit "<<minPtsFit<<"\n";
        }
        for(unsigned short ii = 0; ii < work.Pts.size(); ++ii) {
          unsigned short ipt = work.EndPt[1] - ii;
          if(prt) {
            std::cout<<ii<<" ipt "<<ipt<<" "<<work.Pts[ipt].NTPsFit<<"\n";
          }
          if(work.Pts[ipt].NTPsFit > minPtsFit) {
            work.AlgMod[kMuon] = true;
            if(prt) mf::LogVerbatim("TC")<<" Setting kMuon true on step "<<step;
            if(prt) std::cout<<" Setting kMuon true on step "<<step<<"\n";
            break;
          }
          if(ipt < minPtsFit) break;
        } // ii
      } // work.Pts.size() > 80 ...
    } // step
    
    fGoodWork = true;
    if(prt) mf::LogVerbatim("TC")<<"End StepCrawl with "<<step<<" steps. work size "<<work.Pts.size()<<" fGoodWork = "<<fGoodWork<<" with fTryWithNextPass "<<fTryWithNextPass;

    if(fGoodWork && fTryWithNextPass) {
      mf::LogVerbatim("TC")<<"StepCrawl: Have fGoodWork && fTryWithNextPass true. This shouldn't happen. Fixing it.";
      fTryWithNextPass = false;
    }

  } // StepCrawl
/*
  ////////////////////////////////////////////////
  void TrajClusterAlg::ModifyShortTraj(Trajectory& tj)
  {
    // See if most of the hits in the short trajectory are doublets and
    // we are only using single hits in each TP. If so, see if we would do
    // better by using all of the hits

    if(tj.Pts.size() != 4) return;
    unsigned short ndouble = 0, nsingle = 0;
    for(auto& tp : tj.Pts) {
      if(tp.Hits.size() == 2) {
        ++ndouble;
        if(NumUsedHits(tp) == 1) ++nsingle;
      }
    } // tp
    
    if(ndouble < 2) return;
    if(nsingle < 2) return;
    
    if(prt) {
      mf::LogVerbatim("TC")<<"Inside ModifyShortTraj. ndouble "<<ndouble<<" nsingle "<<nsingle<<" Starting trajectory";
      PrintTrajectory(tjs, tj, USHRT_MAX);
    }
    
    // clone the trajectory, use all the hits in doublets and check the fit
    Trajectory ntj = tj;
    unsigned short ii;
    unsigned int iht;
    std::vector<unsigned int> inTrajHits;
    for(auto& tp : ntj.Pts) {
      if(tp.Hits.size() == 2 && NumUsedHits(tp) == 1) {
        for(ii = 0; ii < tp.Hits.size(); ++ii) {
          if(tp.UseHit[ii]) continue;
          tp.UseHit[ii] = true;
          iht = tp.Hits[ii];
          tjs.inTraj[iht] = ntj.ID;
          // save the hit indices in case we need to undo this
          inTrajHits.push_back(iht);
          mf::LogVerbatim("TC")<<"Use hit "<<PrintHit(tjs.fHits[iht]);
        } // ii
        mf::LogVerbatim("TC")<<" HitPos1 "<<tp.HitPos[1];
        DefineHitPos(tp);
        mf::LogVerbatim("TC")<<" new HitPos1 "<<tp.HitPos[1];
      } // tp.Hits.size() == 2 && NumUsedHits(tp) == 1
    } // tp
    // do the fit
    unsigned short originPt = ntj.Pts.size() - 1;
    unsigned short npts = ntj.Pts[originPt].NTPsFit;
    TrajPoint tpFit;
    unsigned short fitDir = -1;
    FitTraj(ntj, originPt, npts, fitDir, tpFit);
    if(prt) {
      mf::LogVerbatim("TC")<<"tpFit trajectory";
      PrintTrajectory(tjs, ntj, USHRT_MAX);
      mf::LogVerbatim("TC")<<"compare "<<tj.Pts[originPt].FitChi<<" "<<ntj.Pts[originPt].FitChi<<"\n";
    }

    if(ntj.Pts[originPt].FitChi < 1.2 * tj.Pts[originPt].FitChi) {
      // Use the modified trajectory
      tj = ntj;
      tj.AlgMod[kModifyShortTraj] = true;
      if(prt) mf::LogVerbatim("TC")<<"ModifyShortTraj: use modified trajectory";
    } else {
      // Use the original trajectory
      for(auto iht : inTrajHits) tjs.inTraj[iht] = 0;
      if(prt) mf::LogVerbatim("TC")<<"ModifyShortTraj: use original trajectory";
    }
    
  } // ModifyShortTraj
*/
  ////////////////////////////////////////////////
  bool TrajClusterAlg::IsGhost(std::vector<unsigned int>& tHits)
  {
    // Called by FindJunkTraj to see if the passed hits are close to an existing
    // trajectory and if so, they will be used in that other trajectory
    
    if(!fUseAlg[kUseGhostHits]) return false;
    
    if(tHits.size() < 2) return false;
    // find all nearby hits
    std::vector<unsigned int> hitsInMuliplet, nearbyHits;
    for(auto iht : tHits) {
      GetHitMultiplet(iht, hitsInMuliplet);
      // prevent double counting
      for(auto mht : hitsInMuliplet) {
        if(std::find(nearbyHits.begin(), nearbyHits.end(), mht) == nearbyHits.end()) {
          nearbyHits.push_back(mht);
        }
      } // mht
    } // iht
    
    // vectors of traj IDs, and the occurrence count
    std::vector<unsigned short> tID, tCnt;
    unsigned short itj, indx;
    for(auto iht : nearbyHits) {
      if(tjs.inTraj[iht] <= 0) continue;
      itj = tjs.inTraj[iht];
      for(indx = 0; indx < tID.size(); ++indx) if(tID[indx] == itj) break;
      if(indx == tID.size()) {
        tID.push_back(itj);
        tCnt.push_back(1);
      }  else {
        ++tCnt[indx];
      }
    } // iht
    if(tCnt.empty()) return false;
    
    // Call it a ghost if > 50% of the hits are used by another trajectory
    unsigned short tCut = 0.5 * tHits.size();
    unsigned short ii, jj;
    itj = USHRT_MAX;
    
    if(prt) {
      mf::LogVerbatim myprt("TC");
      myprt<<"IsGhost tHits size "<<tHits.size()<<" cut fraction "<<tCut<<" tID_tCnt";
      for(ii = 0; ii < tCnt.size(); ++ii) myprt<<" "<<tID[ii]<<"_"<<tCnt[ii];
    } // prt
    
    for(ii = 0; ii < tCnt.size(); ++ii) {
      if(tCnt[ii] > tCut) {
        itj = tID[ii] - 1;
        break;
      }
    } // ii
    if(itj == USHRT_MAX) return false;
    
    if(prt) mf::LogVerbatim("TC")<<"is ghost of trajectory "<<itj+1;

    // Use all hits in tHits that are found in itj
    unsigned int iht, tht;
    for(auto& tp : tjs.allTraj[itj].Pts) {
      for(ii = 0; ii < tp.Hits.size(); ++ii) {
        iht = tp.Hits[ii];
        if(tjs.inTraj[iht] != 0) continue;
        for(jj = 0; jj < tHits.size(); ++jj) {
          tht = tHits[jj];
          if(tht != iht) continue;
          tp.UseHit[ii] = true;
          tjs.inTraj[iht] = tjs.allTraj[itj].ID;
          break;
        } // jj
      } // ii
    } // tp
    tjs.allTraj[itj].AlgMod[kUseGhostHits] = true;
    return true;
    
  } // IsGhost
/*
  ////////////////////////////////////////////////
  void TrajClusterAlg::MaybeDeltaRay(Trajectory& tj, bool doMerge)
  {
    // See if the trajectory appears to be a delta ray. This is characterized by a significant fraction of hits
    // in the trajectory belonging to an existing trajectory. This may also flag ghost trajectories...
    // Merge the hits in this trajectory (if it is the work trajectory) into the parent trajectory if doMerge is true
    
    tj.AlgMod[kGhost] = false;
    // vectors of traj IDs, and the occurrence count
    std::vector<unsigned short> tID, tCnt;
    unsigned short itj, indx;
    unsigned short tCut = 0.5 * tj.Pts.size();
    for(auto& tp : tj.Pts) {
      for(auto iht : tp.Hits) {
        if(tjs.inTraj[iht] <= 0) continue;
        itj = tjs.inTraj[iht];
        for(indx = 0; indx < tID.size(); ++indx) if(tID[indx] == itj) break;
        if(indx == tID.size()) {
          tID.push_back(itj);
          tCnt.push_back(1);
        }  else {
          ++tCnt[indx];
        }
      } // iht
    } // tp
    if(tCnt.empty()) return;
    for(indx = 0; indx < tCnt.size(); ++indx) if(tCnt[indx] > tCut) tj.AlgMod[kGhost] = true;
    
    if(!tj.AlgMod[kGhost]) return;
    if(!doMerge) return;
    
    // Merge the hits only if there is just one parent trajectory
    if(tCnt.size() > 1) return;
    
    // put the hits for the input trajectory into tHits
    std::vector<unsigned int> tHits;
    PutTrajHitsInVector(tj, true, tHits);
    if(tHits.empty()) return;
    
    std::cout<<"MaybeDeltaRay needs work. Skipping it\n";
    return;
    
    itj = tID[0] - 1;
    Trajectory& oldtj = tjs.allTraj[itj];
    unsigned short ii;
    unsigned int iht;
    for(auto tht : tHits) {
      // look for this hit in itj. Don't bother updating the trajectory Pos or HitPos
      for(auto& tp : oldtj.Pts) {
        for(ii = 0; ii < tp.Hits.size(); ++ii) {
          iht = tp.Hits[ii];
          if(iht != tht) continue;
          tp.UseHit[ii] = true;
          tjs.inTraj[iht] = oldtj.ID;
          break;
        } // ii
        if(tjs.inTraj[iht] == oldtj.ID) break;
      } // tp
    } // iht
    oldtj.AlgMod[kUseGhostHits] = true;
    fGoodWork = false;
    
  } // MaybeDeltaRay
*/
  ////////////////////////////////////////////////
  void TrajClusterAlg::CheckTraj(Trajectory& tj)
  {
    // Check the quality of the trajectory and possibly trim it.
    
    if(!fGoodWork) return;
    
    fTryWithNextPass = false;
    fCheckWorkModified = false;

    // ensure that the end points are defined
    SetEndPoints(tjs, tj);
    if(tj.EndPt[0] == tj.EndPt[1]) return;
    
    unsigned short newSize;
    unsigned short ipt = tj.EndPt[1];
    bool isLA = IsLargeAngle(tj.Pts[ipt]);
    
    if(prt) {
      mf::LogVerbatim("TC")<<"inside CheckTraj. isLA "<<isLA;
    }
    
    // First remove any TPs at the end that have no hits
    // TODO This shouldn't be done but first check to see what code will break
    // if we don't do it.
    for(unsigned short ipt = tj.Pts.size() - 1; ipt > tj.EndPt[0]; --ipt) {
      if(tj.Pts[ipt].Chg > 0) break;
      tj.Pts.pop_back();
    }
    
    // Update the trajectory parameters at the beginning of the trajectory
    FixTrajBegin(tj);
    
    // Fill in any gaps with hits that were skipped, most likely delta rays on muon tracks
    if(!isLA && fUseAlg[kFillGap]) FillMissedPoints(tj);
    
    CalculateQuality(tj);
    if(tj.Quality > fMaxQuality) {
      fGoodWork = false;
      return;
    }

    // check the fraction of the trajectory points that have hits
    if(fUseAlg[kTrimHits]) {
      // first ensure that there are at least 2 good TPs at the end after a dead wire section.
      unsigned short dwc = DeadWireCount(tj.Pts[tj.EndPt[1]-1], tj.Pts[tj.EndPt[1]]);
      while(dwc > 0 && NumPtsWithCharge(tj, false) > fMinPts[tj.Pass]) {
        MaskTrajEndPoints(tj, 1);
        if(fQuitAlg) return;
        // clobber the TPs (most of which are presumed to be on dead wires) after
        // the last TP that has used hits
        tj.Pts.resize(tj.EndPt[1]+1);
        dwc = DeadWireCount(tj.Pts[tj.EndPt[1]-1], tj.Pts[tj.EndPt[1]]);
        if(prt) mf::LogVerbatim("TC")<<"kTrimHits: trimmed single hit after dead wire section. new dead wire count "<<dwc;
        tj.AlgMod[kTrimHits] = true;
      }
<<<<<<< HEAD
=======
      // ensure that the distance between the last two points is not more than 1 wire
      unsigned short endPt = tj.EndPt[1];
      if(std::abs(tj.Pts[endPt].Pos[0] - tj.Pts[endPt-1].Pos[0]) > 1.5) {
        if(prt) mf::LogVerbatim("TC")<<"kTrimHits: Masking end point at pos "<<PrintPos(tjs, tj.Pts[endPt]);
        MaskTrajEndPoints(tj, 1);
        if(fQuitAlg) return;
        tj.AlgMod[kTrimHits] = true;
      }
>>>>>>> 8bc19008
      float nPts = tj.EndPt[1] - tj.EndPt[0] + 1;
      dwc = DeadWireCount(tj.Pts[tj.EndPt[0]], tj.Pts[tj.EndPt[1]]);
      float nPtsWithCharge = NumPtsWithCharge(tj, false);
      float ptFrac = (nPtsWithCharge + dwc) /(nPts + dwc);
      if(prt) mf::LogVerbatim("TC")<<"kTrimHits: nPts "<<(int)nPts<<" DeadWireCount "<<(int)dwc<<" nPtsWithCharge "<<(int)nPtsWithCharge<<" ptFrac "<<ptFrac;
      while(ptFrac < 0.6 && nPts > 1) {
        // mask off points until this condition is satisfied
        UnsetUsedHits(tj.Pts[tj.EndPt[1]]);
        SetEndPoints(tjs, tj);
        nPts = tj.EndPt[1] - tj.EndPt[0] + 1;
        dwc = DeadWireCount(tj.Pts[tj.EndPt[0]], tj.Pts[tj.EndPt[1]]);
        nPtsWithCharge = NumPtsWithCharge(tj, false);
        if(nPtsWithCharge < fMinPts[tj.Pass]) return;
        ptFrac = (nPtsWithCharge + dwc) /(nPts + dwc);
        tj.AlgMod[kTrimHits] = true;
      } // ptFrac < 0.6 && nPts > 1
      if(prt) mf::LogVerbatim("TC")<<" after trim nPts "<<(int)nPts<<" DeadWireCount "<<(int)dwc<<" nPtsWithCharge "<<(int)nPtsWithCharge<<" ptFrac "<<ptFrac;
    } // fUseAlg[kTrimHits]

    // See if this looks like a ghost trajectory and if so, merge the
    // hits and kill this one
    if(fUseAlg[kUseGhostHits]) {
      std::vector<unsigned int> tHits;
      PutTrajHitsInVector(tj, true, tHits);
      if(IsGhost(tHits)) {
        fGoodWork = false;
        return;
      }
    } // fUseAlg[kUseGhostHits]
    // ignore short trajectories
    if(tj.EndPt[1] < 4) return;
    
    if(!isLA) {
      // Not large angle checks

      // remove the last used hit if there is a gap before it
      unsigned short ipt = tj.EndPt[1] - 1;
      if(tj.Pts[ipt].Chg == 0) {
        UnsetUsedHits(tj.Pts[tj.EndPt[1]]);
        SetEndPoints(tjs, tj);
      }

      if(fUseAlg[kCWKink] && tj.EndPt[1] > 8) {
        // look for the signature of a kink near the end of the trajectory.
        // These are: Increasing chisq for the last few hits. Presence of
        // a removed hit near the end. A sudden decrease in the number of
        // TPs in the fit. A change in the average charge of hits. These may
        // not all be present in every situation.
//        if(prt) PrintTrajectory("CT", tjs, tj, USHRT_MAX);
        unsigned short tpGap = USHRT_MAX;
        unsigned short nBigRat = 0;
        float chirat;
        for(unsigned short ii = 1; ii < 3; ++ii) {
          ipt = tj.EndPt[1] - 1 - ii;
          if(tj.Pts[ipt].Chg == 0) {
            tpGap = ipt;
            break;
          }
          chirat = tj.Pts[ipt+1].FitChi / tj.Pts[ipt].FitChi;
          if(chirat > 1.5) ++nBigRat;
          if(prt) mf::LogVerbatim("TC")<<"CheckTraj: chirat "<<ipt<<" chirat "<<chirat<<" "<<tj.Pts[ipt-1].FitChi<<" "<<tj.Pts[ipt].FitChi<<" "<<tj.Pts[ipt+1].FitChi;
        } // ii
        if(prt) mf::LogVerbatim("TC")<<"CheckTraj: nBigRat "<<nBigRat<<" tpGap "<<tpGap;
        if(tpGap != USHRT_MAX && nBigRat > 0) {
          if(tpGap != USHRT_MAX) {
            newSize = tpGap;
          } else {
            newSize = tj.Pts.size() - 3;
          }
          if(prt) mf::LogVerbatim("TC")<<"  Setting tj UseHits from "<<newSize<<" to "<<tj.Pts.size()-1<<" false";
          for(ipt = newSize; ipt < tj.Pts.size(); ++ipt) UnsetUsedHits(tj.Pts[ipt]);
          SetEndPoints(tjs, tj);
          fCheckWorkModified = true;
          tj.Pts.resize(newSize);
          tj.AlgMod[kCWKink] = true;
          return;
        }
      } // fUseAlg[kCWKink]

      if(fUseAlg[kCWStepChk]) {
        // Compare the number of steps taken per TP near the beginning and
        // at the end
        short nStepBegin = tj.Pts[2].Step - tj.Pts[1].Step;
        short nStepEnd;
        unsigned short lastPt = tj.Pts.size() - 1;
        newSize = tj.Pts.size();
        for(ipt = lastPt; ipt > lastPt - 2; --ipt) {
          nStepEnd = tj.Pts[ipt].Step - tj.Pts[ipt - 1].Step;
          if(nStepEnd > 3 * nStepBegin) newSize = ipt;
        }
        if(prt) mf::LogVerbatim("TC")<<"CheckTraj: check number of steps. newSize "<<newSize<<" tj.Pts.size() "<<tj.Pts.size();
        if(newSize < tj.Pts.size()) {
          for(ipt = newSize; ipt < tj.Pts.size(); ++ipt) UnsetUsedHits(tj.Pts[ipt]);
          SetEndPoints(tjs, tj);
          fCheckWorkModified = true;
          tj.AlgMod[kCWStepChk] = true;
          tj.Pts.resize(newSize);
          return;
        } // newSize < tj.Pts.size()
      } // fUseAlg[kCWStepChk]
    } // !isLA
    
    // Check either large angle or not-large angles
    CheckHiDeltas(tj);
    
    CheckHiMultUnusedHits(tj);
    
    // lop off high multiplicity hits at the end
    CheckHiMultEndHits(tj);
    
  } // CheckWork
  
  ////////////////////////////////////////////////
  void TrajClusterAlg::FixTrajBegin(Trajectory& tj)
  {
    // Update the parameters at the beginning of the trajectory. The first few
    // points may not belong to this trajectory since they were added when there was
    // little information.
    
    if(!fUseAlg[kFixTrajBegin]) return;
    // only do this once
    if(tj.AlgMod[kFixTrajBegin]) return;
    // ignore short trajectories
    if(NumPtsWithCharge(tj, false) < 4) return;
    // ignore junk trajectories
    if(tj.AlgMod[kJunkTj]) return;
    
    // assume that all points in the trajectory were fitted to a line
    unsigned short lastPtFit = tj.EndPt[1];
    
    if(tj.Pts.size() < 10) {
      // short trajectories
      // Find the last point that includes the first point in the fit
      for(unsigned short ii = 0; ii < tj.Pts.size(); ++ii) {
        unsigned short ipt = tj.EndPt[1] - 1 - ii;
        unsigned short firstPtFit = ipt + 1 - tj.Pts[ipt].NTPsFit;
        if(ipt == 0) break;
        if(firstPtFit > 1) continue;
        lastPtFit= ipt;
        break;
      }
    } else {
      // long trajectories
      // Find the first point that includes the 5th point in the fit
      for(unsigned short ipt = 2; ipt <= tj.EndPt[1]; ++ipt) {
        unsigned short firstPtFit = ipt + 1 - tj.Pts[ipt].NTPsFit;
        // don't bother going too far
        if(ipt == 20) {
          lastPtFit = 20;
          break;
        }
        if(firstPtFit < 5) continue;
        lastPtFit = ipt;
      } // ipt
    }
    
    if(lastPtFit == tj.EndPt[0]) return;
    
    // update the trajectory for all the intervening points
    for(unsigned short ipt = tj.EndPt[0]; ipt < lastPtFit; ++ipt) {
      tj.Pts[ipt].Dir = tj.Pts[lastPtFit].Dir;
      tj.Pts[ipt].Ang = tj.Pts[lastPtFit].Ang;
      // Correct the projected time to the wire
      float dw = tj.Pts[ipt].Pos[0] - tj.Pts[lastPtFit].Pos[0];
      float oldpos = tj.Pts[ipt].Pos[1];
      float olddelta = tj.Pts[ipt].Delta;
      tj.Pts[ipt].Pos[1] = tj.Pts[lastPtFit].Pos[1] + dw * tj.Pts[ipt].Dir[1] / tj.Pts[ipt].Dir[0];
      tj.Pts[ipt].Delta = PointTrajDOCA(tjs, tj.Pts[ipt].HitPos[0], tj.Pts[ipt].HitPos[1], tj.Pts[ipt]);
      tj.Pts[ipt].DeltaRMS = tj.Pts[lastPtFit].DeltaRMS;
      tj.Pts[ipt].NTPsFit = tj.Pts[lastPtFit].NTPsFit;
      tj.Pts[ipt].FitChi = tj.Pts[lastPtFit].FitChi;
      tj.Pts[ipt].AveChg = tj.Pts[lastPtFit].AveChg;
      tj.Pts[ipt].ChgPull = (tj.Pts[ipt].Chg / tj.AveChg - 1) / tj.ChgRMS;
      if(prt) mf::LogVerbatim("TC")<<"FTB: ipt "<<ipt<<" Pos[0] "<<(int)tj.Pts[ipt].Pos[0]<<". Move Pos[1] from "<<oldpos<<" to "<<tj.Pts[ipt].Pos[1]<<" old delta "<<olddelta<<" new delta "<<tj.Pts[ipt].Delta;
    } // ipt
    tj.AlgMod[kFixTrajBegin] = true;
  } // FixTrajBegin

  ////////////////////////////////////////////////
  void TrajClusterAlg::FillMissedPoints(Trajectory& tj)
  {
    // Fill in any gaps in the trajectory with nearby hits
    unsigned short ipt, endPt0, endPt1, nextPtWithChg, mpt, ii;
    unsigned int iht;
    float delta, maxDelta;
    endPt0 = tj.EndPt[0];
    endPt1 = tj.EndPt[1];
    bool filled = false;
    bool first = true;
    TrajPoint tp;
    for(ipt = endPt0; ipt < endPt1 - 1; ++ipt) {
      for(nextPtWithChg = ipt + 1; nextPtWithChg < endPt1; ++nextPtWithChg) {
        if(tj.Pts[nextPtWithChg].Chg > 0) break;
      } // jpt
      if(nextPtWithChg == ipt + 1) continue;
      // Find the maximum delta between hits and the trajectory Pos for all
      // hits on this trajectory
      if(first) {
        maxDelta = MaxHitDelta(tj);
        first = false;
      } // first
      // Make a trajectory between the two points with charge
      MakeBareTrajPoint(tj.Pts[ipt], tj.Pts[nextPtWithChg], tp);
      if(tp.Pos[0] < 0) {
        mf::LogWarning("TC")<<"FillMissedPoints: bad trajectory. Print and quit ";
        PrintTrajectory("FMP", tjs, tj, USHRT_MAX);
        continue;
      }
      for(mpt = ipt + 1; mpt < nextPtWithChg; ++mpt) {
        if(tj.Pts[mpt].Hits.empty()) continue;
        filled = false;
        for(ii = 0; ii < tj.Pts[mpt].Hits.size(); ++ii) {
          iht = tj.Pts[mpt].Hits[ii];
          if(tjs.inTraj[iht] > 0) continue;
          delta = PointTrajDOCA(tjs, iht, tp);
//          std::cout<<"UseHit "<<fPlane<<":"<<PrintHit(tjs.fHits[iht])<<" delta "<<delta<<" maxDelta "<<maxDelta<<"\n";
          if(delta > maxDelta) continue;
          tj.Pts[mpt].UseHit[ii] = true;
          tjs.inTraj[iht] = tj.ID;
          filled = true;
        } // ii
        if(filled) {
          DefineHitPos(tj.Pts[mpt]);
          work.AlgMod[kFillGap] = true;
        }
      } // mpt
    } // ipt
  } // FillMissedPoints

  ////////////////////////////////////////////////
  float TrajClusterAlg::MaxHitDelta(Trajectory& tj)
  {
    float delta, md = 0;
    unsigned short ii;
    unsigned int iht;
    for(auto& tp : tj.Pts) {
      for(ii = 0; ii < tp.Hits.size(); ++ii) {
        if(!tp.UseHit[ii]) continue;
        iht = tp.Hits[ii];
        delta = PointTrajDOCA(tjs, iht, tp);
        if(delta > md) md = delta;
      } // ii
    } // pts
    return md;
  } // MaxHitDelta
 
  
  ////////////////////////////////////////////////
  void TrajClusterAlg::CheckHiDeltas(Trajectory& tj)
  {
    // Mask off hits at the beginning and end of the trajectory if
    // Delta is too high
    
    if(!fUseAlg[kHiEndDelta]) return;
    
    // don't bother with LA trajectories
    if(IsLargeAngle(tj.Pts[tj.EndPt[1]])) return;
    
    float drms, pull;
    bool didit;
    unsigned short ipt, usePt;

    // Don't check the end if this appears to be a stopping particle since
    // there can be a lot of scatter near the stopping point.

    // Check the beginning first. First see if there are unused hits
    // before EndPt[0] and if so, this isn't a stopping particle
    unsigned short endPt = tj.EndPt[0];
    bool checkEnd = (endPt > 0 && !tj.Pts[0].Hits.empty());
/* See if this is necessary
    // Check the charge ratio using the second hit
    // at the beginning and the average charge at the end
    float chgrat;
    if(!checkEnd && tj.Pts[endPt + 1].Chg > 0) {
      chgrat = tj.Pts[endPt + 1].Chg / tj.Pts[tj.EndPt[1]].Chg;
    }
*/
    if(checkEnd) {
      // find the first value of delta RMS that is not the default value
      didit = false;
      usePt = USHRT_MAX;
      for(ipt = tj.EndPt[0] + fNPtsAve + 3; ipt < tj.EndPt[1]; ++ipt) {
        if(tj.Pts[ipt].Chg == 0) continue;
        // ignore the default value
        if(tj.Pts[ipt].DeltaRMS == 0.02) continue;
        usePt = ipt;
        break;
      } // ipt
      if(usePt < tj.EndPt[1]) {
        // Scan from usePt back to the beginning. Stop if delta looks suspiciously large
        // and remove all points from the beginning to this point
        unsigned short ii;
        drms = tj.Pts[usePt].DeltaRMS;
        if(drms < 0.02) drms = 0.02;
        for(ii = 0; ii < tj.Pts.size(); ++ii) {
          ipt = usePt - ii;
          pull = tj.Pts[ipt].Delta / drms;
          if(prt) mf::LogVerbatim("TC")<<"CHD begin "<<ipt<<" "<<fPlane<<":"<<PrintPos(tjs, tj.Pts[ipt])<<" Delta "<<tj.Pts[ipt].Delta<<" pull "<<pull<<" usePt "<<usePt;
          if(pull > 5) {
            // unset all TPs from here to the beginning
            for(unsigned short jpt = 0; jpt < ipt + 1; ++jpt) UnsetUsedHits(tj.Pts[jpt]);
            tj.AlgMod[kHiEndDelta] = true;
            didit = true;
            break;
          } // pull > 5
          if(ipt == 0) break;
          if(didit) break;
        } // ii
        if(tj.AlgMod[kHiEndDelta] == true) SetEndPoints(tjs, tj);
      } // usePt != USHRT_MAX
    }

    // now check the other end using a similar procedure
    endPt = tj.EndPt[1];
    checkEnd = (endPt < tj.Pts.size() - 1 && !tj.Pts[endPt + 1].Hits.empty());
    if(checkEnd) {
      usePt = USHRT_MAX;
      didit = false;
      unsigned short cnt = 0;
      for(ipt = tj.EndPt[1]; ipt > tj.EndPt[0]; --ipt) {
        if(tj.Pts[ipt].Chg == 0) continue;
        if(tj.Pts[ipt].DeltaRMS < 0.02) continue;
        usePt = ipt;
        ++cnt;
        if(ipt == 0) break;
        if(cnt > 8) break;
      } // ipt
      if(usePt == USHRT_MAX) return;
      drms = tj.Pts[usePt].DeltaRMS;
      if(drms < 0.02) drms = 0.02;
      if(prt) mf::LogVerbatim("TC")<<"CHD end usePt "<<usePt<<" drms "<<drms;
      if(usePt == USHRT_MAX) return;
      for(ipt = usePt; ipt < tj.EndPt[1] + 1; ++ipt) {
        pull = tj.Pts[ipt].Delta / drms;
        if(prt) mf::LogVerbatim("TC")<<"CHD end "<<ipt<<" "<<fPlane<<":"<<PrintPos(tjs, tj.Pts[ipt])<<" Delta "<<tj.Pts[ipt].Delta<<" pull "<<pull;
        if(pull > 5) {
          // unset all TPs from here to the end
          for(unsigned short jpt = ipt; jpt < tj.EndPt[1] + 1; ++jpt) UnsetUsedHits(tj.Pts[jpt]);
          didit = true;
          tj.AlgMod[kHiEndDelta] = true;
          break;
        } // pull > 5
        if(didit) break;
      } // ipt
    }

    if(tj.AlgMod[kHiEndDelta] == true) SetEndPoints(tjs, tj);
    
  } // CheckHiDeltas
  
  ////////////////////////////////////////////////
  void TrajClusterAlg::CheckHiMultUnusedHits(Trajectory& tj)
  {
    // Check for many unused hits in high multiplicity TPs in work and try to use them
    
    
    if(!fUseAlg[kChkHiMultHits]) return;
    
    // This code might do bad things to short trajectories
    if(NumPtsWithCharge(tj, true) < 6) return;
    if(tj.EndPt[0] == tj.EndPt[1]) return;
    
    // count the number of unused hits multiplicity > 1 hits and decide
    // if the unused hits should be used. This may trigger another
    // call to StepCrawl
    unsigned short ii, stopPt;
    // Use this to see if the high multiplicity Pts are mostly near
    // the end or further upstream
    unsigned short lastMult1Pt = USHRT_MAX;
    // the number of TPs with > 1 hit (HiMult)
    unsigned short nHiMultPt = 0;
    // the total number of hits associated with HiMult TPs
    unsigned short nHiMultPtHits = 0;
    // the total number of used hits associated with HiMult TPs
    unsigned short nHiMultPtUsedHits = 0;
    unsigned int iht;
    // start counting at the leading edge and break if a hit
    // is found that is used in a trajectory
    bool doBreak = false;
    unsigned short jj;
    for(ii = 1; ii < tj.Pts.size(); ++ii) {
      stopPt = tj.EndPt[1] - ii;
      for(jj = 0; jj < tj.Pts[stopPt].Hits.size(); ++jj) {
        iht = tj.Pts[stopPt].Hits[jj];
        if(tjs.inTraj[iht] > 0) {
          doBreak = true;
          break;
        }
      } // jj
      if(doBreak) break;
      // require 2 consecutive multiplicity = 1 points
      if(lastMult1Pt == USHRT_MAX && tj.Pts[stopPt].Hits.size() == 1 && tj.Pts[stopPt-1].Hits.size() == 1) lastMult1Pt = stopPt;
      if(tj.Pts[stopPt].Hits.size() > 1) {
        ++nHiMultPt;
        nHiMultPtHits += tj.Pts[stopPt].Hits.size();
        nHiMultPtUsedHits += NumUsedHits(tj.Pts[stopPt]);
      } // high multiplicity TP
      // stop looking when two consecutive single multiplicity TPs are found
      if(lastMult1Pt != USHRT_MAX) break;
      if(stopPt == 1) break;
    } // ii
    // Don't do this if there aren't a lot of high multiplicity TPs
    float fracHiMult = (float)nHiMultPt / (float)ii;
    if(lastMult1Pt != USHRT_MAX) {
      float nchk = tj.EndPt[1] - lastMult1Pt + 1;
      fracHiMult = (float)nHiMultPt / nchk;
    } else {
      fracHiMult = (float)nHiMultPt / (float)ii;
    }
    float fracHitsUsed = 0;
    if(nHiMultPt > 0 && nHiMultPtHits > 0) fracHitsUsed = (float)nHiMultPtUsedHits / (float)nHiMultPtHits;
    // Use this to limit the number of points fit for trajectories that
    // are close the LA tracking cut
    ii = tj.EndPt[1];
    bool sortaLargeAngle = (std::abs(tj.Pts[ii].Dir[0]) < fLargeAngle + 0.1);

    if(prt) mf::LogVerbatim("TC")<<"CHMUH: First tjs.inTraj stopPt "<<stopPt<<" fracHiMult "<<fracHiMult<<" fracHitsUsed "<<fracHitsUsed<<" lastMult1Pt "<<lastMult1Pt<<" sortaLargeAngle "<<sortaLargeAngle;
    if(fracHiMult < 0.3) return;
    if(fracHitsUsed > 0.98) return;
    
    float maxDelta = 2.5 * MaxHitDelta(tj);

    if(prt) {
      mf::LogVerbatim("TC")<<" Pts size "<<tj.Pts.size()<<" nHiMultPt "<<nHiMultPt<<" nHiMultPtHits "<<nHiMultPtHits<<" nHiMultPtUsedHits "<<nHiMultPtUsedHits<<" sortaLargeAngle "<<sortaLargeAngle<<" maxHitDelta "<<maxDelta;
    }

    // Use next pass cuts if available
    if(sortaLargeAngle && tj.Pass < fMinPtsFit.size()-1) ++tj.Pass;

    // Make a copy of tj in case something bad happens
    Trajectory TjCopy = tj;
    // and the list of used hits
    std::vector<unsigned int> inTrajHits;
    PutTrajHitsInVector(tj, true, inTrajHits);
    unsigned short ipt;

    // unset the used hits from stopPt + 1 to the end
    for(ipt = stopPt + 1; ipt < tj.Pts.size(); ++ipt) UnsetUsedHits(tj.Pts[ipt]);
    SetEndPoints(tjs, tj);
    unsigned short killPts;
    float delta;
    bool added;
    for(ipt = stopPt + 1; ipt < tj.Pts.size(); ++ipt) {
      // add hits that are within maxDelta and re-fit at each point
      added = false;
      for(ii = 0; ii < tj.Pts[ipt].Hits.size(); ++ii) {
        iht = tj.Pts[ipt].Hits[ii];
        if(prt) mf::LogVerbatim("TC")<<" ipt "<<ipt<<" hit "<<PrintHit(tjs.fHits[iht])<<" inTraj "<<tjs.inTraj[iht]<<" delta "<<PointTrajDOCA(tjs, iht, tj.Pts[ipt]);
        if(tjs.inTraj[iht] > 0) continue;
        delta = PointTrajDOCA(tjs, iht, tj.Pts[ipt]);
        if(delta > maxDelta) continue;
        tj.Pts[ipt].UseHit[ii] = true;
        tjs.inTraj[iht] = tj.ID;
        added = true;
      } // ii
      if(added) DefineHitPos(tj.Pts[ipt]);
      if(tj.Pts[ipt].Chg == 0) continue;
      tj.EndPt[1] = ipt;
      // This will be incremented by one in UpdateTraj
      if(sortaLargeAngle) tj.Pts[ipt].NTPsFit = 2;
      UpdateTraj(tj);
      if(!fUpdateTrajOK) {
        if(prt) mf::LogVerbatim("TC")<<"UpdateTraj failed on point "<<ipt;
        // Clobber the used hits from the corrupted points in tj
        for(unsigned short jpt = stopPt + 1; jpt <= ipt; ++jpt) {
          for(unsigned short jj = 0; jj < tj.Pts[jpt].Hits.size(); ++jj) {
            if(tj.Pts[jpt].UseHit[jj]) tjs.inTraj[tj.Pts[jpt].Hits[jj]] = 0;
          } // jj
        } // jpt
        // restore the original trajectory
        tj = TjCopy;
        // restore the hits
        for(unsigned short jpt = stopPt + 1; jpt <= ipt; ++jpt) {
          for(unsigned short jj = 0; jj < tj.Pts[jpt].Hits.size(); ++jj) {
            if(tj.Pts[jpt].UseHit[jj]) tjs.inTraj[tj.Pts[jpt].Hits[jj]] = tj.ID;
          } // jj
        } // jpt
        return;
      }
      GottaKink(tj, killPts);
      if(killPts > 0) {
        MaskTrajEndPoints(tj, killPts);
        if(fQuitAlg) return;
        break;
      }
      if(prt) PrintTrajectory("CHMUH", tjs, tj, ipt);
    } // ipt
    // if we made it here it must be OK
    SetEndPoints(tjs, tj);
    // Try to extend it, unless there was a kink
    if(tj.AlgMod[kGottaKink]) return;
    // trim the end points although this shouldn't happen
    if(tj.EndPt[1] != tj.Pts.size() - 1) tj.Pts.resize(tj.EndPt[1] + 1);
    tj.AlgMod[kChkHiMultHits] = true;
    // Don't try to extend trajectories that were trimmed
    if(tj.AlgMod[kTrimHits]) return;
    if(prt) mf::LogVerbatim("TC")<<"TRP CheckHiMultUnusedHits successfull. Calling StepCrawl to extend it";
    StepCrawl();
    
  } // CheckHiMultUnusedHits

  
  ////////////////////////////////////////////////
  void TrajClusterAlg::CheckHiMultEndHits(Trajectory& tj)
  {
    // mask off high multiplicity TPs at the end
    if(!fUseAlg[kChkHiMultEndHits]) return;
    if(tj.Pts.size() < 10) return;
    // find the average multiplicity in the first half
    unsigned short aveMult= 0;
    unsigned short ipt, nhalf = tj.Pts.size() / 2;
    unsigned short cnt = 0;
    for(auto& tp : tj.Pts) {
      if(tp.Chg == 0) continue;
      aveMult += tp.Hits.size();
      ++cnt;
      if(cnt == nhalf) break;
    } //  pt
    aveMult /= cnt;
    if(aveMult == 0) aveMult = 1;
    // convert this into a cut
    aveMult *= 3;
    cnt = 0;
    for(ipt = tj.EndPt[1]; ipt > tj.EndPt[0]; --ipt) {
      if(tj.Pts[ipt].Chg == 0) continue;
      if(tj.Pts[ipt].Hits.size() > aveMult) {
        UnsetUsedHits(tj.Pts[ipt]);
        ++cnt;
        continue;
      }
      break;
    } // ipt
    if(prt) mf::LogVerbatim("TC")<<"CHMEH multiplicity cut "<<aveMult<<" number of TPs masked off "<<cnt;
    if(cnt > 0) {
      tj.AlgMod[kChkHiMultEndHits] = true;
      SetEndPoints(tjs, tj);
    }
  } // CheckHiMultEndHits

    ////////////////////////////////////////////////
  bool TrajClusterAlg::MaskedWorkHitsOK()
  {
    // The hits in the TP at the end of the trajectory were masked off. Decide whether to continue stepping with the
    // current configuration or whether to stop and possibly try with the next pass settings
    unsigned short lastPt = work.Pts.size() - 1;
    if(NumUsedHits(work.Pts[lastPt]) > 0) return true;
    
    // count the number of points w/o used hits and the number of close hits
    unsigned short nClose = 0, nMasked = 0;
    unsigned short ii, indx;
    for(ii = 0; ii < work.Pts.size(); ++ii) {
      indx = work.Pts.size() - 1 - ii;
      if(NumUsedHits(work.Pts[indx]) > 0) break;
      ++nMasked;
      nClose += work.Pts[indx].Hits.size();
    } // ii
    
    if(nMasked == 0) return true;
    
    if(prt) mf::LogVerbatim("TC")<<"MaskedWorkHitsOK:  nMasked "<<nMasked<<" nClose "<<nClose<<" fMaxWireSkipWithSignal "<<fMaxWireSkipWithSignal;
/*
    // See if we have masked off several TPs and there are a number of close hits that haven't
    // been added. This indicates that maybe we should be using the next pass cuts. The approach
    // here is to add the (previously excluded) hits in the fit and re-fit with next pass settings
    if(fUseAlg[kMaskHits] && work.Pass < (fMinPtsFit.size()-1) && work.Pts.size() > 10 && nMasked > 1 && nClose < 3 * nMasked) {
      // set all of the close hits used for the last TPs. This is a bit scary since we
      // aren't sure that all of these hits are the right ones
      for(ii = 0; ii < work.Pts.size(); ++ii) {
        indx = work.Pts.size() - 1 - ii;
        if(NumUsedHits(work.Pts[indx]) > 0) break;
        unsigned int iht;
        for(unsigned short jj = 0; jj < work.Pts[indx].Hits.size(); ++jj) {
          iht = work.Pts[indx].Hits[jj];
          if(tjs.inTraj[iht] > 0) continue;
          work.Pts[indx].UseHit[jj] = true;
          tjs.inTraj[iht] = work.ID;
        } // jj
      } // ii
      SetEndPoints(tjs, work);
      PrepareWorkForNextPass();
      if(prt) mf::LogVerbatim("TC")<<"MaskedWorkHitsOK: Try next pass with too many missed close hits "<<fTryWithNextPass;
      work.AlgMod[kMaskHits] = true;
      return false;
    }
*/
    // Be a bit more lenient with short trajectories on the first pass if
    // the FitChi is not terribly bad and there is ony one hit associated with the last TP
    if(work.Pass < (fMinPtsFit.size()-1) && work.Pts.size() > 5 && work.Pts.size() < 15 && nMasked < 4
       && work.Pts[lastPt].FitChi < 2 * fMaxChi && work.Pts[lastPt].Hits.size() == 1) {
      // set this hit used if it is available
      unsigned int iht = work.Pts[lastPt].Hits[0];
      if(tjs.inTraj[iht] <= 0) {
        work.Pts[lastPt].UseHit[0] = true;
        tjs.inTraj[iht] = work.ID;
      }
      SetEndPoints(tjs, work);
      PrepareWorkForNextPass();
      if(prt) mf::LogVerbatim("TC")<<"MaskedWorkHitsOK: Try next pass with kinda short, kinda bad trajectory. "<<fTryWithNextPass;
      return false;
    }

    // OK if we haven't exceeded the user cut
    if(nMasked < fMaxWireSkipWithSignal) return true;
    
    // not a lot of close hits try with the next pass settings
    if(nClose < 1.5 * nMasked) {
      // trim the trajectory
      unsigned short newSize = work.Pts.size() - nMasked;
      if(prt) mf::LogVerbatim("TC")<<"MaskedWorkHitsOK:  Trimming work to size "<<newSize;
      work.Pts.resize(newSize);
      PrepareWorkForNextPass();
    }
    return false;
    
  } // MaskedWorkHitsOK
/*
  ////////////////////////////////////////////////
  unsigned short TrajClusterAlg::NumGoodWorkTPs()
  {
    unsigned short cnt = 0;
    for(unsigned short ipt = 0; ipt < work.Pts.size(); ++ipt) {
      if(work.Pts[ipt].Chg == 0) continue;
      ++cnt;
    }
    return cnt;
  } // NumGoodWorkTPs
*/
  ////////////////////////////////////////////////
  void TrajClusterAlg::PrepareWorkForNextPass()
  {
    // Any re-sizing should have been done by the calling routine. This code updates the Pass and adjusts the number of
    // fitted points to get FitCHi < 2
    
    fTryWithNextPass = false;

    // See if there is another pass available
    if(work.Pass > fMinPtsFit.size()-2) return;
    ++work.Pass;
    
    unsigned short lastPt = work.Pts.size() - 1;
    // Return if the last fit chisq is OK
    if(work.Pts[lastPt].FitChi < 1.5) {
      fTryWithNextPass = true;
      return;
    }
    TrajPoint& lastTP = work.Pts[lastPt];
    unsigned short newNTPSFit = lastTP.NTPsFit;
    // only give it a few tries before giving up
    unsigned short nit = 0;

    while(lastTP.FitChi > 1.5 && lastTP.NTPsFit > 2) {
      if(lastTP.NTPsFit > 3) newNTPSFit -= 2;
      else if(lastTP.NTPsFit == 3) newNTPSFit = 2;
      lastTP.NTPsFit = newNTPSFit;
      FitWork();
      if(prt) mf::LogVerbatim("TC")<<"PrepareWorkForNextPass: FitChi is > 1.5 "<<lastTP.FitChi<<" Reduced NTPsFit to "<<lastTP.NTPsFit<<" work.Pass "<<work.Pass;
      if(lastTP.NTPsFit <= fMinPtsFit[work.Pass]) break;
      ++nit;
      if(nit == 3) break;
    }
    // decide if the next pass should indeed be attempted
    if(lastTP.FitChi > 2) return;
    fTryWithNextPass = true;
    
  } // PrepareWorkForNextPass
  
  ////////////////////////////////////////////////
  void TrajClusterAlg::FindHit(std::string someText, unsigned int iht)
  {
    // finds a hit in work
    for(unsigned short ipt = 0; ipt < work.Pts.size(); ++ipt) {
      TrajPoint& tp = work.Pts[ipt];
      if(std::find(tp.Hits.begin(), tp.Hits.end(), iht) != tp.Hits.end()) {
        mf::LogVerbatim("TC")<<someText<<" Found hit "<<work.CTP<<":"<<PrintHit(tjs.fHits[iht])<<" in work. tjs.inTraj = "<<tjs.inTraj[iht]<<" work trajectory below ";
        PrintTrajectory("FH", tjs, work, USHRT_MAX);
        return;
      }
    } // ipt
    // look in tjs.allTraj
    for(unsigned short itj = 0; itj < tjs.allTraj.size(); ++itj) {
      for(unsigned short ipt = 0; ipt < tjs.allTraj[itj].Pts.size(); ++ipt) {
        TrajPoint& tp = tjs.allTraj[itj].Pts[ipt];
        if(std::find(tp.Hits.begin(), tp.Hits.end(), iht) != tp.Hits.end()) {
          mf::LogVerbatim("TC")<<someText<<" Found hit "<<tjs.allTraj[itj].CTP<<" "<<PrintHit(tjs.fHits[iht])<<" tjs.inTraj "<<tjs.inTraj[iht]<<" tjs.allTraj ID "<<tjs.allTraj[itj].ID<<" trajectory below ";
          PrintTrajectory("FH", tjs, tjs.allTraj[itj], USHRT_MAX);
          return;
        }
      } // ipt
    } // itj
  } // FindHit
  
  ////////////////////////////////////////////////
  void TrajClusterAlg::GottaKink(Trajectory& tj, unsigned short& killPts)
  {
    // This routine requires that EndPt is defined
    killPts = 0;

    unsigned short lastPt = tj.EndPt[1];
    if(lastPt < 3) return;
    if(tj.Pts[lastPt].Chg == 0) return;
    
    // A simple check when there are few points being fit
    if(tj.Pts[lastPt].NTPsFit < 6) {
      unsigned short ii, prevPtWithHits = USHRT_MAX;
      unsigned short ipt;
      for(ii = 1; ii < tj.Pts.size(); ++ii) {
        ipt = lastPt - ii;
        if(tj.Pts[ipt].Chg > 0) {
          prevPtWithHits = ipt;
          break;
        }
        if(ipt == 0) break;
      } // ii
      if(prevPtWithHits == USHRT_MAX) return;
      float dang = DeltaAngle(tj.Pts[lastPt].Ang, tj.Pts[prevPtWithHits].Ang);
      if(prt) mf::LogVerbatim("TC")<<"GottaKink Simple check lastPt "<<lastPt<<" prevPtWithHits "<<prevPtWithHits<<" dang "<<dang<<" cut "<<fKinkAngCut;
      // need to be more generous since the angle error isn't being considered
      if(dang > 1.5 * fKinkAngCut) {
        killPts = 1;
        tj.AlgMod[kGottaKink] = true;
        tj.Pts[prevPtWithHits].KinkAng = dang;
      }
      // Another case where there are few hits fit just prior to a dead wire
      // section or there were no hits added for several steps or due to a large
      // value of fMaxWireSkipNoSignal. We just added a bogus hit just after this section
      // so the trajectory angle change will be small. Find the angle between the previous
      // point fitted angle and the angle formed by the last two TPs
      if(std::abs(tj.Pts[lastPt-1].Pos[0] - tj.Pts[lastPt].Pos[0]) > 3) {
        TrajPoint tmp;
        MakeBareTrajPoint(tj.Pts[lastPt-1], tj.Pts[lastPt], tmp);
        dang = DeltaAngle(tmp.Ang, tj.Pts[prevPtWithHits].Ang);
        if(prt) mf::LogVerbatim("TC")<<"GottaKink Simple check after gap lastPt "<<lastPt<<" prevPtWithHits "<<prevPtWithHits<<" dang "<<dang<<" cut "<<fKinkAngCut;
        if(dang > 1.5 * fKinkAngCut) {
          killPts = 1;
          tj.AlgMod[kGottaKink] = true;
          tj.Pts[prevPtWithHits].KinkAng = dang;
        }
      }
      // Few points fit in a long trajectory, indicating that chisq went to pot
      // maybe because we just passed through a bad section. Go back a few points
      // and check
      if(tj.Pts.size() < 10) return;
      if(dang < 0.5 * fKinkAngCut) return;
      for(ii = 1; ii < 6; ++ii) {
        ipt = lastPt - ii;
        if(tj.Pts[ipt].Chg == 0) {
          killPts = ii;
          break;
        }
        if(ipt == 0) break;
      } // ii
      if(killPts > 0) tj.AlgMod[kGottaKink] = true;
      return;
    } // tj.NTPSFit < 4

    
    if(tj.EndPt[1] < 10) return;
    
    unsigned short kinkPt = USHRT_MAX;
    unsigned short ii, ipt, cnt, nHiMultPt;
    
    // Find the kinkPt which is the third Pt from the end that has charge
    cnt = 0;
    nHiMultPt = 0;
    for(ii = 1; ii < lastPt; ++ii) {
      ipt = lastPt - ii;
      if(tj.Pts[ipt].Chg == 0) continue;
      ++cnt;
      if(tj.Pts[ipt].Hits.size() > 1) ++nHiMultPt;
      if(cnt == 3) {
        kinkPt = ipt;
        break;
      }
      if(ipt == 0) break;
    } // ii
    if(kinkPt == USHRT_MAX) return;

    TrajPoint tpFit;
    unsigned short npts = 4;
    unsigned short fitDir = -1;
    FitTraj(tj, lastPt, npts, fitDir, tpFit);
    if(tpFit.FitChi > 900) return;
 
    float dang = DeltaAngle(tj.Pts[kinkPt].Ang, tpFit.Ang);
    
    tj.Pts[kinkPt].KinkAng = dang;

    float kinkSig = dang / tpFit.AngErr;
    
    if(dang > fKinkAngCut && kinkSig > 3) {
      // Kink larger than hard user cut
      killPts = 3;
    } else if(dang > 0.8 * fKinkAngCut && kinkSig > 10 && tpFit.FitChi < 2) {
      // Found a very significant smaller angle kink
      killPts = 3;
    }
    
    if(killPts > 0) {
      // This could be two crossing trajectories, in which case calling
      // this is a kink would be wrong. Instead we should kill some points
      // and keep going. The signature of crossing trajectories is a multiplicity > 1
      // near the purported kink point and/or increased charge and a long trajectory
      if(tj.Pts.size() < 100 && nHiMultPt == 0) tj.AlgMod[kGottaKink] = true;
      // This could be a stopping track which can wander a bit right at the end. Check for increasing
      // charge from beginning to end
      if(dang < 1.5 * fKinkAngCut && nHiMultPt == 0) {
        float chgrat = 1;
        unsigned short firstPt = tj.EndPt[0];
        if(tj.Pts[firstPt].AveChg > 0) chgrat = tj.Pts[lastPt].AveChg / tj.Pts[firstPt].AveChg;
        if(prt) mf::LogVerbatim("TC")<<" Stopping track? end/begin chgrat "<<chgrat;
        if(chgrat > 1.1) {
          // check for no signal at the next step???
          killPts = 0;
          tj.AlgMod[kGottaKink] = false;
        } // chgrat > 1.1
      } // nHiMultPt == 0
    }
    if(prt) mf::LogVerbatim("TC")<<"GottaKink kinkPt "<<kinkPt<<" Pos "<<PrintPos(tjs, tj.Pts[kinkPt])<<" dang "<<dang<<" cut "<<fKinkAngCut<<" kinkSig "<<kinkSig<<" tpFit chi "<<tpFit.FitChi<<" nHiMultPt "<<nHiMultPt<<" killPts "<<killPts<<" GottaKink? "<<tj.AlgMod[kGottaKink];
    
  } // GottaKink

  //////////////////////////////////////////
  void TrajClusterAlg::UpdateTraj(Trajectory& tj)
  {
    // Updates the last added trajectory point fit, average hit rms, etc.

    fUpdateTrajOK = false;
    fMaskedLastTP = false;
    
    if(tj.EndPt[1] < 1) return;
    unsigned int lastPt = tj.EndPt[1];
    TrajPoint& lastTP = tj.Pts[lastPt];

    // find the previous TP that has hits (and was therefore in the fit)
    unsigned short ii, prevPtWithHits = USHRT_MAX;
    unsigned short firstFitPt = tj.EndPt[0];
    unsigned short ipt, ndead;
    for(ii = 1; ii < tj.Pts.size(); ++ii) {
      ipt = lastPt - ii;
      if(tj.Pts[ipt].Chg > 0) {
        prevPtWithHits = ipt;
        break;
      }
      if(ipt == 0) break;
    } // ii
    if(prevPtWithHits == USHRT_MAX) return;

    if(prt) mf::LogVerbatim("TC")<<"UpdateTraj: lastPt "<<lastPt<<" previous point with hits "<<prevPtWithHits<<" tj.Pts size "<<tj.Pts.size()<<" LargeAngle? "<<IsLargeAngle(lastTP);
    
    // Set the lastPT delta before doing the fit
    lastTP.Delta = PointTrajDOCA(tjs, lastTP.HitPos[0], lastTP.HitPos[1], lastTP);
    
    UpdateAveChg(tj);

    if(lastPt == 1) {
      // Handle the second trajectory point. No error calculation. Just update
      // the position and direction
      lastTP.NTPsFit = 2;
      FitTraj(tj);
      lastTP.FitChi = 0.01;
      lastTP.AngErr = tj.Pts[0].AngErr;
      if(prt) mf::LogVerbatim("TC")<<"UpdateTraj: Second traj point pos "<<lastTP.Pos[0]<<" "<<lastTP.Pos[1]<<"  dir "<<lastTP.Dir[0]<<" "<<lastTP.Dir[1];
      fUpdateTrajOK = true;
      return;
    }
    
    if(lastPt == 2) {
      // Third trajectory point. Keep it simple
      lastTP.NTPsFit = 3;
      FitTraj(tj);
      fUpdateTrajOK = true;
      // Define the 3 point end trajectory. This copies the direction and angle
      tj.EndTP[0] = lastTP;
      // clobber the hits because we don't need them
      tj.EndTP[0].Hits.clear(); tj.EndTP[0].UseHit.clear();
      // set the position to be the hit position of the first TP
      tj.EndTP[0].Pos = tj.Pts[firstFitPt].HitPos;
      if(prt) mf::LogVerbatim("TC")<<"UpdateTraj: Third traj point fit "<<lastTP.FitChi;
      return;
<<<<<<< HEAD
    } else {
      // Fit with > 2 TPs
      // Keep adding hits until Chi/DOF exceeds 1
      if(tj.Pts[prevPtWithHits].FitChi < 1) lastTP.NTPsFit += 1;
      // Reduce the number of points fit if the trajectory is long and chisq is getting a bit larger
      if(lastPt > 20 && tj.Pts[prevPtWithHits].FitChi > 1.5) lastTP.NTPsFit -= 2;
      FitTraj(tj);
      fMaskedLastTP = false;
      // find the first point that was fit.
      unsigned short cnt = 0;
      for(ii = 0; ii < tj.Pts.size(); ++ii) {
        ipt = lastPt - ii;
        if(tj.Pts[ipt].Chg > 0) {
          firstFitPt = ipt;
          ++cnt;
        }
        if(cnt == lastTP.NTPsFit) break;
        if(ipt == 0) break;
=======
    }
    
    // Fit with > 2 TPs
    // Keep adding hits until Chi/DOF exceeds 1
    if(tj.Pts[prevPtWithHits].FitChi < 1) lastTP.NTPsFit += 1;
    // Reduce the number of points fit if the trajectory is long and chisq is getting a bit larger
    if(lastPt > 20 && tj.Pts[prevPtWithHits].FitChi > 1.5) lastTP.NTPsFit -= 2;
    FitTraj(tj);
    fMaskedLastTP = false;
    // find the first point that was fit.
    unsigned short cnt = 0;
    for(ii = 0; ii < tj.Pts.size(); ++ii) {
      ipt = lastPt - ii;
      if(tj.Pts[ipt].Chg > 0) {
        firstFitPt = ipt;
        ++cnt;
>>>>>>> 8bc19008
      }
      if(cnt == lastTP.NTPsFit) break;
      if(ipt == 0) break;
    }
    if(lastTP.FitChi > 2 && tj.Pts.size() > 6) {
      // A large chisq jump can occur if we just jumped a large block of dead wires. In
      // this case we don't want to mask off the last TP but reduce the number of fitted points
      // This count will be off if there a lot of dead or missing wires...
      ndead = 0;
      if(lastTP.FitChi > 3 && firstFitPt < lastPt) ndead = DeadWireCount(lastTP.HitPos[0], tj.Pts[firstFitPt].HitPos[0], fCTP);
      // reduce the number of points significantly
      if(ndead > 5) {
        if(lastTP.NTPsFit > 5) lastTP.NTPsFit = 5;
      } else {
        // Have a longish trajectory and chisq was a bit large.
        // Was this a sudden occurrence and the fraction of TPs are included
        // in the fit? If so, we should mask off this
        // TP and keep going. If these conditions aren't met, we
        // should reduce the number of fitted points
        float chirat = 0;
        if(prevPtWithHits != USHRT_MAX) chirat = lastTP.FitChi / tj.Pts[prevPtWithHits].FitChi;
        fMaskedLastTP = (chirat > 1.5 && lastTP.NTPsFit > 0.3 * NumPtsWithCharge(tj, false));
        if(prt) {
          mf::LogVerbatim("TC")<<" First fit chisq too large "<<lastTP.FitChi<<" prevPtWithHits chisq "<<tj.Pts[prevPtWithHits].FitChi<<" chirat "<<chirat<<" NumPtsWithCharge "<<NumPtsWithCharge(tj, false)<<" fMaskedLastTP "<<fMaskedLastTP;
        }
        // we should also mask off the last TP if there aren't enough hits
        // to satisfy the minPtsFit constraint
        if(!fMaskedLastTP && NumPtsWithCharge(tj, true) < fMinPtsFit[tj.Pass]) fMaskedLastTP = true;
      } // few dead wires
    } // lastTP.FitChi > 2 ...
    
    // a really long trajectory (uB cosmic). Don't reduce the number of
    // points fit below a large number of points
    if(tj.AlgMod[kMuon] && lastTP.FitChi > 2) {
      if(prt) mf::LogVerbatim("TC")<<" kMuon - mask last point "<<lastPt;
      fMaskedLastTP = true;
    }
    
    if(prt) mf::LogVerbatim("TC")<<"UpdateTraj: First fit "<<lastTP.Pos[0]<<" "<<lastTP.Pos[1]<<"  dir "<<lastTP.Dir[0]<<" "<<lastTP.Dir[1]<<" FitChi "<<lastTP.FitChi<<" NTPsFit "<<lastTP.NTPsFit<<" fMaskedLastTP "<<fMaskedLastTP;
    if(fMaskedLastTP) {
      UnsetUsedHits(lastTP);
      DefineHitPos(lastTP);
      SetEndPoints(tjs, tj);
      lastPt = tj.EndPt[1];
      lastTP.NTPsFit -= 1;
      FitTraj(tj);
      fUpdateTrajOK = true;
      return;
    }  else {
      // a more gradual increase in chisq. Reduce the number of points
      unsigned short newNTPSFit = lastTP.NTPsFit;
      // reduce the number of points fit to keep Chisq/DOF < 2 adhering to the pass constraint
      // and also a minimum number of points fit requirement for long muons
      unsigned short minPtsFit = lastPt / 2;
      while(lastTP.FitChi > 1.5 && lastTP.NTPsFit > 2) {
        if(lastTP.NTPsFit > 15) {
          newNTPSFit = 0.7 * newNTPSFit;
        } else if(lastTP.NTPsFit > 4) {
          newNTPSFit -= 2;
        } else {
<<<<<<< HEAD
          // Have a longish trajectory and chisq was a bit large.
          // Was this a sudden occurrence and the fraction of TPs are included
          // in the fit? If so, we should mask off this
          // TP and keep going. If these conditions aren't met, we
          // should reduce the number of fitted points
          float chirat = 0;
          if(prevPtWithHits != USHRT_MAX) chirat = lastTP.FitChi / tj.Pts[prevPtWithHits].FitChi;
//          fMaskedLastTP = (chirat > 1.5 && lastTP.NTPsFit > 0.5 * tj.Pts.size());
          fMaskedLastTP = (chirat > 1.5 && lastTP.NTPsFit > 0.3 * NumPtsWithCharge(tj, false));
          if(prt) {
            mf::LogVerbatim("TC")<<" First fit chisq too large "<<lastTP.FitChi<<" prevPtWithHits chisq "<<tj.Pts[prevPtWithHits].FitChi<<" chirat "<<chirat<<" NumPtsWithCharge "<<NumPtsWithCharge(tj, false)<<" fMaskedLastTP "<<fMaskedLastTP;
          }
          // we should also mask off the last TP if there aren't enough hits
          // to satisfy the minPtsFit constraint
          if(!fMaskedLastTP && NumPtsWithCharge(tj, true) < fMinPtsFit[tj.Pass]) fMaskedLastTP = true;
/*
            if(fMaskedLastTP) {
            float nMissedWires = std::abs(lastTP.HitPos[0] - tj.Pts[prevPtWithHits].HitPos[0]) - ndead;
            fMaskedLastTP = (nMissedWires > 5);
          } // fMaskedLastTP
*/
        } // few dead wires
      } // lastTP.FitChi > 2 ...
      
      
      if(prt) mf::LogVerbatim("TC")<<"UpdateTraj: First fit "<<lastTP.Pos[0]<<" "<<lastTP.Pos[1]<<"  dir "<<lastTP.Dir[0]<<" "<<lastTP.Dir[1]<<" FitChi "<<lastTP.FitChi<<" NTPsFit "<<lastTP.NTPsFit<<" fMaskedLastTP "<<fMaskedLastTP;
      if(fMaskedLastTP) {
        UnsetUsedHits(lastTP);
        DefineHitPos(lastTP);
        SetEndPoints(tjs, tj);
        lastPt = tj.EndPt[1];
        lastTP.NTPsFit -= 1;
        FitTraj(tj);
        fUpdateTrajOK = true;
        return;
      }  else {
        // a more gradual increase in chisq. Reduce the number of points
        unsigned short newNTPSFit = lastTP.NTPsFit;
        // reduce the number of points fit to keep Chisq/DOF < 2 adhering to the pass constraint
        while(lastTP.FitChi > 1.5 && lastTP.NTPsFit > 2) {
          if(lastTP.NTPsFit > 15) {
            newNTPSFit = 0.7 * newNTPSFit;
          } else if(lastTP.NTPsFit > 4) {
            newNTPSFit -= 2;
          } else {
            newNTPSFit -= 1;
          }
          if(lastTP.NTPsFit < 3) newNTPSFit = 2;
          lastTP.NTPsFit = newNTPSFit;
          if(prt) mf::LogVerbatim("TC")<<"  Bad FitChi "<<lastTP.FitChi<<" Reduced NTPsFit to "<<lastTP.NTPsFit<<" Pass "<<tj.Pass;
          FitTraj(tj);
          if(lastTP.NTPsFit <= fMinPtsFit[tj.Pass]) break;
        } // lastTP.FitChi > 2 && lastTP.NTPsFit > 2
      }
      // last ditch attempt. Drop the last hit
      if(tj.Pts.size() > fMinPtsFit[tj.Pass] && lastTP.FitChi > 2) {
        if(prt) mf::LogVerbatim("TC")<<"  Last try. Drop last TP "<<lastTP.FitChi<<" NTPsFit "<<lastTP.NTPsFit;
        UnsetUsedHits(lastTP);
        DefineHitPos(lastTP);
        SetEndPoints(tjs, tj);
        lastPt = tj.EndPt[1];
=======
          newNTPSFit -= 1;
        }
        if(lastTP.NTPsFit < 3) newNTPSFit = 2;
        if(tj.AlgMod[kMuon] && newNTPSFit < minPtsFit) break;
        lastTP.NTPsFit = newNTPSFit;
        if(prt) mf::LogVerbatim("TC")<<"  Bad FitChi "<<lastTP.FitChi<<" Reduced NTPsFit to "<<lastTP.NTPsFit<<" Pass "<<tj.Pass;
>>>>>>> 8bc19008
        FitTraj(tj);
        if(lastTP.NTPsFit <= fMinPtsFit[tj.Pass]) break;
      } // lastTP.FitChi > 2 && lastTP.NTPsFit > 2
    }
    // last ditch attempt. Drop the last hit
    if(tj.Pts.size() > fMinPtsFit[tj.Pass] && lastTP.FitChi > 2) {
      if(prt) mf::LogVerbatim("TC")<<"  Last try. Drop last TP "<<lastTP.FitChi<<" NTPsFit "<<lastTP.NTPsFit;
      UnsetUsedHits(lastTP);
      DefineHitPos(lastTP);
      SetEndPoints(tjs, tj);
      lastPt = tj.EndPt[1];
      FitTraj(tj);
      fUpdateTrajOK = true;
      fMaskedLastTP = true;
    }
    if(prt) mf::LogVerbatim("TC")<<"  Fit done. Chi "<<lastTP.FitChi<<" NTPsFit "<<lastTP.NTPsFit;

    if(tj.EndPt[0] == tj.EndPt[1]) {
<<<<<<< HEAD
//      mf::LogWarning("TC")<<"UpdateTraj: bad endpoints "<<tj.Pts.size();
//      PrintTrajectory("UT", tjs, tj, USHRT_MAX);
=======
>>>>>>> 8bc19008
      fUpdateTrajOK = false;
      return;
    }
    
    // Don't let the angle error get too small too soon. Stepping would stop if the first
    // few hits on a low momentum wandering track happen to have a very good fit to a straight line.
    // We will do this by averaging the default starting value of AngErr of the first TP with the current
    // value from FitTraj.
    if(lastPt < 14) {
      float defFrac = 1 / (float)(tj.EndPt[1]);
      lastTP.AngErr = defFrac * tj.Pts[0].AngErr + (1 - defFrac) * lastTP.AngErr;
    }

    UpdateDeltaRMS(tj);

    fUpdateTrajOK = true;
    return;

  } // UpdateWork

  //////////////////////////////////////////
  void TrajClusterAlg::UpdateDeltaRMS(Trajectory& tj)
  {
    // Estimate the Delta RMS of the TPs on the end of tj.
    
    unsigned int lastPt = tj.EndPt[1];
    TrajPoint& lastTP = tj.Pts[lastPt];
    
    if(lastTP.Chg == 0) return;
    if(lastPt < 6) return;

    unsigned short ii, ipt, cnt = 0;
    float sum = 0;
    for(ii = 1; ii < tj.Pts.size(); ++ii) {
      ipt = lastPt - ii;
      if(ipt > tj.Pts.size() - 1) break;
      if(tj.Pts[ipt].Chg == 0) continue;
      sum += PointTrajDOCA(tjs, tj.Pts[ipt].Pos[0], tj.Pts[ipt].Pos[1], lastTP);
      ++cnt;
      if(cnt == lastTP.NTPsFit) break;
      if(ipt == 0) break;
    }
    if(cnt < 3) return;
    // RMS of Gaussian distribution is ~1.2 x the average
    // of a one-sided Gaussian distribution (since Delta is > 0)
    lastTP.DeltaRMS = 1.2 * sum / (float)cnt;
    if(lastTP.DeltaRMS < 0.02) lastTP.DeltaRMS = 0.02;

  } // UpdateDeltaRMS
  
  //////////////////////////////////////////
  void TrajClusterAlg::FitWork()
  {
    // Jacket around FitTraj to fit the leading edge of the supplied trajectory
    unsigned short originPt = work.Pts.size() - 1;
    unsigned short npts = work.Pts[originPt].NTPsFit;
    TrajPoint tpFit;
    unsigned short fitDir = -1;
    FitTraj(work, originPt, npts, fitDir, tpFit);
    work.Pts[originPt] = tpFit;
    
  } // FitWork
  
  //////////////////////////////////////////
  void TrajClusterAlg::FitTraj(Trajectory& tj)
  {
    // Jacket around FitTraj to fit the leading edge of the supplied trajectory
//    unsigned short originPt = tj.Pts.size() - 1;
    unsigned short originPt = tj.EndPt[1];
    unsigned short npts = tj.Pts[originPt].NTPsFit;
    TrajPoint tpFit;
    unsigned short fitDir = -1;
    FitTraj(tj, originPt, npts, fitDir, tpFit);
    tj.Pts[originPt] = tpFit;
    
  } // FitTraj

  //////////////////////////////////////////
  void TrajClusterAlg::FitTraj(Trajectory& tj, unsigned short originPt, unsigned short npts, short fitDir, TrajPoint& tpFit)
  {
    // Fit the supplied trajectory using HitPos positions with the origin at originPt.
    // The npts is interpreted as the number of points on each side of the origin
    // The allowed modes are as follows, where i denotes a TP that is included, . denotes
    // a TP with no hits, and x denotes a TP that is not included
    //TP 012345678  fitDir  originPt npts
    //   Oiiixxxxx   1        0       4 << npts in the fit
    //   xi.iiOxxx  -1        5       4
    //   xiiiOiiix   0        4       4 << 2 * npts + 1 points in the fit
    //   xxxiO.ixx   0        4       1
    //   0iiixxxxx   0        0       4
   // This routine puts the results into tp if the fit is successfull. The
    // fit "direction" is in increasing order along the trajectory from 0 to tj.Pts.size() - 1.
    
//    static const float twoPi = 2 * M_PI;
    
    if(originPt > tj.Pts.size() - 1) {
      mf::LogWarning("TC")<<"FitTraj: Requesting fit of invalid TP "<<originPt;
      return;
    }
    
    // copy the origin TP into the fit TP
    tpFit = tj.Pts[originPt];
    // Assume that the fit will fail
    tpFit.FitChi = 999;
    if(fitDir < -1 || fitDir > 1) return;

    std::vector<double> x, y, w, q;
    std::array<float, 2> dir, origin = tj.Pts[originPt].HitPos;
    // Use TP position if there aren't any hits on it
    if(tj.Pts[originPt].Chg == 0) origin = tj.Pts[originPt].Pos;
    double xx, yy, xr, yr;
    double chgWt;

    // Rotate the traj hit position into the coordinate system defined by the
    // originPt traj point, where x = along the trajectory, y = transverse
    double rotAngle = tj.Pts[originPt].Ang;
    double cs = cos(-rotAngle);
    double sn = sin(-rotAngle);

    // enter the originPT hit info if it exists
    if(tj.Pts[originPt].Chg > 0) {
      xx = tj.Pts[originPt].HitPos[0] - origin[0];
      yy = tj.Pts[originPt].HitPos[1] - origin[1];
//      if(prt) std::cout<<" originPT "<<originPt<<" xx "<<xx<<" "<<yy<<" chg "<<tj.Pts[originPt].Chg<<"\n";
      xr = cs * xx - sn * yy;
      yr = sn * xx + cs * yy;
      x.push_back(xr);
      y.push_back(yr);
      chgWt = tj.Pts[originPt].ChgPull;
      if(chgWt < 1) chgWt = 1;
      chgWt *= chgWt;
      w.push_back(chgWt * tj.Pts[originPt].HitPosErr2);
    }
    
    // correct npts to account for the origin point
    if(fitDir != 0) --npts;
    
    // step in the + direction first
    if(fitDir != -1) {
      unsigned short cnt = 0;
      for(unsigned short ipt = originPt + 1; ipt < tj.Pts.size(); ++ipt) {
        if(tj.Pts[ipt].Chg == 0) continue;
        xx = tj.Pts[ipt].HitPos[0] - origin[0];
        yy = tj.Pts[ipt].HitPos[1] - origin[1];
//        if(prt) std::cout<<"ipt "<<ipt<<" xx "<<xx<<" yy "<<yy<<" chg "<<tj.Pts[ipt].Chg<<"\n";
        xr = cs * xx - sn * yy;
        yr = sn * xx + cs * yy;
        x.push_back(xr);
        y.push_back(yr);
        chgWt = tj.Pts[ipt].ChgPull;
        if(chgWt < 1) chgWt = 1;
        chgWt *= chgWt;
        w.push_back(chgWt * tj.Pts[ipt].HitPosErr2);
        ++cnt;
        if(cnt == npts) break;
      } // ipt
    } // fitDir != -1
    
    // step in the - direction next
    if(fitDir != 1 && originPt > 0) {
      unsigned short cnt = 0;
      for(unsigned short ii = 1; ii < tj.Pts.size(); ++ii) {
        unsigned short ipt = originPt - ii;
        if(tj.Pts[ipt].Chg == 0) continue;
        xx = tj.Pts[ipt].HitPos[0] - origin[0];
        yy = tj.Pts[ipt].HitPos[1] - origin[1];
//        if(prt) std::cout<<"ipt "<<ipt<<" xx "<<xx<<" "<<yy<<" chg "<<tj.Pts[ipt].Chg<<"\n";
        xr = cs * xx - sn * yy;
        yr = sn * xx + cs * yy;
        x.push_back(xr);
        y.push_back(yr);
        chgWt = tj.Pts[ipt].ChgPull;
        if(chgWt < 1) chgWt = 1;
        chgWt *= chgWt;
        w.push_back(chgWt * tj.Pts[ipt].HitPosErr2);
        ++cnt;
        if(cnt == npts) break;
        if(ipt == 0) break;
      } // ipt
    } // fitDir != -1
    
    // Not enough points to define a line?
    if(x.size() < 2) return;
    
//    if(prt) std::cout<<"FitTraj: npts "<<npts<<" origin "<<origin[0]<<" "<<origin[1]<<" ticks "<<origin[1]/tjs.UnitsPerTick<<" rotAngle "<<rotAngle<<"\n";
    
    double sum = 0.;
    double sumx = 0.;
    double sumy = 0.;
    double sumxy = 0.;
    double sumx2 = 0.;
    double sumy2 = 0.;

    // weight by the charge ratio and accumulate sums
    double wght;
    for(unsigned short ipt = 0; ipt < x.size(); ++ipt) {
      if(w[ipt] < 0.00001) w[ipt] = 0.00001;
      wght = 1 / w[ipt];
      sum   += wght;
      sumx  += wght * x[ipt];
      sumy  += wght * y[ipt];
      sumx2 += wght * x[ipt] * x[ipt];
      sumy2 += wght * y[ipt] * y[ipt];
      sumxy += wght * x[ipt] * y[ipt];
    }
    // calculate coefficients and std dev
    double delta = sum * sumx2 - sumx * sumx;
    if(delta == 0) return;
    // A is the intercept
    double A = (sumx2 * sumy - sumx * sumxy) / delta;
    // B is the slope
    double B = (sumxy * sum  - sumx * sumy) / delta;
    
    // The chisq will be set below if there are enough points. Don't allow it to be 0
    // so we can take Chisq ratios later
    tpFit.FitChi = 0.01;
    double newang = atan(B);
    dir[0] = cos(newang);
    dir[1] = sin(newang);
    // rotate back into the (w,t) coordinate system
    cs = cos(rotAngle);
    sn = sin(rotAngle);
    tpFit.Dir[0] = cs * dir[0] - sn * dir[1];
    tpFit.Dir[1] = sn * dir[0] + cs * dir[1];
    // ensure that the direction is consistent with the originPt direction
    bool flipDir = false;
    if(IsLargeAngle(tj.Pts[originPt])) {
      flipDir = std::signbit(tpFit.Dir[1]) != std::signbit(tj.Pts[originPt].Dir[1]);
    } else {
      flipDir = std::signbit(tpFit.Dir[0]) != std::signbit(tj.Pts[originPt].Dir[0]);
    }
    if(flipDir) {
      tpFit.Dir[0] = -tpFit.Dir[0];
      tpFit.Dir[1] = -tpFit.Dir[1];
    }
    tpFit.Ang = atan2(tpFit.Dir[1], tpFit.Dir[0]);
    if(prt) mf::LogVerbatim("TC")<<"FitTraj "<<originPt<<" originPt Dir "<<tj.Pts[originPt].Dir[0]<<" "<<tj.Pts[originPt].Dir[1]<<" rotAngle "<<rotAngle<<" tpFit.Dir "<<tpFit.Dir[0]<<" "<<tpFit.Dir[1]<<" Ang "<<tpFit.Ang<<" flipDir "<<flipDir<<" fit vector size "<<x.size();

    // rotate (0, intcpt) into (W,T) coordinates
    tpFit.Pos[0] = -sn * A + origin[0];
    tpFit.Pos[1] =  cs * A + origin[1];
    // force the origin to be at origin[0]
    MoveTPToWire(tpFit, origin[0]);
    
    if(x.size() < 3) return;
    
    // Calculate chisq/DOF
    double ndof = x.size() - 2;
    double varnce = (sumy2 + A*A*sum + B*B*sumx2 - 2 * (A*sumy + B*sumxy - A*B*sumx)) / ndof;
    if(varnce > 0.) {
      // Intercept error is not used
//      InterceptError = sqrt(varnce * sumx2 / delta);
      double slopeError = sqrt(varnce * sum / delta);
      tpFit.AngErr = std::abs(atan(slopeError));
    } else {
      tpFit.AngErr = 0.01;
    }
    sum = 0;
    // calculate chisq
    double arg;
    for(unsigned short ii = 0; ii < y.size(); ++ii) {
      arg = y[ii] - A - B * x[ii];
      sum += arg * arg / w[ii];
    }
    tpFit.FitChi = sum / ndof;
  
  } // FitTraj
  
  //////////////////////////////////////////
  void TrajClusterAlg::UpdateAveChg(Trajectory& tj)
  {
    if(tj.EndPt[1] == 0) return;
    unsigned short lastPt = tj.Pts.size() - 1;
    tj.AveChg = 0;
    tj.Pts[lastPt].AveChg = 0;
    
    // calculate ave charge and charge RMS using ALL hits in the trajectory
    unsigned short ii, ipt, cnt = 0;
    float fcnt, sum = 0;
    float sum2 = 0;
    // Don't include the first point in the average. It will be too
    // low if this is a stopping/starting particle
    //    for(ipt = tj.EndPt[0] + 1; ipt <= tj.EndPt[1]; ++ipt) {

    for(ii = 0; ii < tj.Pts.size(); ++ii) {
      ipt = tj.EndPt[1] - ii;
      if(ipt == 0) break;
      if(tj.Pts[ipt].Chg == 0) continue;
      ++cnt;
      sum += tj.Pts[ipt].Chg;
      sum2 += tj.Pts[ipt].Chg * tj.Pts[ipt].Chg;
      if(cnt == fNPtsAve) break;
    } // iii
    if(cnt == 0) return;
    fcnt = cnt;
    sum /= fcnt;
    tj.AveChg = sum;
    tj.Pts[lastPt].AveChg = sum;
    // define the first point average charge if necessary
    if(tj.Pts[tj.EndPt[0]].AveChg <= 0) tj.Pts[tj.EndPt[0]].AveChg = sum;
    if(cnt > 3) {
      float arg = sum2 - fcnt * sum * sum;
      if(arg < 0) arg = 0;
      float rms = sqrt(arg / (fcnt - 1));
      // convert this to a normalized RMS
      rms /= sum;
      // don't let the calculated charge RMS dominate the default
      // RMS until it is well known. Start with 100% error on the
      // charge RMS
      float defFrac = 1 / (float)(tj.EndPt[1]);
      tj.ChgRMS = defFrac + (1 - defFrac) * rms;
      tj.Pts[lastPt].ChgPull = (tj.Pts[lastPt].Chg / tj.AveChg - 1) / tj.ChgRMS;
    } // cnt > 3
    
  } // UpdateAveChg

  ////////////////////////////////////////////////
  void TrajClusterAlg::StartWork(unsigned int fromHit, unsigned int toHit)
  {
    float fromWire = tjs.fHits[fromHit]->WireID().Wire;
    float fromTick = tjs.fHits[fromHit]->PeakTime();
    float toWire = tjs.fHits[toHit]->WireID().Wire;
    float toTick = tjs.fHits[toHit]->PeakTime();
    CTP_t tCTP = EncodeCTP(tjs.fHits[fromHit]->WireID());
    StartWork(fromWire, fromTick, toWire, toTick, tCTP);
  } // StartWork

  ////////////////////////////////////////////////
  void TrajClusterAlg::StartWork(float fromWire, float fromTick, float toWire, float toTick, CTP_t tCTP)
  {
    // Start a simple (seed) trajectory going from a hit to a position (toWire, toTick).
    // The traj vector is cleared if an error occurs
    
    // construct a default trajectory
    Trajectory tj;
    // and use it to blow out work
    work = tj;
    // decrement the work ID so we can use it for debugging problems
    --fWorkID;
    if(fWorkID == SHRT_MIN) fWorkID = -1;
    work.ID = fWorkID;
    work.Pass = fPass;
    work.StepDir = fStepDir;
    work.CTP = tCTP;
    
    // create a trajectory point
    TrajPoint tp;
    MakeBareTrajPoint(fromWire, fromTick, toWire, toTick, tCTP, tp);

    tp.AngErr = 0.1;
    if(prt) mf::LogVerbatim("TC")<<"StartWork "<<(int)fromWire<<":"<<(int)fromTick<<" -> "<<(int)toWire<<":"<<(int)toTick<<" dir "<<tp.Dir[0]<<" "<<tp.Dir[1]<<" ang "<<tp.Ang<<" angErr "<<tp.AngErr;
    work.Pts.push_back(tp);
    
  } // StartWork
  
  //////////////////////////////////////////
  void TrajClusterAlg::ReverseTraj(Trajectory& tj)
  {
    // reverse the trajectory
    if(tj.Pts.empty()) return;
    // reverse the crawling direction flag
    tj.StepDir = -tj.StepDir;
    // Vertices
    short tmp = tj.Vtx[0];
    tj.Vtx[0] = tj.Vtx[1];
    tj.Vtx[0] = tmp;
    // trajectory points
    std::reverse(tj.Pts.begin(), tj.Pts.end());
    // reverse the direction vector on all points
    for(unsigned short ipt = 0; ipt < tj.Pts.size(); ++ipt) {
      if(tj.Pts[ipt].Dir[0] != 0) tj.Pts[ipt].Dir[0] = -tj.Pts[ipt].Dir[0];
      if(tj.Pts[ipt].Dir[1] != 0) tj.Pts[ipt].Dir[1] = -tj.Pts[ipt].Dir[1];
      tj.Pts[ipt].Ang = atan2(tj.Pts[ipt].Dir[1], tj.Pts[ipt].Dir[0]);
      // and the order of hits if more than 1
      if(tj.Pts[ipt].Hits.size() > 1) {
        std::reverse(tj.Pts[ipt].Hits.begin(), tj.Pts[ipt].Hits.end());
        std::reverse(tj.Pts[ipt].UseHit.begin(), tj.Pts[ipt].UseHit.end());
      }
    } // ipt
    // the end TPs
    std::reverse(tj.EndTP.begin(), tj.EndTP.end());
    SetEndPoints(tjs, tj);
  }
  
  ////////////////////////////////////////////////
  void TrajClusterAlg::CheckInTraj(std::string someText)
  {
    // Check tjs.allTraj -> tjs.inTraj associations
    
    if(!fUseAlg[kCheckInTraj]) return;
    
    unsigned short tID;
    unsigned int iht;
    unsigned short itj = 0;
    std::vector<unsigned int> tHits;
    std::vector<unsigned int> atHits;
    for(auto& tj : tjs.allTraj) {
      // ignore abandoned trajectories
      if(tj.AlgMod[kKilled]) continue;
      tID = tj.ID;
      for(auto& tp : tj.Pts) {
        if(tp.Hits.size() != tp.UseHit.size()) {
          tj.AlgMod[kKilled] = true;
          fQuitAlg = true;
          return;
        }
      } // tp
      if(tj.AlgMod[kKilled]) {
        std::cout<<"Hit size mis-match in tj ID "<<tj.ID<<" AlgBitNames";
        for(unsigned short ib = 0; ib < AlgBitNames.size(); ++ib) if(tj.AlgMod[ib]) std::cout<<" "<<AlgBitNames[ib];
        std::cout<<"\n";
        continue;
      }
      PutTrajHitsInVector(tj, true,  tHits);
      if(tHits.size() < 2) {
        mf::LogVerbatim("TC")<<"CheckInTraj: Insufficient hits in traj "<<tj.ID<<" Killing it";
        tj.AlgMod[kKilled] = true;
        continue;
      }
      std::sort(tHits.begin(), tHits.end());
      atHits.clear();
      for(iht = 0; iht < tjs.inTraj.size(); ++iht) {
        if(tjs.inTraj[iht] == tID) atHits.push_back(iht);
      } // iht
      if(atHits.size() < 2) {
        mf::LogVerbatim("TC")<<"CheckInTraj: Insufficient hits in atHits in traj "<<tj.ID<<" Killing it";
        tj.AlgMod[kKilled] = true;
        continue;
      }
      if(!std::equal(tHits.begin(), tHits.end(), atHits.begin())) {
        mf::LogVerbatim myprt("TC");
        myprt<<"CheckInTraj: tjs.allTraj - tjs.inTraj mis-match for tj ID "<<tID<<" atHits size "<<atHits.size()<<" tHits size "<<tHits.size()<<" in CTP "<<tj.CTP<<"\n";
        myprt<<"AlgMods: ";
        for(unsigned short ib = 0; ib < AlgBitNames.size(); ++ib) if(tj.AlgMod[ib]) myprt<<" "<<AlgBitNames[ib];
        myprt<<"\n";
        for(iht = 0; iht < atHits.size(); ++iht) {
          myprt<<"iht "<<iht<<" "<<PrintHit(tjs.fHits[atHits[iht]]);
          if(iht < tHits.size()) myprt<<" "<<PrintHit(tjs.fHits[tHits[iht]]);
          if(atHits[iht] != tHits[iht]) myprt<<" <<< ";
          myprt<<"\n";
          fQuitAlg = true;
        } // iht
        if(tHits.size() > atHits.size()) {
          for(iht = atHits.size(); iht < atHits.size(); ++iht) {
            myprt<<"atHits "<<iht<<" "<<PrintHit(tjs.fHits[atHits[iht]])<<"\n";
          } // iht
//          PrintAllTraj(tjs, Debug, USHRT_MAX, 0);
        } // tHit.size > atHits.size()
      }
      ++itj;
      if(fQuitAlg) return;
    } // tj
    
  } // CheckInTraj

  ////////////////////////////////////////////////
  void TrajClusterAlg::StoreWork()
  {

    if(work.EndPt[1] <= work.EndPt[0]) return;
    
    // Fit the last 3 points and stuff it into EndTP[1]
    unsigned short originPt = work.Pts.size() - 1;
    unsigned short npts = 3;
    unsigned short fitDir = -1;
    FitTraj(work, originPt, npts, fitDir, work.EndTP[1]);
    work.EndTP[1].Pos = work.Pts[originPt].HitPos;

    // put trajectories in order of US -> DS
    if(work.StepDir < 0) ReverseTraj(work);
    // This shouldn't be necessary but do it anyway
    SetEndPoints(tjs, work);
    
    // Calculate the charge near the end and beginning if necessary. This must be a short
    // trajectory. Find the average using 4 points
    if(work.Pts[work.EndPt[0]].AveChg <= 0) {
//      std::cout<<"StoreWork AveChg at beginning is 0 on Traj ID "<<work.ID<<"\n";
      unsigned short cnt = 0;
      float sum = 0;
      for(unsigned short ipt = work.EndPt[0] + 1; ipt <= work.EndPt[1]; ++ipt) {
        if(work.Pts[ipt].Chg == 0) continue;
        sum += work.Pts[ipt].Chg;
        ++cnt;
        if(cnt == 4) break;
       }
      work.Pts[work.EndPt[0]].AveChg = sum / (float)cnt;
    }
    if(work.Pts[work.EndPt[1]].AveChg <= 0) {
//      std::cout<<"StoreWork AveChg at end is 0 on Traj ID "<<work.ID<<"\n";
      float sum = 0;
      unsigned short cnt = 0;
      for(unsigned short ii = 1; ii < work.Pts.size(); ++ii) {
        unsigned short ipt = work.EndPt[1] - ii;
        if(work.Pts[ipt].Chg == 0) continue;
        sum += work.Pts[ipt].Chg;
        ++cnt;
        if(cnt == 4) break;
        if(ipt == 0) break;
      } // ii
      work.Pts[work.EndPt[1]].AveChg = sum / (float)cnt;
    } // begin charge == end charge
    work.EndTP[0].AveChg = work.Pts[work.EndPt[0]].AveChg;
    work.EndTP[1].AveChg = work.Pts[work.EndPt[1]].AveChg;
    
    short trID = tjs.allTraj.size() + 1;
    for(unsigned short ipt = work.EndPt[0]; ipt < work.EndPt[1] + 1; ++ipt) {
      for(unsigned short ii = 0; ii < work.Pts[ipt].Hits.size(); ++ii) {
        if(work.Pts[ipt].UseHit[ii]) {
          unsigned int iht = work.Pts[ipt].Hits[ii];
          if(tjs.inTraj[iht] > 0) {
            mf::LogWarning("TC")<<"StoreWork: Failed trying to store hit "<<PrintHit(tjs.fHits[iht])<<" in new tjs.allTraj "<<trID<<" but it is used in traj ID = "<<tjs.inTraj[iht]<<" print work and quit";
            PrintTrajectory("SW", tjs, work, USHRT_MAX);
            ReleaseWorkHits();
            fQuitAlg = true;
            return;
          } // error
          tjs.inTraj[iht] = trID;
        }
      } // ii
    } // ipt
    
    // ensure that inTraj is clean for the work ID
    for(unsigned int iht = 0; iht < tjs.fHits.size(); ++iht) {
      if(tjs.inTraj[iht] == work.ID) {
        std::cout<<"StoreWork: Hit "<<PrintHit(tjs.fHits[iht])<<" thinks it belongs to work ID "<<work.ID<<" but it wasn't stored\n";
        fQuitAlg = true;
        return;
      }
    } // iht
    
    work.WorkID = work.ID;
    work.ID = trID;
    tjs.allTraj.push_back(work);
    if(prt) mf::LogVerbatim("TC")<<"StoreWork trID "<<trID<<" CTP "<<work.CTP<<" EndPts "<<work.EndPt[0]<<" "<<work.EndPt[1];
    CheckInTraj("StoreWork");
    
  } // StoreWork
  
  ////////////////////////////////////////////////
  void TrajClusterAlg::CalculateQuality(Trajectory& tj)
  {
    // Calculate a quality metric

    float sum = 0;
    unsigned short cnt = 0;
    TrajPoint tmp;
<<<<<<< HEAD
    for(unsigned short ipt = tj.EndPt[0] + 1; ipt < tj.EndPt[1]; ++ipt) {
=======
    unsigned short maxPtsFit = 2;
    for(unsigned short ipt = tj.EndPt[0] + 1; ipt < tj.EndPt[1]; ++ipt) {
      if(tj.Pts[ipt].NTPsFit > maxPtsFit) maxPtsFit = tj.Pts[ipt].NTPsFit;
>>>>>>> 8bc19008
      if(tj.Pts[ipt-1].Chg == 0) continue;
      if(tj.Pts[ipt].Chg == 0) continue;
      if(tj.Pts[ipt+1].Chg == 0) continue;
      if(tj.Pts[ipt].HitPosErr2 <= 0) continue;
      TrajPoint& tp1 = tj.Pts[ipt - 1];
      TrajPoint& tp2 = tj.Pts[ipt];
      TrajPoint& tp3 = tj.Pts[ipt + 1];
      // draw a line between the points that bracket the central point
      MakeBareTrajPoint(tp1.HitPos[0], tp1.HitPos[1]/tjs.UnitsPerTick, tp3.HitPos[0], tp3.HitPos[1]/tjs.UnitsPerTick, tp1.CTP, tmp);
      float delta2 =  PointTrajDOCA2(tjs, tp2.HitPos[0], tp2.HitPos[1], tmp);
      sum += sqrt(delta2 / tp2.HitPosErr2);
      ++cnt;
<<<<<<< HEAD
      if(prt) mf::LogVerbatim("TC")<<"CQ: "<<ipt<<" delta "<<sqrt(delta2)<<" PosErr "<<sqrt(tp2.HitPosErr2);
=======
>>>>>>> 8bc19008
    } // ipt
    if(cnt == 0) {
      tj.Quality = 99;
    } else {
      tj.Quality = sum / (float)cnt;
    }
<<<<<<< HEAD
    if(prt) std::cout<<"CQ: cnt "<<cnt<<" Quality "<<tj.Quality<<"\n";
=======
    tj.Trackness = (float)maxPtsFit / (float)NumPtsWithCharge(tj, false);
    if(prt) std::cout<<"CQ: cnt "<<cnt<<" Quality "<<tj.Quality<<" Trackness "<<tj.Trackness<<"\n";
>>>>>>> 8bc19008
  } // CalculateQuality

  ////////////////////////////////////////////////
  void TrajClusterAlg::MakeAllTrajClusters()
  {
    // Make clusters from all trajectories in tjs.allTraj
    
    ClusterStore cls;
    tjs.tcl.clear();
    tjs.inClus.resize(tjs.fHits.size());
    unsigned int iht;
    for(iht = 0; iht < tjs.inClus.size(); ++iht) tjs.inClus[iht] = 0;
    
    if(prt) mf::LogVerbatim("TC")<<"MakeAllTrajClusters: tjs.allTraj size "<<tjs.allTraj.size();
    
    CheckInTraj("MATC");
    if(fQuitAlg) return;
    
    unsigned short itj, endPt0, endPt1, ii;
    
    std::vector<unsigned int> tHits;
    
    // Make one cluster for each trajectory. The indexing of trajectory parents
    // should map directly to cluster parents
    short clID = 0;
    for(itj = 0; itj < tjs.allTraj.size(); ++itj) {
      Trajectory& tj = tjs.allTraj[itj];
      if(tj.AlgMod[kKilled]) continue;
      if(tj.StepDir > 0) ReverseTraj(tj);
      // ensure that the endPts are correct
      SetEndPoints(tjs, tj);
      // some sort of error occurred
      if(tj.EndPt[0] >= tj.EndPt[1]) continue;
      // count AlgMod bits
      for(unsigned short ib = 0; ib < AlgBitNames.size(); ++ib) if(tj.AlgMod[ib]) ++fAlgModCount[ib];
      ++clID;
      cls.ID = clID;
      cls.CTP = tj.CTP;
      cls.PDG = tj.PDG;
      cls.ParentCluster = tj.ParentTraj;
      endPt0 = tj.EndPt[0];
      cls.BeginWir = tj.Pts[endPt0].Pos[0];
      cls.BeginTim = tj.Pts[endPt0].Pos[1] / tjs.UnitsPerTick;
      cls.BeginAng = tj.Pts[endPt0].Ang;
      cls.BeginChg = tj.Pts[endPt0].Chg;
      cls.BeginVtx = tj.Vtx[0];
      endPt1 = tj.EndPt[1];
      cls.EndWir = tj.Pts[endPt1].Pos[0];
      cls.EndTim = tj.Pts[endPt1].Pos[1] / tjs.UnitsPerTick;
      cls.EndAng = tj.Pts[endPt1].Ang;
      cls.EndChg = tj.Pts[endPt1].Chg;
      cls.EndVtx = tj.Vtx[1];
      PutTrajHitsInVector(tj, true, tHits);
      if(tHits.empty()) {
        mf::LogWarning("TC")<<"MakeAllTrajClusters: No hits found in trajectory "<<itj<<" so skip it";
        continue;
      } // error
      cls.tclhits = tHits;
      // Set the traj info
      tj.ClusterIndex = tjs.tcl.size();
      tjs.tcl.push_back(cls);
      // do some checking and define tjs.inClus
      geo::PlaneID planeID = DecodeCTP(cls.CTP);
      for(ii = 0; ii < cls.tclhits.size(); ++ii) {
        iht = cls.tclhits[ii];
        if(tjs.fHits[iht]->WireID().Plane != planeID.Plane ||
           tjs.fHits[iht]->WireID().Cryostat != planeID.Cryostat ||
           tjs.fHits[iht]->WireID().TPC != planeID.TPC) {
          mf::LogError("TC")<<"MakeAllTrajClusters: Bad hit CTP in itj "<<itj;
          fQuitAlg = true;
          return;
        }
        if(tjs.inClus[iht] != 0) {
          mf::LogWarning("TC")<<"MakeAllTrajClusters: Hit "<<PrintHit(tjs.fHits[iht])<<" assigned to two different clusters "<<tjs.inClus[iht]<<" and "<<clID;
<<<<<<< HEAD
=======
          debug.Plane = 3;
          PrintAllTraj("MATC", tjs, debug, USHRT_MAX, USHRT_MAX);
>>>>>>> 8bc19008
          fQuitAlg = true;
          return;
        }
        tjs.inClus[iht] = clID;
      } //iht
    } // itj

//    PrintAllTraj(tjs, Debug, USHRT_MAX, 0);
//    PrintClusters();
    
  } // MakeAllTrajClusters
  
  ////////////////////////////////////////////////
  void TrajClusterAlg::GetHitMultiplet(unsigned int theHit, std::vector<unsigned int>& hitsInMultiplet)
  {
    unsigned short localIndex;
    GetHitMultiplet(theHit, hitsInMultiplet, localIndex);
  } // GetHitMultiplet
  
  ////////////////////////////////////////////////
  void TrajClusterAlg::GetHitMultiplet(unsigned int theHit, std::vector<unsigned int>& hitsInMultiplet, unsigned short& localIndex)
  {
    hitsInMultiplet.clear();
    if(theHit > tjs.fHits.size() - 1) return;
    unsigned int iht;
    // deal with special hits
    if(tjs.fHits[theHit]->GoodnessOfFit() < 0) {
      unsigned int hmult = tjs.fHits[theHit]->Multiplicity();
      // put the hit indices of the multiplet into the vector
      localIndex = tjs.fHits[theHit]->LocalIndex();
      unsigned int firstHit = theHit - localIndex;
      for(iht = firstHit; iht < firstHit + hmult; ++iht) hitsInMultiplet.push_back(iht);
      return;
    } // special hit
    
    hitsInMultiplet.resize(1);
    hitsInMultiplet[0] = theHit;
    
    float hitSep;
    unsigned int theWire = tjs.fHits[theHit]->WireID().Wire;
    float theTime = tjs.fHits[theHit]->PeakTime();
    float theRMS = tjs.fHits[theHit]->RMS();
//    if(prt) mf::LogVerbatim("TC")<<"GetHitMultiplet theHit "<<theHit<<" "<<PrintHit(tjs.fHits[theHit])<<" RMS "<<tjs.fHits[theHit]->RMS();
    // look for hits < theTime but within hitSep
    if(theHit > 0) {
      for(iht = theHit - 1; iht != 0; --iht) {
        if(tjs.fHits[iht]->WireID().Wire != theWire) break;
        // ignore hits with negligible charge
        if(tjs.fHits[iht]->Integral() < 1) continue;
        if(tjs.fHits[iht]->RMS() > theRMS) {
          hitSep = fMultHitSep * tjs.fHits[iht]->RMS();
          theRMS = tjs.fHits[iht]->RMS();
        } else {
          hitSep = fMultHitSep * theRMS;
        }
        if(theTime - tjs.fHits[iht]->PeakTime() > hitSep) break;
//        if(prt) mf::LogVerbatim("TC")<<" iht- "<<iht<<" "<<PrintHit(tjs.fHits[iht])<<" RMS "<<tjs.fHits[iht]->RMS()<<" dt "<<theTime - tjs.fHits[iht]->PeakTime()<<" "<<hitSep;
        hitsInMultiplet.push_back(iht);
        theTime = tjs.fHits[iht]->PeakTime();
        if(iht == 0) break;
      } // iht
    } // iht > 0
    localIndex = hitsInMultiplet.size() - 1;
    // reverse the order so that hitsInMuliplet will be
    // returned in increasing time order
    if(hitsInMultiplet.size() > 1) std::reverse(hitsInMultiplet.begin(), hitsInMultiplet.end());
    // look for hits > theTime but within hitSep
    theTime = tjs.fHits[theHit]->PeakTime();
    theRMS = tjs.fHits[theHit]->RMS();
    for(iht = theHit + 1; iht < tjs.fHits.size(); ++iht) {
      if(tjs.fHits[iht]->WireID().Wire != theWire) break;
      // ignore hits with negligible charge
      if(tjs.fHits[iht]->Integral() < 1) continue;
      if(tjs.fHits[iht]->RMS() > theRMS) {
        hitSep = fMultHitSep * tjs.fHits[iht]->RMS();
        theRMS = tjs.fHits[iht]->RMS();
      } else {
        hitSep = fMultHitSep * theRMS;
      }
      if(tjs.fHits[iht]->PeakTime() - theTime > hitSep) break;
//      if(prt) mf::LogVerbatim("TC")<<" iht+ "<<iht<<" "<<PrintHit(tjs.fHits[iht])<<" dt "<<(theTime - tjs.fHits[iht]->PeakTime())<<" RMS "<<tjs.fHits[iht]->RMS()<<" "<<hitSep;
      hitsInMultiplet.push_back(iht);
      theTime = tjs.fHits[iht]->PeakTime();
    } // iht

  } //GetHitMultiplet

  ////////////////////////////////////////////////
  void TrajClusterAlg::HitMultipletPosition(unsigned int theHit, float& hitTick, float& deltaRms, float& qtot)
  {
    // returns the charge weighted wire, time position of hits in the multiplet which are within
    // fMultHitSep of iht
    
    std::vector<unsigned int> hitsInMultiplet;
    GetHitMultiplet(theHit, hitsInMultiplet);
    qtot = 0;
    hitTick = 0;
    for(auto iht : hitsInMultiplet) {
      qtot += tjs.fHits[iht]->Integral();
      hitTick += tjs.fHits[iht]->Integral() * tjs.fHits[iht]->PeakTime();
    } // iht
    hitTick /= qtot;
    deltaRms = sqrt(HitsTimeErr2(hitsInMultiplet));
    
  } // HitMultipletPosition

  ////////////////////////////////////////////////
  bool TrajClusterAlg::TrajHitsOK(unsigned int iht, unsigned int jht)
  {
    // Hits (assume to be on adjacent wires with wire A > wire B) have an acceptable signal overlap
    
    if(iht > tjs.fHits.size() - 1) return false;
    if(jht > tjs.fHits.size() - 1) return false;
    
    raw::TDCtick_t hiStartTick = tjs.fHits[iht]->StartTick();
    if(tjs.fHits[jht]->StartTick() > hiStartTick) hiStartTick = tjs.fHits[jht]->StartTick();
    raw::TDCtick_t loEndTick = tjs.fHits[iht]->EndTick();
    if(tjs.fHits[jht]->EndTick() < loEndTick) loEndTick = tjs.fHits[jht]->EndTick();
    // add a tolerance to the StartTick - EndTick overlap
    raw::TDCtick_t tol = 30;
    // expand the tolerance for induction planes
    if(fPlane < geom->Cryostat(fCstat).TPC(fTpc).Nplanes()-1) tol = 40;

    if(tjs.fHits[jht]->PeakTime() > tjs.fHits[iht]->PeakTime()) {
      // positive slope
      if(loEndTick + tol < hiStartTick) {
//          if(prt) mf::LogVerbatim("TC")<<" bad overlap pos Slope "<<loEndTick<<" > "<<hiStartTick;
        return false;
      }
    } else {
      // negative slope
      if(loEndTick + tol < hiStartTick) {
//          if(prt) mf::LogVerbatim("TC")<<" bad overlap neg Slope "<<loEndTick<<" < "<<hiStartTick;
        return false;
      }
    }
    
    return true;
    
  } // TrajHitsOK
/*
  /////////////////////////////////////////
  void TrajClusterAlg::PrintClusters()
  {
    
    // prints clusters to the screen for code development
    mf::LogVerbatim myprt("TC");
    
    if(tjs.vtx3.size() > 0) {
      // print out 3D vertices
      myprt<<"****** 3D vertices ******************************************__2DVtx_Indx__*******\n";
      myprt<<"Vtx  Cstat  TPC Proc     X       Y       Z    XEr  YEr  ZEr  pln0 pln1 pln2  Wire\n";
      for(unsigned short iv = 0; iv < tjs.vtx3.size(); ++iv) {
        myprt<<std::right<<std::setw(3)<<std::fixed<<iv<<std::setprecision(1);
        myprt<<std::right<<std::setw(7)<<tjs.vtx3[iv].CStat;
        myprt<<std::right<<std::setw(5)<<tjs.vtx3[iv].TPC;
        myprt<<std::right<<std::setw(5)<<tjs.vtx3[iv].ProcCode;
        myprt<<std::right<<std::setw(8)<<tjs.vtx3[iv].X;
        myprt<<std::right<<std::setw(8)<<tjs.vtx3[iv].Y;
        myprt<<std::right<<std::setw(8)<<tjs.vtx3[iv].Z;
        myprt<<std::right<<std::setw(5)<<tjs.vtx3[iv].XErr;
        myprt<<std::right<<std::setw(5)<<tjs.vtx3[iv].YErr;
        myprt<<std::right<<std::setw(5)<<tjs.vtx3[iv].ZErr;
        myprt<<std::right<<std::setw(5)<<tjs.vtx3[iv].Ptr2D[0];
        myprt<<std::right<<std::setw(5)<<tjs.vtx3[iv].Ptr2D[1];
        myprt<<std::right<<std::setw(5)<<tjs.vtx3[iv].Ptr2D[2];
        myprt<<std::right<<std::setw(5)<<tjs.vtx3[iv].Wire;
        if(tjs.vtx3[iv].Wire < 0) {
          myprt<<"    Matched in all planes";
        } else {
          myprt<<"    Incomplete";
        }
        myprt<<"\n";
      }
    } // tjs.vtx3.size
    
    if(tjs.vtx.size() > 0) {
      // print out 2D vertices
      myprt<<"************ 2D vertices ************\n";
      myprt<<"Vtx   CTP    wire     error   tick     error  ChiDOF  NCl  topo  cluster IDs\n";
      for(unsigned short iv = 0; iv < tjs.vtx.size(); ++iv) {
        if(debug.Plane < 3 && debug.Plane != (int)tjs.vtx[iv].CTP) continue;
        if(tjs.vtx[iv].NTraj == 0) continue;
        myprt<<std::right<<std::setw(3)<<std::fixed<<iv<<std::setprecision(1);
        myprt<<std::right<<std::setw(6)<<tjs.vtx[iv].CTP;
        myprt<<std::right<<std::setw(8)<<tjs.vtx[iv].Wire<<" +/- ";
        myprt<<std::right<<std::setw(4)<<tjs.vtx[iv].WireErr;
        myprt<<std::right<<std::setw(8)<<tjs.vtx[iv].Time/tjs.UnitsPerTick<<" +/- ";
        myprt<<std::right<<std::setw(4)<<tjs.vtx[iv].TimeErr/tjs.UnitsPerTick;
        myprt<<std::right<<std::setw(8)<<tjs.vtx[iv].ChiDOF;
        myprt<<std::right<<std::setw(5)<<tjs.vtx[iv].NTraj;
        myprt<<std::right<<std::setw(6)<<tjs.vtx[iv].Topo;
        myprt<<"    ";
        // display the cluster IDs
        for(unsigned short ii = 0; ii < tjs.tcl.size(); ++ii) {
          if(debug.Plane < 3 && debug.Plane != (int)tjs.tcl[ii].CTP) continue;
          if(tjs.tcl[ii].ID < 0) continue;
          if(tjs.tcl[ii].BeginVtx == (short)iv) myprt<<std::right<<std::setw(4)<<tjs.tcl[ii].ID<<"_0";
          if(tjs.tcl[ii].EndVtx == (short)iv) myprt<<std::right<<std::setw(4)<<tjs.tcl[ii].ID<<"_1";
        }
        myprt<<"\n";
      } // iv
    } // tjs.vtx.size
    
    myprt<<"Total number of clusters "<<tjs.tcl.size()<<"\n";
    
    float aveRMS, aveRes;
    myprt<<"*************************************** Clusters *********************************************************************\n";
    myprt<<"  ID CTP nht beg_W:T      bAng   bChg end_W:T      eAng   eChg  bVx  eVx aveRMS Qual cnt\n";
    for(unsigned short ii = 0; ii < tjs.tcl.size(); ++ii) {
      // print clusters in all planes (debug.Plane = 3) or in a selected plane
//      if(debug.Plane < 3 && debug.Plane != (int)tjs.tcl[ii].CTP) continue;
      myprt<<std::right<<std::setw(4)<<tjs.tcl[ii].ID;
      myprt<<std::right<<std::setw(3)<<tjs.tcl[ii].CTP;
      myprt<<std::right<<std::setw(5)<<tjs.tcl[ii].tclhits.size();
      unsigned short iTime = tjs.tcl[ii].BeginTim;
      myprt<<std::right<<std::setw(6)<<(int)(tjs.tcl[ii].BeginWir+0.5)<<":"<<iTime;
      if(iTime < 10) {
        myprt<<"   ";
      } else if(iTime < 100) {
        myprt<<"  ";
      } else if(iTime < 1000) myprt<<" ";
      myprt<<std::right<<std::setw(7)<<std::fixed<<std::setprecision(2)<<tjs.tcl[ii].BeginAng;
      myprt<<std::right<<std::setw(7)<<(int)tjs.tcl[ii].BeginChg;
      iTime = tjs.tcl[ii].EndTim;
      myprt<<std::right<<std::setw(6)<<(int)(tjs.tcl[ii].EndWir+0.5)<<":"<<iTime;
      if(iTime < 10) {
        myprt<<"   ";
      } else if(iTime < 100) {
        myprt<<"  ";
      } else if(iTime < 1000) myprt<<" ";
      myprt<<std::right<<std::setw(7)<<std::fixed<<std::setprecision(2)<<tjs.tcl[ii].EndAng;
      myprt<<std::right<<std::setw(7)<<(int)tjs.tcl[ii].EndChg;
      myprt<<std::right<<std::setw(5)<<tjs.tcl[ii].BeginVtx;
      myprt<<std::right<<std::setw(5)<<tjs.tcl[ii].EndVtx;
      aveRMS = 0;
      unsigned int iht = 0;
      for(unsigned short jj = 0; jj < tjs.tcl[ii].tclhits.size(); ++jj) {
        iht = tjs.tcl[ii].tclhits[jj];
        aveRMS += tjs.fHits[iht]->RMS();
      }
      aveRMS /= (float)tjs.tcl[ii].tclhits.size();
      myprt<<std::right<<std::setw(5)<<std::fixed<<std::setprecision(1)<<aveRMS;
      aveRes = 0;
      // find cluster tracking resolution
      unsigned int hit0, hit1, hit2, cnt = 0;
      float arg;
      for(unsigned short iht = 1; iht < tjs.tcl[ii].tclhits.size()-1; ++iht) {
        hit1 = tjs.tcl[ii].tclhits[iht];
        hit0 = tjs.tcl[ii].tclhits[iht-1];
        hit2 = tjs.tcl[ii].tclhits[iht+1];
        // require hits on adjacent wires
        if(tjs.fHits[hit1]->WireID().Wire + 1 != tjs.fHits[hit0]->WireID().Wire) continue;
        if(tjs.fHits[hit2]->WireID().Wire + 1 != tjs.fHits[hit1]->WireID().Wire) continue;
        arg = (tjs.fHits[hit0]->PeakTime() + tjs.fHits[hit2]->PeakTime())/2 - tjs.fHits[hit1]->PeakTime();
        aveRes += arg * arg;
        ++cnt;
      }
      if(cnt > 1) {
        aveRes /= (float)cnt;
        aveRes = sqrt(aveRes);
        // convert to a quality factor
        aveRes /= (aveRMS * fHitErrFac);
        myprt<<std::right<<std::setw(6)<<std::fixed<<std::setprecision(1)<<aveRes;
        myprt<<std::right<<std::setw(5)<<std::fixed<<cnt;
      } else {
        myprt<<"    NA";
        myprt<<std::right<<std::setw(5)<<std::fixed<<cnt;
      }
      myprt<<"\n";
    } // ii
    
  } // PrintClusters()
*/
  /////////////////////////////////////////
  void TrajClusterAlg::MakeBareTrajPoint(unsigned int fromHit, unsigned int toHit, TrajPoint& tp)
  {
    CTP_t tCTP = EncodeCTP(tjs.fHits[fromHit]->WireID());
    MakeBareTrajPoint((float)tjs.fHits[fromHit]->WireID().Wire, tjs.fHits[fromHit]->PeakTime(),
                      (float)tjs.fHits[toHit]->WireID().Wire,   tjs.fHits[toHit]->PeakTime(), tCTP, tp);
    
  } // MakeBareTrajPoint

  /////////////////////////////////////////
  void TrajClusterAlg::MakeBareTrajPoint(float fromWire, float fromTick, float toWire, float toTick, CTP_t tCTP, TrajPoint& tp)
  {
    tp.CTP = tCTP;
    tp.Pos[0] = fromWire;
    tp.Pos[1] = tjs.UnitsPerTick * fromTick;
    tp.Dir[0] = toWire - fromWire;
    tp.Dir[1] = tjs.UnitsPerTick * (toTick - fromTick);
    float norm = sqrt(tp.Dir[0] * tp.Dir[0] + tp.Dir[1] * tp.Dir[1]);
    tp.Dir[0] /= norm;
    tp.Dir[1] /= norm;
    tp.Ang = atan2(tp.Dir[1], tp.Dir[0]);
   } // MakeBareTrajPoint
  
  /////////////////////////////////////////
  void TrajClusterAlg::MakeBareTrajPoint(TrajPoint& tpIn1, TrajPoint& tpIn2, TrajPoint& tpOut)
  {
    tpOut.CTP = tpIn1.CTP;
    tpOut.Pos = tpIn1.Pos;
    tpOut.Dir[0] = tpIn2.Pos[0] - tpIn1.Pos[0];
    tpOut.Dir[1] = tpIn2.Pos[1] - tpIn1.Pos[1];
    float norm = sqrt(tpOut.Dir[0] * tpOut.Dir[0] + tpOut.Dir[1] * tpOut.Dir[1]);
    if(norm == 0) {
      mf::LogError myprt("TC");
      myprt<<"Bad Dir in MakeBareTrajPoint ";
      myprt<<" tpIn1 Pos "<<tpIn1.Pos[0]<<" "<<tpIn1.Pos[1];
      myprt<<" tpIn2 Pos "<<tpIn2.Pos[0]<<" "<<tpIn2.Pos[1];
<<<<<<< HEAD
=======
      tpOut.Pos[0] = -99;
>>>>>>> 8bc19008
      return;
    }
    tpOut.Dir[0] /= norm;
    tpOut.Dir[1] /= norm;
    tpOut.Ang = atan2(tpOut.Dir[1], tpOut.Dir[0]);
  } // MakeBareTrajPoint

  /////////////////////////////////////////
  bool TrajClusterAlg::SkipHighMultHitCombo(unsigned int iht, unsigned int jht)
  {
    // Return true if iht and jht are both in a multiplet but have the wrong local index to start a trajectory
    std::vector<unsigned int> ihtMultiplet;
    unsigned short ihtLocalIndex;
    GetHitMultiplet(iht, ihtMultiplet, ihtLocalIndex);
    if(ihtMultiplet.size() < 3) return false;
    std::vector<unsigned int> jhtMultiplet;
    unsigned short jhtLocalIndex;
    GetHitMultiplet(jht, jhtMultiplet, jhtLocalIndex);
    if(jhtMultiplet.size() < 3) return false;
//    if(tjs.fHits[iht]->Multiplicity() < 3) return false;
//    if(tjs.fHits[jht]->Multiplicity() < 3) return false;
    
    if(jht > iht && tjs.fHits[jht]->StartTick() > tjs.fHits[iht]->StartTick()) {
      // "positive slope" as visualized in the event display
      // ^    -
      // |    -
      // t    -
      // i   --
      // m   -
      // e   -
      //     ij
      // wire ->
      if(ihtLocalIndex != 0) return true;
      if(jhtLocalIndex != 0) return true;
//      if(tjs.fHits[iht]->LocalIndex() != 0) return true;
//      if(tjs.fHits[jht]->LocalIndex() != 0) return true;
    } else {
      // "negative slope"
      if(ihtLocalIndex != ihtMultiplet.size() - 1) return true;
      if(jhtLocalIndex != jhtMultiplet.size() - 1) return true;
//      if(tjs.fHits[iht]->LocalIndex() != tjs.fHits[iht]->Multiplicity()-1) return true;
//      if(tjs.fHits[jht]->LocalIndex() != tjs.fHits[jht]->Multiplicity()-1) return true;
    }
    return false;
  } // SkipHighMultHitCombo
 
  
  /////////////////////////////////////////
  bool TrajClusterAlg::IsLargeAngle(TrajPoint const& tp)
  {
    // standard criterion for using large angle cuts
    return (std::abs(tp.Dir[0]) < fLargeAngle);
  } // IsLargeAngle
  
  
  /////////////////////////////////////////
  bool TrajClusterAlg::SignalAtTp(TrajPoint const& tp)
  {
<<<<<<< HEAD
    // Returns true if the TP is within the TPC and within a ROI
    
    if(tp.Pos[0] < 0) return false;
    if(tp.Pos[1] < 0) return false;
    unsigned int wire = std::nearbyint(tp.Pos[0]);
    geo::PlaneID planeID = DecodeCTP(tp.CTP);
    unsigned int ipl = planeID.Plane;
    if(wire >= tjs.NumWires[ipl]) return false;
    if(tp.Pos[1] > tjs.MaxPos1[ipl]) return false;
=======
    return SignalAtPos(tp.Pos[0], tp.Pos[1], tp.CTP);
  } // SignalAtTp
  
  
  /////////////////////////////////////////
  bool TrajClusterAlg::SignalAtPos(float pos0, float pos1, CTP_t tCTP)
  {
    // Returns true if the TP is within the TPC and within a ROI
    
    if(pos0 < 0) return false;
    if(pos1 < 0) return false;
    unsigned int wire = std::nearbyint(pos0);
    geo::PlaneID planeID = DecodeCTP(tCTP);
    unsigned int ipl = planeID.Plane;
    if(wire >= tjs.NumWires[ipl]) return false;
    if(pos1 > tjs.MaxPos1[ipl]) return false;
>>>>>>> 8bc19008
    // Assume dead wires have a signal
    if(tjs.WireHitRange[ipl][wire].first == -1) return true;
    // two modes of checking for now
    if(fMaxWireSkipNoSignal < 0) {
      // See if this tick resides in an ROI
<<<<<<< HEAD
      unsigned int rawProjTick = (float)(tp.Pos[1] / tjs.UnitsPerTick);
      // First see if there are any ROIs on this wire
      if(tjs.WirePtr[ipl][wire].isNull()) return false;
      const recob::Wire::RegionsOfInterest_t& signalROI = tjs.WirePtr[ipl][wire]->SignalROI();
=======
      unsigned int rawProjTick = (float)(pos1 / tjs.UnitsPerTick);
      // First see if there are any ROIs on this wire
      if(tjs.WirePtr[ipl][wire].isNull()) return false;
      const recob::Wire::RegionsOfInterest_t& signalROI = tjs.WirePtr[ipl][wire]->SignalROI();
/*
>>>>>>> 8bc19008
      if(prt) {
        mf::LogVerbatim myprt("TC");
        myprt<<"SignalAtTP: P:W:T "<<ipl<<":"<<wire<<":"<<rawProjTick<<" ranges";
        for(const auto& range : signalROI.get_ranges()) myprt<<" "<<range.begin_index()<<"-"<<range.end_index();
      }
<<<<<<< HEAD
=======
*/
>>>>>>> 8bc19008
      for(const auto& range : signalROI.get_ranges()) {
        if(rawProjTick >= range.begin_index() && rawProjTick <= range.end_index()) return true;
        // This assumes that the ROIs are ordered by increasing tick
        if(range.begin_index() > rawProjTick) return false;
      } // range
      return false;
    }  else {
      // use hits instead of ROIs
<<<<<<< HEAD
      raw::TDCtick_t rawProjTick = (float)(tp.Pos[1] / tjs.UnitsPerTick);
=======
      raw::TDCtick_t rawProjTick = (float)(pos1 / tjs.UnitsPerTick);
>>>>>>> 8bc19008
      unsigned int firstHit = (unsigned int)tjs.WireHitRange[ipl][wire].first;
      unsigned int lastHit = (unsigned int)tjs.WireHitRange[ipl][wire].second;
      for(unsigned int iht = firstHit; iht < lastHit; ++iht) {
        if(rawProjTick > tjs.fHits[iht]->StartTick() && rawProjTick < tjs.fHits[iht]->EndTick()) return true;
      } // iht
      return false;
    }
  } // SignalAtTp
  
  //////////////////////////////////////////
  unsigned short TrajClusterAlg::NumPtsWithCharge(Trajectory& tj, bool includeDeadWires)
  {
    unsigned short ntp = 0;
    for(unsigned short ipt = tj.EndPt[0]; ipt < tj.EndPt[1]+1; ++ipt) if(tj.Pts[ipt].Chg > 0) ++ntp;
    // Add the count of deadwires
    unsigned short ipt0 = tj.EndPt[0];
    unsigned short ipt1 = tj.EndPt[1];
    if(ipt1 > tj.Pts.size() - 1) return 0;
    if(includeDeadWires) ntp += DeadWireCount(tj.Pts[ipt0], tj.Pts[ipt1]);
    return ntp;
  } // NumTPsWithCharge
  
  //////////////////////////////////////////
  unsigned short TrajClusterAlg::NumUsedHits(TrajPoint& tp)
  {
    // Counts the number of used hits in tp
    unsigned short nused = 0;
    if(tp.Hits.empty()) return nused;
    for(unsigned short ii = 0; ii < tp.UseHit.size(); ++ii) if(tp.UseHit[ii]) ++nused;
    return nused;
  } // NumUsedHits
 
  ////////////////////////////////////////////////
  void TrajClusterAlg::FillWireHitRange(geo::TPCID const& tpcid, art::ValidHandle< std::vector<recob::Wire>> const& wireVecHandle)
  {
    // fills the WireHitRange vector. Slightly modified version of the one in ClusterCrawlerAlg.
    // Also fills the WirePtr vector
    
    // find out the number of planes
    geo::TPCGeo const& TPC = geom->TPC(tpcid);
    unsigned int cstat = tpcid.Cryostat;
    unsigned int tpc = tpcid.TPC;
    unsigned short nplanes = TPC.Nplanes();
    
    lariov::ChannelStatusProvider const& channelStatus = art::ServiceHandle<lariov::ChannelStatusService>()->GetProvider();
    
    if(!tjs.WireHitRange.empty()) {
      mf::LogError("TC")<<"FillWireHitRange: WireHitRange wasn't emptied properly";
      fQuitAlg = true;
      return;
    }
    
    // initialize everything
    tjs.WireHitRange.resize(nplanes);
    tjs.FirstWire.resize(nplanes);
    tjs.LastWire.resize(nplanes);
    tjs.NumWires.resize(nplanes);
    tjs.MaxPos0.resize(nplanes);
    tjs.MaxPos1.resize(nplanes);

    std::pair<int, int> flag;
    flag.first = -2; flag.second = -2;

    // Calculate tjs.UnitsPerTick, the scale factor to convert a tick into
    // Wire Spacing Equivalent (WSE) units where the wire spacing in this plane = 1.
    // Strictly speaking this factor should be calculated for each plane to handle the
    // case where the wire spacing is different in each plane. Deal with this later if
    // the approximation used here fails.
    raw::ChannelID_t channel = tjs.fHits[0]->Channel();
    float wirePitch = geom->WirePitch(geom->View(channel));
    float tickToDist = detprop->DriftVelocity(detprop->Efield(),detprop->Temperature());
    tickToDist *= 1.e-3 * detprop->SamplingRate(); // 1e-3 is conversion of 1/us to 1/ns
    tjs.UnitsPerTick = tickToDist / wirePitch;
    
    for(unsigned short ipl = 0; ipl < nplanes; ++ipl) {
      tjs.FirstWire[ipl] = INT_MAX;
      tjs.LastWire[ipl] = 0;
      tjs.NumWires[ipl] = geom->Nwires(ipl, tpc, cstat);
      tjs.WireHitRange[ipl].resize(tjs.NumWires[ipl], flag);
      // Initialize with the "no hits on wire" condition
//      for(auto& apair : tjs.WireHitRange[ipl]) apair = flag;
      tjs.MaxPos0[ipl] = (float)(tjs.NumWires[ipl] + 1);
      tjs.MaxPos1[ipl] = (float)detprop->NumberTimeSamples() * tjs.UnitsPerTick;
    }

    unsigned int lastwire = 0, lastipl = 0;
    for(unsigned int iht = 0; iht < tjs.fHits.size(); ++iht) {
      if(tjs.fHits[iht]->WireID().Cryostat != cstat) continue;
      if(tjs.fHits[iht]->WireID().TPC != tpc) continue;
      unsigned short ipl = tjs.fHits[iht]->WireID().Plane;
      unsigned int wire = tjs.fHits[iht]->WireID().Wire;
      if(wire > tjs.NumWires[ipl] - 1) {
        mf::LogError("TC")<<"FillWireHitRange: Invalid wire number "<<wire<<" > "<<tjs.NumWires[ipl] - 1<<" in plane "<<ipl<<" Quitting";
        fQuitAlg = true;
        return;
      } // too large wire number
      if(ipl == lastipl && wire < lastwire) {
        mf::LogError("TC")<<"FillWireHitRange: Hits are not in increasing wire order. Quitting ";
        fQuitAlg = true;
        return;
      } // hits out of order
      lastwire = wire;
      lastipl = ipl;
      if(tjs.FirstWire[ipl] == INT_MAX) tjs.FirstWire[ipl] = wire;
      if(tjs.WireHitRange[ipl][wire].first == -2) tjs.WireHitRange[ipl][wire].first = iht;
      tjs.WireHitRange[ipl][wire].second = iht + 1;
      tjs.LastWire[ipl] = wire + 1;
    } // iht
    
    // overwrite with the "dead wires" condition
    flag.first = -1; flag.second = -1;
    for(unsigned short ipl = 0; ipl < nplanes; ++ipl) {
      for(unsigned int wire = 0; wire < tjs.NumWires[ipl]; ++wire) {
        raw::ChannelID_t chan = geom->PlaneWireToChannel((int)ipl, (int)wire, (int)tpc, (int)cstat);
        if(!channelStatus.IsGood(chan)) tjs.WireHitRange[ipl][wire] = flag;
      } // wire
    } // ipl
    
    if(fMaxWireSkipNoSignal < 0) {
      // define the vector of pointers to valid wires
      tjs.WirePtr.resize(nplanes);
      for(unsigned short ipl = 0; ipl < nplanes; ++ipl) {
        tjs.WirePtr[ipl].resize(tjs.NumWires[ipl]);
      } // ipl
      for(size_t wireIter = 0; wireIter < wireVecHandle->size(); wireIter++) {
        art::Ptr<recob::Wire> wirePtr(wireVecHandle, wireIter);
        raw::ChannelID_t channel = wirePtr->Channel();
        std::vector<geo::WireID> wids = geom->ChannelToWire(channel);
        geo::WireID wid = wids[0];
        if(wid.Cryostat != cstat) continue;
        if(wid.TPC != tpc) continue;
        unsigned short ipl = wid.Plane;
        unsigned int wire = wid.Wire;
        tjs.WirePtr[ipl][wire] = wirePtr;
      } // wireIter
    }

    // do a QC check
    unsigned int firstHit, lastHit;
    TrajPoint tp;
    for(unsigned short ipl = 0; ipl < nplanes; ++ipl) {
//      mf::LogVerbatim("TC")<<"ipl "<<ipl<<" "<<tjs.FirstWire[ipl]<<" "<<tjs.LastWire[ipl];
      for(unsigned int wire = 0; wire < tjs.NumWires[ipl]; ++wire) {
//        mf::LogVerbatim("TC")<<" wire "<<wire<<" "<<tjs.WireHitRange[ipl][wire].first<<" "<<tjs.WireHitRange[ipl][wire].second;
        // No hits or dead wire
        if(tjs.WireHitRange[ipl][wire].first < 0) continue;
        firstHit = tjs.WireHitRange[ipl][wire].first;
        lastHit = tjs.WireHitRange[ipl][wire].second;
        if(lastHit > tjs.fHits.size()) {
          mf::LogError("TC")<<"FillWireHitRange: Invalid lastHit "<<lastHit<<" > fHits.size "<<tjs.fHits.size()<<" in plane "<<ipl;
          fQuitAlg = true;
          return;
        }
        for(unsigned int iht = firstHit; iht < lastHit; ++iht) {
          if(tjs.fHits[iht]->WireID().Wire != wire) {
            mf::LogError("TC")<<"FillWireHitRange: Invalid wire "<<tjs.fHits[iht]->WireID().Wire<<" != "<<wire<<" in plane "<<ipl;
            fQuitAlg = true;
            return;
          }
<<<<<<< HEAD
=======
/*
>>>>>>> 8bc19008
          // check for a signal at this hit. Make a bare trajectory point
          tp.CTP = EncodeCTP(cstat, tpc, ipl);
          tp.Pos[0] = wire;
          tp.Pos[1] = tjs.fHits[iht]->PeakTime() * tjs.UnitsPerTick;
          if(fMaxWireSkipNoSignal < 0 && !SignalAtTp(tp)) {
            mf::LogError("TC")<<"FillWireHitRange: No signal at this hit position "<<ipl<<":"<<PrintHit(tjs.fHits[iht]);
<<<<<<< HEAD
            std::cout<<"FillWireHitRange: No signal at this hit position "<<ipl<<":"<<PrintHit(tjs.fHits[iht])<<"\n";
            fQuitAlg = true;
            return;
          }
=======
          }
*/
>>>>>>> 8bc19008
        } // iht
      } // wire
    } // ipl

    
  } // FillWireHitRange
  
  //////////////////////////////////////////
  float TrajClusterAlg::DeadWireCount(TrajPoint& tp1, TrajPoint& tp2)
  {
    return DeadWireCount(tp1.Pos[0], tp2.Pos[0], tp1.CTP);
  } // DeadWireCount
  
  //////////////////////////////////////////
  float TrajClusterAlg::DeadWireCount(float inWirePos1, float inWirePos2, CTP_t tCTP)
  {
    if(inWirePos1 < -0.4 || inWirePos2 < -0.4) return 0;
    unsigned int inWire1 = std::nearbyint(inWirePos1);
    unsigned int inWire2 = std::nearbyint(inWirePos2);
    geo::PlaneID planeID = DecodeCTP(tCTP);
    unsigned short plane = planeID.Plane;
    if(inWire1 > tjs.NumWires[plane] || inWire2 > tjs.NumWires[plane]) return 0;
    if(inWire1 > inWire2) {
      // put in increasing order
      unsigned int tmp = inWire1;
      inWire1 = inWire2;
      inWire2 = tmp;
    } // inWire1 > inWire2
    ++inWire2;
    unsigned int wire, ndead = 0;
    for(wire = inWire1; wire < inWire2; ++wire) if(tjs.WireHitRange[plane][wire].first == -1) ++ndead;
    return ndead;
  } // DeadWireCount

  //////////////////////////////////////////
  void TrajClusterAlg::CheckHitClusterAssociations()
  {
    // check hit - cluster associations
    
    if(tjs.fHits.size() != tjs.inClus.size()) {
      mf::LogError("TC")<<"CHCA: Sizes wrong "<<tjs.fHits.size()<<" "<<tjs.inClus.size();
      fQuitAlg = true;
      return;
    }
    
    unsigned int iht;
    short clID;
    
    // check cluster -> hit association
    for(unsigned short icl = 0; icl < tjs.tcl.size(); ++icl) {
      if(tjs.tcl[icl].ID < 0) continue;
      clID = tjs.tcl[icl].ID;
      for(unsigned short ii = 0; ii < tjs.tcl[icl].tclhits.size(); ++ii) {
        iht = tjs.tcl[icl].tclhits[ii];
        if(iht > tjs.fHits.size() - 1) {
          mf::LogError("CC")<<"CHCA: Bad tclhits index "<<iht<<" tjs.fHits size "<<tjs.fHits.size();
          fQuitAlg = true;
          return;
        } // iht > tjs.fHits.size() - 1
        if(tjs.inClus[iht] != clID) {
          mf::LogError("TC")<<"CHCA: Bad cluster -> hit association. clID "<<clID<<" hit "<<PrintHit(tjs.fHits[iht])<<" tjs.inClus "<<tjs.inClus[iht]<<" CTP "<<tjs.tcl[icl].CTP;
          FindHit("CHCA ", iht);
          fQuitAlg = true;
          return;
        }
      } // ii
    } // icl
    
    // check hit -> cluster association
    unsigned short icl;
    for(iht = 0; iht < tjs.fHits.size(); ++iht) {
      if(tjs.inClus[iht] <= 0) continue;
      icl = tjs.inClus[iht] - 1;
      // see if the cluster is obsolete
      if(tjs.tcl[icl].ID < 0) {
        mf::LogError("TC")<<"CHCA: Hit "<<PrintHit(tjs.fHits[iht])<<" associated with an obsolete cluster tjs.tcl[icl].ID "<<tjs.tcl[icl].ID;
        fQuitAlg = true;
        return;
      }
      if (std::find(tjs.tcl[icl].tclhits.begin(), tjs.tcl[icl].tclhits.end(), iht) == tjs.tcl[icl].tclhits.end()) {
        mf::LogError("TC")<<"CHCA: Hit "<<tjs.tcl[icl].CTP<<":"<<PrintHit(tjs.fHits[iht])<<" -> tjs.inClus "<<tjs.inClus[iht]<<" but isn't in tjs.tcl[icl].ID "<<tjs.tcl[icl].ID<<" list of hits. icl "<<icl<<" iht "<<iht;
        for(unsigned short itj = 0; itj < tjs.allTraj.size(); ++itj) {
          if(tjs.allTraj[itj].ClusterIndex == icl) mf::LogError("TC")<<"CHCA: Cluster index "<<icl<<" found in traj ID "<<tjs.allTraj[itj].ID;
        } // itj
        PrintAllTraj("CHCA", tjs, Debug, USHRT_MAX, USHRT_MAX);
        fQuitAlg = true;
        return;
      }
    } // iht
    
  } // CheckHitClusterAssociations()
  
  //////////////////////////////////////////
  void TrajClusterAlg::MaskTrajEndPoints(Trajectory& tj, unsigned short nPts)
  {
    // Masks off (sets all hits not-Used) nPts trajectory points at the leading edge of the
    // trajectory, presumably because the fit including this points is poor. The position, direction
    // and Delta of the last nPts points is updated as well
    
    if(tj.Pts.size() < 3) {
      mf::LogError("TC")<<"MaskTrajEndPoints: Trajectory ID "<<tj.ID<<" too short to mask hits ";
      fQuitAlg = true;
      return;
    }
    if(nPts > tj.Pts.size() - 2) {
      mf::LogError("TC")<<"MaskTrajEndPoints: Trying to mask too many points "<<nPts<<" Pts.size "<<tj.Pts.size();
      fQuitAlg = true;
      return;
    }
    
    // find the last good point (with charge)
    unsigned short lastGoodPt = USHRT_MAX ;
    for(unsigned short ii = 0; ii < tj.Pts.size(); ++ii) {
      unsigned short ipt = tj.EndPt[1] - nPts - ii;
      if(tj.Pts[ipt].Chg > 0) {
        lastGoodPt = ipt;
        break;
      }
      if(ipt == 0) break;
    } // ii
    if(prt) mf::LogVerbatim("TC")<<"MTEP: lastGoodPt "<<lastGoodPt<<" Pts size "<<tj.Pts.size();
    if(lastGoodPt == USHRT_MAX) return;
    tj.EndPt[1] = lastGoodPt;
    bool isLA = IsLargeAngle(tj.Pts[lastGoodPt]);
    
    for(unsigned short ii = 0; ii < nPts; ++ii) {
      unsigned short ipt = tj.Pts.size() - 1 - ii;
      // Ensure that the hits are masked off
      for(unsigned short jj = 0; jj < tj.Pts[ipt].Hits.size(); ++jj) {
        tj.Pts[ipt].UseHit[jj] = false;
        unsigned int iht = tj.Pts[ipt].Hits[jj];
        if(tjs.inTraj[iht] == tj.ID) tjs.inTraj[iht] = 0;
      }
      tj.Pts[ipt].Chg = 0;
      // Reset the position and direction of the masked off points
      tj.Pts[ipt].Dir = tj.Pts[lastGoodPt].Dir;
      if(isLA) {
        // Large angle: Move by path length
        float path = TrajPointSeparation(tj.Pts[lastGoodPt], tj.Pts[ipt]);
        tj.Pts[ipt].Pos[0] = tj.Pts[lastGoodPt].Pos[0] + path * tj.Pts[ipt].Dir[0];
        tj.Pts[ipt].Pos[1] = tj.Pts[lastGoodPt].Pos[1] + path * tj.Pts[ipt].Dir[1];
      } else {
        // Not large angle: Move by wire
        float dw = work.Pts[ipt].Pos[0] - work.Pts[lastGoodPt].Pos[0];
        // Correct the projected time to the wire
        float newpos = work.Pts[lastGoodPt].Pos[1] + dw * work.Pts[ipt].Dir[1] / work.Pts[ipt].Dir[0];
        if(prt) mf::LogVerbatim("TC")<<"MTEP: ipt "<<ipt<<" Pos[0] "<<tj.Pts[ipt].Pos[0]<<". Move Pos[1] from "<<tj.Pts[ipt].Pos[1]<<" to "<<newpos;
        tj.Pts[ipt].Pos[1] = work.Pts[lastGoodPt].Pos[1] + dw * work.Pts[ipt].Dir[1] / work.Pts[ipt].Dir[0];
      }
      tj.Pts[ipt].Delta = PointTrajDOCA(tjs, tj.Pts[ipt].HitPos[0], tj.Pts[ipt].HitPos[1], tj.Pts[ipt]);
    } // ii
    
  } // MaskTrajEndPoints


} // namespace cluster<|MERGE_RESOLUTION|>--- conflicted
+++ resolved
@@ -595,13 +595,8 @@
     work.EndTP[1] = tjs.allTraj[1].EndTP[1];
     fGoodWork = true;
     MakeTrajectoryObsolete(tjs, itj);
-<<<<<<< HEAD
-    mf::LogVerbatim("TC")<<"AppendToWork: Appended "<<tj.ID;
-    PrintTrajectory("ATW", tjs, work, USHRT_MAX);
-=======
 //    mf::LogVerbatim("TC")<<"ATW: Appended "<<tj.ID;
 //    PrintTrajectory("ATW", tjs, work, USHRT_MAX);
->>>>>>> 8bc19008
     
   } // AppendToWork
   
@@ -1096,13 +1091,8 @@
     work.AlgMod[kJunkTj] = true;
     // See if this works or just does damage
     fGoodWork = true;
-<<<<<<< HEAD
-    CheckTraj(work);
-    if(!fGoodWork) return;
-=======
 //    CheckTraj(work);
 //    if(!fGoodWork) return;
->>>>>>> 8bc19008
     // Finally push it onto tjs.allTraj
     StoreWork();
     if(fQuitAlg) return;
@@ -2141,13 +2131,8 @@
     // trajectory
     bool isLA = IsLargeAngle(tp);
     if(isLA) {
-<<<<<<< HEAD
-      for(ii = 0; ii < tp.Hits.size(); ++ii) {
-        iht = tp.Hits[ii];
-=======
       for(unsigned short ii = 0; ii < tp.Hits.size(); ++ii) {
         unsigned int iht = tp.Hits[ii];
->>>>>>> 8bc19008
         if(tjs.inTraj[iht] > 0) continue;
         if(tjs.inTraj[iht] == tj.ID) continue;
         tp.UseHit[ii] = true;
@@ -2728,11 +2713,7 @@
         if(mrgPrt) {
           mf::LogVerbatim("TC")<<" candidate tj1-tj2 "<<tjs.allTraj[tj1].ID<<"_1"<<"-"<<tjs.allTraj[tj2].ID<<"_0"<<" dang "<<dang<<" ptSep "<<ptSep<<" doca "<<doca<<" tp1 "<<PrintPos(tjs, tp1)<<" tp2 "<<PrintPos(tjs, tp2)<<" both not Junk? "<<notJunk;
           PrintTrajPoint("EM", tjs, tjs.allTraj[tj1].EndPt[1], tjs.allTraj[tj1].StepDir, 0, tp1);
-<<<<<<< HEAD
-          PrintTrajPoint("EM", tjs, 0, 0, 0, tpm);
-=======
 //          PrintTrajPoint("EM", tjs, 0, 0, 0, tpm);
->>>>>>> 8bc19008
           PrintTrajPoint("EM", tjs, tjs.allTraj[tj2].EndPt[0], tjs.allTraj[tj2].StepDir, 0, tp2);
         }
         if(doca > 10) continue;
@@ -3817,26 +3798,6 @@
       } else {
         MaskTrajEndPoints(work, killPts);
         if(fQuitAlg) return;
-<<<<<<< HEAD
-/*
-        // Kill some trajectory points. Keep track of the wire we are on at the current TP.
-        // The trajectory has been corrupted by these hits, so we need to first remove them
-        // and then recalculate the trajectory position of the current step.
-        onWire = (float)(std::nearbyint(work.Pts[lastPt].Pos[0]));
-        // don't remove points but simply set UseHit false
-        unsigned short ii, indx, iht;
-        for(unsigned short kill = 0; kill < killPts; ++kill) {
-          indx = work.Pts.size() - 1 - kill;
-          if(prt) mf::LogVerbatim("TC")<<"TRP   killing hits in TP "<<indx;
-          for(ii = 0; ii < work.Pts[indx].Hits.size(); ++ii) {
-            iht = work.Pts[indx].Hits[ii];
-            work.Pts[indx].UseHit[ii] = false;
-            if(tjs.inTraj[iht] == work.ID) tjs.inTraj[iht] = 0;
-          } // ii
-        } // kill
-*/
-=======
->>>>>>> 8bc19008
         unsigned int onWire = (float)(std::nearbyint(work.Pts[lastPt].Pos[0]));
         float nSteps = (float)(step - work.Pts[lastPt - killPts].Step);
 //        if(prt) mf::LogVerbatim("TC")<<"TRP   killing "<<killPts<<" after "<<nSteps<<" steps from prev TP.  Current tp.Pos "<<tp.Pos[0]<<" "<<tp.Pos[1];
@@ -4155,8 +4116,6 @@
         if(prt) mf::LogVerbatim("TC")<<"kTrimHits: trimmed single hit after dead wire section. new dead wire count "<<dwc;
         tj.AlgMod[kTrimHits] = true;
       }
-<<<<<<< HEAD
-=======
       // ensure that the distance between the last two points is not more than 1 wire
       unsigned short endPt = tj.EndPt[1];
       if(std::abs(tj.Pts[endPt].Pos[0] - tj.Pts[endPt-1].Pos[0]) > 1.5) {
@@ -4165,7 +4124,6 @@
         if(fQuitAlg) return;
         tj.AlgMod[kTrimHits] = true;
       }
->>>>>>> 8bc19008
       float nPts = tj.EndPt[1] - tj.EndPt[0] + 1;
       dwc = DeadWireCount(tj.Pts[tj.EndPt[0]], tj.Pts[tj.EndPt[1]]);
       float nPtsWithCharge = NumPtsWithCharge(tj, false);
@@ -5045,26 +5003,6 @@
       tj.EndTP[0].Pos = tj.Pts[firstFitPt].HitPos;
       if(prt) mf::LogVerbatim("TC")<<"UpdateTraj: Third traj point fit "<<lastTP.FitChi;
       return;
-<<<<<<< HEAD
-    } else {
-      // Fit with > 2 TPs
-      // Keep adding hits until Chi/DOF exceeds 1
-      if(tj.Pts[prevPtWithHits].FitChi < 1) lastTP.NTPsFit += 1;
-      // Reduce the number of points fit if the trajectory is long and chisq is getting a bit larger
-      if(lastPt > 20 && tj.Pts[prevPtWithHits].FitChi > 1.5) lastTP.NTPsFit -= 2;
-      FitTraj(tj);
-      fMaskedLastTP = false;
-      // find the first point that was fit.
-      unsigned short cnt = 0;
-      for(ii = 0; ii < tj.Pts.size(); ++ii) {
-        ipt = lastPt - ii;
-        if(tj.Pts[ipt].Chg > 0) {
-          firstFitPt = ipt;
-          ++cnt;
-        }
-        if(cnt == lastTP.NTPsFit) break;
-        if(ipt == 0) break;
-=======
     }
     
     // Fit with > 2 TPs
@@ -5081,7 +5019,6 @@
       if(tj.Pts[ipt].Chg > 0) {
         firstFitPt = ipt;
         ++cnt;
->>>>>>> 8bc19008
       }
       if(cnt == lastTP.NTPsFit) break;
       if(ipt == 0) break;
@@ -5142,76 +5079,12 @@
         } else if(lastTP.NTPsFit > 4) {
           newNTPSFit -= 2;
         } else {
-<<<<<<< HEAD
-          // Have a longish trajectory and chisq was a bit large.
-          // Was this a sudden occurrence and the fraction of TPs are included
-          // in the fit? If so, we should mask off this
-          // TP and keep going. If these conditions aren't met, we
-          // should reduce the number of fitted points
-          float chirat = 0;
-          if(prevPtWithHits != USHRT_MAX) chirat = lastTP.FitChi / tj.Pts[prevPtWithHits].FitChi;
-//          fMaskedLastTP = (chirat > 1.5 && lastTP.NTPsFit > 0.5 * tj.Pts.size());
-          fMaskedLastTP = (chirat > 1.5 && lastTP.NTPsFit > 0.3 * NumPtsWithCharge(tj, false));
-          if(prt) {
-            mf::LogVerbatim("TC")<<" First fit chisq too large "<<lastTP.FitChi<<" prevPtWithHits chisq "<<tj.Pts[prevPtWithHits].FitChi<<" chirat "<<chirat<<" NumPtsWithCharge "<<NumPtsWithCharge(tj, false)<<" fMaskedLastTP "<<fMaskedLastTP;
-          }
-          // we should also mask off the last TP if there aren't enough hits
-          // to satisfy the minPtsFit constraint
-          if(!fMaskedLastTP && NumPtsWithCharge(tj, true) < fMinPtsFit[tj.Pass]) fMaskedLastTP = true;
-/*
-            if(fMaskedLastTP) {
-            float nMissedWires = std::abs(lastTP.HitPos[0] - tj.Pts[prevPtWithHits].HitPos[0]) - ndead;
-            fMaskedLastTP = (nMissedWires > 5);
-          } // fMaskedLastTP
-*/
-        } // few dead wires
-      } // lastTP.FitChi > 2 ...
-      
-      
-      if(prt) mf::LogVerbatim("TC")<<"UpdateTraj: First fit "<<lastTP.Pos[0]<<" "<<lastTP.Pos[1]<<"  dir "<<lastTP.Dir[0]<<" "<<lastTP.Dir[1]<<" FitChi "<<lastTP.FitChi<<" NTPsFit "<<lastTP.NTPsFit<<" fMaskedLastTP "<<fMaskedLastTP;
-      if(fMaskedLastTP) {
-        UnsetUsedHits(lastTP);
-        DefineHitPos(lastTP);
-        SetEndPoints(tjs, tj);
-        lastPt = tj.EndPt[1];
-        lastTP.NTPsFit -= 1;
-        FitTraj(tj);
-        fUpdateTrajOK = true;
-        return;
-      }  else {
-        // a more gradual increase in chisq. Reduce the number of points
-        unsigned short newNTPSFit = lastTP.NTPsFit;
-        // reduce the number of points fit to keep Chisq/DOF < 2 adhering to the pass constraint
-        while(lastTP.FitChi > 1.5 && lastTP.NTPsFit > 2) {
-          if(lastTP.NTPsFit > 15) {
-            newNTPSFit = 0.7 * newNTPSFit;
-          } else if(lastTP.NTPsFit > 4) {
-            newNTPSFit -= 2;
-          } else {
-            newNTPSFit -= 1;
-          }
-          if(lastTP.NTPsFit < 3) newNTPSFit = 2;
-          lastTP.NTPsFit = newNTPSFit;
-          if(prt) mf::LogVerbatim("TC")<<"  Bad FitChi "<<lastTP.FitChi<<" Reduced NTPsFit to "<<lastTP.NTPsFit<<" Pass "<<tj.Pass;
-          FitTraj(tj);
-          if(lastTP.NTPsFit <= fMinPtsFit[tj.Pass]) break;
-        } // lastTP.FitChi > 2 && lastTP.NTPsFit > 2
-      }
-      // last ditch attempt. Drop the last hit
-      if(tj.Pts.size() > fMinPtsFit[tj.Pass] && lastTP.FitChi > 2) {
-        if(prt) mf::LogVerbatim("TC")<<"  Last try. Drop last TP "<<lastTP.FitChi<<" NTPsFit "<<lastTP.NTPsFit;
-        UnsetUsedHits(lastTP);
-        DefineHitPos(lastTP);
-        SetEndPoints(tjs, tj);
-        lastPt = tj.EndPt[1];
-=======
           newNTPSFit -= 1;
         }
         if(lastTP.NTPsFit < 3) newNTPSFit = 2;
         if(tj.AlgMod[kMuon] && newNTPSFit < minPtsFit) break;
         lastTP.NTPsFit = newNTPSFit;
         if(prt) mf::LogVerbatim("TC")<<"  Bad FitChi "<<lastTP.FitChi<<" Reduced NTPsFit to "<<lastTP.NTPsFit<<" Pass "<<tj.Pass;
->>>>>>> 8bc19008
         FitTraj(tj);
         if(lastTP.NTPsFit <= fMinPtsFit[tj.Pass]) break;
       } // lastTP.FitChi > 2 && lastTP.NTPsFit > 2
@@ -5230,11 +5103,6 @@
     if(prt) mf::LogVerbatim("TC")<<"  Fit done. Chi "<<lastTP.FitChi<<" NTPsFit "<<lastTP.NTPsFit;
 
     if(tj.EndPt[0] == tj.EndPt[1]) {
-<<<<<<< HEAD
-//      mf::LogWarning("TC")<<"UpdateTraj: bad endpoints "<<tj.Pts.size();
-//      PrintTrajectory("UT", tjs, tj, USHRT_MAX);
-=======
->>>>>>> 8bc19008
       fUpdateTrajOK = false;
       return;
     }
@@ -5781,13 +5649,9 @@
     float sum = 0;
     unsigned short cnt = 0;
     TrajPoint tmp;
-<<<<<<< HEAD
-    for(unsigned short ipt = tj.EndPt[0] + 1; ipt < tj.EndPt[1]; ++ipt) {
-=======
     unsigned short maxPtsFit = 2;
     for(unsigned short ipt = tj.EndPt[0] + 1; ipt < tj.EndPt[1]; ++ipt) {
       if(tj.Pts[ipt].NTPsFit > maxPtsFit) maxPtsFit = tj.Pts[ipt].NTPsFit;
->>>>>>> 8bc19008
       if(tj.Pts[ipt-1].Chg == 0) continue;
       if(tj.Pts[ipt].Chg == 0) continue;
       if(tj.Pts[ipt+1].Chg == 0) continue;
@@ -5800,22 +5664,14 @@
       float delta2 =  PointTrajDOCA2(tjs, tp2.HitPos[0], tp2.HitPos[1], tmp);
       sum += sqrt(delta2 / tp2.HitPosErr2);
       ++cnt;
-<<<<<<< HEAD
-      if(prt) mf::LogVerbatim("TC")<<"CQ: "<<ipt<<" delta "<<sqrt(delta2)<<" PosErr "<<sqrt(tp2.HitPosErr2);
-=======
->>>>>>> 8bc19008
     } // ipt
     if(cnt == 0) {
       tj.Quality = 99;
     } else {
       tj.Quality = sum / (float)cnt;
     }
-<<<<<<< HEAD
-    if(prt) std::cout<<"CQ: cnt "<<cnt<<" Quality "<<tj.Quality<<"\n";
-=======
     tj.Trackness = (float)maxPtsFit / (float)NumPtsWithCharge(tj, false);
     if(prt) std::cout<<"CQ: cnt "<<cnt<<" Quality "<<tj.Quality<<" Trackness "<<tj.Trackness<<"\n";
->>>>>>> 8bc19008
   } // CalculateQuality
 
   ////////////////////////////////////////////////
@@ -5890,11 +5746,8 @@
         }
         if(tjs.inClus[iht] != 0) {
           mf::LogWarning("TC")<<"MakeAllTrajClusters: Hit "<<PrintHit(tjs.fHits[iht])<<" assigned to two different clusters "<<tjs.inClus[iht]<<" and "<<clID;
-<<<<<<< HEAD
-=======
           debug.Plane = 3;
           PrintAllTraj("MATC", tjs, debug, USHRT_MAX, USHRT_MAX);
->>>>>>> 8bc19008
           fQuitAlg = true;
           return;
         }
@@ -6205,10 +6058,7 @@
       myprt<<"Bad Dir in MakeBareTrajPoint ";
       myprt<<" tpIn1 Pos "<<tpIn1.Pos[0]<<" "<<tpIn1.Pos[1];
       myprt<<" tpIn2 Pos "<<tpIn2.Pos[0]<<" "<<tpIn2.Pos[1];
-<<<<<<< HEAD
-=======
       tpOut.Pos[0] = -99;
->>>>>>> 8bc19008
       return;
     }
     tpOut.Dir[0] /= norm;
@@ -6267,17 +6117,6 @@
   /////////////////////////////////////////
   bool TrajClusterAlg::SignalAtTp(TrajPoint const& tp)
   {
-<<<<<<< HEAD
-    // Returns true if the TP is within the TPC and within a ROI
-    
-    if(tp.Pos[0] < 0) return false;
-    if(tp.Pos[1] < 0) return false;
-    unsigned int wire = std::nearbyint(tp.Pos[0]);
-    geo::PlaneID planeID = DecodeCTP(tp.CTP);
-    unsigned int ipl = planeID.Plane;
-    if(wire >= tjs.NumWires[ipl]) return false;
-    if(tp.Pos[1] > tjs.MaxPos1[ipl]) return false;
-=======
     return SignalAtPos(tp.Pos[0], tp.Pos[1], tp.CTP);
   } // SignalAtTp
   
@@ -6294,33 +6133,22 @@
     unsigned int ipl = planeID.Plane;
     if(wire >= tjs.NumWires[ipl]) return false;
     if(pos1 > tjs.MaxPos1[ipl]) return false;
->>>>>>> 8bc19008
     // Assume dead wires have a signal
     if(tjs.WireHitRange[ipl][wire].first == -1) return true;
     // two modes of checking for now
     if(fMaxWireSkipNoSignal < 0) {
       // See if this tick resides in an ROI
-<<<<<<< HEAD
-      unsigned int rawProjTick = (float)(tp.Pos[1] / tjs.UnitsPerTick);
-      // First see if there are any ROIs on this wire
-      if(tjs.WirePtr[ipl][wire].isNull()) return false;
-      const recob::Wire::RegionsOfInterest_t& signalROI = tjs.WirePtr[ipl][wire]->SignalROI();
-=======
       unsigned int rawProjTick = (float)(pos1 / tjs.UnitsPerTick);
       // First see if there are any ROIs on this wire
       if(tjs.WirePtr[ipl][wire].isNull()) return false;
       const recob::Wire::RegionsOfInterest_t& signalROI = tjs.WirePtr[ipl][wire]->SignalROI();
 /*
->>>>>>> 8bc19008
       if(prt) {
         mf::LogVerbatim myprt("TC");
         myprt<<"SignalAtTP: P:W:T "<<ipl<<":"<<wire<<":"<<rawProjTick<<" ranges";
         for(const auto& range : signalROI.get_ranges()) myprt<<" "<<range.begin_index()<<"-"<<range.end_index();
       }
-<<<<<<< HEAD
-=======
 */
->>>>>>> 8bc19008
       for(const auto& range : signalROI.get_ranges()) {
         if(rawProjTick >= range.begin_index() && rawProjTick <= range.end_index()) return true;
         // This assumes that the ROIs are ordered by increasing tick
@@ -6329,11 +6157,7 @@
       return false;
     }  else {
       // use hits instead of ROIs
-<<<<<<< HEAD
-      raw::TDCtick_t rawProjTick = (float)(tp.Pos[1] / tjs.UnitsPerTick);
-=======
       raw::TDCtick_t rawProjTick = (float)(pos1 / tjs.UnitsPerTick);
->>>>>>> 8bc19008
       unsigned int firstHit = (unsigned int)tjs.WireHitRange[ipl][wire].first;
       unsigned int lastHit = (unsigned int)tjs.WireHitRange[ipl][wire].second;
       for(unsigned int iht = firstHit; iht < lastHit; ++iht) {
@@ -6493,25 +6317,15 @@
             fQuitAlg = true;
             return;
           }
-<<<<<<< HEAD
-=======
 /*
->>>>>>> 8bc19008
           // check for a signal at this hit. Make a bare trajectory point
           tp.CTP = EncodeCTP(cstat, tpc, ipl);
           tp.Pos[0] = wire;
           tp.Pos[1] = tjs.fHits[iht]->PeakTime() * tjs.UnitsPerTick;
           if(fMaxWireSkipNoSignal < 0 && !SignalAtTp(tp)) {
             mf::LogError("TC")<<"FillWireHitRange: No signal at this hit position "<<ipl<<":"<<PrintHit(tjs.fHits[iht]);
-<<<<<<< HEAD
-            std::cout<<"FillWireHitRange: No signal at this hit position "<<ipl<<":"<<PrintHit(tjs.fHits[iht])<<"\n";
-            fQuitAlg = true;
-            return;
-          }
-=======
           }
 */
->>>>>>> 8bc19008
         } // iht
       } // wire
     } // ipl
