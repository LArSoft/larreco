//////////////////////////////////////////////////////////////////////
///
/// Step crawling code used by TrajClusterAlg
///
/// Bruce Baller, baller@fnal.gov
///
///
////////////////////////////////////////////////////////////////////////

#include "larreco/RecoAlg/TrajClusterAlg.h"
#include "larreco/RecoAlg/TCAlg/DebugStruct.h"

class TH1F;
class TH2F;
class TProfile;

struct SortEntry{
  unsigned int index;
  float val;
};

bool greaterThan (SortEntry c1, SortEntry c2) { return (c1.val > c2.val);}
bool lessThan (SortEntry c1, SortEntry c2) { return (c1.val < c2.val);}

bool valDecreasing (SortEntry c1, SortEntry c2) { return (c1.val > c2.val);}
bool valIncreasing (SortEntry c1, SortEntry c2) { return (c1.val < c2.val);}

namespace tca {

  //------------------------------------------------------------------------------

  TrajClusterAlg::TrajClusterAlg(fhicl::ParameterSet const& pset):fCaloAlg(pset.get<fhicl::ParameterSet>("CaloAlg"))
  {
    reconfigure(pset);
    tjs.caloAlg = &fCaloAlg;
    art::ServiceHandle<art::TFileService> tfs;
    hist.CreateHists(*tfs);
    tm.Initialize();
  }
  
  bool TrajClusterAlg::SortByMultiplet(TCHit const& a, TCHit const& b)
  {
    // compare the wire IDs first:
    int cmp_res = a.WireID.cmp(b.WireID);
    if (cmp_res != 0) return cmp_res < 0; // order is decided, unless equal
    // decide by start time
    if (a.StartTick != b.StartTick) return a.StartTick < b.StartTick;
    // if still undecided, resolve by local index
    return a.LocalIndex < b.LocalIndex; // if still unresolved, it's a bug!
  } // SortByMultiplet

  //------------------------------------------------------------------------------
  void TrajClusterAlg::reconfigure(fhicl::ParameterSet const& pset)
  {

    bool badinput = false;
    fHitFinderModuleLabel = pset.get<art::InputTag>("HitFinderModuleLabel");
    fMakeNewHits          = pset.get< bool >("MakeNewHits", true);
    fMode                 = pset.get< short >("Mode", 1);
    fHitErrFac            = pset.get< float >("HitErrFac", 0.4);
    fMinAmp               = pset.get< float >("MinAmp", 0.1);
    tjs.AngleRanges       = pset.get< std::vector<float>>("AngleRanges");
    fNPtsAve              = pset.get< short >("NPtsAve", 20);
    fMinPtsFit            = pset.get< std::vector<unsigned short >>("MinPtsFit");
    fMinPts               = pset.get< std::vector<unsigned short >>("MinPts");
    fMaxAngleCode         = pset.get< std::vector<unsigned short>>("MaxAngleCode");
    fMinMCSMom             = pset.get< std::vector<short >>("MinMCSMom");

    fMaxChi               = pset.get< float >("MaxChi", 10);
    fChargeCuts           = pset.get< std::vector<float >>("ChargeCuts", {3, 0.15, 0.25});
    fMultHitSep           = pset.get< float >("MultHitSep", 2.5);
    fKinkCuts             = pset.get< std::vector<float >>("KinkCuts", {0.4, 1.5, 4});
    fQualityCuts          = pset.get< std::vector<float >>("QualityCuts", {0.8, 3});
    fMaxWireSkipNoSignal  = pset.get< float >("MaxWireSkipNoSignal", 1);
    fMaxWireSkipWithSignal= pset.get< float >("MaxWireSkipWithSignal", 100);
    fProjectionErrFactor  = pset.get< float >("ProjectionErrFactor", 2);
    fVLAStepSize        = pset.get< float >("VLAStepSize", 1.5);
    fJTMaxHitSep2         = pset.get< float >("JTMaxHitSep", 2);
    
    std::vector<std::string> skipAlgsVec = pset.get< std::vector<std::string>  >("SkipAlgs");
    
    std::vector<std::string> specialAlgsVec;
    if(pset.has_key("SpecialAlgs")) specialAlgsVec = pset.get< std::vector<std::string>  >("SpecialAlgs");
    
    tjs.DeltaRayTag       = pset.get< std::vector<short>>("DeltaRayTag", {-1, -1, -1});
    tjs.MuonTag           = pset.get< std::vector<short>>("MuonTag", {-1, -1, -1, - 1});
    tjs.ShowerTag         = pset.get< std::vector<float>>("ShowerTag", {-1, -1, -1, -1, -1, -1});
    
    tjs.SaveShowerTree    = pset.get< bool >("SaveShowerTree", false);
    tjs.SaveCRTree        = pset.get< bool >("SaveCRTree", false);
    tjs.TagCosmics        = pset.get< bool >("TagCosmics", false);
    fChkStopCuts          = pset.get< std::vector<float>>("ChkStopCuts", {-1, -1, -1});
    fMaxTrajSep           = pset.get< float >("MaxTrajSep", 4);
    
    fStudyMode            = pset.get< bool  >("StudyMode", false);
    tjs.MatchTruth        = pset.get< std::vector<float> >("MatchTruth", {-1, -1, -1, -1});
    tjs.Vertex2DCuts      = pset.get< std::vector<float >>("Vertex2DCuts", {-1, -1, -1, -1, -1, -1, -1});
    if(pset.has_key("VertexScoreWeights")) tjs.VertexScoreWeights = pset.get< std::vector<float> >("VertexScoreWeights");
    tjs.Vertex3DChiCut    = pset.get< float >("Vertex3DChiCut", -1);
    fMaxVertexTrajSep     = pset.get< std::vector<float>>("MaxVertexTrajSep");
    tjs.Match3DCuts       = pset.get< std::vector<float >>("Match3DCuts", {-1, -1, -1, -1, -1});
    
    debug.Cryostat = 0;
    debug.TPC = 0;
    if(pset.has_key("DebugCryostat")) debug.Cryostat = pset.get< int >("DebugCryostat");
    if(pset.has_key("DebugTPC"))      debug.TPC = pset.get< int >("DebugTPC");
    debug.Plane           = pset.get< int >("DebugPlane", -1);
    debug.Wire            = pset.get< int >("DebugWire", -1);
    debug.Tick            = pset.get< int >("DebugTick", -1);
    debug.WorkID          = pset.get< int >("DebugWorkID", 0);

    // convert the max traj separation into a separation^2
    fMaxTrajSep *= fMaxTrajSep;
    if(fJTMaxHitSep2 > 0) fJTMaxHitSep2 *= fJTMaxHitSep2;
    
    // in the following section we ensure that the fcl vectors are appropriately sized so that later references are valid
    if(fMinPtsFit.size() != fMinPts.size()) badinput = true;
    if(fMaxVertexTrajSep.size() != fMinPts.size()) badinput = true;
    if(fMaxAngleCode.size() != fMinPts.size()) badinput = true;
    if(fMinMCSMom.size() != fMinPts.size()) badinput = true;
    if(badinput) throw art::Exception(art::errors::Configuration)<< "Bad input from fcl file. Vector lengths for MinPtsFit, MaxVertexTrajSep, MaxAngleRange and MinMCSMom should be defined for each reconstruction pass";
    
    if(tjs.Vertex2DCuts.size() < 7) throw art::Exception(art::errors::Configuration)<<"Vertex2DCuts must be size 7\n 0 = Max length definition for short TJs\n 1 = Max vtx-TJ sep short TJs\n 2 = Max vtx-TJ sep long TJs\n 3 = Max position pull for >2 TJs\n 4 = Max vtx position error\n 5 = Min MCSMom for one of two TJs\n 6 = Min fraction of wires hit btw vtx and Tjs\n 7 = Min Score\n 8 = ID of a 2D vertex to print";
    // resize for a debug element of the vector
    if(tjs.Vertex2DCuts.size() < 9) {
      tjs.Vertex2DCuts.resize(9);
      // Set a default minimum Score
      tjs.Vertex2DCuts[7] = 3;
    }
    if(fKinkCuts.size() != 3) throw art::Exception(art::errors::Configuration)<<"KinkCuts must be size 2\n 0 = Hard kink angle cut\n 1 = Kink angle significance\n 2 = nPts fit";
    if(fChargeCuts.size() != 3) throw art::Exception(art::errors::Configuration)<<"ChargeCuts must be size 3\n 0 = Charge pull cut\n 1 = Min allowed fractional chg RMS\n 2 = Max allowed fractional chg RMS";
    
    if(tjs.MuonTag.size() != 4) throw art::Exception(art::errors::Configuration)<<"MuonTag must be size 4\n 0 = minPtsFit\n 1 = minMCSMom\n 2= maxWireSkipNoSignal\n 3 = min delta ray length for tagging";
    if(tjs.DeltaRayTag.size() != 3) throw art::Exception(art::errors::Configuration)<<"DeltaRayTag must be size 3\n 0 = Max endpoint sep\n 1 = min MCSMom\n 2 = max MCSMom";
    if(fChkStopCuts.size() != 3) throw art::Exception(art::errors::Configuration)<<"ChkStopCuts must be size 3\n 0 = Min Charge ratio\n 1 = Charge slope pull cut\n 2 = Charge fit chisq cut";
    if(tjs.ShowerTag.size() < 13) {
      std::cout<< "ShowerTag must be size 13\n 0 = Mode\n 1 = max MCSMom\n 2 = max separation (WSE units)\n 3 = Max angle diff\n 4 = Factor * rms width\n 5 = Min half width\n 6 = min total Tps\n 7 = Min Tjs\n 8 = max parent FOM\n 9 = max direction FOM 10 = max AspectRatio\n 11 = min Score to preserve a vertex\n 12 = Debug showers in CTP\n";
      std::cout<<" Fixing this problem...";
      tjs.ShowerTag.resize(13);
      // set the min score to 0
      tjs.ShowerTag[11] = 0;
      // turn off printing
      tjs.ShowerTag[12] = -1;
    }
    if(tjs.Match3DCuts.size() != 5) throw art::Exception(art::errors::Configuration)<< "Match3DCuts must be size 3\n 0 = dx(cm) match\n 1 = dAngle (radians)\n 2 = Min length for 2-view match\n 3 = 2-view match require dead region in 3rd view?\n 4 = minimum match fraction";
    
    // check the angle ranges and convert from degrees to radians
    if(tjs.AngleRanges.back() < 90) {
      mf::LogVerbatim("TC")<<"Last element of AngleRange != 90 degrees. Fixing it\n";
      tjs.AngleRanges.back() = 90;
    }
    
    fExpectNarrowHits = (fMode == 4);
    
    // decide whether debug information should be printed
    bool validCTP = debug.Cryostat >= 0 && debug.TPC >= 0 && debug.Plane >= 0 && debug.Wire >= 0 && debug.Tick >= 0;
    if(validCTP) debug.CTP = EncodeCTP((unsigned int)debug.Cryostat, (unsigned int)debug.TPC, (unsigned int)debug.Plane);
    bool debugMerge = debug.Wire < 0;
    bool debugVtx = debug.Tick < 0;
    fDebugMode = validCTP || debug.WorkID < 0 || debugMerge || debugVtx;
    if(fDebugMode) {
      std::cout<<"**************** Debug mode: debug.CTP "<<debug.CTP<<" ****************\n";
      std::cout<<"Cryostat "<<debug.Cryostat<<" TPC "<<debug.TPC<<" Plane "<<debug.Plane<<"\n";
      std::cout<<"Pass MinPts  MinPtsFit Max Angle\n";
      for(unsigned short pass = 0; pass < fMinPts.size(); ++pass) {
        unsigned short ir = fMaxAngleCode[pass];
        if(ir > tjs.AngleRanges.size() - 1) ir = tjs.AngleRanges.size() - 1;
        std::cout<<std::setw(3)<<pass;
        std::cout<<std::setw(7)<<fMinPts[pass];
        std::cout<<std::setw(7)<<fMinPtsFit[pass];
        std::cout<<std::setw(12)<<(int)tjs.AngleRanges[ir]<<"\n";
      }
      std::cout<<"Max angle ranges\n range  degrees  radians\n";
      for(unsigned short ir = 0; ir < tjs.AngleRanges.size(); ++ir) {
        std::cout<<std::setw(3)<<ir;
        std::cout<<std::setw(8)<<(int)tjs.AngleRanges[ir];
        std::cout<<std::setw(8)<<std::setprecision(3)<<tjs.AngleRanges[ir] * M_PI / 180;
        std::cout<<"\n";
      } // ir
    }
    
    for(auto& range : tjs.AngleRanges) {
      if(range < 0 || range > 90) throw art::Exception(art::errors::Configuration)<< "Invalid angle range "<<range<<" Must be 0 - 90 degrees";
      range *= M_PI / 180;
    } // range
    
    // Ensure that the size of the AlgBitNames vector is consistent with the AlgBit typedef enum
    if(kAlgBitSize != AlgBitNames.size()) throw art::Exception(art::errors::Configuration)<<"kAlgBitSize "<<kAlgBitSize<<" != AlgBitNames size "<<AlgBitNames.size();
    fAlgModCount.resize(kAlgBitSize);

    if(kFlagBitSize != StopFlagNames.size()) throw art::Exception(art::errors::Configuration)<<"kFlagBitSize "<<kFlagBitSize<<" != StopFlagNames size "<<StopFlagNames.size();
    
    if(kFlagBitSize > 64) throw art::Exception(art::errors::Configuration)<<"Increase the size of UseAlgs to at least "<<kFlagBitSize;
    
    bool gotit, printHelp = false;
    for(unsigned short ib = 0; ib < AlgBitNames.size(); ++ib) tjs.UseAlg[ib] = true;
    
    // turn off the special algs
    // A lightly tested algorithm that should only be turned on for testing
    tjs.UseAlg[kStopAtTj] = false;
    // Do an exhaustive (and slow) check of the hit -> trajectory associations
    tjs.UseAlg[kChkInTraj] = false;
    
    for(auto strng : skipAlgsVec) {
      gotit = false;
      if(strng == "All") {
        // turn everything off
        for(unsigned short ib = 0; ib < AlgBitNames.size(); ++ib) tjs.UseAlg[ib] = false;
        gotit = true;
        break;
      } // All off
      for(unsigned short ib = 0; ib < AlgBitNames.size(); ++ib) {
        if(strng == AlgBitNames[ib]) {
          tjs.UseAlg[ib] = false;
          gotit = true;
          break;
        }
      } // ib
      if(!gotit) {
        std::cout<<"******* Unknown SkipAlgs input string '"<<strng<<"'\n";
        printHelp = true;
      }
    } // strng
    if(printHelp) {
      std::cout<<"Valid AlgNames:";
      for(auto strng : AlgBitNames) std::cout<<" "<<strng;
      std::cout<<"\n";
      std::cout<<"Or specify All to turn all algs off\n";
      throw art::Exception(art::errors::Configuration)<< "Invalid SkipAlgs specification";
    }
    // overwrite any settings above with special algs
    for(auto strng : specialAlgsVec) {
      gotit = false;
      for(unsigned short ib = 0; ib < AlgBitNames.size(); ++ib) {
        if(strng == AlgBitNames[ib]) {
          tjs.UseAlg[ib] = true;
          gotit = true;
          break;
        }
      } // ib
      if(!gotit) {
        std::cout<<"******* Unknown SpecialAlgs input string '"<<strng<<"'\n";
        printHelp = true;
      }
    } // strng
    if(printHelp) {
      std::cout<<"Valid AlgNames:";
      for(auto strng : AlgBitNames) std::cout<<" "<<strng;
      std::cout<<"\n";
      std::cout<<"Or specify All to turn all algs off\n";
      throw art::Exception(art::errors::Configuration)<< "Invalid SkipAlgs specification";
    }
    
    if(fDebugMode) {
      std::cout<<"Using algs:";
      for(unsigned short ib = 0; ib < AlgBitNames.size(); ++ib) {
        if(ib % 10 == 0) std::cout<<"\n";
        if(tjs.UseAlg[ib] && ib != kKilled) std::cout<<" "<<AlgBitNames[ib];
      }
      std::cout<<"\n";
      std::cout<<"Skipping algs:";
      for(unsigned short ib = 0; ib < AlgBitNames.size(); ++ib) if(!tjs.UseAlg[ib] && ib != kKilled) std::cout<<" "<<AlgBitNames[ib];
      std::cout<<"\n";
      if(fExpectNarrowHits) std::cout<<"Configured to expect narrow hits produced by gaushit with LongMaxHits set large.\n";
      if(tjs.IgnoreNegChiHits) std::cout<<"Configured to ignore hits with GoodnessOfFit < 0.\n";
    }
    fEventsProcessed = 0;
   
  } // reconfigure
  
  ////////////////////////////////////////////////
  void TrajClusterAlg::ClearResults() {
    tjs.vtx3.clear();
    tjs.vtx.clear();
    tjs.tcl.clear();
    tjs.inClus.clear();
    tjs.matchVec.clear();
    tjs.matchVecPFPList.clear();
    tjs.WireHitRange.clear();
    tjs.fHits.clear();
    tjs.allTraj.clear();
    tjs.cots.clear();
    tjs.showers.clear();
    tjs.MCPartList.clear();

    ClearShowerTree(tjs.stv);
    ClearCRInfo(tjs);

  } // ClearResults()

  ////////////////////////////////////////////////
  void TrajClusterAlg::RunTrajClusterAlg(art::Event & evt)
  {

    if(fMode == 0) return;
    
    // Get the hits
    art::ValidHandle< std::vector<recob::Hit>> hitVecHandle = evt.getValidHandle<std::vector<recob::Hit>>(fHitFinderModuleLabel);

    ++fEventsProcessed;
    if(hitVecHandle->size() < 3) return;
    
    // a gratuitous clearing of everything before we start
    ClearResults();
 
    tjs.detprop = lar::providerFrom<detinfo::DetectorPropertiesService>();
    tjs.geom = lar::providerFrom<geo::Geometry>();
    
    tjs.fHits.reserve(hitVecHandle->size());

    // transfer the hits into the local vector so we can modify them
    float minAmp = fMinAmp;
    if(fMinAmp < 0) minAmp = 0;
    for(unsigned int iht = 0; iht < hitVecHandle->size(); ++iht) {
      art::Ptr<recob::Hit> hit = art::Ptr<recob::Hit>(hitVecHandle, iht);
      // Look for a hit with negative amplitude
      if(hit->PeakAmplitude() < minAmp) continue;
      TCHit localHit;
      localHit.StartTick = hit->StartTick();
      localHit.EndTick = hit->EndTick();
      localHit.PeakTime = hit->PeakTime();
      localHit.SigmaPeakTime = hit->SigmaPeakTime();
      localHit.PeakAmplitude = hit->PeakAmplitude();
      localHit.SigmaPeakAmp = hit->SigmaPeakAmplitude();
      localHit.Integral = hit->Integral();
      localHit.SigmaIntegral = hit->SigmaIntegral();
      localHit.RMS = hit->RMS();
      localHit.GoodnessOfFit = hit->GoodnessOfFit();
      localHit.NDOF = hit->DegreesOfFreedom();
      localHit.Multiplicity = hit->Multiplicity();
      localHit.LocalIndex = hit->LocalIndex();
      localHit.WireID = hit->WireID();
      tjs.fHits.push_back(localHit);
    } // iht

    // sort it as needed;
    // that is, sorted by wire ID number,
    // then by start of the region of interest in time, then by the multiplet
    std::sort(tjs.fHits.begin(), tjs.fHits.end(), &SortByMultiplet);
/* This bombs because the planes and ave hits rms isn't defined yet
    std::cout<<"Testing local hit multiplets\n";
    std::vector<unsigned int> hitsInMuliplet;
    for(unsigned int iht = 0; iht < tjs.fHits.size(); ++iht) {
      // Use InTraj as a flag to indicate that this hit was already considered
      if(tjs.fHits[iht].InTraj > 0) continue;
      GetHitMultiplet(iht, hitsInMuliplet);
      tjs.fHits[iht].InTraj = 1;
      if(hitsInMuliplet.size() > 1) {
        for(unsigned int ii = 0; ii < hitsInMuliplet.size(); ++ii) {
          unsigned int mht = hitsInMuliplet[ii];
          tjs.fHits[mht].LocalIndex = ii;
          tjs.fHits[mht].InTraj = 1;
        }
      } // multiplet > 1
    } // iht
    // reset inTraj
    for(auto& hit : tjs.fHits) hit.InTraj = 0;
    // Re-sort the hits
    std::sort(tjs.fHits.begin(), tjs.fHits.end(), &SortByMultiplet);
*/
    // check the hits for indexing errors
    unsigned short nerr = 0;
    for(unsigned int iht = 0; iht < tjs.fHits.size(); ++iht) {
      if(tjs.fHits[iht].Multiplicity < 2) continue;
      auto& iHit = tjs.fHits[iht];
      bool badHit = false;
      unsigned int fromIndex = iht - iHit.LocalIndex;
      unsigned short indx = 0;
      for(unsigned int jht = fromIndex; jht < fromIndex + iHit.Multiplicity; ++jht) {
        auto& jHit = tjs.fHits[jht];
        if(iHit.Multiplicity != jHit.Multiplicity) badHit = true;
        if(iHit.WireID.Wire != jHit.WireID.Wire) badHit = true;
        if(iHit.LocalIndex != indx) badHit = true;
        ++indx;
      } // jht
      if(badHit) {
        ++nerr;
        for(unsigned int jht = fromIndex; jht < fromIndex + iHit.Multiplicity; ++jht) {
          auto& jHit = tjs.fHits[jht];
          jHit.Multiplicity = 1;
          jHit.LocalIndex = 0;
        } // jht
      }
    } // iht
//    if(nerr > 0) std::cout<<"Found "<<nerr<<" hit indexing errors\n";
    
    // Match these hits to MC tracks
    if(!fIsRealData) tm.MatchTrueHits(hist);

    // check for debugging mode triggered by Plane, Wire, Tick
    debug.Hit = UINT_MAX;
    if(fDebugMode) {
      std::cout<<"Look for debug hit "<<debug.Plane<<":"<<debug.Wire<<":"<<debug.Tick;
      for(unsigned int iht = 0; iht < tjs.fHits.size(); ++iht) {
        if((int)tjs.fHits[iht].WireID.Plane != debug.Plane) continue;
        if((int)tjs.fHits[iht].WireID.Wire != debug.Wire) continue;
        if(tjs.fHits[iht].PeakTime < debug.Tick - 5) continue;
        if(tjs.fHits[iht].PeakTime > debug.Tick + 5) continue;
        debug.Hit = iht;
        std::cout<<" iht "<<iht<<" "<<debug.Cryostat<<":"<<debug.TPC<<":"<<debug.Plane<<":"<<PrintHit(tjs.fHits[iht]);
        std::cout<<" Amp "<<(int)tjs.fHits[iht].PeakAmplitude;
        std::cout<<" RMS "<<std::fixed<<std::setprecision(1)<<tjs.fHits[iht].RMS;
        std::cout<<" Chisq "<<std::fixed<<std::setprecision(1)<<tjs.fHits[iht].GoodnessOfFit;
        std::cout<<" Mult "<<tjs.fHits[iht].Multiplicity;
        std::cout<<"\n";
        break;
      } // iht
      if(debug.Hit == UINT_MAX) std::cout<<" not found\n";
    } // debugging mode
    
    if(fDebugMode && nerr > 0) std::cout<<"Found "<<nerr<<" hits with indexing errors. Set Multiplicity = 1 for these hits.\n";
    
    fRun = evt.run();
    fSubRun  = evt.subRun();
    fEvent = evt.event();
    fWorkID = 0;
    
    // Set true if a truly bad situation occurs
    fQuitAlg = false;
    fIsRealData = evt.isRealData();
    vtxPrt = false;
    mrgPrt = false;
    didPrt = false;
    
    if(fMode > 0) {
      // Step from upstream (small wire number) to downstream (large wire number)
      fStepDir = 1;
    } else {
      // or step in the other direction
      fStepDir = -1;
    }
    InitializeAllTraj();
    for (const geo::TPCID& tpcid: tjs.geom->IterateTPCIDs()) {
      geo::TPCGeo const& TPC = tjs.geom->TPC(tpcid);
      fQuitAlg = !FillWireHitRange(tjs, tpcid, fDebugMode);
      if(fQuitAlg) return;
      if(fDebugMode) {
        // check the hit X range
        float maxX = -1E6;
        float minX = 1E6;
        for(auto& hit : tjs.fHits) {
          if(hit.MCPartListIndex == USHRT_MAX) continue;
          float hitX = tjs.detprop->ConvertTicksToX(hit.PeakTime, hit.WireID.Plane, hit.WireID.TPC, hit.WireID.Cryostat);
          if(hitX > maxX) maxX = hitX;
          if(hitX < minX) minX = hitX;
        } // hit
        if(minX < tjs.XLo || maxX > tjs.XHi) {
          std::cout<<"Warning!! Probable timing offset problem: minX = "<<minX<<" < "<<tjs.XLo;
          std::cout<<" or maxX = "<<maxX<<" > "<<tjs.XHi<<"\n";
        }
      } // check hits
      for(fPlane = 0; fPlane < TPC.Nplanes(); ++fPlane) {
        // special mode for only reconstructing the collection plane
        if(fMode == 2 && fPlane != TPC.Nplanes() - 1) continue;
        // no hits on this plane?
        if(tjs.FirstWire[fPlane] > tjs.LastWire[fPlane]) continue;
        // Set the CTP code to ensure objects are compared within the same plane
        fCTP = EncodeCTP(tpcid.Cryostat, tpcid.TPC, fPlane);
        fCstat = tpcid.Cryostat;
        fTpc = tpcid.TPC;
        // save some processing time if in debug mode. This may cause confusion when debugging
        // subtle failures
//        if(debug.CTP != UINT_MAX && debug.CTP != fCTP) continue;
        // reconstruct all trajectories in the current plane
        ReconstructAllTraj();
        if(fQuitAlg) {
          mf::LogVerbatim("TC")<<"Found fQuitAlg after ReconstructAllTraj";
          ClearResults();
          return;
        }
      } // fPlane
      // No sense taking muon direction if delta ray tagging is disabled
      if(tjs.DeltaRayTag[0] >= 0) TagMuonDirections(tjs, debug.WorkID);
      Find3DVertices(tjs, tpcid);
      // Look for incomplete 3D vertices that won't be recovered because there are
      // missing trajectories in a plane
      FindMissedVxTjs(tpcid);
      KillPoorVertices(tjs);
      for(fPlane = 0; fPlane < TPC.Nplanes(); ++fPlane) {
        fCTP = EncodeCTP(tpcid.Cryostat, tpcid.TPC, fPlane);
<<<<<<< HEAD
        ChkVtxAssociations(tjs, fCTP);
=======
        if(!ChkVtxAssociations(tjs, fCTP)) {
          std::cout<<"ChkVtxAssociations found an error\n";
        }
>>>>>>> 62a319a4
      }
      // Match3D should be the last thing called for this tpcid
      Match3D(tpcid, false);
      // Use 3D matching information to find showers in 2D. FindShowers3D returns
      // true if the algorithm was successful indicating that the matching needs to be redone
      if(tjs.ShowerTag[0] == 2 && FindShowers3D(tjs, tpcid)) Match3D(tpcid, true);
      if(tjs.SaveShowerTree) {
        std::cout << "SHOWER TREE STAGE NUM SIZE: "  << tjs.stv.StageNum.size() << std::endl;
        showertree->Fill();
      }
    } // tpcid
    
    FillPFPInfo();
    if(!fIsRealData) tm.MatchTruth(hist, fEventsProcessed);
    if (tjs.SaveCRTree) crtree->Fill();
    // Convert trajectories in allTraj into clusters
    MakeAllTrajClusters();
    if(fQuitAlg) {
      mf::LogVerbatim("TC")<<"RunTrajCluster failed in MakeAllTrajClusters";
      ClearResults();
      return;
    }
    if(!CheckHitClusterAssociations(tjs)) {
      ClearResults();
      mf::LogVerbatim("TC")<<"RunTrajCluster failed in CheckHitClusterAssociations";
      return;
    }
    
    // fill some basic histograms 
    for(auto& vx2 : tjs.vtx) if(vx2.ID > 0 && vx2.Score > 0) hist.fVx2Score->Fill(vx2.Score);
    for(auto& vx3 : tjs.vtx3) if(vx3.ID > 0 && vx3.Score > 0) hist.fVx3Score->Fill(vx3.Score);
    
    // print trajectory summary report?
    if(tjs.ShowerTag[0] >= 0) debug.Plane = tjs.ShowerTag[11];
    if(fDebugMode) {
      mf::LogVerbatim("TC")<<"Done in RunTrajClusterAlg";
      PrintAllTraj("RTC", tjs, debug, USHRT_MAX, 0);
      PrintPFParticles("RTC", tjs);
    }

    unsigned short ntj = 0;
    unsigned short nsh = 0;
    for(auto& tj : tjs.allTraj) {
      if(tj.AlgMod[kKilled]) continue;
      ++ntj;
      if(tj.AlgMod[kShowerTj]) ++nsh;
    } // tj
    if(fDebugMode) std::cout<<"RTC done ntj "<<ntj<<" nsh "<<nsh<<" events processed "<<fEventsProcessed<<"\n";
    
    if(tjs.MatchTruth[0] >= 0) tm.PrintResults(fEvent);
    
    // convert vertex time from WSE to ticks
    for(auto& avtx : tjs.vtx) avtx.Pos[1] /= tjs.UnitsPerTick;
    
    if(fDebugMode) mf::LogVerbatim("TC")<<"RunTrajCluster success run "<<fRun<<" event "<<fEvent<<" allTraj size "<<tjs.allTraj.size()<<" events processed "<<fEventsProcessed;
    
  } // RunTrajClusterAlg

  ////////////////////////////////////////////////
  void TrajClusterAlg::InitializeAllTraj()
  {
    tjs.allTraj.clear();
    tjs.vtx.clear();
    tjs.vtx3.clear();
  } // InitializeAllTraj
  
  ////////////////////////////////////////////////
  void TrajClusterAlg::ReconstructAllTraj()
  {
    // Reconstruct clusters in fPlane and put them in allTraj
    
    unsigned int ii, iwire, jwire, iht, jht;
    
    if(fPlane > tjs.FirstWire.size() - 1) {
      mf::LogWarning("TC")<<"ReconstructAllTraj called with invalid fPlane "<<fPlane;
      fQuitAlg = true;
      return;
    }
    
    unsigned int nwires = tjs.LastWire[fPlane] - tjs.FirstWire[fPlane] - 1;
    std::vector<unsigned int> iHitsInMultiplet, jHitsInMultiplet;
    unsigned short ihtIndex, jhtIndex;
    
    // turn of trajectory printing
    TJPrt = 0;
    didPrt = false;
    
    // Make several passes through the hits with user-specified cuts for each
    // pass. In general these are to not reconstruct large angle trajectories on
    // the first pass
    float maxHitsRMS = 4 * tjs.AveHitRMS[fPlane];
    for(unsigned short pass = 0; pass < fMinPtsFit.size(); ++pass) {
      for(ii = 0; ii < nwires; ++ii) {
        // decide which way to step given the sign of fStepDir
        if(fStepDir > 0) {
          // step DS
          iwire = tjs.FirstWire[fPlane] + ii;
          jwire = iwire + 1;
        } else {
          // step US
          iwire = tjs.LastWire[fPlane] - ii - 1;
          jwire = iwire - 1;
        }
        // skip bad wires or no hits on the wire
        if(tjs.WireHitRange[fPlane][iwire].first < 0) continue;
        if(tjs.WireHitRange[fPlane][jwire].first < 0) continue;
        unsigned int ifirsthit = (unsigned int)tjs.WireHitRange[fPlane][iwire].first;
        unsigned int ilasthit = (unsigned int)tjs.WireHitRange[fPlane][iwire].second;
        unsigned int jfirsthit = (unsigned int)tjs.WireHitRange[fPlane][jwire].first;
        unsigned int jlasthit = (unsigned int)tjs.WireHitRange[fPlane][jwire].second;
        for(iht = ifirsthit; iht < ilasthit; ++iht) {
          prt = (iht == debug.Hit);
          if(prt)  {
            mf::LogVerbatim("TC")<<"+++++++ Pass "<<pass<<" Found debug hit "<<fPlane<<":"<<PrintHit(tjs.fHits[iht]);
            didPrt = true;
          }
          // Only consider hits that are available
          if(tjs.fHits[iht].InTraj != 0) continue;
          if(tjs.IgnoreNegChiHits && tjs.fHits[iht].GoodnessOfFit < 0) continue;
          // We hope to make a trajectory point at the hit position of iht in WSE units
          // with a direction pointing to jht
          unsigned int fromWire = tjs.fHits[iht].WireID.Wire;
          float fromTick = tjs.fHits[iht].PeakTime;
          float iqtot = tjs.fHits[iht].Integral;
          float hitsRMSTick = tjs.fHits[iht].RMS;
          std::vector<unsigned int> iHitsInMultiplet;
          if(pass == 0) {
            // only use the hit on the first pass
            iHitsInMultiplet.resize(1);
            iHitsInMultiplet[0] = iht;
          } else {
            GetHitMultiplet(iht, iHitsInMultiplet, ihtIndex);
          }
          if(iHitsInMultiplet.size() > 1) {
            fromTick = HitsPosTick(tjs, iHitsInMultiplet, iqtot, kUnusedHits);
            hitsRMSTick = HitsRMSTick(tjs, iHitsInMultiplet, kUnusedHits);
          }
          bool fatIHit = (hitsRMSTick > maxHitsRMS);
          if(prt) mf::LogVerbatim("TC")<<" hit RMS "<<tjs.fHits[iht].RMS<<" BB Multiplicity "<<iHitsInMultiplet.size()<<" AveHitRMS["<<fPlane<<"] "<<tjs.AveHitRMS[fPlane]<<" HitsRMSTick "<<hitsRMSTick<<" fatIHit "<<fatIHit;
          for(jht = jfirsthit; jht < jlasthit; ++jht) {
            // Only consider hits that are available
            if(tjs.fHits[iht].InTraj != 0) continue;
            if(tjs.fHits[jht].InTraj != 0) continue;
            if(tjs.IgnoreNegChiHits && tjs.fHits[jht].GoodnessOfFit < 0) continue;
            // clear out any leftover work inTraj's that weren't cleaned up properly
/*
            for(auto& hit : tjs.fHits) {
              if(hit.InTraj < 0) {
                std::cout<<"Bad cleanup "<<PrintHit(hit)<<" events processed "<<fEventsProcessed<<" fWorkID "<<fWorkID<<"\n";
                hit.InTraj = 0;
              }
            }
*/
            unsigned int toWire = jwire;
            float toTick = tjs.fHits[jht].PeakTime;
            float jqtot = tjs.fHits[jht].Integral;
            if(jqtot < 1) continue;
            std::vector<unsigned int> jHitsInMultiplet;
            if(pass == 0) {
              // only use the hit on the first pass
              jHitsInMultiplet.resize(1);
              jHitsInMultiplet[0] = jht;
            } else {
              GetHitMultiplet(jht, jHitsInMultiplet, jhtIndex);
            }
            hitsRMSTick = HitsRMSTick(tjs, jHitsInMultiplet, kUnusedHits);
            bool fatJHit = (hitsRMSTick > maxHitsRMS);
            if(pass == 0) {
              // require both hits to be consistent
              if((fatIHit && !fatJHit) || (!fatIHit && fatJHit)) {
                if(prt) mf::LogVerbatim("TC")<<" jht fails "<<PrintHit(tjs.fHits[jht])<<" hit RMS "<<tjs.fHits[jht].RMS<<" mRMS "<<hitsRMSTick<<" fatJhit "<<fatJHit<<" max RMS "<<maxHitsRMS;
                continue;
              }
            } else {
              // pass > 0
              if(jHitsInMultiplet.size() > 1) toTick = HitsPosTick(tjs, jHitsInMultiplet, jqtot, kUnusedHits);
            }
            if(prt) {
              mf::LogVerbatim("TC")<<"+++++++ checking TrajHitsOK with jht "<<fPlane<<":"<<PrintHit(tjs.fHits[jht])<<" BB Multiplicity "<<jHitsInMultiplet.size()<<" HitsRMSTick "<<HitsRMSTick(tjs, jHitsInMultiplet, kUnusedHits)<<" fatJhit "<<fatJHit<<" setting toTick to "<<(int)toTick<<" TrajHitsOK "<<TrajHitsOK(tjs, iHitsInMultiplet, jHitsInMultiplet);
            }
            // Ensure that the hits StartTick and EndTick have the proper overlap
            if(!TrajHitsOK(tjs, iHitsInMultiplet, jHitsInMultiplet)) continue;
            // start a trajectory with direction from iht -> jht
            Trajectory work;
            if(!StartTraj(work, fromWire, fromTick, toWire, toTick, fCTP, pass)) continue;
            if(didPrt) TJPrt = work.WorkID;
            // check for a major failure
            if(fQuitAlg) return;
            if(work.Pts.empty()) {
              if(prt) mf::LogVerbatim("TC")<<"ReconstructAllTraj: StartTraj failed";
              ReleaseHits(tjs, work);
              continue;
            }
            // check for a large angle crawl
            if(work.Pts[0].AngleCode > fMaxAngleCode[work.Pass]) {
              if(prt) mf::LogVerbatim("TC")<<"ReconstructAllTraj: Wrong angle code "<<work.Pts[0].AngleCode<<" for this pass "<<work.Pass;
              ReleaseHits(tjs, work);
              continue;
            }
            work.Pts[0].DeltaRMS = fHitErrFac * tjs.UnitsPerTick * hitsRMSTick;
            // don't include the charge of iht since it will be low if this
            // is a starting/ending track
            work.AveChg = jqtot;
            // try to add close hits
            bool sigOK;
            AddHits(work, 0, sigOK);
            // check for a major failure
            if(fQuitAlg) return;
            if(!sigOK || work.Pts[0].Chg == 0) {
              if(prt) mf::LogVerbatim("TC")<<" No hits at initial trajectory point ";
              ReleaseHits(tjs, work);
              continue;
            }
            // move the TP position to the hit position but don't mess with the direction
            work.Pts[0].Pos = work.Pts[0].HitPos;
            // print the header and the first TP
            if(prt) PrintTrajectory("RAT", tjs, work, USHRT_MAX);
            // We can't update the trajectory yet because there is only one TP.
            work.EndPt[0] = 0;
            // now try stepping away
            StepCrawl(work);
            // check for a major failure
            if(fQuitAlg) return;
            if(prt) mf::LogVerbatim("TC")<<" After first StepCrawl. fGoodTraj "<<fGoodTraj<<" fTryWithNextPass "<<fTryWithNextPass;
            if(!fGoodTraj && fTryWithNextPass) {
              StepCrawl(work);
              if(!fGoodTraj || !fUpdateTrajOK) {
                if(prt) mf::LogVerbatim("TC")<<" xxxxxxx StepCrawl failed AGAIN. fTryWithNextPass "<<fTryWithNextPass;
                ReleaseHits(tjs, work);
                continue;
              } // Failed again
            }
            // Check the quality of the work trajectory
            CheckTraj(work);
            // check for a major failure
            if(fQuitAlg) return;
            if(prt) mf::LogVerbatim("TC")<<"ReconstructAllTraj: After CheckTraj EndPt "<<work.EndPt[0]<<"-"<<work.EndPt[1]<<" fGoodTraj "<<fGoodTraj<<" fTryWithNextPass "<<fTryWithNextPass;
            if(fTryWithNextPass) {
              // Most likely, the first part of the trajectory was good but the latter part
              // had too many unused hits. The work vector was
              // truncated and pass incremented, so give it another try
              work.AlgMod[kTryWithNextPass] = true;
              StepCrawl(work);
              // check for a major failure
              if(fQuitAlg) return;
              if(!fGoodTraj) {
                if(prt) mf::LogVerbatim("TC")<<" xxxxxxx StepCrawl failed AGAIN after CheckTraj";
                ReleaseHits(tjs, work);
                continue;
              } // Failed again
            } // fTryWithNextPass
            if(prt) mf::LogVerbatim("TC")<<"StepCrawl done: fGoodTraj "<<fGoodTraj<<" NumPtsWithCharge "<<NumPtsWithCharge(tjs, work, true)<<" cut "<<fMinPts[work.Pass];
            // decide if the trajectory is long enough for this pass
            if(!fGoodTraj || NumPtsWithCharge(tjs, work, true) < fMinPts[work.Pass]) {
              if(prt) mf::LogVerbatim("TC")<<" xxxxxxx Not enough points "<<NumPtsWithCharge(tjs, work, true)<<" minimum "<<fMinPts[work.Pass]<<" or !fGoodTraj";
              ReleaseHits(tjs, work);
              continue;
            }
            if(prt) mf::LogVerbatim("TC")<<"ReconstructAllTraj: calling StoreTraj with npts "<<work.EndPt[1];
            fQuitAlg = !StoreTraj(tjs, work);
            // check for a major failure
            if(fQuitAlg) return;
            if(tjs.UseAlg[kChkInTraj]) {
              fQuitAlg = !InTrajOK(tjs, "RAT");
              if(fQuitAlg) {
                mf::LogVerbatim("TC")<<"InTrajOK failed in ReconstructAllTraj";
                return;
              }
            }
            break;
          } // jht
        } // iht
      } // iwire
      // Try to merge trajectories before making vertices
      EndMerge();
      if(fQuitAlg) return;
      
      // Tag delta rays before making vertices
      TagDeltaRays(tjs, fCTP, debug.WorkID);

      // TY: Split high charge hits near the trajectory end
      ChkHiChgHits();

      Find2DVertices(tjs, fCTP);
      FindVtxTjs();
      if(fQuitAlg) return;

    } // pass
    
    // Use unused hits in all trajectories
    UseUnusedHits();
    
    // make junk trajectories using nearby un-assigned hits
    if(fJTMaxHitSep2 > 0) {
      FindJunkTraj();
      if(fQuitAlg) return;
    }
    TagDeltaRays(tjs, fCTP, debug.WorkID);
    Find2DVertices(tjs, fCTP);
    // check for a major failure
    if(fQuitAlg) return;

    // last attempt to attach Tjs to vertices
    for(unsigned short ivx = 0; ivx < tjs.vtx.size(); ++ivx) if(tjs.vtx[ivx].NTraj > 0) AttachAnyTrajToVertex(tjs, ivx, vtxPrt);
    
    // Check the Tj <-> vtx associations and define the vertex quality
<<<<<<< HEAD
    ChkVtxAssociations(tjs, fCTP);
=======
    if(!ChkVtxAssociations(tjs, fCTP)) {
      std::cout<<"RAT: ChkVtxAssociations found an error\n";
    }
>>>>>>> 62a319a4

    // TY: Improve hit assignments near vertex 
    VtxHitsSwap(tjs, fCTP);

    // Refine vertices, trajectories and nearby hits
//    Refine2DVertices();
    
  } // ReconstructAllTraj

  //////////////////////////////////////////
  void TrajClusterAlg::UseUnusedHits()
  {
    if(tjs.allTraj.size() == 0) return;
    if(!tjs.UseAlg[kUUH]) return;
    
    // max change in position allowed after adding all unused hits in a multiplet 
    float maxPosSep2 = 0.25;
    // Relax this cut for special tracking mode
    if(fMode == 2) maxPosSep2 = 1;
    
    std::vector<unsigned int> hitsInMultiplet;
    for(unsigned short itj = 0; itj < tjs.allTraj.size(); ++itj) {
      Trajectory& tj = tjs.allTraj[itj];
      if(tj.AlgMod[kKilled]) continue;
      // Find the max delta
      unsigned short firstPt = tj.EndPt[0];
      unsigned short lastPt = tj.EndPt[1];
      for(unsigned short ipt = firstPt; ipt <= lastPt; ++ipt) {
        TrajPoint& tp = tj.Pts[ipt];
        if(AngleRange(tjs, tp) == 0) continue;
        if(tp.Hits.empty()) continue;
        bool hitsAdded = false;
        for(unsigned short ii = 0; ii < tp.Hits.size(); ++ii) {
          if(!tp.UseHit[ii]) continue;
          unsigned int iht = tp.Hits[ii];
          GetHitMultiplet(iht, hitsInMultiplet);
          if(hitsInMultiplet.size() > 1) {
            for(unsigned short jj = ii + 1; jj < tp.Hits.size(); ++jj) {
              if(!tp.UseHit[jj]) continue;
              if(std::find(hitsInMultiplet.begin(), hitsInMultiplet.end(), tp.Hits[jj]) != hitsInMultiplet.end()) {
                tp.UseHit[jj] = true;
                tjs.fHits[tp.Hits[jj]].InTraj = tj.ID;
                hitsAdded = true;
              }
            } // jj
          }
        } // ii
        if(hitsAdded) {
          // save the hit position
          std::array<float, 2> oldHitPos = tp.HitPos;
          DefineHitPos(tp);
          // keep it if 
          if(PosSep2(tj.Pts[ipt].HitPos, oldHitPos) < maxPosSep2) {
            tj.AlgMod[kUUH] = true;
          } else {
            UnsetUsedHits(tjs, tj.Pts[ipt]);
          }
        }
      } // ipt
      if(tj.AlgMod[kUUH]) SetEndPoints(tjs, tj);
    } // itj
    
  } // UseUnusedHits
  
  //////////////////////////////////////////
  void TrajClusterAlg::ReversePropagate(Trajectory& tj)
  {
    // Reverse the trajectory and step in the opposite direction. The
    // updated trajectory is returned if this process is successful
    
    if(!tjs.UseAlg[kRvPrp]) return;
    
    if(tj.Pts.size() < 6) return;
    // only do this once
    if(tj.AlgMod[kRvPrp]) return;
    
    // This code can't handle VLA trajectories
    if(tj.Pts[tj.EndPt[0]].AngleCode == 2) return;
    
    if(tj.EndPt[0] > 0) {
      tj.Pts.erase(tj.Pts.begin(), tj.Pts.begin() + tj.EndPt[0]);
      SetEndPoints(tjs, tj);
    }
    
    if(prt) mf::LogVerbatim("TC")<<"ReversePropagate: Prepping Tj "<<tj.ID<<" incoming StepDir "<<tj.StepDir;
    
    short stepDir = tj.StepDir;

    // find the wire on which EndPt resides
    unsigned int wire0 = std::nearbyint(tj.Pts[0].Pos[0]);
    unsigned int nextWire = wire0 - tj.StepDir;
    
    // check for dead wires
    geo::PlaneID planeID = DecodeCTP(tj.CTP);
    unsigned short ipl = planeID.Plane;
    while(nextWire > tjs.FirstWire[ipl] && nextWire < tjs.LastWire[ipl]) {
      if(tjs.WireHitRange[ipl][nextWire].first >= 0) break;
      nextWire -= tj.StepDir;
    }
    if(nextWire == tjs.LastWire[ipl] - 1) return;
    // clone the first point
    TrajPoint tp = tj.Pts[0];
    // strip off the hits
    tp.Hits.clear(); tp.UseHit.reset();
    // move it to the next wire
    MoveTPToWire(tp, (float)nextWire);
    // find close unused hits near this position
    float maxDelta = 10 * tj.Pts[tj.EndPt[1]].DeltaRMS;
    if(!FindCloseHits(tjs, tp, maxDelta, kUnusedHits)) return;
    if(prt) mf::LogVerbatim("TC")<<" nUnused hits "<<tp.Hits.size()<<" at Pos "<<PrintPos(tjs, tp);
    if(tp.Hits.empty()) return;
     // There are hits on the next wire. Make a copy, reverse it and try
    // to extend it with StepCrawl
    if(prt) {
      mf::LogVerbatim myprt("TC");
      myprt<<" tp.Hits ";
      for(auto& iht : tp.Hits) myprt<<" "<<PrintHit(tjs.fHits[iht])<<"_"<<tjs.fHits[iht].InTraj;
    } // prt
    //
    // Make a working copy of tj
    Trajectory tjWork = tj;
    // So the first shall be last and the last shall be first
    ReverseTraj(tjs, tjWork);
    // Flag it to use special cuts in StepCrawl
    tjWork.AlgMod[kRvPrp] = true;
    // We are doing this probably because the trajectory is stopping.
    // Reduce the number of fitted points to a small number
    unsigned short lastPt = tjWork.Pts.size() - 1;
    if(lastPt < 4) return;
    // update the charge
    float chg = 0;
    float cnt = 0;
    for(unsigned short ii = 0; ii < 4; ++ii) {
      unsigned short ipt = lastPt - ii;
      if(tjWork.Pts[ipt].Chg == 0) continue;
      chg += tjWork.Pts[ipt].Chg;
      ++cnt;
    } // ii
    if(cnt == 0) return;
    if(cnt > 1) tjWork.Pts[lastPt].AveChg = chg / cnt;
    StepCrawl(tjWork);
    if(!fGoodTraj) {
      if(prt) mf::LogVerbatim("TC")<<" ReversePropagate StepCrawl failed";
      return;
    }
    // restore the original direction
    if(tjWork.StepDir != stepDir) ReverseTraj(tjs, tjWork);
    tj = tjWork;
    // re-check for a stopping track
    ChkStop(tj);
    if(prt) {
      mf::LogVerbatim("TC")<<" ReversePropagate success. Outgoing StepDir "<<tj.StepDir;
      if(tj.Pts.size() < 50) PrintTrajectory("RP", tjs, tj, USHRT_MAX);
    }

  } // ReversePropagate
  
  //////////////////////////////////////////
  void TrajClusterAlg::FindJunkTraj()
  {
    // Makes junk trajectories using unassigned hits
    
    if(fPlane > tjs.FirstWire.size() - 1) {
      mf::LogWarning("TC")<<"FindJunkTraj called with invalid fPlane "<<fPlane;
      fQuitAlg = true;
      return;
    }
    
    // shouldn't have to do this but...
    for(unsigned int iht = 0; iht < tjs.fHits.size(); ++iht) if(tjs.fHits[iht].InTraj < 0) tjs.fHits[iht].InTraj = 0;
    
    std::vector<unsigned int> tHits;
    // vectors for checking hit consistency
    std::vector<unsigned int> iHit(1), jHit(1);
    bool jtPrt = false;
    for(unsigned int iwire = tjs.FirstWire[fPlane]; iwire < tjs.LastWire[fPlane] - 1; ++iwire) {
      // skip bad wires or no hits on the wire
      if(tjs.WireHitRange[fPlane][iwire].first < 0) continue;
      unsigned int jwire = iwire + 1;
      if(tjs.WireHitRange[fPlane][jwire].first < 0) continue;
      unsigned int ifirsthit = (unsigned int)tjs.WireHitRange[fPlane][iwire].first;
      unsigned int ilasthit = (unsigned int)tjs.WireHitRange[fPlane][iwire].second;
      unsigned int jfirsthit = (unsigned int)tjs.WireHitRange[fPlane][jwire].first;
      unsigned int jlasthit = (unsigned int)tjs.WireHitRange[fPlane][jwire].second;
      for(unsigned int iht = ifirsthit; iht < ilasthit; ++iht) {
        jtPrt = (iht == debug.Hit);
        if(jtPrt) {
          mf::LogVerbatim("TC")<<"FindJunkTraj: Found debug hit "<<PrintHit(tjs.fHits[iht])<<" fJTMaxHitSep2 "<<fJTMaxHitSep2<<" iht "<<iht<<" jfirsthit "<<jfirsthit<<" jlasthit "<<jlasthit;
        }
        if(tjs.fHits[iht].InTraj != 0) continue;
        if(tjs.IgnoreNegChiHits && tjs.fHits[iht].GoodnessOfFit < 0) continue;
        for(unsigned int jht = jfirsthit; jht < jlasthit; ++jht) {
          if(tjs.fHits[jht].InTraj != 0) continue;
          if(tjs.IgnoreNegChiHits && tjs.fHits[jht].GoodnessOfFit < 0) continue;
          if(prt && HitSep2(tjs, iht, jht) < 100) mf::LogVerbatim("TC")<<" use "<<PrintHit(tjs.fHits[jht])<<" HitSep2 "<<HitSep2(tjs, iht, jht);
          if(HitSep2(tjs, iht, jht) > fJTMaxHitSep2) continue;
          jHit[0] = jht;
          // check for hit width consistency
          if(!TrajHitsOK(tjs, iHit, jHit)) continue;
          tHits.clear();
          // add all hits and flag them
          unsigned int fromIndex = iht - tjs.fHits[iht].LocalIndex;
          for(unsigned int kht = fromIndex; kht < fromIndex + tjs.fHits[iht].Multiplicity; ++kht) {
            if(tjs.fHits[kht].InTraj != 0) continue;
            if(HitSep2(tjs, iht, kht) > fJTMaxHitSep2) continue;
            tHits.push_back(kht);
            tjs.fHits[kht].InTraj = -4;
          } // kht
          fromIndex = jht - tjs.fHits[jht].LocalIndex;
          for(unsigned int kht = fromIndex; kht < fromIndex + tjs.fHits[jht].Multiplicity; ++kht) {
            if(tjs.fHits[kht].InTraj != 0) continue;
            if(HitSep2(tjs, jht, kht) > fJTMaxHitSep2) continue;
            tHits.push_back(kht);
            tjs.fHits[kht].InTraj = -4;
          } // kht
          unsigned int loWire, hiWire;
          if(iwire != 0) { loWire = iwire - 1; } else { loWire = 0; }
          if(jwire < tjs.NumWires[fPlane] - 3) { hiWire = jwire + 2; } else { hiWire = tjs.NumWires[fPlane] - 1; }
          bool hitsAdded = true;
          unsigned short nit = 0;
          while(hitsAdded && nit < 100) {
            hitsAdded = false;
            for(unsigned int kwire = loWire; kwire < hiWire + 1; ++kwire) {
              if(tjs.WireHitRange[fPlane][kwire].first < 0) continue;
              unsigned int kfirsthit = (unsigned int)tjs.WireHitRange[fPlane][kwire].first;
              unsigned int klasthit = (unsigned int)tjs.WireHitRange[fPlane][kwire].second;
              for(unsigned int kht = kfirsthit; kht < klasthit; ++kht) {
                if(tjs.fHits[kht].InTraj != 0) continue;
                if(tjs.IgnoreNegChiHits && tjs.fHits[kht].GoodnessOfFit < 0) continue;
                // this shouldn't be needed but do it anyway
                if(std::find(tHits.begin(), tHits.end(), kht) != tHits.end()) continue;
                // re-purpose jHit and check for consistency
                jHit[0] = kht;
                if(!TrajHitsOK(tjs, tHits, jHit)) continue;
                // check w every hit in tHit
                for(unsigned short tht = 0; tht < tHits.size(); ++tht) {
                  if(jtPrt && HitSep2(tjs, kht, tHits[tht]) < 100) mf::LogVerbatim("TC")<<" kht "<<PrintHit(tjs.fHits[kht])<<" tht "<<PrintHit(tjs.fHits[tHits[tht]])<<" HitSep2 "<<HitSep2(tjs, kht, tHits[tht])<<" cut "<<fJTMaxHitSep2;
                  if(HitSep2(tjs, kht, tHits[tht]) > fJTMaxHitSep2) continue;
                  hitsAdded = true;
                  tHits.push_back(kht);
                  tjs.fHits[kht].InTraj = -4;
                  if(tHits.size() > 50) break;
                  if(kwire > hiWire) hiWire = kwire;
                  if(kwire < loWire) loWire = kwire;
                  break;
                } // tht
              } // kht
              if(jtPrt) mf::LogVerbatim("TC")<<" kwire "<<kwire<<" thits size "<<tHits.size();
            } // kwire
            ++nit;
          } // hitsAdded && nit < 100
          float loTime = 1E6; 
          float hiTime = 0;
          loWire = USHRT_MAX; hiWire = 0;
          for(unsigned short tht = 0; tht < tHits.size(); ++tht) {
            if(tjs.fHits[tHits[tht]].WireID.Wire < loWire) loWire = tjs.fHits[tHits[tht]].WireID.Wire;
            if(tjs.fHits[tHits[tht]].WireID.Wire > hiWire) hiWire = tjs.fHits[tHits[tht]].WireID.Wire;
            if(tjs.fHits[tHits[tht]].PeakTime < loTime) loTime = tjs.fHits[tHits[tht]].PeakTime;
            if(tjs.fHits[tHits[tht]].PeakTime > hiTime) hiTime = tjs.fHits[tHits[tht]].PeakTime;
          }
          if(jtPrt) {
            mf::LogVerbatim myprt("TC");
            myprt<<" tHits";
            for(auto tht : tHits) myprt<<" "<<PrintHit(tjs.fHits[tht]);
            myprt<<"\n";
          } // prt
          // See if this is a ghost trajectory
          unsigned short ofTraj = USHRT_MAX;
          if(IsGhost(tHits, ofTraj)) continue;
          unsigned int newTjIndex = 0;
          MakeJunkTraj(tHits, newTjIndex);
          if(fQuitAlg) return;
          // release any hits that weren't included in a trajectory
          for(auto iht : tHits) if(tjs.fHits[iht].InTraj == -4) tjs.fHits[iht].InTraj = 0;
          if(hitsAdded) break;
        } // jht
      } // iht
    } // iwire
  } // FindJunkTraj

  //////////////////////////////////////////
  void TrajClusterAlg::MakeJunkTraj(std::vector<unsigned int> tHits, unsigned int& newTjIndex)
  {
    
    if(!tjs.UseAlg[kJunkTj]) return;
     // Make a crummy trajectory using the provided hits
    newTjIndex = USHRT_MAX;
    
    if(tHits.size() < 2) return;

    std::vector<std::vector<unsigned int>> tpHits;
    unsigned short ii, iht, ipt;
    
    // Start the trajectory using the first and last hits to
    // define a starting direction. Use the last pass settings
    Trajectory work;
    unsigned short pass = fMinPts.size() - 1;
    if(!StartTraj(work, tHits[0], tHits[tHits.size()-1], pass)) return;
    if(work.ID == debug.WorkID) {
      mf::LogVerbatim("TC")<<" Turning on debug mode in MakeJunkTraj";
      debug.CTP = work.CTP;
      prt = true;
    }
    
    // Do a more complicated specification of TP hits if there
    // are enough of them
    if(tHits.size() > 6) {
      // fit all of the hits to a line
      std::vector<float> x(tHits.size()), y(tHits.size()), yerr2(tHits.size());
      float intcpt, slope, intcpterr, slopeerr, chidof, qtot = 0;
      
      for(ii = 0; ii < tHits.size(); ++ii) {
        iht = tHits[ii];
        x[ii] = tjs.fHits[iht].WireID.Wire;
        y[ii] = tjs.fHits[iht].PeakTime * tjs.UnitsPerTick;
        qtot += tjs.fHits[iht].Integral;
        yerr2[ii] = tjs.fHits[iht].Integral;
      } // ii
      fLinFitAlg.LinFit(x, y, yerr2, intcpt, slope, intcpterr, slopeerr, chidof);
      
      if(prt) mf::LogVerbatim("TC")<<" tHits line fit chidof "<<chidof<<" Angle "<<atan(slope);
      // return without making a junk trajectory
      if(chidof > 900) return;
      // A rough estimate of the trajectory angle
      work.Pts[0].Ang = atan(slope);
      work.Pts[0].Dir[0] = cos(work.Pts[0].Ang);
      work.Pts[0].Dir[1] = sin(work.Pts[0].Ang);
      SetAngleCode(tjs, work.Pts[0]);
      // Rotate the hits into this coordinate system to find the start and end
      // points and general direction
      double cs = cos(-work.Pts[0].Ang);
      double sn = sin(-work.Pts[0].Ang);
      float tAlong, minAlong = 1E6, maxAlong = -1E6;
      float pointSize = 2.1;
      // sort the hits by the distance along the general direction
      std::vector<SortEntry> sortVec(tHits.size());
      SortEntry sortEntry;
      for(ii = 0; ii < x.size(); ++ii) {
        tAlong = cs * x[ii] - sn * y[ii];
        if(tAlong < minAlong) minAlong = tAlong;
        if(tAlong > maxAlong) maxAlong = tAlong;
        sortEntry.index = ii;
        sortEntry.val = tAlong;
        sortVec[ii] = sortEntry;
      } // ii
      std::sort(sortVec.begin(), sortVec.end(), lessThan);
      // make a temp vector
      std::vector<unsigned int> tmp(sortVec.size());
      // overwrite with the sorted values
      for(ii = 0; ii < sortVec.size(); ++ii) tmp[ii] = tHits[sortVec[ii].index];
      tHits = tmp;
      // create a trajectory point at each WSE unit (if there are hits at that point)
      unsigned short npts = (unsigned short)((maxAlong - minAlong) / pointSize);
      // rotate back into normal coordinate system
      if(prt) mf::LogVerbatim("TC")<<" minAlong "<<minAlong<<" maxAlong "<<maxAlong<<" work.Pts[0].Ang "<<work.Pts[0].Ang<<" npts "<<npts;
      if(npts < 2) npts = 2;
      tpHits.resize(npts);
      for(ii = 0; ii < tHits.size(); ++ii) {
        ipt = (unsigned short)((sortVec[ii].val - minAlong) / pointSize);
        if(ipt > npts - 1) ipt = npts - 1;
        if(prt) mf::LogVerbatim("TC")<<"tHit "<<PrintHit(tjs.fHits[tHits[ii]])<<" length "<<sortVec[ii].val<<" ipt "<<ipt<<" Chg "<<(int)tjs.fHits[tHits[ii]].Integral;
        tpHits[ipt].push_back(tHits[ii]);
      }
    }  else {
      // just a few hits. Put each one at a TP in the order that
      // they were found
      tpHits.resize(tHits.size());
      for(ii = 0; ii < tHits.size(); ++ii) {
        tpHits[ii].push_back(tHits[ii]);
      }
    } // tHits.size()
    // make the TPs
    // work.Pts[0] is already defined but it needs hits added
    work.Pts[0].Hits = tpHits[0];
    // set all bits true
    work.Pts[0].UseHit.set();
    DefineHitPos(work.Pts[0]);
    work.Pts[0].Pos = work.Pts[0].HitPos;
    if(prt) PrintTrajectory("MJT", tjs, work, USHRT_MAX);
    // another TP to get the direction
    TrajPoint tpd;
    // make the rest of the TPs
    for(ipt = 1; ipt < tpHits.size(); ++ipt) {
      if(tpHits[ipt].empty()) continue;
      // Use the previous TP as a starting point
      unsigned short lastPt = work.Pts.size() - 1;
      TrajPoint tp = work.Pts[lastPt];
      tp.Step = ipt;
      tp.Hits = tpHits[ipt];
      // use all hits
      tp.UseHit.set();
      DefineHitPos(tp);
      // Just use the hit position as the traj position
      tp.Pos = tp.HitPos;
      if(TrajPointSeparation(work.Pts[ipt-1], tp) < 0.5) continue;
/* This sometimes gives bogus angles. Just use the original TP angle
      // define the direction
      if(!MakeBareTrajPoint(tjs, work.Pts[ipt-1], tp, tpd)) continue;
      tp.Dir = tpd.Dir;
      tp.Ang = tpd.Ang;
      SetAngleCode(tjs, tp);
      if(ipt == 1) {
        work.Pts[0].Dir = tpd.Dir;
        work.Pts[0].Ang = tpd.Ang;
        work.Pts[0].AngleCode = tpd.AngleCode;
      }
*/
      work.Pts.push_back(tp);
      SetEndPoints(tjs, work);
    }
    if(prt) {
      PrintTrajectory("MJT", tjs, work, USHRT_MAX);
    }
    work.AlgMod[kJunkTj] = true;
    fGoodTraj = true;
    // Finally push it onto tjs.allTraj
    fQuitAlg = !StoreTraj(tjs, work);
    if(fQuitAlg) return;
    if(tjs.UseAlg[kChkInTraj]) {
      fQuitAlg = !InTrajOK(tjs, "MJT");
      if(fQuitAlg) {
        mf::LogVerbatim("TC")<<"InTrajOK failed in MakeJunkTraj";
        return;
      }
    }
    // return with a valid index for the new trajectory
    newTjIndex = tjs.allTraj.size() - 1;
  } // MakeJunkTraj

  ////////////////////////////////////////////////
  void TrajClusterAlg::AddLAHits(Trajectory& tj, unsigned short ipt, bool& sigOK)
  {
    // Very Large Angle version of AddHits to be called for the last angle range

    if(ipt > tj.Pts.size() - 1) return;
    TrajPoint& tp = tj.Pts[ipt];
    tp.Hits.clear();
    tp.UseHit.reset();
    sigOK = false;

    geo::PlaneID planeID = DecodeCTP(tp.CTP);
    unsigned short ipl = planeID.Plane;

    // look at adjacent wires for larger angle trajectories
    // We will check the most likely wire first
    std::vector<int> wires(1);
    wires[0] = std::nearbyint(tp.Pos[0]);
    if(wires[0] < 0 || wires[0] > (int)tjs.LastWire[ipl]-1) return;
    
    if(tp.AngleCode != 2) {
      mf::LogVerbatim("TC")<<"AddLAHits called with a bad angle code. "<<tp.AngleCode<<" Don't do this";
      return;
    }
    // and the adjacent wires next in the most likely order only
    // after the first two points have been defined
    if(ipt > 1) {
      if(tp.Dir[0] > 0) {
        if(wires[0] < (int)tjs.LastWire[ipl]-1) wires.push_back(wires[0] + 1);
        if(wires[0] > 0) wires.push_back(wires[0] - 1);
       } else {
        if(wires[0] > 0) wires.push_back(wires[0] - 1);
        if(wires[0] < (int)tjs.LastWire[ipl]-1) wires.push_back(wires[0] + 1);
      }
    } // ipt > 0 ...
    
    if(prt) {
      mf::LogVerbatim myprt("TC");
      myprt<<" AddLAHits: Pos "<<PrintPos(tjs, tp)<<" tp.AngleCode "<<tp.AngleCode<<" Wires under consideration";
      for(auto& wire : wires) myprt<<" "<<wire;
    }
    
    // a temporary tp that we can move around
    TrajPoint ltp = tp;
    // do this while testing
    sigOK = false;
    
    tp.Hits.clear();
    std::array<int, 2> wireWindow;
    std::array<float, 2> timeWindow;
    float pos1Window = fVLAStepSize/2;
    timeWindow[0] = ltp.Pos[1] - pos1Window;
    timeWindow[1] = ltp.Pos[1] + pos1Window;
    // Put the existing hits in to a vector so we can ensure that they aren't added again
    std::vector<unsigned int> oldHits = PutTrajHitsInVector(tj, kAllHits);
    
    for(unsigned short ii = 0; ii < wires.size(); ++ii) {
      int wire = wires[ii];
      if(wire < 0 || wire > (int)tjs.LastWire[ipl]) continue;
      // Assume a signal exists on a dead wire
      if(tjs.WireHitRange[fPlane][wire].first == -1) sigOK = true;
      if(tjs.WireHitRange[fPlane][wire].first < 0) continue;
      wireWindow[0] = wire;
      wireWindow[1] = wire;
      bool hitsNear;
      // Look for hits using the requirement that the timeWindow overlaps with the hit StartTick and EndTick
      std::vector<unsigned int> closeHits = FindCloseHits(tjs, wireWindow, timeWindow, ipl, kAllHits, fExpectNarrowHits, hitsNear);
      if(hitsNear) sigOK = true;
      for(auto& iht : closeHits) {
        // Ensure that none of these hits are already used by this trajectory
        if(tjs.fHits[iht].InTraj == tj.ID) continue;
        // or in another trajectory in any previously added point
        if(std::find(oldHits.begin(), oldHits.end(), iht) != oldHits.end()) continue;
        if(tjs.IgnoreNegChiHits && tjs.fHits[iht].GoodnessOfFit < 0) continue;
        tp.Hits.push_back(iht);
      }
    } // ii
    
    if(prt) {
      mf::LogVerbatim myprt("TC");
      myprt<<" LAPos "<<PrintPos(tjs, ltp)<<" Tick window "<<(int)(timeWindow[0]/tjs.UnitsPerTick)<<" to "<<(int)(timeWindow[1]/tjs.UnitsPerTick);
      for(auto& iht : tp.Hits) myprt<<" "<<PrintHit(tjs.fHits[iht]);
    } // prt
    
    // no hits found
    if(tp.Hits.empty()) return;
    
    if(tp.Hits.size() > 16) tp.Hits.resize(16);
    
    tp.UseHit.reset();
    
    if(tjs.UseAlg[kStopAtTj]) {
      // don't continue if we have run into another trajectory that has a similar angle
      unsigned short nAvailable = 0;
      unsigned int otherTjHit = INT_MAX;
      for(unsigned short ii = 0; ii < tp.Hits.size(); ++ii) {
        if(tjs.fHits[tp.Hits[ii]].InTraj > 0) {
          otherTjHit = tp.Hits[ii];
          continue;
        }
        ++nAvailable;
      } // ii
      if(nAvailable == 0 && otherTjHit != UINT_MAX) {
        // get the trajectory index
        unsigned short otherTj = tjs.fHits[otherTjHit].InTraj - 1;
        Trajectory& otj = tjs.allTraj[otherTj];
        // find out what point the hit is in
        unsigned short atPt = USHRT_MAX;
        for(unsigned short ipt = 0; ipt < otj.Pts.size(); ++ipt) {
          for(auto& iht : otj.Pts[ipt].Hits) {
            if(iht == otherTjHit) {
              atPt = ipt;
              break;
            } // iht == otherTjHit
          } // iht
          if(atPt != USHRT_MAX) break;
        } // ipt
        if(atPt != USHRT_MAX && DeltaAngle(tp.Ang, otj.Pts[atPt].Ang) < 0.1) {
          if(prt) mf::LogVerbatim("TC")<<" Found a VLA merge candidate trajectory "<<otj.ID<<". Set StopFlag[kAtTj] and stop stepping";
          tj.StopFlag[1][kAtTj] = true;
          return;
        } // atPt is valid
      } // nAvailable == 0 &&
    } // stop at Tj
    
    for(unsigned short ii = 0; ii < tp.Hits.size(); ++ii) {
      unsigned int iht = tp.Hits[ii];
      if(tjs.fHits[iht].InTraj != 0) continue;
      tp.UseHit[ii] = true;
      tjs.fHits[iht].InTraj = tj.ID;
    } // ii
    DefineHitPos(tp);
    SetEndPoints(tjs, tj);
    UpdateAveChg(tj);
 
  } // AddLAHits

  ////////////////////////////////////////////////
  void TrajClusterAlg::AddHits(Trajectory& tj, unsigned short ipt, bool& sigOK)
  {
    // Try to add hits to the trajectory point ipt on the supplied
    // trajectory

    // assume failure
    sigOK = false;

    if(fPlane > tjs.FirstWire.size() - 1) {
      mf::LogWarning("TC")<<"AddHits called with invalid fPlane "<<fPlane;
      fQuitAlg = true;
      return;
    }

    if(tj.Pts.empty()) return;
    if(ipt > tj.Pts.size() - 1) return;
    
    // Call large angle hit finding if the last tp is large angle
    if(tj.Pts[ipt].AngleCode == 2) {
      AddLAHits(tj, ipt, sigOK);
      return;
    }
    
    std::vector<unsigned int> closeHits;

    unsigned int lastPtWithUsedHits = tj.EndPt[1];
    TrajPoint& tp = tj.Pts[ipt];

    unsigned int wire = std::nearbyint(tp.Pos[0]);
    if(wire < tjs.FirstWire[fPlane] || wire > tjs.LastWire[fPlane]-1) return;
    // Move the TP to this wire
    MoveTPToWire(tp, (float)wire);
    
    // find the projection error to this point. Note that if this is the first
    // TP, lastPtWithUsedHits = 0, so the projection error is 0
    float dw = tp.Pos[0] - tj.Pts[lastPtWithUsedHits].Pos[0];
    float dt = tp.Pos[1] - tj.Pts[lastPtWithUsedHits].Pos[1];
    float dpos = sqrt(dw * dw + dt * dt);
    float projErr = dpos * tj.Pts[lastPtWithUsedHits].AngErr;
    // Add this to the Delta RMS factor and construct a cut
    float deltaCut = 3 * (projErr + tp.DeltaRMS);
    
    deltaCut *= fProjectionErrFactor;
    if(prt) mf::LogVerbatim("TC")<<" AddHits: calculated deltaCut "<<deltaCut;
    
    if(deltaCut < 1) deltaCut = 1;
    if(deltaCut > 4) deltaCut = 4;

    // TY: open it up for RevProp, since we might be following a stopping track
    if(tj.AlgMod[kRvPrp]) deltaCut *= 2;
    
    // loosen up a bit if we just passed a block of dead wires
    if(abs(dw) > 20 && DeadWireCount(tjs, tp.Pos[0], tj.Pts[lastPtWithUsedHits].Pos[0], tj.CTP) > 10) deltaCut *= 2;
    
    // Create a larger cut to use in case there is nothing close
    float bigDelta = 2 * deltaCut;
    unsigned int imBig = UINT_MAX;
    tp.Delta = deltaCut;
    
    // projected time in ticks for testing the existence of a hit signal
    raw::TDCtick_t rawProjTick = (float)(tp.Pos[1] / tjs.UnitsPerTick);
    if(prt) {
      mf::LogVerbatim("TC")<<" AddHits: wire "<<wire<<" tp.Pos[0] "<<tp.Pos[0]<<" projTick "<<rawProjTick<<" deltaRMS "<<tp.DeltaRMS<<" tp.Dir[0] "<<tp.Dir[0]<<" deltaCut "<<deltaCut<<" dpos "<<dpos<<" projErr "<<projErr<<" ExpectedHitsRMS "<<ExpectedHitsRMS(tp);
    }
    
    std::vector<unsigned int> hitsInMultiplet;
    unsigned short localIndex;
    
    geo::PlaneID planeID = DecodeCTP(tj.CTP);
    unsigned int ipl = planeID.Plane;
    if(wire > tjs.LastWire[ipl]) return;
    // Assume a signal exists on a dead wire
    if(tjs.WireHitRange[ipl][wire].first == -1) sigOK = true;
    if(tjs.WireHitRange[ipl][wire].first < 0) return;
    unsigned int firstHit = (unsigned int)tjs.WireHitRange[ipl][wire].first;
    unsigned int lastHit = (unsigned int)tjs.WireHitRange[ipl][wire].second;
    float fwire = wire;
    for(unsigned int iht = firstHit; iht < lastHit; ++iht) {
      if(tjs.fHits[iht].InTraj == tj.ID) continue;
      if(rawProjTick > tjs.fHits[iht].StartTick && rawProjTick < tjs.fHits[iht].EndTick) sigOK = true;
      if(tjs.IgnoreNegChiHits && tjs.fHits[iht].GoodnessOfFit < 0) continue;
      float ftime = tjs.UnitsPerTick * tjs.fHits[iht].PeakTime;
      float delta = PointTrajDOCA(tjs, fwire, ftime, tp);
      float dt = std::abs(ftime - tp.Pos[1]);
      GetHitMultiplet(iht, hitsInMultiplet, localIndex);
      if(prt && delta < 100 && dt < 100) {
        mf::LogVerbatim myprt("TC");
        myprt<<"  iht "<<iht;
        myprt<<" "<<tjs.fHits[iht].WireID.Plane<<":"<<PrintHit(tjs.fHits[iht]);
        myprt<<" delta "<<std::fixed<<std::setprecision(2)<<delta<<" deltaCut "<<deltaCut<<" dt "<<dt;
        myprt<<" BB Mult "<<hitsInMultiplet.size()<<" localIndex "<<localIndex<<" RMS "<<std::setprecision(1)<<tjs.fHits[iht].RMS;
        myprt<<" Chi "<<std::setprecision(1)<<tjs.fHits[iht].GoodnessOfFit;
        myprt<<" InTraj "<<tjs.fHits[iht].InTraj;
        myprt<<" Chg "<<(int)tjs.fHits[iht].Integral;
        myprt<<" Signal? "<<sigOK;
      }
      if(tjs.fHits[iht].InTraj == 0 && delta < bigDelta && hitsInMultiplet.size() < 3 && !tj.AlgMod[kRvPrp]) {
        // An available hit that is just outside the window that is not part of a large multiplet
        bigDelta = delta;
        imBig = iht;
      }
      if(delta > deltaCut) continue;
      if(std::find(closeHits.begin(), closeHits.end(), iht) != closeHits.end()) continue;
      closeHits.push_back(iht);
      if(hitsInMultiplet.size() > 1) {
        // include all the hits in a multiplet
        for(auto& jht : hitsInMultiplet) {
          if(tjs.fHits[jht].InTraj == tj.ID) continue;
          if(std::find(closeHits.begin(), closeHits.end(), jht) != closeHits.end()) continue;
          closeHits.push_back(jht);
        } // jht
      } // multiplicity > 1
    } // iht

    if(prt) {
      mf::LogVerbatim myprt("TC");
      myprt<<"closeHits ";
      for(auto iht : closeHits) myprt<<" "<<PrintHit(tjs.fHits[iht]);
      if(imBig < tjs.fHits.size()) {
        myprt<<" imBig "<<PrintHit(tjs.fHits[imBig]);
      } else {
        myprt<<" imBig "<<imBig;
      }
    }
    if(closeHits.empty() && imBig == UINT_MAX) {
      if(prt) mf::LogVerbatim("TC")<<" no signal on any wire at tp.Pos "<<tp.Pos[0]<<" "<<tp.Pos[1]<<" tick "<<(int)tp.Pos[1]/tjs.UnitsPerTick<<" closeHits size "<<closeHits.size();
      return;
    }
    if(imBig < tjs.fHits.size() && closeHits.empty()) {
      closeHits.push_back(imBig);
      if(prt) mf::LogVerbatim("TC")<<" Added bigDelta hit "<<PrintHit(tjs.fHits[imBig])<<" w delta = "<<bigDelta;
    }
    if(!closeHits.empty()) sigOK = true;
    if(!sigOK) return;
    tp.Hits.insert(tp.Hits.end(), closeHits.begin(), closeHits.end());
    if(tp.Hits.size() > 16) {
      // Actually this is a hopelessly messy region that we should ignore
      tp.Hits.clear();
      tp.Chg = 0;
      return;
    }
    // reset UseHit and assume that none of these hits will be used (yet)
    tp.UseHit.reset();
    // decide which of these hits should be used in the fit. Use a generous maximum delta
    // and require a charge check if we'not just starting out
    bool useChg = true;
    FindUseHits(tj, ipt, 10, useChg);
    DefineHitPos(tp);
    SetEndPoints(tjs, tj);
    if(prt) mf::LogVerbatim("TC")<<" number of close hits "<<closeHits.size()<<" used hits "<<NumHitsInTP(tp, kUsedHits);
  } // AddHits
  
  //////////////////////////////////////////
  void TrajClusterAlg::FindUseHits(Trajectory& tj, unsigned short ipt, float maxDelta, bool useChg)
  {
    // Hits have been associated with trajectory point ipt but none are used. Here we will
    // decide which hits to use.
    
    if(ipt > tj.Pts.size() - 1) return;
    TrajPoint& tp = tj.Pts[ipt];
    
    if(tp.Hits.empty()) return;

    // don't check charge when starting out
    if(ipt < 5) useChg = false; 
    float chgPullCut = 1000;
    if(useChg) chgPullCut = fChargeCuts[0];
    // open it up for RevProp, since we might be following a stopping track
    if(tj.AlgMod[kRvPrp]) chgPullCut *= 2;
    
    if(prt) {
      mf::LogVerbatim("TC")<<"FUH:  maxDelta "<<maxDelta<<" useChg requested "<<useChg<<" Norm AveChg "<<(int)tp.AveChg<<" tj.ChgRMS "<<tj.ChgRMS<<" chgPullCut "<<chgPullCut<<" TPHitsRMS "<<(int)TPHitsRMSTick(tjs, tp, kUnusedHits)<<" ExpectedHitsRMS "<<(int)ExpectedHitsRMS(tp)<<" AngCode "<<tp.AngleCode;
    }

    // inverse of the path length for normalizing hit charge to 1 WSE unit
    float pathInv = std::abs(tp.Dir[0]);
    if(pathInv < 0.05) pathInv = 0.05;
   
    // Find the hit that has the smallest delta and the number of available hits
    tp.Delta = maxDelta;
    float delta;
    unsigned short imbest = USHRT_MAX;
    std::vector<float> deltas(tp.Hits.size(), 100);
    // keep track of the best delta - even if it is used
    float bestDelta = maxDelta;
    unsigned short nAvailable = 0;
    unsigned short imBadRecoHit = USHRT_MAX;
    for(unsigned short ii = 0; ii < tp.Hits.size(); ++ii) {
      tp.UseHit[ii] = false;
      unsigned int iht = tp.Hits[ii];
      delta = PointTrajDOCA(tjs, iht, tp);
      if(delta < bestDelta) bestDelta = delta;
      if(tjs.fHits[iht].InTraj > 0) continue;
      if(tjs.fHits[iht].GoodnessOfFit < 0 || tjs.fHits[iht].GoodnessOfFit > 100) imBadRecoHit = ii;
      ++nAvailable;
      if(prt) {
        if(useChg) {
          if(prt) mf::LogVerbatim("TC")<<" "<<ii<<"  "<<PrintHit(tjs.fHits[iht])<<" delta "<<delta<<" Norm Chg "<<(int)(tjs.fHits[iht].Integral * pathInv);
        } else {
          if(prt) mf::LogVerbatim("TC")<<" "<<ii<<"  "<<PrintHit(tjs.fHits[iht])<<" delta "<<delta;
        }
      } // prt
      deltas[ii] = delta;
      if(delta < tp.Delta) {
        tp.Delta = delta;
        imbest = ii;
      }
    } // ii
    
    float chgWght = 0.5;
    
    if(prt) mf::LogVerbatim("TC")<<" nAvailable "<<nAvailable<<" imbest "<<imbest<<" single hit. tp.Delta "<<tp.Delta<<" bestDelta "<<bestDelta<<" path length "<<1 / pathInv<<" imBadRecoHit "<<imBadRecoHit;
    if(imbest == USHRT_MAX || nAvailable == 0) return;
    unsigned int bestDeltaHit = tp.Hits[imbest];
    if(tp.AngleCode == 1) {
      // Get the hits that are in the same multiplet as bestDeltaHit
      std::vector<unsigned int> hitsInMultiplet;
      unsigned short localIndex;
      GetHitMultiplet(bestDeltaHit, hitsInMultiplet, localIndex);
      if(prt) {
        mf::LogVerbatim myprt("TC");
        myprt<<" bestDeltaHit "<<PrintHit(tjs.fHits[bestDeltaHit]);
        myprt<<" in multiplet:";
        for(auto& iht : hitsInMultiplet) myprt<<" "<<PrintHit(tjs.fHits[iht]);
      }
      // Consider the case where a bad reco hit might be better. It is probably wider and
      // has more charge
      if(imBadRecoHit != USHRT_MAX) {
        unsigned int iht = tp.Hits[imBadRecoHit];
        if(tjs.fHits[iht].RMS > HitsRMSTick(tjs, hitsInMultiplet, kUnusedHits)) {
          if(prt) mf::LogVerbatim("TC")<<" Using imBadRecoHit "<<PrintHit(tjs.fHits[iht]);
          tp.UseHit[imBadRecoHit] = true;
          tjs.fHits[iht].InTraj = tj.ID;
          return;
        }
      } // bad reco hit
      // Use the hits in the muliplet instead
      for(unsigned short ii = 0; ii < tp.Hits.size(); ++ii) {
        unsigned int iht = tp.Hits[ii];
        if(tjs.fHits[iht].InTraj > 0) continue;
        if(std::find(hitsInMultiplet.begin(), hitsInMultiplet.end(), iht) == hitsInMultiplet.end()) continue;
        tp.UseHit[ii] = true;
        tjs.fHits[iht].InTraj = tj.ID;
      } // ii
      return;
    } // isLA

    // don't use the best UNUSED hit if the best delta is for a USED hit and it is much better
    // TY: ignore for PevProg
    if(bestDelta < 0.5 * tp.Delta && !tj.AlgMod[kRvPrp]) return;
    
    if(!useChg || (useChg && (tj.AveChg <= 0 || tj.ChgRMS <= 0))) {
      // necessary quantities aren't available for more careful checking
      if(prt) mf::LogVerbatim("TC")<<" tj.AveChg "<<tj.AveChg<<" or tj.ChgRMS "<<tj.ChgRMS<<". Use the best hit";
      tp.UseHit[imbest] = true;
      tjs.fHits[bestDeltaHit].InTraj = tj.ID;
      return;
    }
    
    // Don't try to get fancy if we are tracking a long muon
    if(tj.PDGCode == 13 && bestDelta < 0.5) {
      if(prt) mf::LogVerbatim("TC")<<" Tracking muon. Use the best hit";
      tp.UseHit[imbest] = true;
      tjs.fHits[bestDeltaHit].InTraj = tj.ID;
      return;
    }
    
    // The best hit is the only one available or this is a small angle trajectory
    if(nAvailable == 1 || tp.AngleCode == 0) {
      float bestDeltaHitChgPull = std::abs(tjs.fHits[bestDeltaHit].Integral * pathInv / tp.AveChg - 1) / tj.ChgRMS;
      if(prt) mf::LogVerbatim("TC")<<" bestDeltaHitChgPull "<<bestDeltaHitChgPull<<" chgPullCut "<<chgPullCut;
      if(bestDeltaHitChgPull < chgPullCut || tp.Delta < 0.1) {
        tp.UseHit[imbest] = true;
        tjs.fHits[bestDeltaHit].InTraj = tj.ID;
      } // good charge or very good delta
      return;
    } // bestDeltaHitMultiplicity == 1
    
    // Find the expected width for the angle of this TP (ticks)
    float expectedWidth = ExpectedHitsRMS(tp);
    
    // Handle two available hits
    if(nAvailable == 2) {
      // See if these two are in the same multiplet and both are available
      std::vector<unsigned int> tHits;
      unsigned short localIndex;
      GetHitMultiplet(bestDeltaHit, tHits, localIndex);
      // ombest is the index of the other hit in tp.Hits that is in the same multiplet as bestDeltaHit
      // if we find it
      unsigned short ombest = USHRT_MAX;
      unsigned int otherHit = INT_MAX;
      if(tHits.size() == 2) {
        otherHit = tHits[1 - localIndex];
        // get the index of this hit in tp.Hits
        for(unsigned short ii = 0; ii < tp.Hits.size(); ++ii) {
          if(tjs.fHits[tp.Hits[ii]].InTraj > 0) continue;
          if(tp.Hits[ii] == otherHit) {
            ombest = ii;
            break;
          }
        } // ii
      } // tHits.size() == 2
      if(prt) {
        mf::LogVerbatim("TC")<<" Doublet: imbest "<<imbest<<" ombest "<<ombest;
      }
      // The other hit exists in the tp and it is available
      if(ombest < tp.Hits.size()) {
        // compare the best delta hit and the other hit separately and the doublet as a merged pair
        float bestHitDeltaErr = std::abs(tp.Dir[1]) * 0.17 + std::abs(tp.Dir[0]) * HitTimeErr(bestDeltaHit);
        // Construct a FOM starting with the delta pull
        float bestDeltaHitFOM = deltas[imbest] /  bestHitDeltaErr;
        if(bestDeltaHitFOM < 0.5) bestDeltaHitFOM = 0.5;
        // multiply by the charge pull if it is significant
        float bestDeltaHitChgPull = std::abs(tjs.fHits[bestDeltaHit].Integral * pathInv / tp.AveChg - 1) / tj.ChgRMS;
        if(bestDeltaHitChgPull > 1) bestDeltaHitFOM *= chgWght * bestDeltaHitChgPull;
        // scale by the ratio
        float rmsRat = tjs.fHits[bestDeltaHit].RMS / expectedWidth;
        if(rmsRat < 1) rmsRat = 1 / rmsRat;
        bestDeltaHitFOM *= rmsRat;
        if(prt) mf::LogVerbatim("TC")<<" bestDeltaHit FOM "<<deltas[imbest]/bestHitDeltaErr<<" bestDeltaHitChgPull "<<bestDeltaHitChgPull<<" rmsRat "<<rmsRat<<" bestDeltaHitFOM "<<bestDeltaHitFOM;
        // Now do the same for the other hit
        float otherHitDeltaErr = std::abs(tp.Dir[1]) * 0.17 + std::abs(tp.Dir[0]) * HitTimeErr(otherHit);
        float otherHitFOM = deltas[ombest] /  otherHitDeltaErr;
        if(otherHitFOM < 0.5) otherHitFOM = 0.5;
        float otherHitChgPull = std::abs(tjs.fHits[otherHit].Integral * pathInv / tp.AveChg - 1) / tj.ChgRMS;
        if(otherHitChgPull > 1) otherHitFOM *= chgWght * otherHitChgPull;
        rmsRat = tjs.fHits[otherHit].RMS / expectedWidth;
        if(rmsRat < 1) rmsRat = 1 / rmsRat;
        otherHitFOM *= rmsRat;
        if(prt) mf::LogVerbatim("TC")<<" otherHit FOM "<<deltas[ombest]/otherHitDeltaErr<<" otherHitChgPull "<<otherHitChgPull<<" rmsRat "<<rmsRat<<" otherHitFOM "<<otherHitFOM;
        // And for the doublet
        float doubletChg = tjs.fHits[bestDeltaHit].Integral + tjs.fHits[otherHit].Integral;
        float doubletTime = (tjs.fHits[bestDeltaHit].Integral * tjs.fHits[bestDeltaHit].PeakTime + tjs.fHits[otherHit].Integral * tjs.fHits[otherHit].PeakTime) / doubletChg;
        doubletChg *= pathInv;
        doubletTime *= tjs.UnitsPerTick;
        float doubletWidthTick = TPHitsRMSTick(tjs, tp, kUnusedHits);
        float doubletRMSTimeErr = doubletWidthTick * tjs.UnitsPerTick;
        if(prt) mf::LogVerbatim("TC")<<" doublet Chg "<<doubletChg<<" doubletTime "<<doubletTime<<" doubletRMSTimeErr "<<doubletRMSTimeErr;
        float doubletFOM = PointTrajDOCA(tjs, tp.Pos[0], doubletTime, tp) / doubletRMSTimeErr;
        if(doubletFOM < 0.5) doubletFOM = 0.5;
        float doubletChgPull = std::abs(doubletChg * pathInv / tp.AveChg - 1) / tj.ChgRMS;
        if(doubletChgPull > 1) doubletFOM *= chgWght * doubletChgPull;
        rmsRat = doubletWidthTick / expectedWidth;
        if(rmsRat < 1) rmsRat = 1 / rmsRat;
        doubletFOM *= rmsRat;
        if(prt) mf::LogVerbatim("TC")<<" doublet FOM "<<PointTrajDOCA(tjs, tp.Pos[0], doubletTime, tp)/doubletRMSTimeErr<<" doubletChgPull "<<doubletChgPull<<" rmsRat "<<rmsRat<<" doubletFOM "<<doubletFOM;
        // Assume the doublet is best
        if(tjs.fHits[bestDeltaHit].InTraj > 0 || tjs.fHits[otherHit].InTraj > 0) {
          std::cout<<"Crap \n";
          exit(1);
        }
        if(doubletFOM < bestDeltaHitFOM && doubletFOM < otherHitFOM) {
          tp.UseHit[imbest] = true;
          tjs.fHits[bestDeltaHit].InTraj = tj.ID;
          tp.UseHit[ombest] = true;
          tjs.fHits[otherHit].InTraj = tj.ID;
        } else {
          // the doublet is not the best
          if(bestDeltaHitFOM < otherHitFOM) {
            tp.UseHit[imbest] = true;
            tjs.fHits[bestDeltaHit].InTraj = tj.ID;
          } else {
            tp.UseHit[ombest] = true;
            tjs.fHits[otherHit].InTraj = tj.ID;
          } // otherHit is the best
        } // doublet is not the best
      } else {
        // the other hit isn't available. Just use the singlet
        tp.UseHit[imbest] = true;
        tjs.fHits[bestDeltaHit].InTraj = tj.ID;
      }
      return;
    } // nAvailable == 2
    
    // we are left with nAvailable > 2 

    // Use all of the hits if they are all available and are in the same multiplet
    if(nAvailable == tp.Hits.size()) {
      // the first hit in the multiplet
      unsigned int hit0 = tp.Hits[0] - tjs.fHits[tp.Hits[0]].LocalIndex;
      unsigned short cnt = 0;
      for(unsigned short ii = 0; ii < tp.Hits.size(); ++ii) {
        unsigned int iht = tp.Hits[ii];
        if(iht - tjs.fHits[iht].LocalIndex == hit0) ++cnt;
      } // ii
      // all in the same multiplet
      if(cnt == tp.Hits.size()) {
        for(unsigned short ii = 0; ii < tp.Hits.size(); ++ii) {
          unsigned int iht = tp.Hits[ii];
          if(tjs.fHits[iht].InTraj > 0) continue;
          tp.UseHit[ii] = true;
          tjs.fHits[iht].InTraj = tj.ID;
        } // ii
        return;
      } // all in the same multiplet
    } // nAvailable == tp.Hits.size()

    float hitsWidth = TPHitsRMSTick(tjs, tp, kUnusedHits);
    float maxTick = tp.Pos[1] / tjs.UnitsPerTick + 0.6 * expectedWidth;
    float minTick = tp.Pos[1] / tjs.UnitsPerTick - 0.6 * expectedWidth;
    if(prt) mf::LogVerbatim("TC")<<" Multiplet: hitsWidth "<<hitsWidth<<" expectedWidth "<<expectedWidth<<" tick range "<<(int)minTick<<" "<<(int)maxTick;
    // use all of the hits in the tick window
    for(unsigned short ii = 0; ii < tp.Hits.size(); ++ii) {
      unsigned int iht = tp.Hits[ii];
      if(tjs.fHits[iht].InTraj > 0) continue;
      if(tjs.fHits[iht].PeakTime < minTick) continue;
      if(tjs.fHits[iht].PeakTime > maxTick) continue;
      tp.UseHit[ii] = true;
      tjs.fHits[iht].InTraj = tj.ID;
    }

  } // FindUseHits
  
  //////////////////////////////////////////
  void TrajClusterAlg::DefineHitPos(TrajPoint& tp)
  {
    // defines HitPos, HitPosErr2 and Chg for the used hits in the trajectory point
    
    tp.Chg = 0;
    if(tp.Hits.empty()) return;
    
    unsigned short nused = 0;
    unsigned int iht = 0;
    for(unsigned short ii = 0; ii < tp.Hits.size(); ++ii) {
      if(tp.UseHit[ii]) {
        iht = tp.Hits[ii];
        ++nused;
      }
    }
    if(nused == 0) return;
    
    // don't bother with rest of this if there is only one hit since it can
    // only reside on one wire
    if(nused == 1) {
      tp.Chg = tjs.fHits[iht].Integral;
      // Normalize to 1 WSE path length
      float pathInv = std::abs(tp.Dir[0]);
      if(pathInv < 0.05) pathInv = 0.05;
      tp.Chg *= pathInv;
      tp.HitPos[0] = tjs.fHits[iht].WireID.Wire;
      tp.HitPos[1] = tjs.fHits[iht].PeakTime * tjs.UnitsPerTick;
      float wireErr = tp.Dir[1] * 0.289;
      float timeErr = tp.Dir[0] * HitTimeErr(iht);
      tp.HitPosErr2 = wireErr * wireErr + timeErr * timeErr;
      if(prt) mf::LogVerbatim("TC")<<"DefineHitPos: singlet "<<std::fixed<<std::setprecision(1)<<tp.HitPos[0]<<":"<<(int)(tp.HitPos[1]/tjs.UnitsPerTick)<<" ticks. HitPosErr "<<sqrt(tp.HitPosErr2);
      return;
    } // nused == 1
    
    // multiple hits possibly on different wires
    std::vector<unsigned int> hitVec;
    tp.Chg = 0;
    std::array<float, 2> newpos;
    float chg;
    newpos[0] = 0;
    newpos[1] = 0;
    // Find the wire range for hits used in the TP
    unsigned int loWire = INT_MAX;
    unsigned int hiWire = 0;
    for(unsigned short ii = 0; ii < tp.Hits.size(); ++ii) {
      if(!tp.UseHit[ii]) continue;
      unsigned int iht = tp.Hits[ii];
      chg = tjs.fHits[iht].Integral;
      unsigned int wire = tjs.fHits[iht].WireID.Wire;
      if(wire < loWire) loWire = wire;
      if(wire > hiWire) hiWire = wire;
      newpos[0] += chg * wire;
      newpos[1] += chg * tjs.fHits[iht].PeakTime;
      tp.Chg += chg;
      hitVec.push_back(iht);
    } // ii
 
    if(tp.Chg == 0) return;
    
    tp.HitPos[0] = newpos[0] / tp.Chg;
    tp.HitPos[1] = newpos[1] * tjs.UnitsPerTick / tp.Chg;
    
    // Normalize to 1 WSE path length
    float pathInv = std::abs(tp.Dir[0]);
    if(pathInv < 0.05) pathInv = 0.05;
    tp.Chg *= pathInv;
    
    // Error is the wire error (1/sqrt(12))^2 if all hits are on one wire.
    // Scale it by the wire range
    float dWire = 1 + hiWire - loWire;
    float wireErr = tp.Dir[1] * dWire * 0.289;
    float timeErr2 = tp.Dir[0] * tp.Dir[0] * HitsTimeErr2(hitVec);
    tp.HitPosErr2 = wireErr * wireErr + timeErr2;
    if(prt) mf::LogVerbatim("TC")<<"DefineHitPos: multiplet "<<std::fixed<<std::setprecision(1)<<tp.HitPos[0]<<":"<<(int)(tp.HitPos[1]/tjs.UnitsPerTick)<<" ticks. HitPosErr "<<sqrt(tp.HitPosErr2);

  } // HitPosErr2

  //////////////////////////////////////////
  float TrajClusterAlg::HitTimeErr(const unsigned int iht)
  {
    return tjs.fHits[iht].RMS * tjs.UnitsPerTick * fHitErrFac * tjs.fHits[iht].Multiplicity;
  } // HitTimeErr
  
  //////////////////////////////////////////
  float TrajClusterAlg::HitsTimeErr2(const std::vector<unsigned int>& hitVec)
  {
    // Estimates the error^2 of the time using all hits in hitVec
    if(hitVec.empty()) return 0;
    float err = fHitErrFac * HitsRMSTime(tjs, hitVec, kUnusedHits);
    return err * err;
  } // HitsTimeErr2

  ////////////////////////////////////////////////
  void TrajClusterAlg::EndMerge()
  {
    // Merges trajectories end-to-end or makes vertices
    
    if(tjs.allTraj.size() < 2) return;
    if(!tjs.UseAlg[kMerge]) return;
    
    mrgPrt = (debug.Plane == (int)fPlane && debug.Wire < 0);
    if(mrgPrt) mf::LogVerbatim("TC")<<"inside EndMerge on plane "<<fPlane;
    
    // Ensure that all tjs are in the same order
    for(auto& tj : tjs.allTraj) {
      if(tj.AlgMod[kKilled]) continue;
      if(tj.CTP != fCTP) continue;
      if(tj.StepDir != fStepDir) ReverseTraj(tjs, tj);
    } // tj
    
    unsigned short maxShortTjLen = tjs.Vertex2DCuts[0];
    
    for(unsigned int it1 = 0; it1 < tjs.allTraj.size(); ++it1) {
      if(tjs.allTraj[it1].AlgMod[kKilled]) continue;
      if(tjs.allTraj[it1].CTP != fCTP) continue;
      for(unsigned short end1 = 0; end1 < 2; ++end1) {
        // no merge if there is a vertex at the end
        if(tjs.allTraj[it1].VtxID[end1] > 0) continue;
        // make a copy of tp1 so we can mess with it
        TrajPoint tp1 = tjs.allTraj[it1].Pts[tjs.allTraj[it1].EndPt[end1]];
        bool isVLA = (tp1.AngleCode == 2);
        float bestFOM = 5;
        if(isVLA) bestFOM = 20;
        float bestDOCA;
        unsigned int imbest = USHRT_MAX;
        for(unsigned int it2 = 0; it2 < tjs.allTraj.size(); ++it2) {
          if(it1 == it2) continue;
          if(tjs.allTraj[it2].AlgMod[kKilled]) continue;
          if(tjs.allTraj[it2].CTP != fCTP) continue;
          // ensure that MCSMom isn't wildly different if they are both long
          if(tjs.allTraj[it1].Pts.size() > 8 && tjs.allTraj[it2].Pts.size() > 8) {
            if(tjs.allTraj[it2].MCSMom > tjs.allTraj[it1].MCSMom) {
              if(tjs.allTraj[it1].MCSMom < 0.5 * tjs.allTraj[it2].MCSMom) continue;
            } else {
              if(tjs.allTraj[it2].MCSMom < 0.5 * tjs.allTraj[it1].MCSMom) continue;
            }
          }
          unsigned short end2 = 1 - end1;
          // check for a vertex at this end
          if(tjs.allTraj[it2].VtxID[end2] > 0) continue;
          TrajPoint& tp2 = tjs.allTraj[it2].Pts[tjs.allTraj[it2].EndPt[end2]];
          TrajPoint& tp2OtherEnd = tjs.allTraj[it2].Pts[tjs.allTraj[it2].EndPt[end1]];
          // ensure that the other end isn't closer
          if(std::abs(tp2OtherEnd.Pos[0] - tp1.Pos[0]) < std::abs(tp2.Pos[0] - tp1.Pos[0])) continue;
          // ensure that the order is correct
          if(tjs.allTraj[it1].StepDir > 0) {
            if(tp2.Pos[0] < tp1.Pos[0] - 2) continue;
          } else {
            if(tp2.Pos[0] > tp1.Pos[0] + 2) continue;
          }
          // ensure that there is a signal on most of the wires between these points
          if(!SignalBetween(tjs, tp1, tp2, 0.8, mrgPrt)) {
//            if(mrgPrt) mf::LogVerbatim("TC")<<" no signal between these points "<<PrintPos(tjs, tp1.Pos)<<" "<<PrintPos(tjs, tp2.Pos);
            continue;
          }
          // Find the distance of closest approach for small angle merging
          // Inflate the doca cut if we are bridging a block of dead wires
          float dang = DeltaAngle(tp1.Ang, tp2.Ang);
          float doca = 15;
          if(isVLA) {
            // compare the minimum separation between Large Angle trajectories using a generous cut
            unsigned short ipt1, ipt2;
            TrajTrajDOCA(tjs, tjs.allTraj[it1], tjs.allTraj[it2], ipt1, ipt2, doca);
            if(mrgPrt) mf::LogVerbatim("TC")<<" isVLA check ipt1 "<<ipt1<<" ipt2 "<<ipt2<<" doca "<<doca;
          } else {
            // small angle
            doca = PointTrajDOCA(tjs, tp1.Pos[0], tp1.Pos[1], tp2);
          }
          float fom = dang * doca;
          if(fom < bestFOM) {
            bestFOM = fom;
            bestDOCA = doca;
            imbest = it2;
          }
        } // it2
        // No merge/vertex candidates
        if(imbest == USHRT_MAX) continue;
        
        // Make angle adjustments to tp1.
        unsigned int it2 = imbest;
        unsigned short end2 = 1 - end1;
        bool loMCSMom = (tjs.allTraj[it1].MCSMom + tjs.allTraj[it2].MCSMom) < 150;
        // Don't use the angle at the end Pt for high momentum long trajectories in case there is a little kink at the end
        if(tjs.allTraj[it1].Pts.size() > 50 && tjs.allTraj[it1].MCSMom > 100) {
          if(end1 == 0) {
            tp1.Ang = tjs.allTraj[it1].Pts[tjs.allTraj[it1].EndPt[0] + 2].Ang;
          } else {
            tp1.Ang = tjs.allTraj[it1].Pts[tjs.allTraj[it1].EndPt[1] - 2].Ang;
          }
        } else if(loMCSMom) {
          // Low momentum - calculate the angle using the two Pts at the end
          unsigned short pt1, pt2;
          if(end1 == 0) {
            pt1 = tjs.allTraj[it1].EndPt[0];
            pt2 = pt1 + 1;
          } else {
            pt2 = tjs.allTraj[it1].EndPt[1];
            pt1 = pt2 - 1;
          }
          TrajPoint tpdir;
          if(MakeBareTrajPoint(tjs, tjs.allTraj[it1].Pts[pt1], tjs.allTraj[it1].Pts[pt2], tpdir)) tp1.Ang = tpdir.Ang;
        } // low MCSMom
        // Now do the same for tj2
        TrajPoint tp2 = tjs.allTraj[it2].Pts[tjs.allTraj[it2].EndPt[end2]];
        if(tjs.allTraj[it2].Pts.size() > 50 && tjs.allTraj[it2].MCSMom > 100) {
          if(end1 == 0) {
            tp2.Ang = tjs.allTraj[it2].Pts[tjs.allTraj[it2].EndPt[0] + 2].Ang;
          } else {
            tp2.Ang = tjs.allTraj[it2].Pts[tjs.allTraj[it2].EndPt[1] - 2].Ang;
          }
        } else if(loMCSMom) {
          // Low momentum - calculate the angle using the two Pts at the end
          unsigned short pt1, pt2;
          if(end2 == 0) {
            pt1 = tjs.allTraj[it2].EndPt[0];
            pt2 = pt1 + 1;
          } else {
            pt2 = tjs.allTraj[it2].EndPt[1];
            pt1 = pt2 - 1;
          }
          TrajPoint tpdir;
          if(MakeBareTrajPoint(tjs, tjs.allTraj[it2].Pts[pt1], tjs.allTraj[it2].Pts[pt2], tpdir)) tp2.Ang = tpdir.Ang;
        } // low MCSMom
        
        // decide whether to merge or make a vertex
        float dang = DeltaAngle(tp1.Ang, tp2.Ang);

        float dangCut;
        float docaCut;
        float chgPull = 0;
        float minChgRMS = tjs.allTraj[it1].ChgRMS;
        if(tjs.allTraj[it2].ChgRMS < minChgRMS) minChgRMS = tjs.allTraj[it2].ChgRMS;
        if(tp1.Chg > tp2.Chg) {
          chgPull = (tp1.Chg / tp2.Chg - 1) / minChgRMS;
        } else {
          chgPull = (tp2.Chg / tp1.Chg - 1) / minChgRMS;
        }
        if(loMCSMom) {
          // increase dangCut dramatically for low MCSMom tjs
          dangCut = 1.0;
          // and the doca cut
          docaCut = 2;
        } else {
          // do a more careful calculation of the angle cut
          unsigned short e0 = tjs.allTraj[it1].EndPt[0];
          unsigned short e1 = tjs.allTraj[it1].EndPt[1];
          float tj1len = TrajPointSeparation(tjs.allTraj[it1].Pts[e0], tjs.allTraj[it1].Pts[e1]);
          float thetaRMS1 = MCSThetaRMS(tjs, tjs.allTraj[it1]);
          // calculate (thetaRMS / sqrt(length) )^2
          thetaRMS1 *= thetaRMS1 / tj1len;
          // and now tj2
          e0 = tjs.allTraj[it2].EndPt[0];
          e1 = tjs.allTraj[it2].EndPt[1];
          float tj2len = TrajPointSeparation(tjs.allTraj[it2].Pts[e0], tjs.allTraj[it2].Pts[e1]);
          float thetaRMS2 = MCSThetaRMS(tjs, tjs.allTraj[it2]);
          thetaRMS2 *= thetaRMS2 / tj2len;
          float dangErr = 0.5 * sqrt(thetaRMS1 + thetaRMS2);
          dangCut = fKinkCuts[0] + fKinkCuts[1] * dangErr;
          docaCut = 1;
          if(isVLA) docaCut = 15;
        }
        
        // check the merge cuts. Start with doca and dang requirements
        bool doMerge = bestDOCA < docaCut && dang < dangCut;
        bool showerTjs = tjs.allTraj[it1].PDGCode == 11 || tjs.allTraj[it2].PDGCode == 11;
        bool hiMCSMom = tjs.allTraj[it1].MCSMom > 200 || tjs.allTraj[it2].MCSMom > 200;
        // add a charge similarity requirement if not shower-like or low momentum or not LA
        if(doMerge && !showerTjs && hiMCSMom && chgPull > fChargeCuts[0] && !isVLA) doMerge = false;
        // ignore the charge pull cut if both are high momentum and dang is really small
        if(!doMerge && tjs.allTraj[it1].MCSMom > 900 && tjs.allTraj[it2].MCSMom > 900 && dang < 0.1 && bestDOCA < docaCut) doMerge = true;

        // do not merge if chgPull is really high
        if(doMerge && chgPull > 2*fChargeCuts[0]) doMerge = false;

        bool signalBetween = true;
        if(!isVLA) signalBetween = SignalBetween(tjs, tp1, tp2, 0.99, mrgPrt);
        doMerge = doMerge && signalBetween;
        
        if(mrgPrt) mf::LogVerbatim("TC")<<" EM2 "<<tjs.allTraj[it1].ID<<"_"<<end1<<"-"<<tjs.allTraj[it2].ID<<"_"<<end2<<" tp1-tp2 "<<PrintPos(tjs, tp1)<<"-"<<PrintPos(tjs, tp2)<<" bestFOM "<<bestFOM<<" bestDOCA "<<bestDOCA<<" docaCut "<<docaCut<<" isVLA? "<<isVLA<<" dang "<<dang<<" dangCut "<<dangCut<<" chgPull "<<chgPull<<" doMerge? "<<doMerge<<" loMCSMom? "<<loMCSMom<<" hiMCSMom? "<<hiMCSMom<<" signalBetween? "<<signalBetween;

        if(doMerge) {
          if(mrgPrt) mf::LogVerbatim("TC")<<"  Merge ";
          bool didMerge = false;
          if(end1 == 1) {
            didMerge = MergeAndStore(tjs, it1, it2, mrgPrt);
          } else {
            didMerge = MergeAndStore(tjs, it2, it1, mrgPrt);
          }
          if(didMerge) {
            // wipe out the AlgMods for the new Trajectory
            unsigned short newTjIndex = tjs.allTraj.size()-1;
            tjs.allTraj[newTjIndex].AlgMod.reset();
            // and set the EndMerge bit
            tjs.allTraj[newTjIndex].AlgMod[kMerge] = true;
            // and maybe the RevProp bit
            if(tjs.allTraj[it1].AlgMod[kRvPrp] || tjs.allTraj[it2].AlgMod[kRvPrp]) tjs.allTraj[newTjIndex].AlgMod[kRvPrp] = true;
            // Set the end merge flag for the killed trajectories to aid tracing merges
            tjs.allTraj[it1].AlgMod[kMerge] = true;
            tjs.allTraj[it2].AlgMod[kMerge] = true;
          } // Merge and store successfull
          else {
            if(mrgPrt) mf::LogVerbatim("TC")<<"  MergeAndStore failed ";
          }
        } else {
          // create a vertex instead if it passes the vertex cuts
          VtxStore aVtx;
          aVtx.CTP = tjs.allTraj[it1].CTP;
          aVtx.ID = tjs.vtx.size() + 1;
          // keep it simple if tp1 and tp2 are very close
          if(std::abs(tp1.Pos[0] - tp2.Pos[0]) < 2 && std::abs(tp1.Pos[1] - tp2.Pos[1]) < 2) {
            aVtx.Pos[0] = 0.5 * (tp1.Pos[0] + tp2.Pos[0]);
            aVtx.Pos[1] = 0.5 * (tp1.Pos[1] + tp2.Pos[1]);
          } else {
            // Tps not so close
            float sepCut = tjs.Vertex2DCuts[2];
            bool tj1Short = (tjs.allTraj[it1].EndPt[1] - tjs.allTraj[it1].EndPt[0] < maxShortTjLen);
            bool tj2Short = (tjs.allTraj[it2].EndPt[1] - tjs.allTraj[it2].EndPt[0] < maxShortTjLen);
            if(tj1Short || tj2Short) sepCut = tjs.Vertex2DCuts[1];
            TrajIntersection(tp1, tp2, aVtx.Pos);
            float dw = aVtx.Pos[0] - tp1.Pos[0];
            if(std::abs(dw) > sepCut) continue;
            float dt = aVtx.Pos[1] - tp1.Pos[1];
            if(std::abs(dt) > sepCut) continue;
            dw = aVtx.Pos[0] - tp2.Pos[0];
            if(std::abs(dw) > sepCut) continue;
            dt = aVtx.Pos[1] - tp2.Pos[1];
            if(std::abs(dt) > sepCut) continue;
            // ensure that the vertex is not closer to the other end if the tj is short
            if(tj1Short) {
              TrajPoint otp1 = tjs.allTraj[it1].Pts[tjs.allTraj[it1].EndPt[1-end1]];
              if(PosSep2(otp1.Pos, aVtx.Pos) < PosSep2(tp1.Pos, aVtx.Pos)) continue;
            }
            if(tj2Short) {
              TrajPoint otp2 = tjs.allTraj[it2].Pts[tjs.allTraj[it2].EndPt[1-end2]];
              if(PosSep2(otp2.Pos, aVtx.Pos) < PosSep2(tp2.Pos, aVtx.Pos)) continue;
            }
            // we expect the vertex to be between tp1 and tp2
            if(aVtx.Pos[0] < tp1.Pos[0] && aVtx.Pos[0] < tp2.Pos[0]) {
              aVtx.Pos[0] = std::min(tp1.Pos[0], tp2.Pos[0]);
              aVtx.Stat[kFixed] = true;
            }
            if(aVtx.Pos[0] > tp1.Pos[0] && aVtx.Pos[0] > tp2.Pos[0]) {
              aVtx.Pos[0] = std::max(tp1.Pos[0], tp2.Pos[0]);
              aVtx.Stat[kFixed] = true;
            }
          } // Tps not so close
          // We got this far. Try a vertex fit to ensure that the errors are reasonable
          tjs.allTraj[it1].VtxID[end1] = aVtx.ID;
          tjs.allTraj[it2].VtxID[end2] = aVtx.ID;
          // do a fit
          if(!FitVertex(tjs, aVtx, mrgPrt)) {
            // back out
            tjs.allTraj[it1].VtxID[end1] = 0;
            tjs.allTraj[it2].VtxID[end2] = 0;
            if(mrgPrt) mf::LogVerbatim("TC")<<" Vertex fit failed ";
            continue;
          }
          aVtx.NTraj = 2;
          aVtx.Pass = tjs.allTraj[it1].Pass;
          aVtx.Topo = end1 + end2;
          tjs.allTraj[it1].AlgMod[kMerge] = true;
          tjs.allTraj[it2].AlgMod[kMerge] = true;
          if(mrgPrt) mf::LogVerbatim("TC")<<"  Make vertex ID "<<aVtx.ID<<" at "<<(int)aVtx.Pos[0]<<":"<<(int)(aVtx.Pos[1]/tjs.UnitsPerTick);
          if(!StoreVertex(tjs, aVtx)) continue;
        } // create a vertex
        if(tjs.allTraj[it1].AlgMod[kKilled]) break;
      } // end1
    } // it1
    
  } // EndMerge

  //////////////////////////////////////////
  void TrajClusterAlg::Match3D(const geo::TPCID& tpcid, bool secondPass)
  {
    // Match Tjs in 3D using trajectory points
    
    tjs.matchVec.clear();
    tjs.matchVecPFPList.clear();
<<<<<<< HEAD
    
    int cstat = tpcid.Cryostat;
    int tpc = tpcid.TPC;
    
=======
    
    int cstat = tpcid.Cryostat;
    int tpc = tpcid.TPC;
    
>>>>>>> 62a319a4
    bool prt = (debug.Plane >= 0) && (debug.Tick == 3333);
    
    if(prt) {
      mf::LogVerbatim("TC")<<"inside Match3D. dX (cm) cut "<<tjs.Match3DCuts[0];
    }
    
    if(secondPass) {
      // clear out any previously made matches in this tpc. Start by resizing
      // matchVec so that the matches at the end are removed.
      unsigned short newSize = 0;
      for(newSize = 0; newSize < tjs.matchVec.size(); ++newSize) {
        if(tjs.matchVec[newSize].TPCID == tpcid) break;
      } // ims
      if(newSize != tjs.matchVec.size()) {
        // we need to make some corrections
        for(unsigned short ims = newSize; ims < tjs.matchVec.size(); ++ims) {
          MatchStruct& ms = tjs.matchVec[ims];
          for(auto& tjID : ms.TjIDs) {
            tjs.allTraj[tjID - 1].AlgMod[kMat3D] = false;
          } // tjID
        } // ims
      } // reset needed
      tjs.matchVec.resize(newSize);
      // resize matchVecPFPList
      for(unsigned short ipfp = 0; ipfp < tjs.matchVecPFPList.size(); ++ipfp) {
        if(tjs.matchVecPFPList[ipfp] > newSize - 1) {
          tjs.matchVecPFPList.resize(ipfp);
          break;
        }
      } // ipfp
    } // reset
    
    // count the number of TPs and clear out any old 3D match flags
    unsigned int ntp = 0;
    for(auto& tj : tjs.allTraj) {
      if(tj.AlgMod[kKilled]) continue;
       geo::PlaneID planeID = DecodeCTP(tj.CTP);
      if((int)planeID.Cryostat != cstat) continue;
      if((int)planeID.TPC != tpc) continue;
      ntp += NumPtsWithCharge(tjs, tj, false);
      tj.AlgMod[kMat3D] = false;
   } // tj
    if(ntp < 2) return;
    
    std::vector<TjPt> mallTraj(ntp);
    std::vector<SortEntry> sortVec(ntp);
    
    unsigned int icnt = 0;
    for(auto& tj : tjs.allTraj) {
      if(tj.AlgMod[kKilled]) continue;
      geo::PlaneID planeID = DecodeCTP(tj.CTP);
      if((int)planeID.Cryostat != cstat) continue;
      if((int)planeID.TPC != tpc) continue;
      int plane = planeID.Plane;
      int tjID = tj.ID;
      // re-direct Inshower Tjs to the shower Tj
      bool inShower = false;
      if(tj.AlgMod[kInShower]) {
        // look for this Tj in cots
        unsigned short stjID = 0;
        for(auto& ss : tjs.cots) {
          if(ss.ID == 0) continue;
          if(ss.TjIDs.empty()) continue;
          if(std::find(ss.TjIDs.begin(), ss.TjIDs.end(), tjID) != ss.TjIDs.end()) {
            stjID = ss.ShowerTjID;
            inShower = true;
            break;
          } // found inShower tjID in ss
        } // ss
        tjID = stjID;
      } // inShower
      if(tjID == 0) continue;
      for(unsigned short ipt = tj.EndPt[0]; ipt <= tj.EndPt[1]; ++ipt) {
        auto& tp = tj.Pts[ipt];
        if(tp.Chg == 0) continue;
        if(icnt > mallTraj.size() - 1) break;
        mallTraj[icnt].wire = std::nearbyint(tp.Pos[0]);
        bool hasWire = tjs.geom->HasWire(geo::WireID(cstat, tpc, plane, mallTraj[icnt].wire));
        // don't try matching if the wire doesn't exist
        if(!hasWire) continue;
        float xpos = tjs.detprop->ConvertTicksToX(tp.Pos[1]/tjs.UnitsPerTick, plane, tpc, cstat);
        float posPlusRMS = tp.Pos[1] + TPHitsRMSTime(tjs, tp, kUsedHits);
        float rms = tjs.detprop->ConvertTicksToX(posPlusRMS/tjs.UnitsPerTick, plane, tpc, cstat) - xpos;
        if(rms < tjs.Match3DCuts[0]) rms = tjs.Match3DCuts[0];
        mallTraj[icnt].xlo = xpos - rms;
        mallTraj[icnt].xhi = xpos + rms;
        mallTraj[icnt].dir = tp.Dir;
        mallTraj[icnt].ctp = tp.CTP;
        mallTraj[icnt].id = tjID;
        mallTraj[icnt].npts = tj.Pts.size();
        short score = 1;
        if(TjHasNiceVtx(tjs, tj, tjs.Vertex2DCuts[7])) score = 0;
        mallTraj[icnt].score = score;
        mallTraj[icnt].inShower = inShower;
        // populate the sort vector
        sortVec[icnt].index = icnt;
        sortVec[icnt].val = mallTraj[icnt].xlo;
        ++icnt;
      } // tp
    } // tj
    
    if(icnt < mallTraj.size()) {
      mallTraj.resize(icnt);
      sortVec.resize(icnt);
    }
    
    // sort by increasing xlo
    std::sort(sortVec.begin(), sortVec.end(), valIncreasing);
    // put mallTraj into sorted order
    auto tallTraj = mallTraj;
    for(unsigned int ii = 0; ii < sortVec.size(); ++ii) mallTraj[ii] = tallTraj[sortVec[ii].index];
    
    // these cuts presume that the resolution in X is better than it is in Y and Z
    float xcut = tjs.Match3DCuts[0];
    float yzcut = 1.5 * xcut;
    bool useAngle = tjs.Match3DCuts[1] > 0;
    
    // create a temporary vector that will be sorted by decreasing Count and transferred into tjs.matchVec
    std::vector<MatchStruct> matVec;
    // temp TPs used to find 3D directions. The positions are not used
    TrajPoint tpi; tpi.Pos = {0, 0};
    TrajPoint tpj; tpj.Pos = {0, 0};
    TrajPoint tpk; tpk.Pos = {0, 0};
    // Direction vectors found using the i,j and i,k TPs
    TVector3 dij, dik, pos3;
    // match 3 views
    float piOver2 = M_PI / 2;
    if(tjs.NumPlanes == 3) {
      // Match Tjs with high quality vertices first and the leftovers next
      for(short maxScore = 0; maxScore < 2; ++maxScore) {
        for(unsigned int ipt = 0; ipt < mallTraj.size() - 2; ++ipt) {
          auto& iTjPt = mallTraj[ipt];
          if(iTjPt.score < 0 || iTjPt.score > maxScore) continue;
          // look for matches using Tjs that have the correct score
          if(iTjPt.score < 0 || iTjPt.score > maxScore) continue;
          unsigned short iplane = DecodeCTP(iTjPt.ctp).Plane;
          // load the CTP and direction so we can find matching angles
          tpi.CTP = iTjPt.ctp;
          tpi.Dir = iTjPt.dir;
          for(unsigned int jpt = ipt + 1; jpt < mallTraj.size() - 1; ++jpt) {
            auto& jTjPt = mallTraj[jpt];
            // ensure that the planes are different
            if(jTjPt.ctp == iTjPt.ctp) continue;
            if(jTjPt.score < 0 || jTjPt.score > maxScore) continue;
            // ensure inShower consistency
            if(jTjPt.inShower != iTjPt.inShower) continue;
            // check for x range overlap. We know that jTjPt.xlo is >= iTjPt.xlo because of the sort
            if(jTjPt.xlo > iTjPt.xhi) continue;
            // break out if the x range difference becomes large (10 cm)
            if(jTjPt.xlo > iTjPt.xhi + 10) break;
            // ensure the intersection is inside the TPC
            unsigned short jplane = DecodeCTP(jTjPt.ctp).Plane;
            tpj.CTP = jTjPt.ctp;
            tpj.Dir = jTjPt.dir;
            double jyp, jzp;
            tjs.geom->IntersectionPoint(iTjPt.wire, jTjPt.wire, iplane, jplane, (unsigned int)cstat, (unsigned int)tpc, jyp, jzp);
//            if(jyp < tjs.YLo || jyp > tjs.YHi || jzp < tjs.ZLo || jzp > tjs.ZHi) continue;
            // get the direction. If this works, IntersectionPoint could be totally replaced with TrajPoint3D
            bool dijOK = false;
            if(useAngle && iTjPt.npts > 5 && jTjPt.npts > 5) dijOK = TrajPoint3D(tjs, tpi, tpj, pos3, dij);
            for(unsigned int kpt = jpt + 1; kpt < mallTraj.size(); ++kpt) {
              auto& kTjPt = mallTraj[kpt];
              // ensure that the planes are different
              if(kTjPt.ctp == iTjPt.ctp || kTjPt.ctp == jTjPt.ctp) continue;
              if(kTjPt.score < 0 || kTjPt.score > maxScore) continue;
              // ensure inShower consistency
              if(kTjPt.inShower != iTjPt.inShower) continue;
              if(kTjPt.xlo > iTjPt.xhi) continue;
              // break out if the x range difference becomes large
              if(kTjPt.xlo > iTjPt.xhi + 10) break;
              unsigned short kplane = DecodeCTP(kTjPt.ctp).Plane;
              tpk.CTP = kTjPt.ctp;
              tpk.Dir = kTjPt.dir;
              double kyp, kzp;
              tjs.geom->IntersectionPoint(iTjPt.wire, kTjPt.wire, iplane, kplane, (unsigned int)cstat, (unsigned int)tpc, kyp, kzp);
              if(std::abs(kyp - jyp) > yzcut || std::abs(kzp - jzp) > yzcut) continue;
              if(useAngle && dijOK && kTjPt.npts > 5 && TrajPoint3D(tjs, tpi, tpk, pos3, dik)) {
                // compare the angles between the
                float dang = dij.Angle(dik);
                if(dang > piOver2) dang = piOver2 - dang;
                if(dang > tjs.Match3DCuts[1]) continue;
              } // useAngle etc
              // we have a match. 
              // next see if the Tj IDs are in the match list
              unsigned short indx = 0;
              for(indx = 0; indx < matVec.size(); ++indx) {
                if(iTjPt.id != matVec[indx].TjIDs[iplane]) continue;
                if(jTjPt.id != matVec[indx].TjIDs[jplane]) continue;
                if(kTjPt.id != matVec[indx].TjIDs[kplane]) continue;
                ++matVec[indx].Count;
                break;
              } // indx
              if(indx == matVec.size()) {
                // not found in the match vector so add it
                MatchStruct ms = CreateMatchStruct(tjs, tpcid, 3);
                // Note that we can put the Tj IDs in plane-order since there are 3 of them
                // This is not the case when there are 2 planes
                ms.TjIDs[iplane] = iTjPt.id;
                ms.TjIDs[jplane] = jTjPt.id;
                ms.TjIDs[kplane] = kTjPt.id;
                ms.Count = 1;
                matVec.push_back(ms);
              } // not found in the list
            } // kpt
          } // jpt
        } // ipt
      } // score
      
      if(matVec.size() > 1) {
        // sort by decreasing match count
        sortVec.resize(matVec.size());
        for(unsigned int indx = 0; indx < sortVec.size(); ++indx) {
          sortVec[indx].index = indx;
          sortVec[indx].val = matVec[indx].Count;
        }
        std::sort(sortVec.begin(), sortVec.end(), valDecreasing);
        // Re-order matVec
        auto tmpVec = matVec;
        for(unsigned int ii = 0; ii < matVec.size(); ++ii) {
          unsigned int indx = sortVec[ii].index;
          matVec[ii] = tmpVec[indx];
        } // ii
        MergeBrokenTjs(tjs, matVec);
      }
    } // 3 planes
    
    // match in 2 views
    // make a temporary list of triple Tj match IDs to simplify searching
    std::vector<int> tripleTjList;
    for(auto& ms : matVec) tripleTjList.insert(tripleTjList.end(), ms.TjIDs.begin(), ms.TjIDs.end());
    
    unsigned short minTjLen = tjs.Match3DCuts[2];
    
    // put the 2 plane matches into a temp vector to simplify things
    std::vector<MatchStruct> temp;
    for(short maxScore = 0; maxScore < 2; ++maxScore) {
      for(unsigned int ipt = 0; ipt < mallTraj.size() - 1; ++ipt) {
        auto& iTjPt = mallTraj[ipt];
        if(iTjPt.score < 0 || iTjPt.score > maxScore) continue;
        // check for minimum length
        if(iTjPt.npts < minTjLen) continue;
        // ignore Tjs that have a triple match 
        if(std::find(tripleTjList.begin(), tripleTjList.end(), iTjPt.id) != tripleTjList.end()) continue;
        unsigned short iplane = DecodeCTP(iTjPt.ctp).Plane;
        for(unsigned int jpt = ipt + 1; jpt < mallTraj.size(); ++jpt) {
          auto& jTjPt = mallTraj[jpt];
          // ensure that the planes are different
          if(jTjPt.ctp == iTjPt.ctp) continue;
          if(jTjPt.score < 0 || jTjPt.score > maxScore) continue;
          // ensure inShower consistency
          if(jTjPt.inShower != iTjPt.inShower) continue;
          if(jTjPt.npts < minTjLen) continue;
          // ignore Tjs that have a triple match 
          if(std::find(tripleTjList.begin(), tripleTjList.end(), jTjPt.id) != tripleTjList.end()) continue;
          // check for x range overlap
          if(jTjPt.xlo > iTjPt.xhi) continue;
          // break out if the x range difference becomes large
          if(jTjPt.xlo > iTjPt.xhi + 10) break;
          // ensure the intersection inside the TPC
          unsigned short jplane = DecodeCTP(jTjPt.ctp).Plane;
          double yp, zp;
          tjs.geom->IntersectionPoint(iTjPt.wire, jTjPt.wire, iplane, jplane, cstat, tpc, yp, zp);
          if(yp < tjs.YLo || yp > tjs.YHi || zp < tjs.ZLo || zp > tjs.ZHi) continue;
          if(tjs.NumPlanes == 3) {
            // See if there is a signal at this point. Use tpk but first ensure that the intersection
            // is reasonably OK
            unsigned short kpl = 3 - iplane - jplane;
            float fkwire = tjs.geom->WireCoordinate(yp, zp, kpl, tpc, cstat);
            if(fkwire < 0 || fkwire > tjs.MaxPos0[kpl]) continue;
            tpk.CTP = EncodeCTP(cstat, tpc, kpl);
            geo::PlaneID planeID = DecodeCTP(tpi.CTP);
            float xp = 0.5 * (iTjPt.xlo + iTjPt.xhi);
            tpk.Pos[1] = tjs.detprop->ConvertXToTicks(xp, planeID) * tjs.UnitsPerTick;
            tpk.Pos[1] = fkwire;
            // Note that SignalAtTp assumes that a signal exists if the wire is dead
            if(!SignalAtTp(tjs, tpk)) continue;
          }
          // next see if the Tjs are in the match list
          unsigned short indx = 0;
          for(indx = 0; indx < temp.size(); ++indx) {
            unsigned short nm = 0;
            for(auto tjID : temp[indx].TjIDs) {
              if(iTjPt.id == tjID || jTjPt.id == tjID) ++nm;
            } // ii
            if(nm == 2) {
              ++temp[indx].Count;
              break;
            }
          } // indx
          if(indx == temp.size()) {
            MatchStruct ms = CreateMatchStruct(tjs, tpcid, 2);
            // Here we put the Tj IDs in no particular order
            ms.TjIDs[0] = iTjPt.id;
            ms.TjIDs[1] = jTjPt.id;
            ms.Count = 1;
            temp.push_back(ms);
          } // not found in the list
        } // jj
      } // ii
    } // score

    if(temp.empty()) {
      if(prt) mf::LogVerbatim("TC")<<"Match2Views: no 2-view matches found";
    } else if(temp.size() == 1) {
      matVec.push_back(temp[0]);
    } else {
      // multiple entries - need to sort by decreasing match count
      sortVec.resize(temp.size());
      for(unsigned int indx = 0; indx < sortVec.size(); ++indx) {
        sortVec[indx].index = indx;
        sortVec[indx].val = temp[indx].Count;
      } // indx
      std::sort(sortVec.begin(), sortVec.end(), valDecreasing);
      // Re-order temp
      auto tmpVec = temp;
      for(unsigned int ii = 0; ii < sortVec.size(); ++ii) temp[ii] = tmpVec[sortVec[ii].index];
      // insert it after the triple matches
      matVec.insert(matVec.end(), temp.begin(), temp.end());
      if(prt) mf::LogVerbatim("TC")<<"Match2Views: Found "<<temp.size()<<" matches";
    } // temp size > 1
    
    if(prt) {
      mf::LogVerbatim myprt("TC");
      myprt<<"M3D: matVec\n";
      unsigned short cnt = 0;
      for(unsigned int ii = 0; ii < matVec.size(); ++ii) {
        if(matVec[ii].Count == 0) continue;
        myprt<<ii<<" Count "<<matVec[ii].Count<<" TjIDs:";
        for(auto& tjID : matVec[ii].TjIDs) myprt<<" "<<tjID;
        myprt<<" NumUsedHitsInTj ";
        for(auto& tjID : matVec[ii].TjIDs) myprt<<" "<<NumUsedHitsInTj(tjs, tjs.allTraj[tjID-1]);
        float maxlen = 1;
        for(auto& tjID : matVec[ii].TjIDs) {
          float len = NumUsedHitsInTj(tjs, tjs.allTraj[tjID-1]);
          if(len > maxlen) maxlen = len;
        }
        float matfrac = matVec[ii].Count / maxlen;
        myprt<<" matfrac "<<std::fixed<<std::setprecision(2)<<matfrac;
        myprt<<"\n";
        ++cnt;
        if(cnt == 50) {
          myprt<<"...stopped printing after 50 entries.";
          break;
        }
      } // ii
    } // prt
    
    // put the maybe OK matches into tjs
    for(auto& ms : matVec) {
      if(ms.Count < 2) continue;
      float maxlen = 1;
      for(auto& tjID : ms.TjIDs) {
        float len = NumUsedHitsInTj(tjs, tjs.allTraj[tjID-1]);
        if(len > maxlen) maxlen = len;
      }
      float matfrac = ms.Count / maxlen;
      // require that at least 20% of the hits are matched in the longest Tj. Note that matfrac may be > 1
      // in particular for small angle trajectories
      if(matfrac < 0.2) continue;
      tjs.matchVec.push_back(ms);
    }
    if(tjs.matchVec.empty()) return;
    
    // create the list of associations to matches that will be converted to PFParticles (matchVecPFPList)
    // Start with Tjs attached to 3D vertices
    Match3DVtxTjs(tjs, tpcid, prt);
    
    // Re-check matchVec with a tighter matchfrac cut to reduce junk
    for(unsigned int indx = 0; indx < tjs.matchVec.size(); ++indx) {
      auto& ms = tjs.matchVec[indx];
      if(ms.Count == 0) continue;
      float maxlen = 1;
      for(auto& tjID : ms.TjIDs) {
        float len = NumUsedHitsInTj(tjs, tjs.allTraj[tjID-1]);
        if(len > maxlen) maxlen = len;
      }
      float matfrac = ms.Count / maxlen;
      // check for a reasonable match fraction
      if(matfrac > 0.5) continue;
      // ensure this isn't in an existing PFParticle list
      if(std::find(tjs.matchVecPFPList.begin(), tjs.matchVecPFPList.end(), indx) != tjs.matchVecPFPList.end()) continue;
      // flag it dead
      ms.Count = 0;
    } // ms
    
    // define the PFParticleList
    for(unsigned int indx = 0; indx < tjs.matchVec.size(); ++indx) {
      auto& ms = tjs.matchVec[indx];
      // ignore dead matches
      if(ms.Count == 0) continue;
      // skip this match if any of the trajectories is already matched or merged and killed
      bool skipit = false;
      for(auto tjID : ms.TjIDs) {
        if(tjs.allTraj[tjID - 1].AlgMod[kMat3D]) skipit = true;
      } // tjID
      if(skipit) continue;
      // count the number of shower Tjs
      unsigned short nstj = 0;
      for(unsigned short ipl = 0; ipl < ms.TjIDs.size(); ++ipl) {
        unsigned short itj = ms.TjIDs[ipl] - 1;
        if(tjs.allTraj[itj].AlgMod[kMat3D]) skipit = true;
        if(tjs.allTraj[itj].AlgMod[kShowerTj]) ++nstj;
      }
      if(skipit) continue;
      // Require 0 or a matched shower Tj in all planes
      if(nstj != 0 && nstj != ms.TjIDs.size()) continue;
      tjs.matchVecPFPList.push_back(indx);
      for(unsigned short ipl = 0; ipl < ms.TjIDs.size(); ++ipl) {
        unsigned short itj = ms.TjIDs[ipl] - 1;
        tjs.allTraj[itj].AlgMod[kMat3D] = true;

      } // ipl
    } // indx
    
    DefinePFParticleRelationships(tjs, tpcid);
    
    if(prt) {
      mf::LogVerbatim myprt("TC");
      myprt<<"M3D final: matchVec\n";
      for(unsigned int ii = 0; ii < tjs.matchVec.size(); ++ii) {
        myprt<<ii<<" Count "<<tjs.matchVec[ii].Count<<" TjIDs:";
        for(auto& tjID : tjs.matchVec[ii].TjIDs) myprt<<" "<<tjID;
        myprt<<" NumUsedHitsInTj ";
        for(auto& tjID : tjs.matchVec[ii].TjIDs) myprt<<" "<<NumUsedHitsInTj(tjs, tjs.allTraj[tjID-1]);
        float maxlen = 1;
        unsigned short nsh = 0;
        for(auto& tjID : tjs.matchVec[ii].TjIDs) {
          float len = NumUsedHitsInTj(tjs, tjs.allTraj[tjID-1]);
          if(len > maxlen) maxlen = len;
          if(tjs.allTraj[tjID-1].AlgMod[kShowerTj]) ++nsh;
        }
        float matfrac = tjs.matchVec[ii].Count / maxlen;
        myprt<<" matfrac "<<std::fixed<<std::setprecision(2)<<matfrac;
        myprt<<" sVx3ID "<<tjs.matchVec[ii].Vx3ID[0]<<" eVx3ID "<<tjs.matchVec[ii].Vx3ID[1];
        myprt<<" PDGCode "<<tjs.matchVec[ii].PDGCode;
        for(unsigned short imv = 0; imv < tjs.matchVecPFPList.size(); ++imv) {
          if(tjs.matchVecPFPList[imv] == ii) myprt<<" PFP index "<<imv;
        }
        myprt<<"\n";
        if(ii == 50) {
          myprt<<"...stopped printing after 50 entries.";
          break;
        }
      } // ii
    } // prt
    
    Find3DEndPoints(tpcid);
    
  } // Match3D

  ////////////////////////////////////////////////
  void TrajClusterAlg::Find3DEndPoints(const geo::TPCID& tpcid)
  {
    // Define the start and end point position and direction of the matched trajectories. This is done by matching the
    // endpoints of the two longest trajectories in all planes. The endpoints and trajectories are then
    // reversed if necessary to put sXYZ[0] > eXYZ[0] and EndPt[0] => sXYZ 
    
    prt = (debug.Plane >= 0) && (debug.Tick == 3333);
    
    for(unsigned short ii = 0; ii < tjs.matchVecPFPList.size(); ++ii) {
      unsigned short imv = tjs.matchVecPFPList[ii];
      auto& ms = tjs.matchVec[imv];

      if(ms.Count == 0) continue;
      if(ms.TPCID != tpcid) continue;
      for(unsigned short startend = 0; startend < 2; ++startend) {
        ms.Dir[startend] = {0, 0, 0};
        ms.DirErr[startend] = {0, 0, 0};
        ms.XYZ[startend] = {0, 0, 0};
        for(unsigned short plane = 0; plane < tjs.NumPlanes; ++plane) {
          ms.dEdx[startend][plane] = 0;
          ms.dEdxErr[startend][plane] = 0;
        } // plane
      }
      
      // Showers require special handling
      if(ms.PDGCode == 1111) {
        Find3DShowerEndPoints(tjs, ms);
        continue;
      }

      std::array<std::vector<TrajPoint>, 2> endtps;
      if(!FindMatchingPts(tjs, ms, endtps[0], endtps[1], prt) || endtps[0].size() < 2 || endtps[1].size() < 2) {
        if(prt) mf::LogVerbatim("TC")<<"  FindMatchingPts failed imv "<<imv<<" stps size "<<endtps[0].size()<<" etps size "<<endtps[1].size()<<" PDGCode "<<ms.PDGCode;
        ms.Count = 0;
        continue;
      }

      // grab the direction from the first calculation and don't let it reverse
      TVector3 prevDir = {0, 0, 0};
      bool first = true;
      for(unsigned short startend = 0; startend < 2; ++startend) {
        double wsum = 0;
        TVector3 psum = {0, 0, 0};
        TVector3 dsum = {0, 0, 0};
        for(unsigned short ii = 0; ii < endtps[startend].size() - 1; ++ii) {
          for(unsigned short jj = ii + 1; jj < endtps[startend].size(); ++jj) {
            TVector3 pos, dir;
            if(!TrajPoint3D(tjs, endtps[startend][ii], endtps[startend][jj], pos, dir)) {
              if(prt) mf::LogVerbatim("TC")<<"F3DEP: "<<imv<<" TrajPoint3D failed";
              continue;
            }
            // ensure the position is inside the TPC, but relax the fiducial cut a bit
/*
            if(pos[0] < tjs.XLo     || pos[0] > tjs.XHi     || 
               pos[1] < tjs.YLo - 5 || pos[1] > tjs.YHi + 5 ||
               pos[2] < tjs.ZLo - 5 || pos[2] > tjs.ZHi + 5) {
              if(prt) mf::LogVerbatim("TC")<<"F3DEP: "<<imv<<" failed fiducial cut "<<pos[0]<<" "<<pos[1]<<" "<<pos[2];
              continue;
            }
*/
            if(first) {
              first = false;
              // ensure that the direction is away from a start vertex if one exists
              if(ms.Vx3ID[startend] > 0) {
                if(pos[2] > ms.XYZ[startend][2] && dir[2] < 0) {
                  dir *= -1;
                } else if(pos[2] < ms.XYZ[startend][2] && dir[2] > 0) {
                  dir *= -1;
                }
              } // start vertex exists
              if(ms.Vx3ID[startend] > 0 && pos[2] > ms.XYZ[startend][2] && dir[2] < 0) dir *= -1;
              prevDir = dir;
            } // first valid direction
            else {
              // a valid direction exists. Compare this direction with it
              for(unsigned short ixyz = 0; ixyz < 3; ++ixyz) {
                if(std::abs(prevDir[ixyz]) > 0.5) {
                  if(prevDir[ixyz] * dir[ixyz] < 0) dir *= -1;
                  break;
                }
              } // ixyz
              
            } // a valid direction exists
            // sum to get an average position and direction. Weight by the angle error
            double erri = endtps[startend][ii].AngErr;
            if(erri == 0) erri = 0.3;
            double errj = endtps[startend][jj].AngErr;
            if(errj == 0) errj = 0.3;
            double wght = 1 / (erri * erri + errj * errj);
            psum += wght * pos;
            dsum += wght * dir;
            wsum += wght;
          } // jj
        } // ii
        if(wsum == 0) continue;
        // define the position
        for(unsigned short ixyz = 0; ixyz < 3; ++ixyz) {
          ms.XYZ[startend][ixyz] = psum[ixyz] / wsum;
          ms.Dir[startend][ixyz] = dsum[ixyz] / wsum;
        }
        if(ms.Dir[startend].Mag() > 0) ms.Dir[startend].SetMag(1);
      } // startend

      // ensure that the start direction vectors is pointing from start to end
      TVector3 generalDirection;
      for(unsigned short ixyz = 0; ixyz < 3; ++ixyz) generalDirection[ixyz] = ms.XYZ[1][ixyz] - ms.XYZ[0][ixyz];
      if(generalDirection.Mag() == 0) {
//        if(prt) mf::LogVerbatim("TC")<<"  Start and End points are identical...";
        ms.Count = 0;
        continue;
      } // generalDirection.Mag == 0
      generalDirection.SetMag(1);
      // use a large direction cosine
      for(unsigned short ixyz = 0; ixyz < 3; ++ixyz) {
        if(generalDirection[ixyz] > 0.5) {
          // reverse the start end direction?
          if(generalDirection[ixyz] * ms.Dir[0][ixyz] < 0) ms.Dir[0] *= -1;
          if(generalDirection[ixyz] * ms.Dir[1][ixyz] < 0) ms.Dir[1] *= -1;
          break;
        }
      } // ixyz
      // Calculate dE/dx at both ends
      FilldEdx(tjs, ms);

    } //ii
  } // Find3DEndPoints

  //////////////////////////////////////////
  void TrajClusterAlg::FillPFPInfo()
  {
    // Fills the PFParticle info in matchVec. Each entry contains a list of trajectories and has a defined
    // start and end XYZ position, possibly with the index of a 3D vertex. 
    
    bool pprt = (debug.Plane >= 0 && debug.Tick == 3333);
    
    unsigned short pfpCount = 0;
    for(auto& im : tjs.matchVecPFPList) {
      auto& ms = tjs.matchVec[im];
      // ms contains a list of tjs that were matched in 3D. 
      if(ms.Count == 0) continue;
      // Set the parent index to itself for now
      ms.ParentMSIndex = pfpCount;
      ++pfpCount;
      // Trajectories have been reversed so that the Tj and hit order are consistent. The
      // next step is to decide whether the start of the PFParticle (where the 3D vertex association will be made) is indeed the
      // start of the trajectory from a physics standpoint, e.g. dQ/dx, muon delta-ray tag, cosmic rays entering the detector, etc.
      // Make this decision in a utility function.
      Reverse3DMatchTjs(tjs, ms, prt);
      // we may need to clobber 2D vertices so start a list and count them
      std::vector<unsigned short> vtxIDs, vtxIDCnt;
      for(auto& tjID : ms.TjIDs) {
        unsigned short itj = tjID - 1;
        Trajectory& tj = tjs.allTraj[itj];
        for(unsigned short end = 0; end < 2; ++end) {
          if(tj.VtxID[end] > 0) {
            // Count the number of times this 2D vertex is used.
            unsigned short indx;
            for(indx = 0; indx < vtxIDs.size(); ++indx) if(tj.VtxID[end] == vtxIDs[indx]) break;
            if(indx == vtxIDs.size()) {
              // not found so add it
              vtxIDs.push_back(tj.VtxID[end]);
              vtxIDCnt.push_back(1);
            } else {
              ++vtxIDCnt[indx];
            }
          } // 2D vertex exists
        } // end
      } // tjID
      // clobber any 2D vertices that exist between trajectories in the match list
      for(unsigned short ii = 0; ii < vtxIDs.size(); ++ii) {
        if(vtxIDCnt[ii] > 1) MakeVertexObsolete(tjs, vtxIDs[ii], true);
      } // ii
      // Make a 3D vertex at the start of the PFParticle if one doesn't already exist
      if(ms.Vx3ID[0] == 0) {
        // get a reference to one of the Tjs to define the cryostat and TPC
        unsigned short itj = ms.TjIDs[0] - 1;
        geo::PlaneID planeID = DecodeCTP(tjs.allTraj[itj].CTP);
        Vtx3Store newVx3;
        newVx3.ID = tjs.vtx3.size();
        newVx3.TPCID = geo::TPCID(planeID.Cryostat, planeID.TPC);
        // Set Wire < 0 as a flag that this is a "complete" 3D vertex even though no 2D vertices have been made.
        newVx3.Wire = -2;
        newVx3.X = ms.XYZ[0][0];
        newVx3.Y = ms.XYZ[0][1];
        newVx3.Z = ms.XYZ[0][2];
        tjs.vtx3.push_back(newVx3);
        ms.Vx3ID[0] = newVx3.ID;
//        if(prt) mf::LogVerbatim("TC")<<" Made 3D start vertex "<<newVx3.ID<<" at "<<newVx3.X<<" "<<newVx3.Y<<" "<<newVx3.Z;
      }
      if (tjs.TagCosmics) SaveCRInfo(tjs, ms, prt, fIsRealData);
    } // im (ms)
    
    if(pprt) PrintPFParticles("FPI", tjs);
    
  } // FillPFPInfo
  
  //////////////////////////////////////////
  void TrajClusterAlg::StepCrawl(Trajectory& tj)
  {
    // Crawl along the direction specified in the traj vector in steps of size step
    // (wire spacing equivalents). Find hits between the last trajectory point and
    // the last trajectory point + step. A new trajectory point is added if hits are
    // found. Crawling continues until no signal is found for two consecutive steps
    // or until a wire or time boundary is reached.
    
    fGoodTraj = false;
    fTryWithNextPass = false;
    if(tj.Pts.empty()) return;
    
    if(fCTP != tj.CTP || !WireHitRangeOK(tjs, tj.CTP)) {
//      std::cout<<"StepCrawl: Warning fCTP != tj.CTP or invalid WireHitRange.\n";
      fQuitAlg = true;
      return;
    }
 
    unsigned short lastPt;
    unsigned short lastPtWithUsedHits = tj.EndPt[1];
    unsigned short lastPtWithHits;

    lastPt = lastPtWithUsedHits;
    // Construct a local TP from the last TP that will be moved on each step.
    // Only the Pos and Dir variables will be used
    TrajPoint ltp;
    ltp.CTP = tj.CTP;
    ltp.Pos = tj.Pts[lastPt].Pos;
    ltp.Dir = tj.Pts[lastPt].Dir;
    // A second TP is cloned from the leading TP of tj, updated with hits, fit
    // parameters,etc and possibly pushed onto tj as the next TP
    TrajPoint tp ;
    
    // assume it is good from here on
    fGoodTraj = true;
    
    unsigned short nMissedSteps = 0;

    bool sigOK, keepGoing;
    unsigned short killPts;
    for(unsigned short step = 1; step < 10000; ++step) {
      // make a copy of the previous TP
      lastPt = tj.Pts.size() - 1;
      tp = tj.Pts[lastPt];
      ++tp.Step;
      double stepSize = fVLAStepSize;
      if(tp.AngleCode < 2) stepSize = std::abs(1/ltp.Dir[0]);
      // move the local TP position by one step in the right direction
      for(unsigned short iwt = 0; iwt < 2; ++iwt) ltp.Pos[iwt] += ltp.Dir[iwt] * stepSize;

      unsigned short ivx = TPNearVertex(tjs, ltp);
      if(ivx != USHRT_MAX) {
        // Trajectory stops near a vertex so make the assignment
        AttachTrajToVertex(tjs, tj, tjs.vtx[ivx], prt);
        tj.StopFlag[1][kAtVtx] = true;
        break;
      }

      SetPDGCode(tjs, tj);

      // copy this position into tp
      tp.Pos = ltp.Pos;
      tp.Dir = ltp.Dir;
      if(prt) {
        mf::LogVerbatim("TC")<<"StepCrawl "<<step<<" Pos "<<tp.Pos[0]<<" "<<tp.Pos[1]<<" Dir "<<tp.Dir[0]<<" "<<tp.Dir[1]<<" stepSize "<<stepSize<<" AngCode "<<tp.AngleCode;
      }
      // hit the boundary of the TPC?
      if(tp.Pos[0] < 0 || tp.Pos[0] > tjs.MaxPos0[fPlane] ||
         tp.Pos[1] < 0 || tp.Pos[1] > tjs.MaxPos1[fPlane]) break;
      // remove the old hits and other stuff
      tp.Hits.clear();
      tp.UseHit.reset();
      tp.FitChi = 0; tp.Chg = 0;
      // append to the trajectory
      tj.Pts.push_back(tp);
      // update the index of the last TP
      lastPt = tj.Pts.size() - 1;
      // look for hits
      AddHits(tj, lastPt, sigOK);
      // Check the stop flag
      if(tj.StopFlag[1][kAtTj]) break;
      // If successfull, AddHits has defined UseHit for this TP,
      // set the trajectory endpoints, and define HitPos.
      if(tj.Pts[lastPt].Hits.empty()) {
        // Require three points with charge on adjacent wires for small angle
        // stepping.
        if(tj.Pts[lastPt].AngleCode == 0 && lastPt == 2) return;
        // No close hits added.
        ++nMissedSteps;
        // First check for no signal in the vicinity
        if(lastPt > 0) {
          // break if this is a reverse propagate activity and there was no signal (not on a dead wire)
          if(!sigOK && tj.AlgMod[kRvPrp]) break;
          // Ensure that there is a signal here after missing a number of steps on a LA trajectory
          if(tj.Pts[lastPt].AngleCode > 0 && nMissedSteps > 4 && !SignalAtTp(tjs, ltp)) {
            tj.StopFlag[1][kSignal] = false;
            break;
          }
          // the last point with hits (used or not) is the previous point
          lastPtWithHits = lastPt - 1;
          float tps = TrajPointSeparation(tj.Pts[lastPtWithHits], ltp);
          float dwc = DeadWireCount(tjs, ltp, tj.Pts[lastPtWithHits]);
          float nMissedWires = tps * std::abs(ltp.Dir[0]) - dwc;
          float maxWireSkip = fMaxWireSkipNoSignal;
          if(tj.PDGCode == 13) maxWireSkip = tjs.MuonTag[2];
          if(prt) mf::LogVerbatim("TC")<<" StepCrawl: no signal at ltp "<<PrintPos(tjs, ltp)<<" nMissedWires "<<std::fixed<<std::setprecision(1)<<nMissedWires<<" dead wire count "<<dwc<<" maxWireSkip "<<maxWireSkip<<" tj.PGDCode "<<tj.PDGCode;
          if(nMissedWires > maxWireSkip) {
            // We passed a number of wires without adding hits and are ready to quit.
            // First see if there is one good unused hit on the end TP and if so use it
            // lastPtWithHits + 1 == lastPt && tj.Pts[lastPtWithHits].Chg == 0 && tj.Pts[lastPtWithHits].Hits.size() == 1
            if(tj.EndPt[1] < tj.Pts.size() - 1 && tj.Pts[tj.EndPt[1]+1].Hits.size() == 1) {
              unsigned short lastLonelyPoint = tj.EndPt[1] + 1;
              unsigned int iht = tj.Pts[lastLonelyPoint].Hits[0];
              if(tjs.fHits[iht].InTraj == 0 && tj.Pts[lastLonelyPoint].Delta < 3 * tj.Pts[lastLonelyPoint].DeltaRMS) {
                tjs.fHits[iht].InTraj = tj.ID;
                tj.Pts[lastLonelyPoint].UseHit[0] = true;
                DefineHitPos(tj.Pts[lastLonelyPoint]);
                SetEndPoints(tjs, tj);
                if(prt) {
                  mf::LogVerbatim("TC")<<" Added a Last Lonely Hit before breaking ";
                  PrintTrajPoint("LLH", tjs, lastPt, tj.StepDir, tj.Pass, tj.Pts[lastLonelyPoint]);
                }
              }
            }
            break;
          }
        } // lastPt > 0
        // no sense keeping this TP on tj if no hits were added
        tj.Pts.pop_back();
        continue;
      } // tj.Pts[lastPt].Hits.empty()
      // ensure that we actually moved
      if(lastPt > 0 && PosSep2(tj.Pts[lastPt].Pos, tj.Pts[lastPt-1].Pos) < 0.1) return;
      // Found hits at this location so reset the missed steps counter
      nMissedSteps = 0;
      // Update the last point fit, etc using the just added hit(s)
      UpdateTraj(tj);
      // a failure occurred
      if(!fUpdateTrajOK) return;
      if(tj.Pts[lastPt].Chg == 0) {
        // There are points on the trajectory by none used in the last step. See
        // how long this has been going on
        float tps = TrajPointSeparation(tj.Pts[tj.EndPt[1]], ltp);
        float dwc = DeadWireCount(tjs, ltp, tj.Pts[tj.EndPt[1]]);
        float nMissedWires = tps * std::abs(ltp.Dir[0]) - dwc;
        if(prt)  mf::LogVerbatim("TC")<<" Hits exist on the trajectory but are not used. Missed wires "<<nMissedWires<<" dead wire count "<<(int)dwc;
        // break if this is a reverse propagate activity with no dead wires
        if(tj.AlgMod[kRvPrp] && dwc == 0) break;
        if(nMissedWires > fMaxWireSkipWithSignal) break;
        // try this out
        if(!MaskedHitsOK(tj)) {
          return;
        }
        // check for a series of bad fits and stop stepping
        if(tjs.UseAlg[kStopBadFits] && nMissedWires > 4 && StopIfBadFits(tj)) break;
        // Keep stepping
        if(prt) {
          if(tj.AlgMod[kRvPrp]) {
            PrintTrajectory("RP", tjs, tj, lastPt);
          } else {
            PrintTrajectory("SC", tjs, tj, lastPt);
          }
        }
        continue;
      } // tp.Hits.empty()
      if(tj.Pts.size() == 3) {
        // ensure that the last hit added is in the same direction as the first two.
        // This is a simple way of doing it
        if(PosSep2(tj.Pts[0].HitPos, tj.Pts[2].HitPos) < PosSep2(tj.Pts[0].HitPos, tj.Pts[1].HitPos)) return;
        // ensure that this didn't start as a small angle trajectory and immediately turn
        // into a large angle one
        if(tj.Pts[lastPt].AngleCode > fMaxAngleCode[tj.Pass]) {
          if(prt) mf::LogVerbatim("TC")<<" Wandered into an invalid angle range. Quit stepping.";
          fGoodTraj = false;
          return;
        }
      } // tj.Pts.size() == 3
      // Update the local TP with the updated position and direction
      ltp.Pos = tj.Pts[lastPt].Pos;
      ltp.Dir = tj.Pts[lastPt].Dir;
      if(fMaskedLastTP) {
        // see if TPs have been masked off many times and if the
        // environment is clean. If so, return and try with next pass
        // cuts
        if(!MaskedHitsOK(tj)) {
          if(prt) {
            if(tj.AlgMod[kRvPrp]) {
              PrintTrajectory("RP", tjs, tj, lastPt);
            } else {
              PrintTrajectory("SC", tjs, tj, lastPt);
            }
          }
          return;
        }
        // Don't bother with the rest of the checking below if we
        // set all hits not used on this TP
        if(prt) {
          if(tj.AlgMod[kRvPrp]) {
            PrintTrajectory("RP", tjs, tj, lastPt);
          } else {
            PrintTrajectory("SC", tjs, tj, lastPt);
          }
        }
        continue;
      }
      // We have added a TP with hits
      // assume that we aren't going to kill the point we just added, or any
      // of the previous points...
      killPts = 0;
      // assume that we should keep going after killing points
      keepGoing = true;
      // check for a kink. Stop crawling if one is found
      GottaKink(tj, killPts);
      if(tj.StopFlag[1][kAtKink]) keepGoing = false;
      // See if the Chisq/DOF exceeds the maximum.
      // UpdateTraj should have reduced the number of points fit
      // as much as possible for this pass, so this trajectory is in trouble.
      if(killPts == 0 &&  tj.Pts[lastPt].FitChi > fMaxChi && tj.PDGCode != 13) {
        if(prt) mf::LogVerbatim("TC")<<"   bad FitChi "<<tj.Pts[lastPt].FitChi<<" cut "<<fMaxChi;
        fGoodTraj = (NumPtsWithCharge(tjs, tj, true) > fMinPtsFit[tj.Pass]);
        return;
      }
      // print the local tp unless we have killing to do
      if(killPts == 0) {
        if(prt) {
          if(tj.AlgMod[kRvPrp]) {
            PrintTrajectory("RP", tjs, tj, lastPt);
          } else {
            PrintTrajectory("SC", tjs, tj, lastPt);
          }
        }
      } else {
        MaskTrajEndPoints(tj, killPts);
        if(!fGoodTraj) return;
        unsigned int onWire = (float)(std::nearbyint(tj.Pts[lastPt].Pos[0]));
        float nSteps = (float)(step - tj.Pts[lastPt - killPts].Step);
        if(prt) mf::LogVerbatim("TC")<<"TRP   killing "<<killPts<<" after "<<nSteps<<" steps from prev TP.  Current tp.Pos "<<tp.Pos[0]<<" "<<tp.Pos[1];
        // move the position
        tj.Pts[lastPt].Pos[0] += nSteps * tj.Pts[lastPt].Dir[0];
        tj.Pts[lastPt].Pos[1] += nSteps * tj.Pts[lastPt].Dir[1];
        if(tj.Pts[lastPt].AngleCode == 0) {
          // put the TP at the wire position prior to the move
          float dw = onWire - tj.Pts[lastPt].Pos[0];
          tj.Pts[lastPt].Pos[0] = onWire;
          tj.Pts[lastPt].Pos[1] += dw * tj.Pts[lastPt].Dir[1] / tj.Pts[lastPt].Dir[0];
        }
        // check the MCSMom after we going
        if(tj.Pts.size() > 20 && tj.Pass < fMinMCSMom.size() && tj.MCSMom < fMinMCSMom[tj.Pass]) break;
        // copy to the local trajectory point
        ltp.Pos = tj.Pts[lastPt].Pos;
        ltp.Dir = tj.Pts[lastPt].Dir;
        if(prt) mf::LogVerbatim("TC")<<"  New ltp.Pos     "<<ltp.Pos[0]<<" "<<ltp.Pos[1]<<" ticks "<<(int)ltp.Pos[1]/tjs.UnitsPerTick;
        if(!keepGoing) break;
      }
    } // step
    
    if(prt) mf::LogVerbatim("TC")<<"End StepCrawl with tj size "<<tj.Pts.size()<<" fGoodTraj = "<<fGoodTraj<<" with fTryWithNextPass "<<fTryWithNextPass;

  } // StepCrawl
  
  ////////////////////////////////////////////////
  bool TrajClusterAlg::IsGhost(Trajectory& tj)
  {
    // Sees if trajectory tj shares many hits with another trajectory and if so merges them.
    
    if(!tjs.UseAlg[kUseGhostHits]) return false;
    // ensure that tj is not a saved trajectory
    if(tj.ID > 0) return true;
    // or an already killed trajectory
    if(tj.AlgMod[kKilled]) return true;
    if(tj.Pts.size() < 3) return false;
    
    // vectors of traj IDs, and the occurrence count
    std::vector<unsigned short> tID, tCnt;
    
    unsigned short hitCnt = 0;
    unsigned short nAvailable = 0;
    for(unsigned short ipt = tj.EndPt[0]; ipt <= tj.EndPt[1]; ++ipt) {
      for(unsigned short ii = 0; ii < tj.Pts[ipt].Hits.size(); ++ii) {
        // ignore hits used by this trajectory
        if(tj.Pts[ipt].UseHit[ii]) {
          ++hitCnt;
          continue;
        }
        unsigned int iht = tj.Pts[ipt].Hits[ii];
        if(tjs.fHits[iht].InTraj > 0) {
          unsigned short itj = tjs.fHits[iht].InTraj;
          unsigned short indx;
          for(indx = 0; indx < tID.size(); ++indx) if(tID[indx] == itj) break;
          if(indx == tID.size()) {
            tID.push_back(itj);
            tCnt.push_back(1);
          } else {
            ++tCnt[indx];
          }
        } else {
          ++nAvailable;
        }
      } // ii
    } // ipt
    
    // Call it a ghost if > 1/3 of the hits are used by another trajectory
    hitCnt /= 3;
    int oldTjID = INT_MAX;
    
    if(prt) {
      mf::LogVerbatim myprt("TC");
      myprt<<"IsGhost tj hits size cut "<<hitCnt<<" tID_tCnt";
      for(unsigned short ii = 0; ii < tCnt.size(); ++ii) myprt<<" "<<tID[ii]<<"_"<<tCnt[ii];
      myprt<<"\nAvailable hits "<<nAvailable;
    } // prt
    
    for(unsigned short ii = 0; ii < tCnt.size(); ++ii) {
      if(tCnt[ii] > hitCnt) {
        oldTjID = tID[ii];
        hitCnt = tCnt[ii];
      }
    } // ii
    if(oldTjID == INT_MAX) return false;
    int oldTjIndex = oldTjID - 1;
    
    // See if this looks like a short delta-ray on a long muon
    Trajectory& oTj = tjs.allTraj[oldTjIndex];
    if(oTj.PDGCode == 13 && hitCnt < 0.1 * oTj.Pts.size()) return false;
    
    // See if there are gaps in this trajectory indicating that it is really a ghost and not
    // just a crossing trajectory 
    // find the range of wires spanned by oTj
    int wire0 = INT_MAX;
    int wire1 = 0;
    for(auto& otp : oTj.Pts) {
      int wire = std::nearbyint(otp.Pos[0]);
      if(wire < wire0) wire0 = wire;
      if(wire > wire1) wire1 = wire;
    } // tp
    
    unsigned short nwires = wire1 - wire0 + 1;
    std::vector<float> oTjPos1(nwires, -1);
    unsigned short nMissedWires = 0;
    for(unsigned short ipt = oTj.EndPt[0]; ipt <= oTj.EndPt[1]; ++ipt) {
      if(oTj.Pts[ipt].Chg == 0) continue;
      int wire = std::nearbyint(oTj.Pts[ipt].Pos[0]);
      int indx = wire - wire0;
      if(indx < 0 || indx > nwires - 1) continue;
      oTjPos1[indx] = oTj.Pts[ipt].Pos[1];
      ++nMissedWires;
    } // ipt
    // count the number of ghost TPs
    unsigned short ngh = 0;
    // and the number with Delta > 0 relative to oTj
    unsigned short nghPlus = 0;
    // keep track of the first point and last point appearance of oTj
    unsigned short firstPtInoTj = USHRT_MAX;
    unsigned short lastPtInoTj = 0;
    TrajPoint tp = tj.Pts[tj.EndPt[0]];
    for(unsigned short ipt = tj.EndPt[0]; ipt <= tj.EndPt[1]; ++ipt) {
      if(tj.Pts[ipt].Chg > 0) {
        tp = tj.Pts[ipt];
        continue;
      }
      int wire = std::nearbyint(tj.Pts[ipt].Pos[0]);
      int indx = wire - wire0;
      if(indx < 0 || indx > nwires - 1) continue;
      if(oTjPos1[indx] > 0) {
        // ensure that the hits in this tp are used in oTj
        bool HitInoTj = false;
        for(unsigned short ii = 0; ii < tj.Pts[ipt].Hits.size(); ++ii) {
          unsigned int iht = tj.Pts[ipt].Hits[ii];
          if(tjs.fHits[iht].InTraj ==  oldTjID) HitInoTj = true;
        } // ii
        if(HitInoTj) {
          ++ngh;
          MoveTPToWire(tp, tj.Pts[ipt].Pos[0]);
          if(tp.Pos[1] > oTjPos1[indx]) ++nghPlus;
          if(firstPtInoTj == USHRT_MAX) firstPtInoTj = ipt;
          lastPtInoTj = ipt;
        }
      } // oTjHasChg[indx]
    } // ipt
    
    if(prt) mf::LogVerbatim("TC")<<" Number of missed wires in oTj gaps "<<nMissedWires<<" Number of ghost hits in these gaps "<<ngh<<" nghPlus "<<nghPlus<<" cut "<<0.2 * nMissedWires;
    
    if(ngh < 0.2 * nMissedWires) return false;
    
    // require all of the tj TPs to be on either the + or - side of the oTj trajectory
    if(!(nghPlus > 0.8 * ngh || nghPlus < 0.2 * ngh) ) return false;
    
    if(prt) mf::LogVerbatim("TC")<<" Trajectory is a ghost of "<<oldTjID<<" first point in oTj "<<firstPtInoTj<<" last point "<<lastPtInoTj;
    
    // unset all of the shared hits
    for(unsigned short ipt = firstPtInoTj; ipt <= lastPtInoTj; ++ipt) {
      if(tj.Pts[ipt].Chg == 0) continue;
      UnsetUsedHits(tjs, tj.Pts[ipt]);
      if(prt) PrintTrajectory("IG", tjs, tj, ipt);
    }
    // see how many points are left at the end
    ngh = 0;
    for(unsigned short ipt = lastPtInoTj; ipt <= tj.Pts.size(); ++ipt) {
      if(tj.Pts[ipt].Chg > 0) ++ngh;
    } // ipt
    // clobber those too?
    if(ngh > 0 && ngh < fMinPts[tj.Pass]) {
      for(unsigned short ipt = lastPtInoTj; ipt <= tj.EndPt[1]; ++ipt) {
        if(tj.Pts[ipt].Chg > 0) UnsetUsedHits(tjs, tj.Pts[ipt]);
      } // ipt
    }
    SetEndPoints(tjs, tj);
    tj.Pts.resize(tj.EndPt[1] + 1);
    tjs.allTraj[oldTjIndex].AlgMod[kUseGhostHits] = true;
    TrimEndPts(tjs, tj, fQualityCuts, prt);
    if(tj.AlgMod[kKilled]) {
      fGoodTraj = false;
      return true;
    }
    tj.MCSMom = MCSMom(tjs, tj);
    if(prt)  mf::LogVerbatim("TC")<<" New tj size "<<tj.Pts.size();
    return true;
    
  } // IsGhost
  
  ////////////////////////////////////////////////
  bool TrajClusterAlg::IsGhost(std::vector<unsigned int>& tHits, unsigned short& ofTraj)
  {
    // Called by FindJunkTraj to see if the passed hits are close to an existing
    // trajectory and if so, they will be used in that other trajectory
    
    ofTraj = USHRT_MAX;
    
    if(!tjs.UseAlg[kUseGhostHits]) return false;
    
    if(tHits.size() < 2) return false;
    // find all nearby hits
    std::vector<unsigned int> hitsInMuliplet, nearbyHits;
    for(auto iht : tHits) {
      GetHitMultiplet(iht, hitsInMuliplet);
      // prevent double counting
      for(auto mht : hitsInMuliplet) {
        if(std::find(nearbyHits.begin(), nearbyHits.end(), mht) == nearbyHits.end()) {
          nearbyHits.push_back(mht);
        }
      } // mht
    } // iht
    
    // vectors of traj IDs, and the occurrence count
    std::vector<unsigned short> tID, tCnt;
    unsigned short itj, indx;
    for(auto iht : nearbyHits) {
      if(tjs.fHits[iht].InTraj <= 0) continue;
      itj = tjs.fHits[iht].InTraj;
      for(indx = 0; indx < tID.size(); ++indx) if(tID[indx] == itj) break;
      if(indx == tID.size()) {
        tID.push_back(itj);
        tCnt.push_back(1);
      }  else {
        ++tCnt[indx];
      }
    } // iht
    if(tCnt.empty()) return false;
    
    // Call it a ghost if > 50% of the hits are used by another trajectory
    unsigned short tCut = 0.5 * tHits.size();
    unsigned short ii, jj;
    itj = USHRT_MAX;
    
    if(prt) {
      mf::LogVerbatim myprt("TC");
      myprt<<"IsGhost tHits size "<<tHits.size()<<" cut fraction "<<tCut<<" tID_tCnt";
      for(ii = 0; ii < tCnt.size(); ++ii) myprt<<" "<<tID[ii]<<"_"<<tCnt[ii];
    } // prt
    
    for(ii = 0; ii < tCnt.size(); ++ii) {
      if(tCnt[ii] > tCut) {
        itj = tID[ii] - 1;
        break;
      }
    } // ii
    if(itj > tjs.allTraj.size() - 1) return false;
    
    if(prt) mf::LogVerbatim("TC")<<"is ghost of trajectory "<<tjs.allTraj[itj].ID;

    // Use all hits in tHits that are found in itj
    unsigned int iht, tht;
    for(auto& tp : tjs.allTraj[itj].Pts) {
      for(ii = 0; ii < tp.Hits.size(); ++ii) {
        iht = tp.Hits[ii];
        if(tjs.fHits[iht].InTraj != 0) continue;
        for(jj = 0; jj < tHits.size(); ++jj) {
          tht = tHits[jj];
          if(tht != iht) continue;
          tp.UseHit[ii] = true;
          tjs.fHits[iht].InTraj = tjs.allTraj[itj].ID;
          break;
        } // jj
      } // ii
    } // tp
    tjs.allTraj[itj].AlgMod[kUseGhostHits] = true;
    ofTraj = itj;
    return true;
    
  } // IsGhost

  ////////////////////////////////////////////////
  void TrajClusterAlg::CheckTraj(Trajectory& tj)
  {
    // Check the quality of the trajectory and possibly trim it or flag it for deletion
    
    if(!fGoodTraj) return;
    
    fTryWithNextPass = false;

    // ensure that the end points are defined
    SetEndPoints(tjs, tj);
    if(tj.EndPt[0] == tj.EndPt[1]) return;
    
    tj.MCSMom = MCSMom(tjs, tj);
    
    if(prt) {
      mf::LogVerbatim("TC")<<"inside CheckTraj with tj.Pts.size = "<<tj.Pts.size()<<" MCSMom "<<tj.MCSMom;
    }
    
    // remove any points at the end that don't have charge
    tj.Pts.resize(tj.EndPt[1] + 1);

    // Ensure that a hit only appears once in the TJ
    if(HasDuplicateHits(tjs, tj, prt)) {
      if(prt) mf::LogVerbatim("TC")<<" HasDuplicateHits ";
       fGoodTraj = false;
      return;
    }
    
    // See if this is a ghost trajectory
    if(IsGhost(tj)) {
      if(prt) mf::LogVerbatim("TC")<<" CT: Ghost trajectory - trimmed hits ";
    }
    
     // checks are different for Very Large Angle trajectories
    bool isVLA = (tj.Pts[tj.EndPt[1]].AngleCode == 2);
    // The last two ranges are Large Angle and Very Large Angle. Determine if the TJ is Small Angle
    bool isSA = (tj.Pts[tj.EndPt[1]].AngleCode == 0);
    
    // First remove any TPs at the end that have no hits after
    // setting the StopFlag. Assume that there are no hits on TPs after the end
    tj.StopFlag[1][kSignal] = false;
    if(tj.EndPt[1] < tj.Pts.size() - 1) {
      // There must be hits at the end so set the kSignal StopFlag
      if(!tj.Pts[tj.EndPt[1]+1].Hits.empty()) tj.StopFlag[1][kSignal] = true;
    }
    tj.Pts.resize(tj.EndPt[1] + 1);

    // Fill in any gaps with hits that were skipped, most likely delta rays on muon tracks
    if(!isVLA) FillGaps(tj);
    
    if(prt) mf::LogVerbatim("TC")<<" CheckTraj MCSMom "<<tj.MCSMom<<" isVLA? "<<isVLA<<" NumPtsWithCharge "<<NumPtsWithCharge(tjs, tj, false)<<" Min Req'd "<<fMinPts[tj.Pass];
    
    if(NumPtsWithCharge(tjs, tj, false) < fMinPts[tj.Pass]) {
      fGoodTraj = false;
      return;
    }
    
    // Check for hit width consistency on short trajectories
    if(tj.Pts.size() < 10) {
      float maxWidth = 0;
      float minWidth = 999;
      for(unsigned short ipt = tj.EndPt[0]; ipt <= tj.EndPt[1]; ++ipt) {
        if(tj.Pts[ipt].Chg == 0) continue;
        if(tj.Pts[ipt].HitPosErr2 > maxWidth) maxWidth = tj.Pts[ipt].HitPosErr2;
        if(tj.Pts[ipt].HitPosErr2 < minWidth) minWidth = tj.Pts[ipt].HitPosErr2;
      } // ipt
      // Require less than a 3X difference in the hit width or 10X for HitPosErr2
      if(maxWidth > 10 * minWidth) {
        if(prt) mf::LogVerbatim("TC")<<" TP width variation too large: minWidth "<<minWidth<<" maxWidth "<<maxWidth;
        fGoodTraj = false;
        return;
      }
    } // short trajectory

    // Trim the end points until the TJ meets the quality cuts
    TrimEndPts(tjs, tj, fQualityCuts, prt);
    if(tj.AlgMod[kKilled]) {
      fGoodTraj = false;
      return;
    }
    
    // Check for a Bragg peak at both ends. This may be used by FixTrajBegin.
    ChkStop(tj);

    // Update the trajectory parameters at the beginning of the trajectory
    FixTrajBegin(tj);

    // ignore short trajectories
    if(tj.EndPt[1] < 4) return;
    
    if(isSA && !tj.StopFlag[1][kBragg]) {
      // Small angle checks

      if(tjs.UseAlg[kCTKink] && tj.EndPt[1] > 8 && !tj.StopFlag[1][kAtKink] && tj.MCSMom > 50) {
        // look for the signature of a kink near the end of the trajectory.
        // These are: Increasing delta for the last few hits
        unsigned short newSize = USHRT_MAX;
        unsigned short lastPtToChk = tj.EndPt[1] - 4;
        float deltaCut = 2 * tj.Pts[lastPtToChk].DeltaRMS;
        for(unsigned short ipt = tj.EndPt[1]; ipt > lastPtToChk; --ipt) {
          // Stop checking if delta is good
          if(tj.Pts[ipt].Delta < deltaCut) break;
          float drat = tj.Pts[ipt].Delta / tj.Pts[ipt-1].Delta;
          if(drat > 1.2) newSize = ipt;
        } // ipt
        if(newSize != USHRT_MAX) {
          if(prt) mf::LogVerbatim("TC")<<"CTKink: Masking end points to newSize "<<newSize;
          for(unsigned short ipt = newSize; ipt < tj.Pts.size(); ++ipt) UnsetUsedHits(tjs, tj.Pts[ipt]);
          SetEndPoints(tjs, tj);
          tj.AlgMod[kCTKink] = true;
        }
      } // tjs.UseAlg[kCTKink]

      if(tjs.UseAlg[kCTStepChk] && !tj.AlgMod[kRvPrp]) {
        // Compare the number of steps taken per TP near the beginning and
        // at the end. This will get confused if RevProp is used
        short nStepBegin = tj.Pts[2].Step - tj.Pts[1].Step;
        short nStepEnd;
        unsigned short lastPt = tj.Pts.size() - 1;
        unsigned short newSize = tj.Pts.size();
        for(unsigned short ipt = lastPt; ipt > lastPt - 2; --ipt) {
          nStepEnd = tj.Pts[ipt].Step - tj.Pts[ipt - 1].Step;
          if(nStepEnd > 3 * nStepBegin) newSize = ipt;
        }
        if(prt) mf::LogVerbatim("TC")<<"CTStepChk: check number of steps. newSize "<<newSize<<" tj.Pts.size() "<<tj.Pts.size();
        if(newSize < tj.Pts.size()) {
          for(unsigned short ipt = newSize; ipt < tj.Pts.size(); ++ipt) UnsetUsedHits(tjs, tj.Pts[ipt]);
          SetEndPoints(tjs, tj);
          tj.AlgMod[kCTStepChk] = true;
          tj.Pts.resize(newSize);
          return;
        } // newSize < tj.Pts.size()
      } // tjs.UseAlg[kCTStepChk]
    } // isSA
    
    FindSoftKink(tj);
    
    HiEndDelta(tj);
    
    CheckHiMultUnusedHits(tj);
    if(!fGoodTraj || fQuitAlg) return;
    
    // lop off high multiplicity hits at the end
    CheckHiMultEndHits(tj);
    
    // Check for a Bragg peak at both ends. This may be used by FixTrajBegin.
    ChkStop(tj);

    if(prt && tj.Pts.size() < 100) PrintTrajectory("CTo", tjs, tj, USHRT_MAX);
    
  } // CheckTraj

  //////////////////////////////////////////
  void TrajClusterAlg::FindSoftKink(Trajectory& tj)
  {
    // Looks for a soft kink in the trajectory and truncates it if one is found.
    // This is best done after FixTrajBegin has been called.
    
    if(!tjs.UseAlg[kSoftKink]) return;
    if(tj.Pts.size() < 15) return;
    if(tj.MCSMom < 100) return;
    
    float dang = DeltaAngle(tj.Pts[tj.EndPt[0]].Ang, tj.Pts[tj.EndPt[1]].Ang);
    
    if(prt) {
      mf::LogVerbatim("TC")<<"FindSoftKink: "<<tj.ID<<" dang "<<dang<<" cut "<<0.5 * fKinkCuts[0];
    }
    if(dang < 0.5 * fKinkCuts[0]) return;
    // require at least 5 points fitted at the end of the trajectory
    unsigned short endPt = tj.EndPt[1];
    if(tj.Pts[endPt].NTPsFit < 5) return;
    if(tj.Pts[endPt].NTPsFit > endPt) return;
    // Estimate where where the kink would be
    unsigned short kinkPt = endPt - tj.Pts[endPt].NTPsFit;
    // Require at least 5 points in the trajectory before the kink
    if(prt) mf::LogVerbatim("TC")<<" kinkPt "<<kinkPt<<" NTPsFit at kinkPt "<<tj.Pts[kinkPt].NTPsFit<<" max "<<0.5 * kinkPt;
    if(kinkPt < 5) return;
    // require fewer points fitted in this region compared the number of points prior to it
    if(tj.Pts[kinkPt].NTPsFit > 0.5 * kinkPt) return;
    // scan back until we find the maximum number of points fitted
    unsigned short maxPtsFit = tj.Pts[kinkPt].NTPsFit;
    unsigned short atPt = kinkPt;
    for(unsigned short ipt = kinkPt; kinkPt > tj.EndPt[0] + 5; --ipt) {
      if(tj.Pts[ipt].NTPsFit > maxPtsFit) {
        maxPtsFit = tj.Pts[ipt].NTPsFit;
        atPt = ipt;
      }
      // stop scanning when the max starts falling
      if(tj.Pts[ipt].NTPsFit < maxPtsFit) break;
      if(ipt == 0) break;
    } // ipt
    if(atPt < 5) return;
    // require the trajectory be straight before the kink - the section we are going to keep
    if(MCSMom(tjs, tj, tj.EndPt[0], atPt) < 500) return;
    // release the hits in TPs after this point
    for(unsigned short ipt = atPt; ipt < tj.Pts.size(); ++ipt) UnsetUsedHits(tjs, tj.Pts[ipt]);
    // Truncate the trajectory at this point
    tj.Pts.resize(atPt + 1);
    SetEndPoints(tjs, tj);
    tj.AlgMod[kSoftKink] = true;
    if(prt) mf::LogVerbatim("TC")<<" truncated trajectory at "<<PrintPos(tjs, tj.Pts[tj.Pts.size()-1]);
    
  } // FindSoftKinks

  ////////////////////////////////////////////////
  void TrajClusterAlg::FixTrajBegin(Trajectory& tj)
  {
    // Update the parameters at the beginning of the trajectory. The first
    // points may not belong to this trajectory since they were added when there was
    // little information. This information may be updated later if ReversePropagate is used
    
    if(!tjs.UseAlg[kFixBegin]) return;
    
    // don't do anything if this tj has been modified by ReversePropagate
    if(tj.AlgMod[kRvPrp]) return;
    
    // don't bother with really short tjs
    if(tj.Pts.size() < 3) return;
    
    unsigned short lastPtToChk = 10;
    if(tjs.UseAlg[kFTBRvProp]) lastPtToChk = tj.EndPt[1];

    unsigned short atPt = tj.EndPt[1];
    unsigned short maxPtsFit = 0;
    for(unsigned short ipt = 3; ipt < lastPtToChk; ++ipt) {
      if(ipt == tj.Pts.size()) break;
      if(tj.Pts[ipt].Chg == 0) continue;
      if(tj.Pts[ipt].NTPsFit >= maxPtsFit) {
        maxPtsFit = tj.Pts[ipt].NTPsFit;
        atPt = ipt;
        // no reason to continue if there are a good number of points fitted
        if(maxPtsFit > 20) break;
      }
    } // ipt
    // find the first point that is in this fit
    unsigned short firstPtFit = tj.EndPt[0];
    unsigned short cnt = 0;
    for(unsigned short ii = 1; ii < tj.Pts.size(); ++ii) {
      if(ii > atPt) break;
      unsigned short ipt = atPt - ii;
      if(tj.Pts[ipt].Chg == 0) continue;
      ++cnt;
      if(cnt == maxPtsFit) {
        firstPtFit = ipt;
        break;
      } // full count
    } // ii
    
    bool needsRevProp = firstPtFit > 3;
    
    if(!needsRevProp) {
      // check one wire on the other side of EndPt[0] to see if there are hits that are available which could
      // be picked up by reverse propagation
      TrajPoint tp = tj.Pts[0];
      tp.Hits.clear();
      tp.UseHit.reset();
      // Move the TP "backwards"
      double stepSize = fVLAStepSize;
      if(tp.AngleCode < 2) stepSize = std::abs(1/tp.Dir[0]);
      tp.Pos[0] -= tp.Dir[0] * stepSize * tj.StepDir;
      tp.Pos[1] -= tp.Dir[1] * stepSize * tj.StepDir;
      float maxDelta = 3 * tp.DeltaRMS;
      if(FindCloseHits(tjs, tp, maxDelta, kUnusedHits) && !tp.Hits.empty()) {
        needsRevProp = true;
        if(prt) {
          mf::LogVerbatim("TC")<<"FTB: Close unused hits found near EndPt[0] "<<tp.Hits.size()<<" or dead wire. Call ReversePropagate";
          PrintTrajPoint("FTB", tjs, 0, tj.StepDir, tj.Pass, tp);
        }
      }
    } // !needsRevProp
    
    if(prt) mf::LogVerbatim("TC")<<"FTB: maxPtsFit "<<maxPtsFit<<" at point "<<atPt<<" firstPtFit "<<firstPtFit<<" Needs ReversePropagate? "<<needsRevProp;

    if(tjs.UseAlg[kFTBRvProp] && needsRevProp) {
      // lop off the points before firstPtFit and reverse propagate
      if(prt) mf::LogVerbatim("TC")<<"  FTB call ReversePropagate ";
      for(unsigned short ipt = 0; ipt < firstPtFit; ++ipt) UnsetUsedHits(tjs, tj.Pts[ipt]);
      SetEndPoints(tjs, tj);
      tj.AlgMod[kFTBRvProp] = true;
      // update the trajectory 
      for(unsigned short ipt = tj.EndPt[0]; ipt < atPt; ++ipt) {
        TrajPoint& tp = tj.Pts[ipt];
        tp.Dir = tj.Pts[atPt].Dir;
        tp.Ang = tj.Pts[atPt].Ang;
        tp.AngErr = tj.Pts[atPt].AngErr;
        tp.AngleCode = tj.Pts[atPt].AngleCode;
        // Correct the projected time to the wire
        float dw = tp.Pos[0] - tj.Pts[atPt].Pos[0];
        if(tp.Dir[0] != 0) tp.Pos[1] = tj.Pts[atPt].Pos[1] + dw * tp.Dir[1] / tp.Dir[0];
        tp.Delta = PointTrajDOCA(tjs, tp.HitPos[0], tp.HitPos[1], tp);
        tp.DeltaRMS = tj.Pts[atPt].DeltaRMS;
        tp.NTPsFit = tj.Pts[atPt].NTPsFit;
        tp.FitChi = tj.Pts[atPt].FitChi;
        tp.AveChg = tj.Pts[firstPtFit].AveChg;
        tp.ChgPull = (tj.Pts[ipt].Chg / tj.AveChg - 1) / tj.ChgRMS;
        if(prt) PrintTrajectory("ftbPrep", tjs, tj, ipt);
      } // ii
      // Check for quality and trim if necessary
      TrimEndPts(tjs, tj, fQualityCuts, prt);
      if(tj.AlgMod[kKilled]) {
        fGoodTraj = false;
        return;
      }
      ReversePropagate(tj);
    } else if(firstPtFit > 0) {
      FixTrajBegin(tj, firstPtFit);
    } else {
      // The first points were in the fit but the angle may not be well defined
      for(unsigned short ipt = tj.EndPt[0]; ipt < atPt; ++ipt) {
        TrajPoint& tp = tj.Pts[ipt];
        tp.Dir = tj.Pts[atPt].Dir;
        tp.Ang = tj.Pts[atPt].Ang;
        tp.AngErr = tj.Pts[atPt].AngErr;
        tp.AngleCode = tj.Pts[atPt].AngleCode;
      } // ipt
    }

  } // FixTrajBegin
  
  ////////////////////////////////////////////////
  void TrajClusterAlg::FixTrajBegin(Trajectory& tj, unsigned short atPt)
  {
    // Update the parameters at the beginning of the trajectory starting at point atPt
    
    if(!tjs.UseAlg[kFixBegin]) return;
    // ignore short trajectories
    unsigned short npwc = NumPtsWithCharge(tjs, tj, false);
    if(npwc < 6) return;
    // ignore somewhat longer trajectories that are curly
    if(npwc < 10 && tj.MCSMom < 100) return;
    // ignore shower-like trajectories
    if(tj.PDGCode == 11) return;
    // ignore junk trajectories
    if(tj.AlgMod[kJunkTj]) return;
    // ignore stopping trajectories
    if(tj.StopFlag[0][kBragg]) return;
    
    
    unsigned short firstPt = tj.EndPt[0];
    if(prt) {
      mf::LogVerbatim("TC")<<"FixTrajBegin: atPt "<<atPt<<" firstPt "<<firstPt<<" Stops at end 0? "<<PrintStopFlag(tj, 0);
    }
    
    if(atPt == tj.EndPt[0]) return;
    
    float maxDelta = 4 * tj.Pts[tj.EndPt[1]].DeltaRMS;
    
    // update the trajectory for all the points up to atPt
    // assume that we will use all of these points
    bool maskPts = false;
    for(unsigned short ii = 1; ii < tj.Pts.size(); ++ii) {
      if(ii > atPt) break;
      unsigned int ipt = atPt - ii;
      TrajPoint& tp = tj.Pts[ipt];
      tp.Dir = tj.Pts[atPt].Dir;
      tp.Ang = tj.Pts[atPt].Ang;
      tp.AngErr = tj.Pts[atPt].AngErr;
      tp.AngleCode = tj.Pts[atPt].AngleCode;
      // Correct the projected time to the wire
      float dw = tp.Pos[0] - tj.Pts[atPt].Pos[0];
      if(tp.Dir[0] != 0) tp.Pos[1] = tj.Pts[atPt].Pos[1] + dw * tp.Dir[1] / tp.Dir[0];
      bool newHits = false;
      tj.Pts[ipt].Delta = PointTrajDOCA(tjs, tj.Pts[ipt].HitPos[0], tj.Pts[ipt].HitPos[1], tj.Pts[ipt]);
      tj.Pts[ipt].DeltaRMS = tj.Pts[atPt].DeltaRMS;
      tj.Pts[ipt].NTPsFit = tj.Pts[atPt].NTPsFit;
      tj.Pts[ipt].FitChi = tj.Pts[atPt].FitChi;
      tj.Pts[ipt].AveChg = tj.Pts[atPt].AveChg;
      tj.Pts[ipt].ChgPull = (tj.Pts[ipt].Chg / tj.AveChg - 1) / tj.ChgRMS;
      if(tj.Pts[ipt].Delta > maxDelta) maskPts = true;
      if(maskPts) UnsetUsedHits(tjs, tp);
      if(prt) {
        if(newHits) {
          PrintTrajectory("FTB", tjs, tj, ipt);
        } else {
          PrintTrajectory("ftb", tjs, tj, ipt);
        }
      }
      if(ipt == 0) break;
    } // ii
    if(maskPts) SetEndPoints(tjs, tj);
    tj.AlgMod[kFixBegin] = true;
    
  } // FixTrajBegin
  
  
  ////////////////////////////////////////////////
  void TrajClusterAlg::FixTrajEnd(Trajectory& tj, unsigned short atPt)
  {
    // Update the parameters at the end of the trajectory starting at point atPt
    
    if(!tjs.UseAlg[kFixEnd]) return;
    // ignore short trajectories
    unsigned short npwc = NumPtsWithCharge(tjs, tj, false);
    if(npwc < 6) return;
    // ignore somewhat longer trajectories that are curly
    if(npwc < 10 && tj.MCSMom < 100) return;
    // ignore shower-like trajectories
    if(tj.PDGCode == 11) return;
    // ignore junk trajectories
    if(tj.AlgMod[kJunkTj]) return;
    // ingore stopping trajectories
    if(tj.StopFlag[1][kBragg]) return;
    
    if(prt) {
      mf::LogVerbatim("TC")<<"FixTrajEnd: atPt "<<atPt;
    }
    
    if(atPt == tj.EndPt[1]) return;

    // update the trajectory for all the intervening points
    for(unsigned short ipt = atPt + 1; ipt <= tj.EndPt[1]; ++ipt) {
      TrajPoint& tp = tj.Pts[ipt];
      tp.Dir = tj.Pts[atPt].Dir;
      tp.Ang = tj.Pts[atPt].Ang;
      tp.AngErr = tj.Pts[atPt].AngErr;
      tp.AngleCode = tj.Pts[atPt].AngleCode;
      // Correct the projected time to the wire
      float dw = tp.Pos[0] - tj.Pts[atPt].Pos[0];
      if(tp.Dir[0] != 0) tp.Pos[1] = tj.Pts[atPt].Pos[1] + dw * tp.Dir[1] / tp.Dir[0];
      tj.Pts[ipt].Delta = PointTrajDOCA(tjs, tj.Pts[ipt].HitPos[0], tj.Pts[ipt].HitPos[1], tj.Pts[ipt]);
      tj.Pts[ipt].DeltaRMS = tj.Pts[atPt].DeltaRMS;
      tj.Pts[ipt].NTPsFit = tj.Pts[atPt].NTPsFit;
      tj.Pts[ipt].FitChi = tj.Pts[atPt].FitChi;
      tj.Pts[ipt].AveChg = tj.Pts[atPt].AveChg;
      tj.Pts[ipt].ChgPull = (tj.Pts[ipt].Chg / tj.AveChg - 1) / tj.ChgRMS;
      if(prt) {
        PrintTrajectory("FTE", tjs, tj, ipt);
      }
    } // ipt
    tj.AlgMod[kFixEnd] = true;
    
  } // FixTrajEnd
  
  ////////////////////////////////////////////////
  void TrajClusterAlg::FillGaps(Trajectory& tj)
  {
    // Fill in any gaps in the trajectory with close hits regardless of charge (well maybe not quite that)
   
    if(!tjs.UseAlg[kFillGap]) return;
    
    // start with the first point that has charge
    short firstPtWithChg = tj.EndPt[0];
    bool first = true;
    float maxDelta = 1;
    // don't let MCSMom suffer too much while filling gaps
    short minMCSMom = 0.9 * tj.MCSMom;
    while(firstPtWithChg < tj.EndPt[1]) {
      short nextPtWithChg = firstPtWithChg + 1;
      // find the next point with charge
      for(nextPtWithChg = firstPtWithChg + 1; nextPtWithChg < tj.EndPt[1]; ++nextPtWithChg) {
        if(tj.Pts[nextPtWithChg].Chg > 0) break;
      } // nextPtWithChg
      if(nextPtWithChg == firstPtWithChg + 1) {
        // the next point has charge
        ++firstPtWithChg;
        continue;
      }
      // Found a gap. Require at least two consecutive points with charge after the gap
      if(nextPtWithChg < (tj.EndPt[1] - 1) && tj.Pts[nextPtWithChg + 1].Chg == 0) {
        firstPtWithChg = nextPtWithChg;
        continue;
      }
      // Compare the charge before and after
      if(tj.Pts[firstPtWithChg].Chg > 0) {
        float chgrat = tj.Pts[nextPtWithChg].Chg / tj.Pts[firstPtWithChg].Chg;
        if(chgrat < 0.7 || chgrat > 1.4) {
          firstPtWithChg = nextPtWithChg;
          continue;
        }
      }
      
      // Make a bare trajectory point at firstPtWithChg that points to nextPtWithChg
      TrajPoint tp;
      if(!MakeBareTrajPoint(tjs, tj.Pts[firstPtWithChg], tj.Pts[nextPtWithChg], tp)) {
        mf::LogVerbatim("TC")<<"FillGaps: Failure from MakeBareTrajPoint ";
        PrintTrajectory("FG", tjs, tj, USHRT_MAX);
        fGoodTraj = false;
        return;
      }
      // Find the maximum delta between hits and the trajectory Pos for all
      // hits on this trajectory
      if(first) {
        maxDelta = 2.5 * MaxHitDelta(tjs, tj);
        first = false;
      } // first
      // define a loose charge cut using the average charge at the first point with charge
      float maxChg = tj.Pts[firstPtWithChg].AveChg * (1 + 2 * fChargeCuts[0] * tj.ChgRMS);
      // Eliminate the charge cut altogether if we are close to an end
      if(tj.Pts.size() < 10) {
        maxChg = 1E6;
      } else {
        short chgCutPt = tj.EndPt[0] + 5;
        if(firstPtWithChg < chgCutPt) {
          // gap is near end 0
          maxChg = 1E6;
        } else {
          // check for gap near end 1
          chgCutPt = tj.EndPt[1] - 5;
          if(chgCutPt < tj.EndPt[0]) chgCutPt = tj.EndPt[0];
          if(nextPtWithChg > chgCutPt) maxChg = 1E6;
        }
      }

      // fill in the gap
      for(unsigned short mpt = firstPtWithChg + 1; mpt < nextPtWithChg; ++mpt) {
        if(tj.Pts[mpt].Chg > 0) {
          mf::LogWarning("TC")<<"FillGaps coding error: firstPtWithChg "<<firstPtWithChg<<" mpt "<<mpt<<" nextPtWithChg "<<nextPtWithChg;
          fQuitAlg = true;
          return;
        }
        bool filled = false;
        float chg = 0;
        for(unsigned short ii = 0; ii < tj.Pts[mpt].Hits.size(); ++ii) {
          unsigned int iht = tj.Pts[mpt].Hits[ii];
          if(tjs.fHits[iht].InTraj > 0) continue;
          float delta = PointTrajDOCA(tjs, iht, tp);
          if(prt) mf::LogVerbatim("TC")<<" FG "<<PrintPos(tjs,tj.Pts[mpt])<<" hit "<<PrintHit(tjs.fHits[iht])<<" delta "<<delta<<" maxDelta "<<maxDelta<<" Chg "<<tjs.fHits[iht].Integral<<" maxChg "<<maxChg;
          if(delta > maxDelta) continue;
          if(tj.Pts[mpt].UseHit[ii]) {
            mf::LogWarning("TC")<<"FillGaps: Found UseHit true on TP with no charge "<<tj.ID<<" mpt "<<mpt<<" hit "<<PrintHit(tjs.fHits[iht]);
            fQuitAlg = true;
            return;
          }
          tj.Pts[mpt].UseHit[ii] = true;
          tjs.fHits[iht].InTraj = tj.ID;
          chg += tjs.fHits[iht].Integral;
          filled = true;
        } // ii
        if(chg > maxChg || MCSMom(tjs, tj) < minMCSMom) {
          // don't use these hits after all
          UnsetUsedHits(tjs, tj.Pts[mpt]);
          filled = false;
        }
        if(filled) {
          DefineHitPos(tj.Pts[mpt]);
          tj.AlgMod[kFillGap] = true;
          if(prt) {
            PrintTrajPoint("FG", tjs, mpt, tj.StepDir, tj.Pass, tj.Pts[mpt]);
            mf::LogVerbatim("TC")<<"Check MCSMom "<<MCSMom(tjs, tj);
          }
        } // filled
      } // mpt
      firstPtWithChg = nextPtWithChg;
    } // firstPtWithChg
    
    if(tj.AlgMod[kFillGap]) tj.MCSMom = MCSMom(tjs, tj);
    
  } // FillGaps 
  
  ////////////////////////////////////////////////
  void TrajClusterAlg::HiEndDelta(Trajectory& tj)
  {
    // Modify the trajectory at the end if there is a consistent increase in delta. It
    // is called from CheckTraj.
    // This needs to be done carefully...
    
    if(!tjs.UseAlg[kHED]) return;
    if(tj.StopFlag[1][kBragg]) return;
    // Only consider long high momentum.
    if(tj.MCSMom < 100) return;
    if(tj.Pts.size() < 100) return;

    unsigned short ept = tj.EndPt[1];

    TrajPoint& lastTp = tj.Pts[ept];

    if(lastTp.AngleCode > 1) return;
    if(lastTp.FitChi < 1) return;
    
    unsigned short npts = USHRT_MAX;
    float lastDelta = lastTp.Delta;
    // check the last 20 points on the trajectory for a systematic increase in Delta and FitChi
    for(unsigned short ii = 1; ii < 20; ++ii) {
      unsigned short ipt = ept - ii;
      TrajPoint& tp = tj.Pts[ipt];
      if(tp.Chg == 0) continue;
      if(tp.FitChi < 1 || tp.Delta > lastDelta) {
        npts = ii;
        break;
      }
      lastDelta = tp.Delta;
    } // ii
    
    if(prt) mf::LogVerbatim("TC")<<"HED: last point FitChi "<<lastTp.FitChi<<" NTPsFit "<<lastTp.NTPsFit<<" new npts "<<npts;
    
    // something bad happened
    if(npts == USHRT_MAX) return;
    // The Tj end has some other problem
    if(npts < 4) return;
    
    // re-fit the end of the trajectory yyy
    lastTp.NTPsFit = npts;
    FitTraj(tjs, tj);
    if(prt) PrintTrajPoint("HED", tjs, ept, tj.StepDir, tj.Pass, lastTp);
    // update the last points
    for(unsigned short ii = 1; ii <= npts; ++ii) {
      unsigned short ipt = ept - ii;
      TrajPoint& tp = tj.Pts[ipt];
      if(tp.Chg == 0) continue;
      tp.Dir = tj.Pts[ept].Dir;
      tp.Ang = tj.Pts[ept].Ang;
      tp.AngErr = tj.Pts[ept].AngErr;
      tp.AngleCode = tj.Pts[ept].AngleCode;
      // Correct the projected time to the wire
      float dw = tp.Pos[0] - tj.Pts[ept].Pos[0];
      if(tp.Dir[0] != 0) tp.Pos[1] = tj.Pts[ept].Pos[1] + dw * tp.Dir[1] / tp.Dir[0];
      tp.Delta = PointTrajDOCA(tjs, tp.HitPos[0], tp.HitPos[1], tp);
      tp.DeltaRMS = tj.Pts[ept].DeltaRMS;
      tp.NTPsFit = tj.Pts[ept].NTPsFit;
      tp.FitChi = tj.Pts[ept].FitChi;
      if(prt) PrintTrajPoint("HED", tjs, ipt, tj.StepDir, tj.Pass, tp);
    } // ii

    tj.AlgMod[kHED] = true;
    
  } // HiEndDelta
  
  ////////////////////////////////////////////////
  void TrajClusterAlg::CheckHiMultUnusedHits(Trajectory& tj)
  {
    // Check for many unused hits in high multiplicity TPs in work and try to use them
    
    if(!tjs.UseAlg[kChkHiMultHits]) return;
    
    // This code might do bad things to short trajectories
    if(NumPtsWithCharge(tjs, tj, true) < 6) return;
    if(tj.EndPt[0] == tj.EndPt[1]) return;
    
    // count the number of unused hits multiplicity > 1 hits and decide
    // if the unused hits should be used. This may trigger another
    // call to StepCrawl
    unsigned short ii, stopPt;
    // Use this to see if the high multiplicity Pts are mostly near
    // the end or further upstream
    unsigned short lastMult1Pt = USHRT_MAX;
    // the number of TPs with > 1 hit (HiMult)
    unsigned short nHiMultPt = 0;
    // the total number of hits associated with HiMult TPs
    unsigned short nHiMultPtHits = 0;
    // the total number of used hits associated with HiMult TPs
    unsigned short nHiMultPtUsedHits = 0;
    unsigned int iht;
    // start counting at the leading edge and break if a hit
    // is found that is used in a trajectory
    bool doBreak = false;
    unsigned short jj;
    for(ii = 1; ii < tj.Pts.size(); ++ii) {
      stopPt = tj.EndPt[1] - ii;
      for(jj = 0; jj < tj.Pts[stopPt].Hits.size(); ++jj) {
        iht = tj.Pts[stopPt].Hits[jj];
        if(tjs.fHits[iht].InTraj > 0) {
          doBreak = true;
          break;
        }
      } // jj
      if(doBreak) break;
      // require 2 consecutive multiplicity = 1 points
      if(lastMult1Pt == USHRT_MAX && tj.Pts[stopPt].Hits.size() == 1 && tj.Pts[stopPt-1].Hits.size() == 1) lastMult1Pt = stopPt;
      if(tj.Pts[stopPt].Hits.size() > 1) {
        ++nHiMultPt;
        nHiMultPtHits += tj.Pts[stopPt].Hits.size();
        nHiMultPtUsedHits += NumHitsInTP(tj.Pts[stopPt], kUsedHits);
      } // high multiplicity TP
      // stop looking when two consecutive single multiplicity TPs are found
      if(lastMult1Pt != USHRT_MAX) break;
      if(stopPt == 1) break;
    } // ii
    // Don't do this if there aren't a lot of high multiplicity TPs
    float fracHiMult = (float)nHiMultPt / (float)ii;
    if(lastMult1Pt != USHRT_MAX) {
      float nchk = tj.EndPt[1] - lastMult1Pt + 1;
      fracHiMult = (float)nHiMultPt / nchk;
    } else {
      fracHiMult = (float)nHiMultPt / (float)ii;
    }
    float fracHitsUsed = 0;
    if(nHiMultPt > 0 && nHiMultPtHits > 0) fracHitsUsed = (float)nHiMultPtUsedHits / (float)nHiMultPtHits;
    // Use this to limit the number of points fit for trajectories that
    // are close the LA tracking cut
    ii = tj.EndPt[1];
    bool sortaLargeAngle = (AngleRange(tjs, tj.Pts[ii]) == 1);

    if(prt) mf::LogVerbatim("TC")<<"CHMUH: First InTraj stopPt "<<stopPt<<" fracHiMult "<<fracHiMult<<" fracHitsUsed "<<fracHitsUsed<<" lastMult1Pt "<<lastMult1Pt<<" sortaLargeAngle "<<sortaLargeAngle;
    if(fracHiMult < 0.3) return;
    if(fracHitsUsed > 0.98) return;
    
    float maxDelta = 2.5 * MaxHitDelta(tjs, tj);

    if(prt) {
      mf::LogVerbatim("TC")<<" Pts size "<<tj.Pts.size()<<" nHiMultPt "<<nHiMultPt<<" nHiMultPtHits "<<nHiMultPtHits<<" nHiMultPtUsedHits "<<nHiMultPtUsedHits<<" sortaLargeAngle "<<sortaLargeAngle<<" maxHitDelta "<<maxDelta;
    }

    // Use next pass cuts if available
    if(sortaLargeAngle && tj.Pass < fMinPtsFit.size()-1) ++tj.Pass;

    // Make a copy of tj in case something bad happens
    Trajectory TjCopy = tj;
    // and the list of used hits
    auto inTrajHits = PutTrajHitsInVector(tj, kUsedHits);
    unsigned short ipt;

    // unset the used hits from stopPt + 1 to the end
    for(ipt = stopPt + 1; ipt < tj.Pts.size(); ++ipt) UnsetUsedHits(tjs, tj.Pts[ipt]);
    SetEndPoints(tjs, tj);
    unsigned short killPts;
    float delta;
    bool added;
    for(ipt = stopPt + 1; ipt < tj.Pts.size(); ++ipt) {
      // add hits that are within maxDelta and re-fit at each point
      added = false;
      for(ii = 0; ii < tj.Pts[ipt].Hits.size(); ++ii) {
        iht = tj.Pts[ipt].Hits[ii];
        if(prt) mf::LogVerbatim("TC")<<" ipt "<<ipt<<" hit "<<PrintHit(tjs.fHits[iht])<<" inTraj "<<tjs.fHits[iht].InTraj<<" delta "<<PointTrajDOCA(tjs, iht, tj.Pts[ipt]);
        if(tjs.fHits[iht].InTraj != 0) continue;
        delta = PointTrajDOCA(tjs, iht, tj.Pts[ipt]);
        if(delta > maxDelta) continue;
        if (!NumHitsInTP(TjCopy.Pts[ipt], kUsedHits)||TjCopy.Pts[ipt].UseHit[ii]){
          tj.Pts[ipt].UseHit[ii] = true;
          tjs.fHits[iht].InTraj = tj.ID;
          added = true;
        }
      } // ii
      if(added) DefineHitPos(tj.Pts[ipt]);
      if(tj.Pts[ipt].Chg == 0) continue;
      tj.EndPt[1] = ipt;
      // This will be incremented by one in UpdateTraj
      if(sortaLargeAngle) tj.Pts[ipt].NTPsFit = 2;
      UpdateTraj(tj);
      if(!fUpdateTrajOK) {
        if(prt) mf::LogVerbatim("TC")<<"UpdateTraj failed on point "<<ipt;
        // Clobber the used hits from the corrupted points in tj
        for(unsigned short jpt = stopPt + 1; jpt <= ipt; ++jpt) {
          for(unsigned short jj = 0; jj < tj.Pts[jpt].Hits.size(); ++jj) {
            if(tj.Pts[jpt].UseHit[jj]) tjs.fHits[tj.Pts[jpt].Hits[jj]].InTraj = 0;
          } // jj
        } // jpt
        // restore the original trajectory
        tj = TjCopy;
        // restore the hits
        for(unsigned short jpt = stopPt + 1; jpt <= ipt; ++jpt) {
          for(unsigned short jj = 0; jj < tj.Pts[jpt].Hits.size(); ++jj) {
            if(tj.Pts[jpt].UseHit[jj]) tjs.fHits[tj.Pts[jpt].Hits[jj]].InTraj = tj.ID;
          } // jj
        } // jpt
        return;
      }
      GottaKink(tj, killPts);
      if(killPts > 0) {
        MaskTrajEndPoints(tj, killPts);
        if(!fGoodTraj) return;
        break;
      }
      if(prt) PrintTrajectory("CHMUH", tjs, tj, ipt);
    } // ipt
    // if we made it here it must be OK
    SetEndPoints(tjs, tj);
    // Try to extend it, unless there was a kink
    if(tj.StopFlag[1][kAtKink]) return;
    // trim the end points although this shouldn't happen
    if(tj.EndPt[1] != tj.Pts.size() - 1) tj.Pts.resize(tj.EndPt[1] + 1);
    tj.AlgMod[kChkHiMultHits] = true;
  } // CheckHiMultUnusedHits

  
  ////////////////////////////////////////////////
  void TrajClusterAlg::CheckHiMultEndHits(Trajectory& tj)
  {
    // mask off high multiplicity TPs at the end
    if(!tjs.UseAlg[kCHMEH]) return;
    if(tj.StopFlag[1][kBragg]) return;
    if(tj.Pts.size() < 10) return;
    // find the average multiplicity in the first half
    unsigned short aveMult= 0;
    unsigned short ipt, nhalf = tj.Pts.size() / 2;
    unsigned short cnt = 0;
    for(auto& tp : tj.Pts) {
      if(tp.Chg == 0) continue;
      aveMult += tp.Hits.size();
      ++cnt;
      if(cnt == nhalf) break;
    } //  pt
    if(cnt == 0) return;
    aveMult /= cnt;
    if(aveMult == 0) aveMult = 1;
    // convert this into a cut
    aveMult *= 3;
    cnt = 0;
    for(ipt = tj.EndPt[1]; ipt > tj.EndPt[0]; --ipt) {
      if(tj.Pts[ipt].Chg == 0) continue;
      if(tj.Pts[ipt].Hits.size() > aveMult) {
        UnsetUsedHits(tjs, tj.Pts[ipt]);
        ++cnt;
        continue;
      }
      break;
    } // ipt
    if(prt) mf::LogVerbatim("TC")<<"CHMEH multiplicity cut "<<aveMult<<" number of TPs masked off "<<cnt;
    if(cnt > 0) {
      tj.AlgMod[kCHMEH] = true;
      SetEndPoints(tjs, tj);
    }
  } // CheckHiMultEndHits

  ////////////////////////////////////////////////
  bool TrajClusterAlg::StopIfBadFits(Trajectory& tj)
  {
    // Returns true if there are a number of Tps that were not used in the trajectory because the fit was poor and the
    // charge pull is not really high. This 
    
    // don't consider muons
    if(tj.PDGCode == 13) return false;
    // or long straight Tjs
    if(tj.Pts.size() > 40 && tj.MCSMom > 200) return false;
    
    unsigned short nBadFit = 0;
    unsigned short nHiChg = 0;
    unsigned short cnt = 0;
    for(unsigned short ipt = tj.Pts.size() - 1; ipt > tj.EndPt[1]; --ipt ) {
      if(tj.Pts[ipt].FitChi > 2) ++nBadFit;
      if(tj.Pts[ipt].ChgPull > 3) ++nHiChg;
      ++cnt;
      if(cnt == 5) break;
    } // ipt
    
    if(prt) mf::LogVerbatim("TC")<<"StopIfBadFits: nBadFit "<<nBadFit<<" nHiChg "<<nHiChg;
    if(nBadFit > 3 && nHiChg == 0) return true;
    return false;
    
  } // StopIfBadFits

  ////////////////////////////////////////////////
  bool TrajClusterAlg::MaskedHitsOK(Trajectory& tj)
  {
    // Version 2 of MaskedHitsOK.
    // The hits in the TP at the end of the trajectory were masked off. Decide whether to continue stepping with the
    // current configuration (true) or whether to stop and possibly try with the next pass settings (false)
    
    unsigned short lastPt = tj.Pts.size() - 1;
    if(tj.Pts[lastPt].Chg > 0) return true;
    unsigned short endPt = tj.EndPt[1];
    
    // count the number of points w/o used hits and the number with one unused hit
    unsigned short nMasked = 0;
    unsigned short nOneHit = 0;
    unsigned short nOKChg = 0;
    unsigned short nOKDelta = 0;
    float maxOKDelta = 10 * tj.Pts[endPt].DeltaRMS;
    float maxOKChg = 0;
    // find the maximum charge point on the trajectory
    // TODO: Might have to be more careful if we use 1 WSEU normalized charge
    for(unsigned short ipt = tj.EndPt[0]; ipt <= tj.EndPt[1]; ++ipt) if(tj.Pts[ipt].Chg > maxOKChg) maxOKChg = tj.Pts[ipt].Chg;
    for(unsigned short ii = 1; ii < tj.Pts.size(); ++ii) {
      unsigned short ipt = tj.Pts.size() - ii;
      if(tj.Pts[ipt].Chg > 0) break;
      unsigned short nUnusedHits = 0;
      float chg = 0;
      for(unsigned short jj = 0; jj < tj.Pts[ipt].Hits.size(); ++jj) {
        unsigned int iht = tj.Pts[ipt].Hits[jj];
        if(tjs.fHits[iht].InTraj != 0) continue;
        ++nUnusedHits;
        chg += tjs.fHits[iht].Integral;
      } // jj
      if(chg < maxOKChg) ++nOKChg;
      if(nUnusedHits == 1) ++nOneHit;
      if(tj.Pts[ipt].Delta < maxOKDelta) ++nOKDelta;
      ++nMasked;
    } // ii
    
    if(prt) {
      mf::LogVerbatim("TC")<<"MaskedHitsOK2:  nMasked "<<nMasked<<" nOneHit "<<nOneHit<<" nOKChg "<<nOKChg<<" nOKDelta "<<nOKDelta;
    }

    if(nMasked < 10 || nOneHit < 10) return true;
    
    if(nOKDelta != nMasked) return true;
    if(nOKChg != nMasked) return true;
    // we would like to reduce the number of fitted points to a minimum and include
    // the masked hits, but we can only do that if there are enough points
    if(tj.Pts[endPt].NTPsFit <= fMinPtsFit[tj.Pass]) {
      // stop stepping if we have masked off more points than are in the fit
      if(nMasked > tj.Pts[endPt].NTPsFit) return false;
      return true;
    }
    // Reduce the number of points fit and try to include the points
    unsigned short newNTPSFit = tj.Pts[endPt].NTPsFit / 2;
    if(newNTPSFit < fMinPtsFit[tj.Pass]) newNTPSFit = fMinPtsFit[tj.Pass];
    for(unsigned ipt = endPt + 1; ipt < tj.Pts.size(); ++ipt) {
      TrajPoint& tp = tj.Pts[ipt];
      for(unsigned short ii = 0; ii < tj.Pts[ipt].Hits.size(); ++ii) {
        unsigned int iht = tp.Hits[ii];
        if(tjs.fHits[iht].InTraj == 0) {
          tp.UseHit[ii] = true;
          tjs.fHits[iht].InTraj = tj.ID;
          break;
        }
      } // ii
      DefineHitPos(tp);
      SetEndPoints(tjs, tj);
      tp.NTPsFit = newNTPSFit;
      FitTraj(tjs, tj);
      if(prt) PrintTrajectory("MHOK2", tjs, tj, ipt);
    } // ipt
    
    tj.AlgMod[kMaskHits] = true;
    UpdateAveChg(tj);
    return true;
    
  } // MaskedHitsOK

  ////////////////////////////////////////////////
  void TrajClusterAlg::PrepareForNextPass(Trajectory& tj)
  {
    // Any re-sizing should have been done by the calling routine. This code updates the Pass and adjusts the number of
    // fitted points to get FitCHi < 2
    
    fTryWithNextPass = false;

    // See if there is another pass available
    if(tj.Pass > fMinPtsFit.size()-2) return;
    ++tj.Pass;
    
    unsigned short lastPt = tj.Pts.size() - 1;
    // Return if the last fit chisq is OK
    if(tj.Pts[lastPt].FitChi < 1.5) {
      fTryWithNextPass = true;
      return;
    }
    TrajPoint& lastTP = tj.Pts[lastPt];
    unsigned short newNTPSFit = lastTP.NTPsFit;
    // only give it a few tries before giving up
    unsigned short nit = 0;

     while(lastTP.FitChi > 1.5 && lastTP.NTPsFit > 2) {
      if(lastTP.NTPsFit > 3) newNTPSFit -= 2;
      else if(lastTP.NTPsFit == 3) newNTPSFit = 2;
      lastTP.NTPsFit = newNTPSFit;
      FitTraj(tjs, tj);
      if(prt) mf::LogVerbatim("TC")<<"PrepareForNextPass: FitChi is > 1.5 "<<lastTP.FitChi<<" Reduced NTPsFit to "<<lastTP.NTPsFit<<" tj.Pass "<<tj.Pass;
      if(lastTP.NTPsFit <= fMinPtsFit[tj.Pass]) break;
      ++nit;
      if(nit == 3) break;
    }
    // decide if the next pass should indeed be attempted
    if(lastTP.FitChi > 2) return;
    fTryWithNextPass = true;
    
  } // PrepareForNextPass
  
  ////////////////////////////////////////////////
  void TrajClusterAlg::GottaKink(Trajectory& tj, unsigned short& killPts)
  {
    // Checks the last few points on the trajectory and returns with the number of
    // points (killPts) that should be killed (aka masked) at the end
    // fKinkCuts
    // 0 = kink angle cut (radians)
    // 1 = kink angle significance cut
    // 2 = nPts fit at the end of the tj
    // Kink angle cut = fKinkCuts[0] + fKinkCuts[1] * MCSThetaRMS
    
    killPts = 0;
    
    // decide whether to turn kink checking back on
    if(fKinkCuts[0] > 0 && tj.EndPt[1] == 20) {
      if(MCSMom(tjs, tj, 10, 19) > 50) tj.AlgMod[kNoKinkChk] = false;
      if(prt) mf::LogVerbatim("TC")<<"GottaKink turn kink checking back on? "<<tj.AlgMod[kNoKinkChk]<<" with MCSMom "<<MCSMom(tjs, tj, 10, 19);
    }
    if(tj.AlgMod[kNoKinkChk]) return;

    unsigned short lastPt = tj.EndPt[1];
    if(lastPt < 5) return;
    if(tj.Pts[lastPt].Chg == 0) return;
    
    // MCSThetaRMS is the scattering angle for the entire length of the trajectory. Convert
    // this to the scattering angle for one WSE unit
    float thetaRMS = MCSThetaRMS(tjs, tj, tj.EndPt[0], tj.EndPt[1]) / sqrt(TrajPointSeparation(tj.Pts[tj.EndPt[0]], tj.Pts[lastPt]));
    float kinkAngCut = fKinkCuts[0] + fKinkCuts[1] * thetaRMS;
    // relax this a bit when doing RevProp
    if(tj.AlgMod[kRvPrp]) kinkAngCut *= 1.3;
    
    // A simple check when there are few points being fit and the TJ is short. MCSMom isn't well known at this point so don't use it
    if(tj.Pts[lastPt].NTPsFit < 6 && tj.Pts.size() < 20) {
      unsigned short ii, prevPtWithHits = USHRT_MAX;
      unsigned short ipt;
      for(ii = 1; ii < tj.Pts.size(); ++ii) {
        ipt = lastPt - ii;
        if(tj.Pts[ipt].Chg > 0) {
          prevPtWithHits = ipt;
          break;
        }
        if(ipt == 0) break;
      } // ii
      if(prevPtWithHits == USHRT_MAX) return;
      float dang = DeltaAngle(tj.Pts[lastPt].Ang, tj.Pts[prevPtWithHits].Ang);
      kinkAngCut = 1.2 * fKinkCuts[0];
      if(prt) mf::LogVerbatim("TC")<<"GottaKink Simple check lastPt "<<PrintPos(tjs,tj.Pts[lastPt])<<" dang "<<dang<<" cut "<<kinkAngCut;
      if(dang > fKinkCuts[0]) {
        killPts = 1;
        tj.StopFlag[1][kAtKink] = true;
      }
      // Another case where there are few hits fit just prior to a dead wire
      // section or there were no hits added for several steps or due to a large
      // value of fMaxWireSkipNoSignal. We just added a bogus hit just after this section
      // so the trajectory angle change will be small. Find the angle between the previous
      // point fitted angle and the angle formed by the last two TPs
      if(std::abs(tj.Pts[lastPt-1].Pos[0] - tj.Pts[lastPt].Pos[0]) > 3) {
        TrajPoint tmp;
        if(!MakeBareTrajPoint(tjs, tj.Pts[lastPt-1], tj.Pts[lastPt], tmp)) {
          mf::LogVerbatim("TC")<<"GottaKink failure from MakeBareTrajPoint ";
          PrintTrajectory("GK", tjs, tj, USHRT_MAX);
          fGoodTraj = false;
          return;
        }
        dang = DeltaAngle(tmp.Ang, tj.Pts[prevPtWithHits].Ang);
        if(prt) mf::LogVerbatim("TC")<<"GottaKink Simple check after gap lastPt "<<lastPt<<" prevPtWithHits "<<prevPtWithHits<<" dang "<<dang<<" cut "<<kinkAngCut;
        if(dang > 1.5 * kinkAngCut) {
          killPts = 1;
          tj.StopFlag[1][kAtKink] = true;
        }
      }
      return;
    } // tj.Pts[lastPt].NTPsFit < 6 && tj.Pts.size() < 20

    if(tj.EndPt[1] < 10) return;
    
    unsigned short kinkPt = USHRT_MAX;
    
    // Find the kinkPt which is fKinkCuts[2] from the end that has charge
    unsigned short cnt = 0;
    unsigned short nPtsFit = fKinkCuts[2];
    unsigned short nHiMultPt = 0;
    unsigned short nHiChg = 0;
    
    for(unsigned short ii = 1; ii < lastPt; ++ii) {
      unsigned short ipt = lastPt - ii;
      if(tj.Pts[ipt].Chg == 0) continue;
      ++cnt;
      if(tj.Pts[ipt].Hits.size() > 1) ++nHiMultPt;
      if(tj.Pts[ipt].ChgPull > 1.5) ++nHiChg;
      if(cnt == nPtsFit) {
        kinkPt = ipt;
        break;
      }
      if(ipt == 0) break;
    } // ii
    if(kinkPt == USHRT_MAX) return;

    TrajPoint tpFit;
    unsigned short npts = 4;
    unsigned short fitDir = -1;
    FitTraj(tjs, tj, lastPt, npts, fitDir, tpFit);
    if(tpFit.FitChi > 1) return;
 
    float dang = DeltaAngle(tj.Pts[kinkPt].Ang, tpFit.Ang);
    
    if(dang > kinkAngCut) {
      killPts = nPtsFit;
      tj.StopFlag[1][kAtKink] = true;
    }
    
    if(killPts > 0) {
      // See if we are tracking a low momentum particle in which case we should just
      // turn off kink checking
      if(tjs.UseAlg[kNoKinkChk] && tj.EndPt[1] < 20) {
        // Find MCSMom if it hasn't been done
        if(tj.MCSMom < 0) tj.MCSMom = MCSMom(tjs, tj);
        if(tj.MCSMom < 50) {
          killPts = 0;
          tj.StopFlag[1][kAtKink] = false;
          tj.AlgMod[kNoKinkChk] = true;
          if(prt) mf::LogVerbatim("TC")<<"GottaKink turning off kink checking. MCSMom "<<tj.MCSMom;
        }
      } // turn off kink check
      // Don't stop if the last few points had high charge pull and we are tracking a muon, but do mask off the hits
      if(killPts > 0 && tj.PDGCode == 13 && tj.Pts[lastPt].ChgPull > 2  && tj.Pts[lastPt-1].ChgPull > 2) tj.StopFlag[1][kAtKink] = false;
      // Don't keep stepping or mask off any TPs if we hit a kink while doing RevProp
      if(tj.AlgMod[kRvPrp]) killPts = 0;
    }
    
    if(prt) mf::LogVerbatim("TC")<<"GottaKink "<<kinkPt<<" Pos "<<PrintPos(tjs, tj.Pts[kinkPt])<<" dang "<<std::fixed<<std::setprecision(2)<<dang<<" cut "<<kinkAngCut<<" tpFit chi "<<tpFit.FitChi<<" killPts "<<killPts<<" GottaKink? "<<tj.StopFlag[1][kAtKink]<<" MCSMom "<<tj.MCSMom<<" thetaRMS "<<thetaRMS;
    
  } // GottaKink

  //////////////////////////////////////////
  void TrajClusterAlg::UpdateTraj(Trajectory& tj)
  {
    // Updates the last added trajectory point fit, average hit rms, etc.

    fUpdateTrajOK = false;
    fMaskedLastTP = false;
    
    if(tj.EndPt[1] < 1) return;
    unsigned int lastPt = tj.EndPt[1];
    TrajPoint& lastTP = tj.Pts[lastPt];

    // find the previous TP that has hits (and was therefore in the fit)
    unsigned short prevPtWithHits = USHRT_MAX;
    unsigned short firstFitPt = tj.EndPt[0];
    for(unsigned short ii = 1; ii < tj.Pts.size(); ++ii) {
      unsigned short ipt = lastPt - ii;
      if(tj.Pts[ipt].Chg > 0) {
        prevPtWithHits = ipt;
        break;
      }
      if(ipt == 0) break;
    } // ii
    if(prevPtWithHits == USHRT_MAX) return;
    
    // define the FitChi threshold above which something will be done
    float maxChi = 2;
    unsigned short minPtsFit = fMinPtsFit[tj.Pass];
    // just starting out?
    if(lastPt < 4) minPtsFit = 2;
    // was !TrajIsClean...
    if(tj.PDGCode == 13 && TrajIsClean(tjs, tj, prt)) {
      // Fitting a clean muon
      maxChi = fMaxChi;
      minPtsFit = lastPt / 3;
    }
    
    // Set the lastPT delta before doing the fit
    lastTP.Delta = PointTrajDOCA(tjs, lastTP.HitPos[0], lastTP.HitPos[1], lastTP);
    
    // update MCSMom. First ensure that nothing bad has happened
    float newMCSMom = MCSMom(tjs, tj);
    if(lastPt > 5 && newMCSMom < 0.6 * tj.MCSMom) {
      if(prt) mf::LogVerbatim("TC")<<"UpdateTraj: MCSMom took a nose-dive "<<newMCSMom;
      UnsetUsedHits(tjs, lastTP);
      DefineHitPos(lastTP);
      SetEndPoints(tjs, tj);
      fUpdateTrajOK = true;
      return;
    }
    tj.MCSMom = newMCSMom;
    
    if(prt) {
      mf::LogVerbatim("TC")<<"UpdateTraj: lastPt "<<lastPt<<" lastTP.Delta "<<lastTP.Delta<<" previous point with hits "<<prevPtWithHits<<" tj.Pts size "<<tj.Pts.size()<<" AngleCode "<<lastTP.AngleCode<<" PDGCode "<<tj.PDGCode<<" maxChi "<<maxChi<<" minPtsFit "<<minPtsFit<<" MCSMom "<<tj.MCSMom;
    }
    
    UpdateAveChg(tj);

    if(lastPt == 1) {
      // Handle the second trajectory point. No error calculation. Just update
      // the position and direction
      lastTP.NTPsFit = 2;
      FitTraj(tjs, tj);
      lastTP.FitChi = 0.01;
      lastTP.AngErr = tj.Pts[0].AngErr;
      if(prt) mf::LogVerbatim("TC")<<"UpdateTraj: Second traj point pos "<<lastTP.Pos[0]<<" "<<lastTP.Pos[1]<<"  dir "<<lastTP.Dir[0]<<" "<<lastTP.Dir[1];
      fUpdateTrajOK = true;
      SetAngleCode(tjs, lastTP);
      return;
    }
    
    if(lastPt == 2) {
      // Third trajectory point. Keep it simple
      lastTP.NTPsFit = 3;
      FitTraj(tjs, tj);
      fUpdateTrajOK = true;
      if(prt) mf::LogVerbatim("TC")<<"UpdateTraj: Third traj point fit "<<lastTP.FitChi;
      SetAngleCode(tjs, lastTP);
      return;
    }
    
    // Fit with > 2 TPs
    // Keep adding hits until Chi/DOF exceeds 1
    if(tj.Pts[prevPtWithHits].FitChi < 1) lastTP.NTPsFit += 1;
    // Reduce the number of points fit if the trajectory is long and chisq is getting a bit larger
    if(lastPt > 20 && tj.Pts[prevPtWithHits].FitChi > 1.5 && lastTP.NTPsFit > minPtsFit) lastTP.NTPsFit -= 2;
    if(tj.MCSMom < 100) {
      float localMCSMom = tj.MCSMom;
      if(NumPtsWithCharge(tjs, tj, false) > 10) {
        // long trajectory - only use the last 10 points
        localMCSMom = MCSMom(tjs, tj, lastPt - 10, lastPt);
        if(localMCSMom < 100) lastTP.NTPsFit = fMinPtsFit[tj.Pass];
      } else {
        // short trajectory
        lastTP.NTPsFit = fMinPtsFit[tj.Pass];
      }
      if(prt) mf::LogVerbatim("TC")<<" Low MCSMom? "<<localMCSMom<<" NTPsFit "<<lastTP.NTPsFit;
    } // tj.MCSMom < 100
    
    FitTraj(tjs, tj);
    
    // don't get too fancy when we are starting out
    if(lastPt < 6) {
      fUpdateTrajOK = true;
      UpdateDeltaRMS(tj);
      SetAngleCode(tjs, lastTP);
      if(prt) mf::LogVerbatim("TC")<<" Return with lastTP.FitChi "<<lastTP.FitChi<<" Chg "<<lastTP.Chg;
      return;
    }
    
    // find the first point that was fit.
    unsigned short cnt = 0;
    for(unsigned short ii = 0; ii < tj.Pts.size(); ++ii) {
      unsigned short ipt = lastPt - ii;
      if(tj.Pts[ipt].Chg > 0) {
        firstFitPt = ipt;
        ++cnt;
      }
      if(cnt == lastTP.NTPsFit) break;
      if(ipt == 0) break;
    }
    
    unsigned short ndead = DeadWireCount(tjs, lastTP.HitPos[0], tj.Pts[firstFitPt].HitPos[0], fCTP);
    
    if(lastTP.FitChi > 1.5 && tj.Pts.size() > 6) {
      // A large chisq jump can occur if we just jumped a large block of dead wires. In
      // this case we don't want to mask off the last TP but reduce the number of fitted points
      // This count will be off if there a lot of dead or missing wires...
      // reduce the number of points significantly
      if(ndead > 5) {
        if(lastTP.NTPsFit > 5) lastTP.NTPsFit = 5;
      } else {
        // Have a longish trajectory and chisq was a bit large.
        // Was this a sudden occurrence and the fraction of TPs are included
        // in the fit? If so, we should mask off this
        // TP and keep going. If these conditions aren't met, we
        // should reduce the number of fitted points
        float chirat = 0;
        if(prevPtWithHits != USHRT_MAX && tj.Pts[prevPtWithHits].FitChi > 0) chirat = lastTP.FitChi / tj.Pts[prevPtWithHits].FitChi;
        // Don't mask hits when doing RevProp. Reduce NTPSFit instead
        fMaskedLastTP = (chirat > 1.5 && lastTP.NTPsFit > 0.3 * NumPtsWithCharge(tjs, tj, false) && !tj.AlgMod[kRvPrp]);
        if(prt) {
          mf::LogVerbatim("TC")<<" First fit chisq too large "<<lastTP.FitChi<<" prevPtWithHits chisq "<<tj.Pts[prevPtWithHits].FitChi<<" chirat "<<chirat<<" NumPtsWithCharge "<<NumPtsWithCharge(tjs, tj, false)<<" fMaskedLastTP "<<fMaskedLastTP;
        }
        // we should also mask off the last TP if there aren't enough hits
        // to satisfy the minPtsFit constraint
        if(!fMaskedLastTP && NumPtsWithCharge(tjs, tj, true) < minPtsFit) fMaskedLastTP = true;
      } // few dead wires
    } // lastTP.FitChi > 2 ...
    
    // Deal with a really long trajectory that is in trouble (uB cosmic).
    if(tj.PDGCode == 13 && lastTP.FitChi > fMaxChi) {
      if(lastTP.NTPsFit > 1.3 * tjs.MuonTag[0]) {
        lastTP.NTPsFit *= 0.8;
        if(prt) mf::LogVerbatim("TC")<<" Muon - Reduce NTPsFit "<<lastPt;
      } else {
        fMaskedLastTP = true;
        if(prt) mf::LogVerbatim("TC")<<" Muon - mask last point "<<lastPt;
      }
    }
    
    if(prt) mf::LogVerbatim("TC")<<"UpdateTraj: First fit "<<lastTP.Pos[0]<<" "<<lastTP.Pos[1]<<"  dir "<<lastTP.Dir[0]<<" "<<lastTP.Dir[1]<<" FitChi "<<lastTP.FitChi<<" NTPsFit "<<lastTP.NTPsFit<<" ndead wires "<<ndead<<" fMaskedLastTP "<<fMaskedLastTP;
    if(fMaskedLastTP) {
      UnsetUsedHits(tjs, lastTP);
      DefineHitPos(lastTP);
      SetEndPoints(tjs, tj);
      lastPt = tj.EndPt[1];
      lastTP.NTPsFit -= 1;
      FitTraj(tjs, tj);
      fUpdateTrajOK = true;
      SetAngleCode(tjs, lastTP);
      return;
    }  else {
      // a more gradual increase in chisq. Reduce the number of points
      unsigned short newNTPSFit = lastTP.NTPsFit;
      // reduce the number of points fit to keep Chisq/DOF < 2 adhering to the pass constraint
      // and also a minimum number of points fit requirement for long muons
      float prevChi = lastTP.FitChi;
      unsigned short ntry = 0;
      while(lastTP.FitChi > 1.5 && lastTP.NTPsFit > minPtsFit) {
        if(lastTP.NTPsFit > 15) {
          newNTPSFit = 0.7 * newNTPSFit;
        } else if(lastTP.NTPsFit > 4) {
          newNTPSFit -= 2;
        } else {
          newNTPSFit -= 1;
        }
        if(lastTP.NTPsFit < 3) newNTPSFit = 2;
        if(newNTPSFit < minPtsFit) newNTPSFit = minPtsFit;
        lastTP.NTPsFit = newNTPSFit;
        if(prt) mf::LogVerbatim("TC")<<"  Bad FitChi "<<lastTP.FitChi<<" Reduced NTPsFit to "<<lastTP.NTPsFit<<" Pass "<<tj.Pass;
        FitTraj(tjs, tj);
        if(lastTP.FitChi > prevChi) {
          if(prt) mf::LogVerbatim("TC")<<"  Chisq is increasing "<<lastTP.FitChi<<"  Try to remove an earlier bad hit";
          MaskBadTPs(tj, 1.5);
          ++ntry;
          if(ntry == 2) break;
        }
        prevChi = lastTP.FitChi;
        if(lastTP.NTPsFit == minPtsFit) break;
      } // lastTP.FitChi > 2 && lastTP.NTPsFit > 2
    }
    // last ditch attempt. Drop the last hit
    if(tj.Pts.size() > fMinPtsFit[tj.Pass] && lastTP.FitChi > maxChi) {
      if(prt) mf::LogVerbatim("TC")<<"  Last try. Drop last TP "<<lastTP.FitChi<<" NTPsFit "<<lastTP.NTPsFit;
      UnsetUsedHits(tjs, lastTP);
      DefineHitPos(lastTP);
      SetEndPoints(tjs, tj);
      lastPt = tj.EndPt[1];
      FitTraj(tjs, tj);
      fUpdateTrajOK = true;
      fMaskedLastTP = true;
    }
    if(prt) mf::LogVerbatim("TC")<<"  Fit done. Chi "<<lastTP.FitChi<<" NTPsFit "<<lastTP.NTPsFit;

    if(tj.EndPt[0] == tj.EndPt[1]) {
      fUpdateTrajOK = false;
      return;
    }
    
    // Don't let the angle error get too small too soon. Stepping would stop if the first
    // few hits on a low momentum wandering track happen to have a very good fit to a straight line.
    // We will do this by averaging the default starting value of AngErr of the first TP with the current
    // value from FitTraj.
    if(lastPt < 14) {
      float defFrac = 1 / (float)(tj.EndPt[1]);
      lastTP.AngErr = defFrac * tj.Pts[0].AngErr + (1 - defFrac) * lastTP.AngErr;
    }

    UpdateDeltaRMS(tj);
    SetAngleCode(tjs, lastTP);

    fUpdateTrajOK = true;
    return;

  } // UpdateTraj

  //////////////////////////////////////////
  void TrajClusterAlg::UpdateDeltaRMS(Trajectory& tj)
  {
    // Estimate the Delta RMS of the TPs on the end of tj.
    
    unsigned int lastPt = tj.EndPt[1];
    TrajPoint& lastTP = tj.Pts[lastPt];
    
    if(lastTP.Chg == 0) return;
    if(lastPt < 6) return;

    unsigned short ii, ipt, cnt = 0;
    float sum = 0;
    for(ii = 1; ii < tj.Pts.size(); ++ii) {
      ipt = lastPt - ii;
      if(ipt > tj.Pts.size() - 1) break;
      if(tj.Pts[ipt].Chg == 0) continue;
      sum += PointTrajDOCA(tjs, tj.Pts[ipt].Pos[0], tj.Pts[ipt].Pos[1], lastTP);
      ++cnt;
      if(cnt == lastTP.NTPsFit) break;
      if(ipt == 0) break;
    }
    if(cnt < 3) return;
    // RMS of Gaussian distribution is ~1.2 x the average
    // of a one-sided Gaussian distribution (since Delta is > 0)
    lastTP.DeltaRMS = 1.2 * sum / (float)cnt;
    if(lastTP.DeltaRMS < 0.02) lastTP.DeltaRMS = 0.02;

  } // UpdateDeltaRMS
  
  //////////////////////////////////////////
  void TrajClusterAlg::UpdateAveChg(Trajectory& tj)
  {
    
    if(tj.EndPt[1] == 0) return;
    unsigned short lastPt = tj.EndPt[1];
    tj.AveChg = 0;
    tj.Pts[lastPt].AveChg = 0;

    // calculate ave charge and charge RMS using hits in the trajectory
    unsigned short ii, ipt, cnt = 0;
    float fcnt, sum = 0;
    float sum2 = 0;
    // Don't include the first point in the average. It will be too
    // low if this is a stopping/starting particle
    for(ii = 0; ii < tj.Pts.size(); ++ii) {
      ipt = tj.EndPt[1] - ii;
      if(ipt == 0) break;
      if(tj.Pts[ipt].Chg == 0) continue;
      ++cnt;
      sum += tj.Pts[ipt].Chg;
      sum2 += tj.Pts[ipt].Chg * tj.Pts[ipt].Chg;
      if(cnt == fNPtsAve) break;
    } // iii
    if(cnt == 0) return;
    fcnt = cnt;
    sum /= fcnt;
    tj.AveChg = sum;
    tj.Pts[lastPt].AveChg = sum;
    // define the first point average charge if necessary
    if(tj.Pts[tj.EndPt[0]].AveChg <= 0) tj.Pts[tj.EndPt[0]].AveChg = sum;
    if(cnt > 3) {
      float arg = sum2 - fcnt * sum * sum;
      if(arg < 0) arg = 0;
      float rms = sqrt(arg / (fcnt - 1));
      // convert this to a normalized RMS
      rms /= sum;
      // don't let the calculated charge RMS dominate the default
      // RMS until it is well known. Start with 50% error on the
      // charge RMS
      float defFrac = 1 / (float)(tj.EndPt[1]);
      tj.ChgRMS = defFrac * 0.5 + (1 - defFrac) * rms;
      if(tj.EndPt[1] > 10) {
        // don't let it get crazy small
        if(tj.ChgRMS < fChargeCuts[1]) tj.ChgRMS = fChargeCuts[1];
        // or crazy large
        if(tj.ChgRMS > fChargeCuts[2]) tj.ChgRMS = fChargeCuts[2];
      }
      tj.Pts[lastPt].ChgPull = (tj.Pts[lastPt].Chg / tj.AveChg - 1) / tj.ChgRMS;
    } // cnt > 3

  } // UpdateAveChg

  ////////////////////////////////////////////////
  bool TrajClusterAlg::StartTraj(Trajectory& tj, const unsigned int& fromHit, const unsigned int& toHit, const unsigned short& pass)
  {
    // Start a trajectory located at fromHit with direction pointing to toHit
    float fromWire = tjs.fHits[fromHit].WireID.Wire;
    float fromTick = tjs.fHits[fromHit].PeakTime;
    float toWire = tjs.fHits[toHit].WireID.Wire;
    float toTick = tjs.fHits[toHit].PeakTime;
    CTP_t tCTP = EncodeCTP(tjs.fHits[fromHit].WireID);
    return StartTraj(tj, fromWire, fromTick, toWire, toTick, tCTP, pass);
  } // StartTraj

  ////////////////////////////////////////////////
  bool TrajClusterAlg::StartTraj(Trajectory& tj, const float& fromWire, const float& fromTick, const float& toWire, const float& toTick, const CTP_t& tCTP, const unsigned short& pass)
  {
    // Start a simple (seed) trajectory going from (fromWire, toTick) to (toWire, toTick).
    
    // decrement the work ID so we can use it for debugging problems
    --fWorkID;
    if(fWorkID == INT_MIN) fWorkID = -1;
    tj.ID = fWorkID;
    tj.Pass = pass;
    // Assume we are stepping in the positive WSE units direction
    short stepdir = 1;
    int fWire = std::nearbyint(fromWire);
    int tWire = std::nearbyint(toWire);
    if(tWire < fWire) {
      stepdir = -1;
    } else if(tWire == fWire) {
      // on the same wire
      if(toTick < fromTick) stepdir = -1;
    }
    tj.StepDir = stepdir;
    tj.CTP = tCTP;
    
    // create a trajectory point
    TrajPoint tp;
    if(!MakeBareTrajPoint(tjs, fromWire, fromTick, toWire, toTick, tCTP, tp)) {
      mf::LogVerbatim("TC")<<"StartTraj: Failure from MakeBareTrajPoint fromWire "<<fromWire<<" fromTick "<<fromTick<<" toWire "<<toWire<<" toTick "<<toTick;
      return false;
    }
    SetAngleCode(tjs, tp);
    tp.AngErr = 0.1;
    if(tj.ID == debug.WorkID) { prt = true; didPrt = true; debug.Plane = fPlane; TJPrt = tj.ID; debug.WorkID = tj.ID; }
    if(prt) mf::LogVerbatim("TC")<<"StartTraj "<<(int)fromWire<<":"<<(int)fromTick<<" -> "<<(int)toWire<<":"<<(int)toTick<<" StepDir "<<tj.StepDir<<" dir "<<tp.Dir[0]<<" "<<tp.Dir[1]<<" ang "<<tp.Ang<<" AngleCode "<<tp.AngleCode<<" angErr "<<tp.AngErr<<" ExpectedHitsRMS "<<ExpectedHitsRMS(tp);
    tj.Pts.push_back(tp);
    return true;
    
  } // StartTraj
  
  ////////////////////////////////////////////////
  void TrajClusterAlg::ChkInTraj(std::string someText)
  {
    // Check tjs.allTraj -> InTraj associations
    
    if(!tjs.UseAlg[kChkInTraj]) return;
    
    ++fAlgModCount[kChkInTraj];
    
    int tID;
    unsigned int iht;
    unsigned short itj = 0;
    std::vector<unsigned int> tHits;
    std::vector<unsigned int> atHits;
    for(auto& tj : tjs.allTraj) {
      // ignore abandoned trajectories
      if(tj.AlgMod[kKilled]) continue;
      tID = tj.ID;
      for(auto& tp : tj.Pts) {
        if(tp.Hits.size() > 16) {
          tj.AlgMod[kKilled] = true;
          mf::LogWarning("TC")<<"ChkInTraj: More than 16 hits created a UseHit bitset overflow\n";
          fQuitAlg = true;
          return;
        }
      } // tp
      if(tj.AlgMod[kKilled]) {
        std::cout<<someText<<" ChkInTraj hit size mis-match in tj ID "<<tj.ID<<" AlgBitNames";
        for(unsigned short ib = 0; ib < AlgBitNames.size(); ++ib) if(tj.AlgMod[ib]) std::cout<<" "<<AlgBitNames[ib];
        std::cout<<"\n";
        continue;
      }
      tHits = PutTrajHitsInVector(tj, kUsedHits);
      if(tHits.size() < 2) {
        mf::LogVerbatim("TC")<<someText<<" ChkInTraj: Insufficient hits in traj "<<tj.ID<<" Killing it";
        PrintTrajectory("CIT", tjs, tj, USHRT_MAX);
        tj.AlgMod[kKilled] = true;
        continue;
      }
      std::sort(tHits.begin(), tHits.end());
      atHits.clear();
      for(iht = 0; iht < tjs.fHits.size(); ++iht) {
        if(tjs.fHits[iht].InTraj == tID) atHits.push_back(iht);
      } // iht
      if(atHits.size() < 2) {
        mf::LogVerbatim("TC")<<someText<<" ChkInTraj: Insufficient hits in atHits in traj "<<tj.ID<<" Killing it";
        tj.AlgMod[kKilled] = true;
        continue;
      }
      if(!std::equal(tHits.begin(), tHits.end(), atHits.begin())) {
        mf::LogVerbatim myprt("TC");
        myprt<<someText<<" ChkInTraj failed: inTraj - UseHit mis-match for tj ID "<<tID<<" tj.WorkID "<<tj.WorkID<<" atHits size "<<atHits.size()<<" tHits size "<<tHits.size()<<" in CTP "<<tj.CTP<<"\n";
        myprt<<"AlgMods: ";
        for(unsigned short ib = 0; ib < AlgBitNames.size(); ++ib) if(tj.AlgMod[ib]) myprt<<" "<<AlgBitNames[ib];
        myprt<<"\n";
        myprt<<"index     inTraj     UseHit \n";
        for(iht = 0; iht < atHits.size(); ++iht) {
          myprt<<"iht "<<iht<<" "<<PrintHit(tjs.fHits[atHits[iht]]);
          if(iht < tHits.size()) myprt<<" "<<PrintHit(tjs.fHits[tHits[iht]]);
          if(atHits[iht] != tHits[iht]) myprt<<" <<< "<<atHits[iht]<<" != "<<tHits[iht];
          myprt<<"\n";
          fQuitAlg = true;
        } // iht
        if(tHits.size() > atHits.size()) {
          for(iht = atHits.size(); iht < atHits.size(); ++iht) {
            myprt<<"atHits "<<iht<<" "<<PrintHit(tjs.fHits[atHits[iht]])<<"\n";
          } // iht
          PrintTrajectory("CIT", tjs, tj, USHRT_MAX);
        } // tHit.size > atHits.size()
      }
      // check the VtxID
      for(unsigned short end = 0; end < 2; ++end) {
        if(tj.VtxID[end] > tjs.vtx.size()) {
          mf::LogVerbatim("TC")<<someText<<" ChkInTraj: Bad VtxID "<<tj.ID;
          std::cout<<someText<<" ChkInTraj: Bad VtxID "<<tj.ID<<" vtx size "<<tjs.vtx.size()<<"\n";
          tj.AlgMod[kKilled] = true;
          PrintTrajectory("CIT", tjs, tj, USHRT_MAX);
          fQuitAlg = true;
          return;
        }
      } // end
      ++itj;
      if(fQuitAlg) return;
    } // tj
    
  } // ChkInTraj

 ////////////////////////////////////////////////
  void TrajClusterAlg::MakeAllTrajClusters()
  {
    // Make clusters from all trajectories in tjs.allTraj
    
    // Merge hits in trajectory points?
    if(fMakeNewHits) MergeTPHits();
    Finish3DShowers(tjs);
    
    ClusterStore cls;
    tjs.tcl.clear();
    tjs.inClus.resize(tjs.fHits.size());
    unsigned int iht;
    for(iht = 0; iht < tjs.inClus.size(); ++iht) tjs.inClus[iht] = 0;
    
    if(prt) mf::LogVerbatim("TC")<<"MakeAllTrajClusters: tjs.allTraj size "<<tjs.allTraj.size();
    
    if(tjs.UseAlg[kChkInTraj]) {
      fQuitAlg = !InTrajOK(tjs, "MATC");
      if(fQuitAlg) {
        mf::LogVerbatim("TC")<<"InTrajOK failed in MakeAllTrajClusters";
        return;
      }
    }
    
    unsigned short itj, endPt0, endPt1;
    
    // Make one cluster for each trajectory. The indexing of trajectory parents
    // should map directly to cluster parents
    short clID = 0;
    for(itj = 0; itj < tjs.allTraj.size(); ++itj) {
      Trajectory& tj = tjs.allTraj[itj];
      if(tj.AlgMod[kKilled]) continue;
      // big temp
      if(fMode == 3 && !tj.AlgMod[kShowerTj]) continue;
      // ensure that the endPts are correct
      SetEndPoints(tjs, tj);
      auto tHits = PutTrajHitsInVector(tj, kUsedHits);
      if(tHits.empty()) {
        mf::LogWarning("TC")<<"MakeAllTrajClusters: No hits found in trajectory "<<itj<<" so skip it";
        PrintTrajectory("MATC", tjs, tj, USHRT_MAX);
        continue;
      } // error
      // special handling for shower Tjs: Sort the hits by distance from the start position
      if(tj.AlgMod[kShowerTj]) {
        std::vector<SortEntry> sortVec(tHits.size());
        SortEntry sortEntry;
        std::array<float, 2> hpos;
        for(unsigned short ii = 0; ii < tHits.size(); ++ii) {
          unsigned int iht = tHits[ii];
          hpos[0] = tjs.fHits[iht].WireID.Wire;
          hpos[1] = tjs.fHits[iht].PeakTime * tjs.UnitsPerTick;
          sortEntry.index = ii;
          sortEntry.val = PosSep2(hpos, tj.Pts[0].Pos);
          sortVec[ii] = sortEntry;
        } // ii
        std::sort(sortVec.begin(), sortVec.end(), lessThan);
        // make a temp vector
        std::vector<unsigned int> tmp(sortVec.size());
        // enter the sorted hits
        for(unsigned short ii = 0; ii < sortVec.size(); ++ii) tmp[ii] = tHits[sortVec[ii].index];
        tHits = tmp;
      } // showerTj
      // count AlgMod bits
      for(unsigned short ib = 0; ib < AlgBitNames.size(); ++ib) if(tj.AlgMod[ib]) ++fAlgModCount[ib];
      ++clID;
      cls.ID = clID;
      cls.CTP = tj.CTP;
      cls.PDGCode = tj.PDGCode;
      cls.ParentCluster = tj.ParentTrajID - 1;
      endPt0 = tj.EndPt[0];
      cls.BeginWir = tj.Pts[endPt0].Pos[0];
      cls.BeginTim = tj.Pts[endPt0].Pos[1] / tjs.UnitsPerTick;
      cls.BeginAng = tj.Pts[endPt0].Ang;
      cls.BeginChg = tj.Pts[endPt0].Chg;
      cls.BeginVtx = tj.VtxID[0]-1;
      endPt1 = tj.EndPt[1];
      cls.EndWir = tj.Pts[endPt1].Pos[0];
      cls.EndTim = tj.Pts[endPt1].Pos[1] / tjs.UnitsPerTick;
      cls.EndAng = tj.Pts[endPt1].Ang;
      cls.EndChg = tj.Pts[endPt1].Chg;
      cls.EndVtx = tj.VtxID[1]-1;
      cls.tclhits = tHits;
      // Set the traj info
      tj.ClusterIndex = tjs.tcl.size();
      tjs.tcl.push_back(cls);
      // do some checking and define tjs.inClus
      geo::PlaneID planeID = DecodeCTP(cls.CTP);
      for(unsigned short ii = 0; ii < cls.tclhits.size(); ++ii) {
        unsigned int iht = cls.tclhits[ii];
        if(tjs.fHits[iht].WireID.Plane != planeID.Plane ||
           tjs.fHits[iht].WireID.Cryostat != planeID.Cryostat ||
           tjs.fHits[iht].WireID.TPC != planeID.TPC) {
          mf::LogWarning("TC")<<"MakeAllTrajClusters: Bad OLD hit CTP in itj "<<itj<<" hit "<<PrintHit(tjs.fHits[iht])<<" WorkID "<<tjs.allTraj[itj].WorkID<<" Plane "<<tjs.fHits[iht].WireID.Plane<<" vs "<<planeID.Plane<<" Cstat "<<tjs.fHits[iht].WireID.Cryostat<<" vs "<<planeID.Cryostat<<" TPC "<<tjs.fHits[iht].WireID.TPC<<" vs "<<planeID.TPC;
          fQuitAlg = true;
          return;
        }
        if(tjs.inClus[iht] != 0) {
          mf::LogWarning("TC")<<"MakeAllTrajClusters: Trying to assign tj.ID "<<tj.ID<<" hit "<<iht<<" "<<PrintHit(tjs.fHits[iht])<<" to already-assigned cluster "<<tjs.inClus[iht]<<" workID "<<tj.WorkID;
          fQuitAlg = true;
          return;
        }
        tjs.inClus[iht] = clID;
      } //iht
    } // itj
    
    // Ensure that all PFParticles have associated clusters
    for(unsigned short ipfp = 0; ipfp < tjs.matchVecPFPList.size(); ++ipfp) {
      MatchStruct& ms = tjs.matchVec[tjs.matchVecPFPList[ipfp]];
      for(auto& tjid : ms.TjIDs) {
        Trajectory& tj = tjs.allTraj[tjid - 1];
        if(tj.ID != tjid || tj.AlgMod[kKilled] || !tj.AlgMod[kMat3D] || tj.ClusterIndex > tjs.tcl.size() - 1) {
          std::cout<<"MATC bad PFP -> cluster association "<<ipfp<<" TjID  "<<tjid<<" ClusterIndex "<<tj.ClusterIndex<<"\n";
          PrintAllTraj("Bad", tjs, debug, tjid - 1, USHRT_MAX, false);
        }
      } // tjid
    } // ipfp

    // Define the Hits vector for showers
    for(unsigned short ish = 0; ish < tjs.showers.size(); ++ish) {
      for(auto& TjID : tjs.showers[ish].TjIDs) {
        Trajectory& tj = tjs.allTraj[TjID - 1];
        auto tjHits = PutTrajHitsInVector(tj, kUsedHits);
        tjs.showers[ish].Hits.insert(tjs.showers[ish].Hits.begin(), tjHits.begin(), tjHits.end());
      } // TjID
    } // ish
    
  } // MakeAllTrajClusters
  
  
  //////////////////////////////////////////
  void TrajClusterAlg::FindMissedVxTjs(const geo::TPCID& tpcid)
  {
    // Use an approach similar to CompleteIncompleteVertices to find missing 2D
    // vertices in a plane due to a mis-reconstructed Tj in the missing plane
    
    if(!tjs.UseAlg[kMisdVxTj]) return;

    bool prt = (debug.Plane >= 0 && debug.Tick == 77777);
    if(prt) mf::LogVerbatim("TC")<<"Inside FMVTjs "<<tjs.vtx3.size(); 

    float maxdoca = 6;
    for(unsigned short iv3 = 0; iv3 < tjs.vtx3.size(); ++iv3) {
      Vtx3Store& vx3 = tjs.vtx3[iv3];
      // ignore obsolete vertices
      if(vx3.ID == 0) continue;
      if(vx3.TPCID != tpcid) continue;
      // check for a completed 3D vertex
      if(vx3.Wire < 0) continue;
      unsigned short mPlane = USHRT_MAX;
      unsigned short ntj_1stPlane = USHRT_MAX;
      unsigned short ntj_2ndPlane = USHRT_MAX;
      for(unsigned short plane = 0; plane < tjs.NumPlanes; ++plane) {
        if(vx3.Vx2ID[plane] > 0) {
          auto& vx2 = tjs.vtx[vx3.Vx2ID[plane] - 1];
          if(ntj_1stPlane == USHRT_MAX) {
            ntj_1stPlane = vx2.NTraj;
          } else {
            ntj_2ndPlane = vx2.NTraj;
          }
          continue;
        }
        mPlane = plane;
      } // plane
      if(mPlane == USHRT_MAX) continue;
      CTP_t mCTP = EncodeCTP(vx3.TPCID.Cryostat, vx3.TPCID.TPC, mPlane);
      // X position of the purported missing vertex
      // A TP for the missing 2D vertex
      TrajPoint tp;
      tp.Pos[0] = vx3.Wire;
      tp.Pos[1] = tjs.detprop->ConvertXToTicks(vx3.X, mPlane, vx3.TPCID.TPC, vx3.TPCID.Cryostat) * tjs.UnitsPerTick;
      std::vector<int> tjIDs;
      std::vector<unsigned short> tjPts;
      for(unsigned short itj = 0; itj < tjs.allTraj.size(); ++itj) {
        if(tjs.allTraj[itj].CTP != mCTP) continue;
        if(tjs.allTraj[itj].AlgMod[kKilled]) continue;
        if(tjs.allTraj[itj].Pts.size() < 6) continue;
        if(tjs.allTraj[itj].AlgMod[kComp3DVx]) continue;
        float doca = maxdoca;
        // find the closest distance between the vertex and the trajectory
        unsigned short closePt = 0;
        TrajPointTrajDOCA(tjs, tp, tjs.allTraj[itj], closePt, doca);
        if(closePt > tjs.allTraj[itj].EndPt[1]) continue;
        if(prt) mf::LogVerbatim("TC")<<"CI3DV vx3.ID "<<vx3.ID<<" candidate itj ID "<<tjs.allTraj[itj].ID<<" closePT "<<closePt<<" doca "<<doca;
        tjIDs.push_back(tjs.allTraj[itj].ID);
        tjPts.push_back(closePt);
      } // itj
      // handle the case where there are one or more TJs with TPs near the ends
      // that make a vertex (a failure by Find2DVertices)
      if(tjIDs.empty()) continue;
      if(prt) mf::LogVerbatim("TC")<<"vx3 "<<vx3.ID<<" mPlane "<<mPlane<<" ntj_1stPlane "<<ntj_1stPlane<<" ntj_2ndPlane "<<ntj_2ndPlane; 
    } // iv3
  } // FindMissedVxTjs
  
  //////////////////////////////////////////
  void TrajClusterAlg::FindVtxTjs()
  {
    // Look for vertex trajectories in all vertices in the current fCTP
    if(!tjs.UseAlg[kVtxTj]) return;
    
    for(auto& vx2 : tjs.vtx) {
      if(vx2.ID == 0) continue;
      if(vx2.CTP != fCTP) continue;
      if(vx2.Stat[kVtxTrjTried]) continue;
      FindVtxTraj(vx2);
    } // vx2
    
  } // FindVtxTjs
  
  //////////////////////////////////////////
  void TrajClusterAlg::FindVtxTraj(VtxStore& vx2)
  {
    // Look for available hits in the vicinity of this vertex and try to make
    // a vertex trajectory from them
    
    if(!tjs.UseAlg[kVtxTj]) return;
    
    if(vx2.Stat[kVtxTrjTried]) return;
    
    std::array<int, 2> wireWindow;
    std::array<float, 2> timeWindow;
    
    // on the first try we look for small angle trajectories which will have hits
    // with a large wire window and a small time window
    // Vertex2DCuts fcl input usage
    // 0 User definition of a short Tj => max number of Tj points
    // 1 max separation between a vertex and the start of a trajectory for a user-defined short Tj
    // 2 max separation for a user-defined long Tj
    // 3 max position pull when attaching a Tj to a vertex
    // 4 max position error for creating a Tj or attaching Tjs to an existing vertex
    // 5 Min MCSMom of Tjs that can be used to create a vertex
    // 6 min frac of Points/Wire between a vtx and a Tj. Ideally one if the efficiency is good
    // 7 min Score
    // 8 ID of a vertex for printing special debugging information
    wireWindow[0] = std::nearbyint(vx2.Pos[0] - tjs.Vertex2DCuts[2]);
    wireWindow[1] = std::nearbyint(vx2.Pos[0] + tjs.Vertex2DCuts[2]);
    timeWindow[0] = vx2.Pos[1] - 5;
    timeWindow[1] = vx2.Pos[1] + 5;
    
    geo::PlaneID planeID = DecodeCTP(vx2.CTP);
    unsigned short ipl = planeID.Plane;
    
    if(prt) mf::LogVerbatim("TC")<<"inside FindVtxTraj "<<vx2.ID<<" Window "<<wireWindow[0]<<" "<<wireWindow[1]<<" "<<timeWindow[0]<<" "<<timeWindow[1]<<" in plane "<<ipl;
    
    // find nearby available hits
    bool hitsNear;
    std::vector<unsigned int> closeHits = FindCloseHits(tjs, wireWindow, timeWindow, ipl, kUnusedHits, true, hitsNear);
    if(closeHits.empty()) return;
    if(prt) {
      mf::LogVerbatim myprt("TC");
      myprt<<"closeHits";
      for(auto& iht : closeHits) myprt<<" "<<PrintHit(tjs.fHits[iht]);
    }
    // sort by distance from the vertex
    std::vector<SortEntry> sortVec(closeHits.size());
    SortEntry sortEntry;
    for(unsigned short ii = 0; ii < closeHits.size(); ++ii) {
      unsigned int iht = closeHits[ii];
      float dw = tjs.fHits[iht].WireID.Wire - vx2.Pos[0];
      float dt = tjs.UnitsPerTick * tjs.fHits[iht].PeakTime - vx2.Pos[1];
      float d2 = dw * dw + dt * dt;
      sortEntry.index = ii;
      sortEntry.val = d2;
      sortVec[ii] = sortEntry;
    } // ii
    std::sort(sortVec.begin(), sortVec.end(), lessThan);
    unsigned int vWire = std::nearbyint(vx2.Pos[0]);
    int vTick = vx2.Pos[1]/tjs.UnitsPerTick;
    if(prt) PrintHeader("FVT");
    for(unsigned short ii = 0; ii < closeHits.size(); ++ii) {
      unsigned int iht = closeHits[sortVec[ii].index];
      if(tjs.fHits[iht].InTraj > 0) continue;
      // the direction will be poorly defined if a hit is very close to the vertex and it is in this list.
      // Ignore these hits
      if(tjs.fHits[iht].WireID.Wire == vWire) {
        // on the vertex wire. Check for a close time
        if(abs(tjs.fHits[iht].PeakTime - vTick) < 10) continue;
      } // hit on vtx wire
      float toWire = tjs.fHits[iht].WireID.Wire;
      float toTick = tjs.fHits[iht].PeakTime;
      // assume the last pass and fix it later after the angle is calculated
      unsigned short pass = fMinPts.size() - 1;
      Trajectory tj;
      if(!StartTraj(tj, vx2.Pos[0], vx2.Pos[1]/tjs.UnitsPerTick, toWire, toTick, vx2.CTP, pass)) continue;
      // ensure that the first TP is good
      if(tj.Pts[0].Pos[0] < 0) continue;
      //      std::cout<<"fvt "<<vx2.ID<<" "<<tj.ID<<" vtx0 "<<vx2.Pos[0]<<" hit "<<PrintHit(tjs.fHits[iht])<<" StepDir "<<tj.StepDir<<"\n";
      tj.VtxID[0] = vx2.ID;
      TrajPoint& tp = tj.Pts[0];
      // Move the Pt to the hit
      MoveTPToWire(tp, toWire);
      // attach the hit
      tp.Hits.push_back(iht);
      tp.UseHit[tp.Hits.size()-1] = true;
      tjs.fHits[iht].InTraj = tj.ID;
      tp.UseHit[tp.Hits.size()-1] = false;
      if(prt) PrintTrajPoint("FVT", tjs, 0, tj.StepDir, tj.Pass, tp);
      // Step away and see what happens
      prt = prt;
      StepCrawl(tj);
      // check for a major failure
      if(fQuitAlg) return;
      // Check the quality of the trajectory
      CheckTraj(tj);
      if(!fGoodTraj || NumPtsWithCharge(tjs, tj, true) < fMinPts[tj.Pass]) {
        if(prt) mf::LogVerbatim("TC")<<" xxxxxxx Not enough points "<<NumPtsWithCharge(tjs, tj, true)<<" minimum "<<fMinPts[tj.Pass]<<" or !fGoodTraj";
        ReleaseHits(tjs, tj);
        continue;
      }
      if(prt) prt = false;
      tj.AlgMod[kVtxTj] = true;
      fQuitAlg = !StoreTraj(tjs, tj);
      if(tjs.UseAlg[kChkInTraj]) {
        fQuitAlg = !InTrajOK(tjs, "FVT");
        if(fQuitAlg) {
          mf::LogVerbatim("TC")<<"InTrajOK failed in FindVtxTraj";
          return;
        }
      }
      if(prt) mf::LogVerbatim("TC")<<"FindVtxTraj: calling StoreTraj with npts "<<tj.EndPt[1];
    } // ii
    
    // Flag this as tried so we don't try again
    vx2.Stat[kVtxTrjTried] = true;
  } // FindVtxTraj
  
  ////////////////////////////////////////////////
  void TrajClusterAlg::GetHitMultiplet(unsigned int theHit, std::vector<unsigned int>& hitsInMultiplet)
  {
    unsigned short localIndex;
    GetHitMultiplet(theHit, hitsInMultiplet, localIndex);
  } // GetHitMultiplet
  
  ////////////////////////////////////////////////
  void TrajClusterAlg::GetHitMultiplet(unsigned int theHit, std::vector<unsigned int>& hitsInMultiplet, unsigned short& localIndex)
  {
    hitsInMultiplet.clear();
    if(theHit > tjs.fHits.size() - 1) return;
    hitsInMultiplet.resize(1);
    hitsInMultiplet[0] = theHit;
    
    float hitSep;
    unsigned int theWire = tjs.fHits[theHit].WireID.Wire;
    unsigned short ipl = tjs.fHits[theHit].WireID.Plane;
    float theTime = tjs.fHits[theHit].PeakTime;
    float theRMS = tjs.fHits[theHit].RMS;
    float narrowHitCut = 1.5 * tjs.AveHitRMS[ipl];
    bool theHitIsNarrow = (theRMS < narrowHitCut);
    float maxPeak = tjs.fHits[theHit].PeakAmplitude;
    unsigned short imTall = theHit;
    unsigned short nNarrow = 0;
    if(theHitIsNarrow) nNarrow = 1;
//    if(prt) mf::LogVerbatim("TC")<<"GetHitMultiplet theHit "<<theHit<<" "<<PrintHit(tjs.fHits[theHit])<<" RMS "<<tjs.fHits[theHit].RMS<<" aveRMS "<<tjs.AveHitRMS[ipl]<<" Amp "<<(int)tjs.fHits[theHit].PeakAmplitude;
    // look for hits < theTime but within hitSep
    if(theHit > 0) {
      for(unsigned int iht = theHit - 1; iht != 0; --iht) {
        if(tjs.fHits[iht].WireID.Wire != theWire) break;
        if(tjs.fHits[iht].WireID.Plane != ipl) break;
        if(tjs.IgnoreNegChiHits && tjs.fHits[iht].GoodnessOfFit < 0) continue;
        if(tjs.fHits[iht].RMS > theRMS) {
          hitSep = fMultHitSep * tjs.fHits[iht].RMS;
          theRMS = tjs.fHits[iht].RMS;
        } else {
          hitSep = fMultHitSep * theRMS;
        }
        if(theTime - tjs.fHits[iht].PeakTime > hitSep) break;
//        if(prt) mf::LogVerbatim("TC")<<" iht- "<<iht<<" "<<tjs.fHits[iht].WireID.Plane<<":"<<PrintHit(tjs.fHits[iht])<<" RMS "<<tjs.fHits[iht].RMS<<" dt "<<theTime - tjs.fHits[iht].PeakTime<<" "<<hitSep<<" Amp "<<(int)tjs.fHits[iht].PeakAmplitude;
         hitsInMultiplet.push_back(iht);
        if(tjs.fHits[iht].RMS < narrowHitCut) ++nNarrow;
        if(tjs.fHits[iht].PeakAmplitude > maxPeak) {
          maxPeak = tjs.fHits[iht].PeakAmplitude;
          imTall = iht;
        }
        theTime = tjs.fHits[iht].PeakTime;
        if(iht == 0) break;
      } // iht
    } // iht > 0
    localIndex = hitsInMultiplet.size() - 1;
    // reverse the order so that hitsInMuliplet will be
    // returned in increasing time order
    if(hitsInMultiplet.size() > 1) std::reverse(hitsInMultiplet.begin(), hitsInMultiplet.end());
    // look for hits > theTime but within hitSep
    theTime = tjs.fHits[theHit].PeakTime;
    theRMS = tjs.fHits[theHit].RMS;
    for(unsigned int iht = theHit + 1; iht < tjs.fHits.size(); ++iht) {
      if(tjs.fHits[iht].WireID.Wire != theWire) break;
      if(tjs.fHits[iht].WireID.Plane != ipl) break;
      if(tjs.IgnoreNegChiHits && tjs.fHits[iht].GoodnessOfFit < 0) continue;
      if(tjs.fHits[iht].RMS > theRMS) {
        hitSep = fMultHitSep * tjs.fHits[iht].RMS;
        theRMS = tjs.fHits[iht].RMS;
      } else {
        hitSep = fMultHitSep * theRMS;
      }
      if(tjs.fHits[iht].PeakTime - theTime > hitSep) break;
//      if(prt) mf::LogVerbatim("TC")<<" iht+ "<<iht<<" "<<PrintHit(tjs.fHits[iht])<<" dt "<<(theTime - tjs.fHits[iht].PeakTime)<<" RMS "<<tjs.fHits[iht].RMS<<" "<<hitSep<<" Amp "<<(int)tjs.fHits[iht].PeakAmplitude;
       hitsInMultiplet.push_back(iht);
      if(tjs.fHits[iht].RMS < narrowHitCut) ++nNarrow;
      if(tjs.fHits[iht].PeakAmplitude > maxPeak) {
        maxPeak = tjs.fHits[iht].PeakAmplitude;
        imTall = iht;
      }
      theTime = tjs.fHits[iht].PeakTime;
    } // iht

    if(hitsInMultiplet.size() == 1) return;
    
    if(hitsInMultiplet.size() > 16) {
      // Found > 16 hits in a multiplet which would be bad for UseHit. Truncate it
      hitsInMultiplet.resize(16);
      return;
    }
    
    // Don't make a multiplet that includes a tall narrow hit with short fat hits
    if(nNarrow == hitsInMultiplet.size()) return;
    if(nNarrow == 0) return;
    
    if(theHitIsNarrow && theHit == imTall) {
//      if(prt) mf::LogVerbatim("TC")<<" theHit is narrow and tall. Use only it";
      // theHit is narrow and it is the highest amplitude hit in the multiplet. Ignore any
      // others that are short and fat
      auto tmp = hitsInMultiplet;
      tmp.resize(1);
      tmp[0] = theHit;
      hitsInMultiplet = tmp;
    } else {
      // theHit is not narrow and it is not the tallest. Ignore a single hit if it is
      // the tallest and narrow
//      if(prt) mf::LogVerbatim("TC")<<" theHit  is not narrow or tall";
      if(tjs.fHits[imTall].RMS < narrowHitCut) {
        unsigned short killMe = 0;
        for(unsigned short ii = 0; ii < hitsInMultiplet.size(); ++ii) {
          if(hitsInMultiplet[ii] == imTall) {
            killMe = ii;
            break;
          }
        } // ii
        hitsInMultiplet.erase(hitsInMultiplet.begin() + killMe);
      } // tjs.fHits[imTall].RMS < narrowHitCut
    } // narrow / tall test

  } // GetHitMultiplet

  ////////////////////////////////////////////////
  std::vector<recob::Hit> TrajClusterAlg::YieldHits()
  {
    // Create the final recob::hits and return them
    std::vector<recob::Hit> tmp;
    tmp.reserve(tjs.fHits.size());
    for(auto& tcHit : tjs.fHits) {
      geo::PlaneID planeID = geo::PlaneID(tcHit.WireID.Cryostat, tcHit.WireID.TPC, tcHit.WireID.Plane);
      raw::ChannelID_t channel = tjs.geom->PlaneWireToChannel((int)tcHit.WireID.Plane, (int)tcHit.WireID.Wire, (int)tcHit.WireID.TPC, (int)tcHit.WireID.Cryostat);
      tmp.emplace_back(channel,
                       tcHit.StartTick, tcHit.EndTick,
                       tcHit.PeakTime, tcHit.SigmaPeakTime,
                       tcHit.RMS,
                       tcHit.PeakAmplitude, tcHit.SigmaPeakAmp,
                       tcHit.Integral, tcHit.Integral, tcHit.SigmaIntegral,
                       tcHit.Multiplicity, tcHit.LocalIndex,
                       tcHit.GoodnessOfFit, tcHit.NDOF,
                       tjs.geom->View(channel),
                       tjs.geom->SignalType(planeID),
                       tcHit.WireID
                       );
    } // tcHit
     return tmp;
  } // YieldHits
  
  ////////////////////////////////////////////////
  float TrajClusterAlg::ExpectedHitsRMS(TrajPoint const& tp)
  {
    // returns the expected RMS of hits for the trajectory point in ticks
    if(std::abs(tp.Dir[0]) > 0.001) {
      geo::PlaneID planeID = DecodeCTP(tp.CTP);
      return 1.5 * tjs.AveHitRMS[planeID.Plane] + 2 * std::abs(tp.Dir[1]/tp.Dir[0])/tjs.UnitsPerTick;
    } else {
      return 500;
    }
  } // ExpectedHitsRMS
  
  ////////////////////////////////////////////////
  bool TrajClusterAlg::EraseHit(const unsigned int& delHit)
  {
    // Erases delHit and makes corrections to allTraj and WireHitRange
    if(delHit > tjs.fHits.size() - 1) {
      mf::LogWarning("TC")<<"Trying to erase an invalid hit";
      return false;
    }
    // erase the hit
    tjs.fHits.erase(tjs.fHits.begin()+delHit);
    // Correct WireHitRange
    int idelHit = delHit;
    for(unsigned short ipl = 0; ipl < tjs.NumPlanes; ++ipl) {
      for(unsigned int wire = tjs.FirstWire[ipl]; wire < tjs.LastWire[ipl];  ++wire) {
        // ignore wires with no hits or dead
        if(tjs.WireHitRange[ipl][wire].first < 0) continue;
        if(idelHit > 0 && tjs.WireHitRange[ipl][wire].first > idelHit) --tjs.WireHitRange[ipl][wire].first;
        if(tjs.WireHitRange[ipl][wire].second > idelHit) --tjs.WireHitRange[ipl][wire].second;
        // Deal with the situation where this is the only hit on a wire
        int firstHit = tjs.WireHitRange[ipl][wire].first;
        int lastHit = tjs.WireHitRange[ipl][wire].second - 1;
        if(lastHit <= firstHit) {
          // erasing the only hit on this wire
          tjs.WireHitRange[ipl][wire].first = -2;
          tjs.WireHitRange[ipl][wire].second = -2;
          // skip checking
          continue;
        }
        // check the first hit
        if(tjs.fHits[firstHit].WireID.Plane != ipl || tjs.fHits[firstHit].WireID.Wire != wire) {
          std::cout<<"WireHitRange screwup on firstHit "<<tjs.fHits[firstHit].WireID.Plane<<":"<<tjs.fHits[firstHit].WireID.Wire;
          std::cout<<" != "<<ipl<<":"<<wire<<"\n";
          exit(1);
        } // and the last hit
        if(tjs.fHits[lastHit].WireID.Plane != ipl || tjs.fHits[lastHit].WireID.Wire != wire) {
          std::cout<<"WireHitRange screwup on lastHit "<<tjs.fHits[lastHit].WireID.Plane<<":"<<tjs.fHits[lastHit].WireID.Wire;
          std::cout<<" != "<<ipl<<":"<<wire<<"\n";
          exit(1);
        } // error checking
      } // wire
    } // ipl
    
    // do another sanity check
    if(!CheckWireHitRange(tjs)) return false;
    
    // now fix the Trajectory point hit -> tjs.fHits.InTraj association. The first step is to
    // remove any use of delHit in all trajectory points. The second is to remove any trajectory point that
    // uses only delHit to define the hit position and is therefore no longer valid
    for(auto& tj : tjs.allTraj) {
      unsigned short killPt = USHRT_MAX;
      for(unsigned short ipt = 0; ipt < tj.Pts.size(); ++ipt) {
        TrajPoint& tp = tj.Pts[ipt];
        unsigned short killii = USHRT_MAX;
        for(unsigned short ii = 0; ii < tp.Hits.size(); ++ii) {
          if(tp.Hits[ii] == delHit) {
            // delHit is used in this TP so we need to remove it
            killii = ii;
          } else if(tp.Hits[ii] > delHit) {
            // delHit comes later in the hit collection so we need to simply correct it
            --tp.Hits[ii];
          }
        } // ii
        if(killii != USHRT_MAX) {
          // We need to erase the reference to this hit in the TP
          tp.Hits.erase(tp.Hits.begin() + killii);
          // shift UseHit being careful not to go outside the bounds
          unsigned short maxSize = tp.Hits.size();
          if(maxSize == 16) maxSize = 15;
          for(unsigned short ii = killii; ii < maxSize; ++ii) tp.UseHit[ii] = tp.UseHit[ii + 1];
          // Flag this TP for deletion if there are no other hits
          if(tp.Hits.empty()) killPt = ipt;
        } // killii != USHRT_MAX
      } // ipt
      // delHit was the only hit used in this TP and it was erased so delete the TP
      if(killPt != USHRT_MAX) {
        tj.Pts.erase(tj.Pts.begin() + killPt);
        SetEndPoints(tjs, tj);
      }
    } // tj

    return true;
  } // EraseHit
  
  ////////////////////////////////////////////////
  void TrajClusterAlg::DefineHit(TCHit& tcHit, CTP_t& hitCTP, unsigned int& hitWire)
  {
    // Defines the hit WireID, channel, etc using hitCTP and hitWire
    geo::PlaneID planeID = DecodeCTP(hitCTP);
    tcHit.WireID = geo::WireID(planeID, hitWire);
//    hitCTP.Channel = tjs.geom->PlaneWireToChannel((int)planeID.Plane,(int)hitWire,(int)planeID.TPC,(int)planeID.Cryostat);
  } // DefineHit
  
  ////////////////////////////////////////////////
  unsigned int TrajClusterAlg::CreateHit(TCHit tcHit)
  {
    // Creates a hit in tjs.fHits using the supplied information. Returns UINT_MAX if there is failure.
    // Returns the index of the newly created hit.
    unsigned short newHitPlane = tcHit.WireID.Plane;
    unsigned int newHitWire = tcHit.WireID.Wire;
    // don't try to create a hit on a dead wire
    if(tjs.WireHitRange[newHitPlane][newHitWire].first == -1) return UINT_MAX;
    
    // Figure out where to put it
    unsigned int newHitIndex = UINT_MAX;
    if(tjs.WireHitRange[newHitPlane][newHitWire].first == -2) {
      // We want to put this hit on a wire that currently has none. Find the next wire that has a hit.
      // First look in the plane in which we want to put it
      for(unsigned int wire = newHitWire + 1; wire < tjs.NumWires[newHitPlane]; ++wire) {
        if(tjs.WireHitRange[newHitPlane][wire].first >= 0) {
          newHitIndex = tjs.WireHitRange[newHitPlane][wire].first;
          break;
        }
      } // wire
      // if not found in this plane look in the rest of the planes
      if(newHitIndex == UINT_MAX) {
        for(unsigned short ipl = newHitPlane + 1; ipl < tjs.NumPlanes; ++ipl) {
          for(unsigned int wire = tjs.FirstWire[ipl]; wire < tjs.LastWire[ipl]; ++wire) {
            if(tjs.WireHitRange[ipl][wire].first >= 0) {
              newHitIndex = tjs.WireHitRange[ipl][wire].first;
              break;
            }
          } // wire
          if(newHitIndex != UINT_MAX) break;
        } // ipl
      } // newHitIndex == UINT_MAX
    } else {
      // Hits exist on this wire
      unsigned int firstHit = tjs.WireHitRange[newHitPlane][newHitWire].first;
      unsigned int lastHit = tjs.WireHitRange[newHitPlane][newHitWire].second - 1;
      if(tcHit.PeakTime <= tjs.fHits[firstHit].PeakTime) {
        // new hit is earlier in time so it should be inserted before firstHit
        newHitIndex = firstHit;
      } else if(tcHit.PeakTime > tjs.fHits[lastHit].PeakTime) {
        // new hit is later so it should inserted after lastHit
        newHitIndex = lastHit + 1;
      } else {
        // new hit is somewhere in the middle
        for(unsigned int iht = firstHit; iht < lastHit; ++iht) {
          if(tcHit.PeakTime > tjs.fHits[iht].PeakTime && tcHit.PeakTime <= tjs.fHits[iht+1].PeakTime) {
            // found it
            newHitIndex = iht + 1;
            break;
          }
        } // iht
      } // new hit in the middle
    } // Hits exist on this wire
    
    // this shouldn't be possible
    if(newHitIndex == UINT_MAX) {
      std::cout<<"CreateHit: Failed to find newHitIndex for new hit "<<PrintHit(tcHit)<<"\n";
      return newHitIndex;
    }
    
    // insert the hit
    tjs.fHits.insert(tjs.fHits.begin() + newHitIndex, tcHit);
    
    // Correct WireHitRange
    
    // Put the hit on a wire with no existing hits
    if(tjs.WireHitRange[newHitPlane][newHitWire].first == -2) {
      tjs.WireHitRange[newHitPlane][newHitWire].first = newHitIndex;
      tjs.WireHitRange[newHitPlane][newHitWire].second = newHitIndex + 1;
    } else {
      // This wire has hits, one of which is the new hits, so only correct the last hit
      ++tjs.WireHitRange[newHitPlane][newHitWire].second;
    }
    
    // correct the hit ranges in newHitPlane on wires after newHitWire
    for(unsigned int wire = newHitWire + 1; wire <  tjs.LastWire[newHitPlane]; ++wire) {
      // dead wire
      if(tjs.WireHitRange[newHitPlane][wire].first < 0) continue;
      ++tjs.WireHitRange[newHitPlane][wire].first;
      ++tjs.WireHitRange[newHitPlane][wire].second;
      // check the hits
      int firstHit = tjs.WireHitRange[newHitPlane][wire].first;
      int lastHit = tjs.WireHitRange[newHitPlane][wire].second - 1;
      if(tjs.fHits[firstHit].WireID.Plane != newHitPlane || tjs.fHits[firstHit].WireID.Wire != wire) {
        std::cout<<"WireHitRange1 screwup on firstHit "<<tjs.fHits[firstHit].WireID.Plane<<":"<<tjs.fHits[firstHit].WireID.Wire;
        std::cout<<" != "<<newHitPlane<<":"<<wire<<"\n";
        exit(1);
      } // error checking
      if(tjs.fHits[lastHit].WireID.Plane != newHitPlane || tjs.fHits[lastHit].WireID.Wire != wire) {
        std::cout<<"WireHitRange1 screwup on lastHit "<<tjs.fHits[lastHit].WireID.Plane<<":"<<tjs.fHits[lastHit].WireID.Wire;
        std::cout<<" != "<<newHitPlane<<":"<<wire<<"\n";
        exit(1);
      } // error checking
    } // wire
    
    // correct the hit ranges for the later planes
    for(unsigned short ipl = newHitPlane + 1; ipl < tjs.NumPlanes; ++ipl) {
      for(unsigned int wire = tjs.FirstWire[ipl]; wire < tjs.LastWire[ipl]; ++wire) {
        if(tjs.WireHitRange[ipl][wire].first < 0) continue;
        ++tjs.WireHitRange[ipl][wire].first;
        ++tjs.WireHitRange[ipl][wire].second;
        // check the hits
        int firstHit = tjs.WireHitRange[ipl][wire].first;
        int lastHit = tjs.WireHitRange[ipl][wire].second - 1;
        if(tjs.fHits[firstHit].WireID.Plane != ipl || tjs.fHits[firstHit].WireID.Wire != wire) {
          std::cout<<"WireHitRange2 screwup on firstHit "<<tjs.fHits[firstHit].WireID.Plane<<":"<<tjs.fHits[firstHit].WireID.Wire;
          std::cout<<" != "<<ipl<<":"<<wire<<"\n";
          exit(1);
        } // error checking
        if(tjs.fHits[lastHit].WireID.Plane != ipl || tjs.fHits[lastHit].WireID.Wire != wire) {
          std::cout<<"WireHitRange2 screwup on lastHit "<<tjs.fHits[lastHit].WireID.Plane<<":"<<tjs.fHits[lastHit].WireID.Wire;
          std::cout<<" != "<<ipl<<":"<<wire<<"\n";
          exit(1);
        } // error checking
      } // wire
    } // ipl
    
    
    if(!CheckWireHitRange(tjs)) return UINT_MAX;
    
    // now correct the hit indices in the trajectories
    for(auto& tj : tjs.allTraj) {
      for(auto& tp : tj.Pts) {
        for(unsigned short iht = 0; iht < tp.Hits.size(); ++iht) {
          if(tp.Hits[iht] >= newHitIndex) ++tp.Hits[iht];
          
          if(tp.Hits.size() == 1 && tp.Chg > 0 && tjs.fHits[tp.Hits[iht]].WireID.Wire != std::nearbyint(tp.Pos[0])) {
            std::cout<<"  Create index problem tj.ID "<<tj.ID<<" iht "<<iht<<" newHitIndex "<<newHitIndex;
            std::cout<<" hit "<<PrintHit(tjs.fHits[tp.Hits[iht]])<<" Pos "<<PrintPos(tjs, tp)<<"\n";
            exit(1);
          }
          
        } // iht
      } // tp
    }

    return newHitIndex;
    
  } // CreateHit
  
  ////////////////////////////////////////////////
  void TrajClusterAlg::MergeTPHits()
  {
    
    // Merge all hits that are used in one TP into a single hit
    // Make a list of hits that are slated for deletion
    std::vector<unsigned int> delHits;
    for(unsigned short itj = 0; itj < tjs.allTraj.size(); ++itj) {
      if(tjs.allTraj[itj].AlgMod[kKilled]) continue;
      Trajectory& tj = tjs.allTraj[itj];
      // ignore shower Tj hits
      if(tj.AlgMod[kShowerTj]) continue;
      for(unsigned short ipt = tj.EndPt[0]; ipt <= tj.EndPt[1]; ++ipt) {
        TrajPoint& tp = tj.Pts[ipt];
        if(NumHitsInTP(tp, kUsedHits) < 2) continue;
        // Make a list of the old hits on this TP before doing anything invasive
        std::vector<unsigned int> oldHits;
        // get some info so we can calculate the RMS
        raw::TDCtick_t loTick = INT_MAX;
        raw::TDCtick_t hiTick = 0;
        float mChg = 0;
        float mTick = 0;
        // estimate the uncertainties
        float mSigmaPeakAmp = 0;
        float mSigmaPeakTime = 0;
        float mSigmaIntegral = 0;
        for(unsigned short ii = 0; ii < tp.Hits.size(); ++ii) {
          if(!tp.UseHit[ii]) continue;
          unsigned int iht = tp.Hits[ii];
          oldHits.push_back(iht);
          if(tjs.fHits[iht].StartTick < loTick) loTick = tjs.fHits[iht].StartTick;
          if(tjs.fHits[iht].EndTick > hiTick) hiTick = tjs.fHits[iht].EndTick;
          mChg += tjs.fHits[iht].Integral;
          mTick += tjs.fHits[iht].Integral * tjs.fHits[iht].PeakTime;
          mSigmaPeakAmp += tjs.fHits[iht].Integral * tjs.fHits[iht].SigmaPeakAmp;
          mSigmaPeakTime += tjs.fHits[iht].Integral * tjs.fHits[iht].SigmaPeakTime;
          mSigmaIntegral += tjs.fHits[iht].Integral * tjs.fHits[iht].SigmaIntegral;
        } // ii
        mTick /= mChg;
        if(mTick < 0) mTick = 0;
        mSigmaPeakAmp /= mChg;
        mSigmaPeakTime /= mChg;
        mSigmaIntegral /= mChg;
        // make a temporary signal waveform vector
        std::vector<float> signal(hiTick - loTick, 0);
        // fill it with the hit shapes
        for(auto& iht : oldHits) {
          float& peakTime = tjs.fHits[iht].PeakTime;
          float& amp = tjs.fHits[iht].PeakAmplitude;
          float& rms = tjs.fHits[iht].RMS;
          // add charge in the range +/- 3 sigma
          short loTime = (short)(peakTime - 3 * rms);
          if(loTime < loTick) loTime = loTick;
          short hiTime = (short)(peakTime + 3 * rms);
          if(hiTime > hiTick) hiTime = hiTick;
          for(short time = loTime; time < hiTime; ++time) {
            unsigned short indx = time - loTick;
            if(indx > signal.size() - 1) continue;
            float arg = (time - peakTime) / rms;
            signal[indx] += amp * exp(-0.5 * arg * arg);
          } // time
        } // iht
        // aveIndx is the index of the charge-weighted average in the signal vector
        float aveIndx = (mTick - loTick);
        // find the merged hit RMS
        float mRMS = 0;
        for(unsigned short indx = 0; indx < signal.size(); ++indx) {
          float dindx = indx - aveIndx;
          mRMS += signal[indx] * dindx * dindx;
        } // indx
        mRMS = std::sqrt(mRMS / mChg);
        // Modify the first hit in the list
        unsigned int mht = oldHits[0];
        tjs.fHits[mht].PeakTime = mTick;
        tjs.fHits[mht].SigmaPeakTime = mSigmaPeakTime;
        tjs.fHits[mht].PeakAmplitude = mChg / (2.5066 * mRMS);
        tjs.fHits[mht].SigmaPeakAmp = mSigmaPeakAmp;
        tjs.fHits[mht].Integral = mChg;
        tjs.fHits[mht].SigmaIntegral = mSigmaIntegral;
        tjs.fHits[mht].RMS = mRMS;
        tjs.fHits[mht].Multiplicity = 1;
        tjs.fHits[mht].LocalIndex = 0;
        tjs.fHits[mht].GoodnessOfFit = 1; // flag?
        tjs.fHits[mht].NDOF = 0;
        // then flag the other hits for erasing
        for(unsigned short ii = 0; ii < tp.Hits.size(); ++ii) {
          for(unsigned short jj = 1; jj < oldHits.size(); ++jj) {
            if (tp.Hits[ii]==oldHits[jj]){
              tp.UseHit[ii] = false;
              // put it in the removal list
              delHits.push_back(tp.Hits[ii]);
              // Flag this hit
              tjs.fHits[tp.Hits[ii]].InTraj = SHRT_MAX;
              tp.Hits[ii] = INT_MAX;
            }
          }
        } // ii
      } // ipt
    } // itj
    
    // Erase the hits. Start by sorting them in decreasing order so that
    // the local delHits vector doesn't need to be modified when a hit is deleted
    if(delHits.size() > 1) std::sort(delHits.begin(), delHits.end(), std::greater<unsigned int>());

    for(auto& delHit : delHits) EraseHit(delHit);

  } // MergeTPHits
  
  //////////////////////////////////////////
  void TrajClusterAlg::MaskBadTPs(Trajectory& tj, float const& maxChi)
  {
    // Remove TPs that have the worst values of delta until the fit chisq < maxChi
    
    if(!tjs.UseAlg[kMaskBadTPs]) return;
    //don't use this function for reverse propagation
    if(!tjs.UseAlg[kRvPrp]) return;
    
    if(tj.Pts.size() < 3) {
      mf::LogError("TC")<<"MaskBadTPs: Trajectory ID "<<tj.ID<<" too short to mask hits ";
      fGoodTraj = false;
      return;
    }
    unsigned short nit = 0;
    TrajPoint& lastTP = tj.Pts[tj.Pts.size() - 1];
    while(lastTP.FitChi > maxChi && nit < 3) {
      float maxDelta = 0;
      unsigned short imBad = USHRT_MAX;
      unsigned short cnt = 0;
      for(unsigned short ii = 1; ii < tj.Pts.size(); ++ii) {
        unsigned short ipt = tj.Pts.size() - 1 - ii;
        TrajPoint& tp = tj.Pts[ipt];
        if(tp.Chg == 0) continue;
        if(tp.Delta > maxDelta) {
          maxDelta = tp.Delta;
          imBad = ipt;
        }
        ++cnt;
        if(cnt == tp.NTPsFit) break;
      } // ii
      if(imBad == USHRT_MAX) return;
      if(prt) mf::LogVerbatim("TC")<<"MaskBadTPs: lastTP.FitChi "<<lastTP.FitChi<<"  Mask point "<<imBad;
      // mask the point
      UnsetUsedHits(tjs, tj.Pts[imBad]);
      FitTraj(tjs, tj);
      if(prt) mf::LogVerbatim("TC")<<"  after FitTraj "<<lastTP.FitChi;
      tj.AlgMod[kMaskBadTPs] = true;
      ++nit;
    } // lastTP.FItChi > maxChi && nit < 3
    
  } // MaskBadTPs
  
  //////////////////////////////////////////
  void TrajClusterAlg::MaskTrajEndPoints(Trajectory& tj, unsigned short nPts)
  {
    //PrintTrajectory("MTEP", tjs, tj, USHRT_MAX);

    // Masks off (sets all hits not-Used) nPts trajectory points at the leading edge of the
    // trajectory, presumably because the fit including this points is poor. The position, direction
    // and Delta of the last nPts points is updated as well
    
    if(tj.Pts.size() < 3) {
      mf::LogError("TC")<<"MaskTrajEndPoints: Trajectory ID "<<tj.ID<<" too short to mask hits ";
      fGoodTraj = false;
      return;
    }
    if(nPts > tj.Pts.size() - 2) {
      mf::LogError("TC")<<"MaskTrajEndPoints: Trying to mask too many points "<<nPts<<" Pts.size "<<tj.Pts.size();
      fGoodTraj = false;
      return;
    }
    
    // find the last good point (with charge)
    unsigned short lastGoodPt = USHRT_MAX ;

    if (!ChkMichel(tj, lastGoodPt)){ //did not find michel electron
      for(unsigned short ii = 0; ii < tj.Pts.size(); ++ii) {
        unsigned short ipt = tj.EndPt[1] - nPts - ii;
        if(tj.Pts[ipt].Chg > 0) {
          lastGoodPt = ipt;
          break;
        }
        if(ipt == 0) break;
      } // ii
    }
    if(prt) {
      mf::LogVerbatim("TC")<<"MTEP: lastGoodPt "<<lastGoodPt<<" Pts size "<<tj.Pts.size()<<" fGoodTraj "<<fGoodTraj;
    }
    if(lastGoodPt == USHRT_MAX) return;
    tj.EndPt[1] = lastGoodPt;
    
    //for(unsigned short ii = 0; ii < nPts; ++ii) {
    for(unsigned short ii = 0; ii < tj.Pts.size(); ++ii) {
      unsigned short ipt = tj.Pts.size() - 1 - ii;
      if (ipt==lastGoodPt) break;
      UnsetUsedHits(tjs, tj.Pts[ipt]);
      // Reset the position and direction of the masked off points
      tj.Pts[ipt].Dir = tj.Pts[lastGoodPt].Dir;
      if(tj.Pts[lastGoodPt].AngleCode == 2) {
        // Very large angle: Move by path length
        float path = TrajPointSeparation(tj.Pts[lastGoodPt], tj.Pts[ipt]);
        tj.Pts[ipt].Pos[0] = tj.Pts[lastGoodPt].Pos[0] + path * tj.Pts[ipt].Dir[0];
        tj.Pts[ipt].Pos[1] = tj.Pts[lastGoodPt].Pos[1] + path * tj.Pts[ipt].Dir[1];
      } else {
        // Not large angle: Move by wire
        float dw = tj.Pts[ipt].Pos[0] - tj.Pts[lastGoodPt].Pos[0];
        // Correct the projected time to the wire
        float newpos = tj.Pts[lastGoodPt].Pos[1] + dw * tj.Pts[ipt].Dir[1] / tj.Pts[ipt].Dir[0];
        if(prt) mf::LogVerbatim("TC")<<"MTEP: ipt "<<ipt<<" Pos[0] "<<tj.Pts[ipt].Pos[0]<<". Move Pos[1] from "<<tj.Pts[ipt].Pos[1]<<" to "<<newpos;
        tj.Pts[ipt].Pos[1] = tj.Pts[lastGoodPt].Pos[1] + dw * tj.Pts[ipt].Dir[1] / tj.Pts[ipt].Dir[0];
      }
      tj.Pts[ipt].Delta = PointTrajDOCA(tjs, tj.Pts[ipt].HitPos[0], tj.Pts[ipt].HitPos[1], tj.Pts[ipt]);
      if(prt) mf::LogVerbatim("TC")<<" masked ipt "<<ipt<<" Pos "<<PrintPos(tjs, tj.Pts[ipt])<<" Chg "<<tj.Pts[ipt].Chg;
    } // ii
    SetEndPoints(tjs, tj);
    
  } // MaskTrajEndPoints
  
  ////////////////////////////////////////////////
  void TrajClusterAlg::ChkStop(Trajectory& tj)
  {
    // Sets the StopFlag[kBragg] bits on the trajectory by identifying the Bragg peak
    // at each end. This function checks both ends, finding the point with the highest charge nearest the
    // end and considering the first (when end = 0) 4 points or last 4 points (when end = 1). The next
    // 5 - 10 points (fChkStop[0]) are fitted to a line, Q(x - x0) = Qo + (x - x0) * slope where x0 is the
    // wire position of the highest charge point. A large negative slope indicates that there is a Bragg
    // peak at the end.
    
    tj.StopFlag[0][kBragg] = false;
    tj.StopFlag[1][kBragg] = false;
    
    if(fChkStopCuts[0] < 0) return;
    
    // don't attempt with low momentum trajectories
    if(tj.MCSMom < 50) return;
    
    // ignore trajectories that are very large angle at both ends
    if(tj.Pts[tj.EndPt[0]].AngleCode == 2 || tj.Pts[tj.EndPt[1]].AngleCode == 2) return;

    unsigned short nPtsToCheck = fChkStopCuts[1];
    if(tj.Pts.size() < nPtsToCheck) return;
    
    if(prt) mf::LogVerbatim("TC")<<"ChkStop: requiring "<<nPtsToCheck<<" points with charge slope > "<<fChkStopCuts[0]<<" Chg/WSEU";
    
    // find the highest charge hit in the first 3 points at each end
    for(unsigned short end = 0; end < 2; ++end) {
      short dir = 1 - 2 * end;
      // find the point with the highest charge considering the first 3 points
      float big = 0;
      unsigned short hiPt = 0;
      float x0 = 0;
      for(unsigned short ii = 0; ii < 4; ++ii) {
        short ipt = tj.EndPt[end] + ii * dir;
        if(ipt < tj.EndPt[0] || ipt > tj.EndPt[1]) break;
        TrajPoint& tp = tj.Pts[ipt];
        if(tp.Chg > big) {
          big = tp.Chg;
          x0 = tp.Pos[0];
          hiPt = ipt;
        }
      } // ii
      if(prt) mf::LogVerbatim("TC")<<" end "<<end<<" hiPt "<<hiPt<<" big "<<big;
      std::vector<float> x, y, yerr2;
      float intcpt, intcpterr;
      float slope, slopeerr, chidof;
      for(unsigned short ii = 0; ii < tj.Pts.size(); ++ii) {
        short ipt = hiPt + ii * dir;
        if(ipt < tj.EndPt[0] || ipt > tj.EndPt[1]) break;
        TrajPoint& tp = tj.Pts[ipt];
        if(tp.Chg == 0) continue;
        x.push_back(std::abs(tp.Pos[0] - x0));
        y.push_back(tp.Chg);
        // Assume 10% point-to-point charge fluctuations
        float err = 0.1 * tp.Chg;
        if(prt) mf::LogVerbatim("TC")<<ipt<<"  "<<PrintPos(tjs, tp.Pos)<<" "<<x[x.size()-1]<<" Chg "<<(int)tp.Chg;
        yerr2.push_back(err * err);
        if(x.size() == nPtsToCheck) break;
      } // ii
      if(x.size() < nPtsToCheck) continue;
      fLinFitAlg.LinFit(x, y, yerr2, intcpt, slope, intcpterr, slopeerr, chidof);
      // check for really bad chidof indicating a major failure
      if(chidof > 100) continue;
      // The charge slope is negative for a stopping track in the way that the fit was constructed.
      // Flip the sign so we can make a cut against fChkStopCuts[0] which is positive.
      slope = -slope;
      if(slope > fChkStopCuts[0] && chidof < fChkStopCuts[2] && slope > 2 * slopeerr) {
        tj.StopFlag[end][kBragg] = true;
        tj.AlgMod[kChkStop] = true;
        // Put the charge at the end into tp.AveChg
        unsigned short endPt = tj.EndPt[end];
        tj.Pts[endPt].AveChg = intcpt;
        if(prt) mf::LogVerbatim("TC")<<" end "<<end<<" fit chidof "<<chidof<<" slope "<<slope<<" +/- "<<slopeerr<<" Stopping ";
      } else {
        if(prt) mf::LogVerbatim("TC")<<" end "<<end<<" fit chidof "<<chidof<<" slope "<<slope<<" +/- "<<slopeerr<<" Not stopping";
      }
   } // end

  } // ChkStop

  //////////////////////TY://////////////////////////
  bool TrajClusterAlg::ChkMichel(Trajectory& tj, unsigned short& lastGoodPt){

    //find number of hits that are consistent with Michel electron
    unsigned short nmichelhits = 0;
    //find number of hits that are consistent with Bragg peak
    unsigned short nbragghits = 0;
    float lastChg = 0;

    bool isfirsthit = true;
    unsigned short braggpeak = 0;

    for(unsigned short ii = 0; ii < tj.Pts.size(); ++ii) {
      if (ii>tj.EndPt[1]) continue;
      unsigned short ipt = tj.EndPt[1] - ii;
      if (tj.Pts[ipt].Chg>0){
        if (isfirsthit){
          isfirsthit = false;
          if (tj.Pts[ipt].ChgPull<0){
            ++nmichelhits;
          }
        }
        else{
          if (tj.Pts[ipt].ChgPull<0&&nmichelhits&&!nbragghits){//still Michel
            ++nmichelhits;
          }
          else{
            if (!nbragghits){
              ++nbragghits; //Last Bragg peak hit
              lastChg  = tj.Pts[ipt].Chg;
              braggpeak = ipt;
            }
            else if (tj.Pts[ipt].Chg<lastChg){ //still Bragg peak
              ++nbragghits;
              lastChg  = tj.Pts[ipt].Chg;
            }
            else break;
          }
        }
      }
    }
    if(prt) mf::LogVerbatim("TC")<<"ChkMichel Michel hits: "<<nmichelhits<<" Bragg peak hits: "<<nbragghits;
    if (nmichelhits>0&&nbragghits>2){//find Michel topology
      lastGoodPt = braggpeak;
      return true;
    }
    else{
      return false;
    }
  }

  ////////////////////////////////////////////////
  void TrajClusterAlg::ChkHiChgHits()
  {
    // Check allTraj trajectories in the current CTP to see if they are stopping
    if(!tjs.UseAlg[kSplitHiChgHits]) return;
    
    for(size_t i = 0; i< tjs.allTraj.size(); ++i) {
      auto & tj = tjs.allTraj[i];
      if(tj.CTP != fCTP) continue;
      if(tj.AlgMod[kKilled]) continue;
      SplitHiChgHits(tj);
    } // tj

  } // ChkHiChgHits

  /////////////////////TY:///////////////////////////
  void TrajClusterAlg::SplitHiChgHits(Trajectory& tj){
    
    // Check allTraj trajectories in the current CTP and split high charge hits 
    if(!tjs.UseAlg[kSplitHiChgHits]) return;

    // Only do it once
    if (tj.AlgMod[kSplitHiChgHits]) return;

    if(tj.CTP != fCTP) return;
    if(tj.AlgMod[kKilled]) return;
    //Ignore short trajectories
    if (tj.EndPt[1]<10) return;
    for(unsigned short end = 0; end < 2; ++end) {
      if(prt) mf::LogVerbatim("TC")<<"SplitHiChghits "<<end<<" "<<tj.VtxID[end];
      float hichg = 0;
      unsigned short tp = tj.EndPt[end];
      unsigned short nlohits = 0;
      unsigned short lastHiTP = USHRT_MAX;
      while (tp != tj.EndPt[1-end]){
        float ptchg = TpSumHitChg(tjs, tj.Pts[tp]);
        if (prt) mf::LogVerbatim("TC")<<"SplitHiChgHits "<<tp<<" "<<ptchg<<" "<<PrintPos(tjs, tj.Pts[tp]);
        if (ptchg){
          if (tp == tj.EndPt[end]){
            hichg = ptchg;
            lastHiTP = tp;
          }
          else if (ptchg>0.4*hichg){
            if (!nlohits){
              hichg = ptchg;
              lastHiTP = tp;
            }
            else{
              break;
            }
          }
          else ++nlohits;
        }
        if (end==0){
          ++tp;
        }
        else{
          --tp;
        }
      }
      //if (prt) mf::LogVerbatim("TC")<<"SplitHiChgHits "<<end<<" "<<nlohits;
      if (nlohits>4&&lastHiTP!=USHRT_MAX){
        //Create new vertex
        VtxStore aVtx;
        aVtx.Pos = tj.Pts[lastHiTP].Pos;
        aVtx.NTraj = 2;
        aVtx.Pass = tj.Pass;
        aVtx.Topo = 7;
        aVtx.ChiDOF = 0;
        aVtx.CTP = fCTP;
        aVtx.ID = tjs.vtx.size() + 1;
        if(!StoreVertex(tjs, aVtx)) {
          if(prt) mf::LogVerbatim("TC")<<" Failed storing vertex "<<tj.VtxID[end];
          return;
        }

        // make a copy
        Trajectory newTj = tj;
        newTj.ID = tjs.allTraj.size() + 1;

        // keep high charge hits, reassign other hits to the new trajectory
        unsigned short tp1 = lastHiTP+1;
        if (end==1) tp1 = lastHiTP-1;
        for (unsigned short ipt = std::min(tj.EndPt[1-end], tp1); ipt <= std::max(tj.EndPt[1-end], tp1); ++ipt){
          tj.Pts[ipt].Chg = 0;
          for (unsigned short ii = 0; ii < tj.Pts[ipt].Hits.size(); ++ii) {
            if(!tj.Pts[ipt].UseHit[ii]) continue;
            unsigned int iht = tj.Pts[ipt].Hits[ii];
            // This shouldn't happen but check anyway
            if(tjs.fHits[iht].InTraj != tj.ID) continue;
            tjs.fHits[iht].InTraj = newTj.ID;
            tj.Pts[ipt].UseHit[ii] = false;
          }//ii
        }//ipt
        SetEndPoints(tjs, tj);
        tj.VtxID[1-end] = aVtx.ID;
        tj.AlgMod[kSplitHiChgHits] = true;
        if(prt) {
          mf::LogVerbatim("TC")<<"Splitting trajectory ID "<<tj.ID<<" new EndPts "<<tj.EndPt[0]<<" to "<<tj.EndPt[1];
        }

        for (unsigned short ipt = std::min(newTj.EndPt[end], lastHiTP); ipt <= std::max(newTj.EndPt[end], lastHiTP); ++ipt){
          newTj.Pts[ipt].Chg = 0;
          for (unsigned short ii = 0; ii < newTj.Pts[ipt].Hits.size(); ++ii) {
            newTj.Pts[ipt].UseHit[ii] = false;
          }//ii
        }//ipt
        SetEndPoints(tjs, newTj);
        newTj.VtxID[end] = aVtx.ID;
        newTj.AlgMod[kSplitHiChgHits] = true;
        tjs.allTraj.push_back(newTj);
        
        break;     
      }
    }
  }


  void TrajClusterAlg::DefineShTree(TTree* t) {
    showertree = t;

    showertree->Branch("run", &fRun, "run/I");
    showertree->Branch("subrun", &fSubRun, "subrun/I");
    showertree->Branch("event", &fEvent, "event/I");

    showertree->Branch("BeginWir", &tjs.stv.BeginWir);
    showertree->Branch("BeginTim", &tjs.stv.BeginTim);
    showertree->Branch("BeginAng", &tjs.stv.BeginAng);
    showertree->Branch("BeginChg", &tjs.stv.BeginChg);
    showertree->Branch("BeginVtx", &tjs.stv.BeginVtx);

    showertree->Branch("EndWir", &tjs.stv.EndWir);
    showertree->Branch("EndTim", &tjs.stv.EndTim);
    showertree->Branch("EndAng", &tjs.stv.EndAng);
    showertree->Branch("EndChg", &tjs.stv.EndChg);
    showertree->Branch("EndVtx", &tjs.stv.EndVtx);

    showertree->Branch("MCSMom", &tjs.stv.MCSMom);

    showertree->Branch("PlaneNum", &tjs.stv.PlaneNum);
    showertree->Branch("TjID", &tjs.stv.TjID);
    showertree->Branch("IsShowerTj", &tjs.stv.IsShowerTj);
    showertree->Branch("ShowerID", &tjs.stv.ShowerID);
    showertree->Branch("IsShowerParent", &tjs.stv.IsShowerParent);
    showertree->Branch("StageNum", &tjs.stv.StageNum);
    showertree->Branch("StageName", &tjs.stv.StageName);

    showertree->Branch("Envelope", &tjs.stv.Envelope);
    showertree->Branch("EnvPlane", &tjs.stv.EnvPlane);
    showertree->Branch("EnvStage", &tjs.stv.EnvStage);
    showertree->Branch("EnvShowerID", &tjs.stv.EnvShowerID);

    showertree->Branch("nStages", &tjs.stv.nStages);
    showertree->Branch("nPlanes", &tjs.stv.nPlanes);

  } // end DefineShTree

  void TrajClusterAlg::DefineCRTree(TTree *t){
    crtree = t;
    crtree->Branch("run", &fRun, "run/I");
    crtree->Branch("subrun", &fSubRun, "subrun/I");
    crtree->Branch("event", &fEvent, "event/I");
    crtree->Branch("cr_origin", &tjs.crt.cr_origin);
    crtree->Branch("cr_pfpxmin", &tjs.crt.cr_pfpxmin);
    crtree->Branch("cr_pfpxmax", &tjs.crt.cr_pfpxmax);
    crtree->Branch("cr_pfpyzmindis", &tjs.crt.cr_pfpyzmindis);
  }

} // namespace cluster<|MERGE_RESOLUTION|>--- conflicted
+++ resolved
@@ -478,13 +478,9 @@
       KillPoorVertices(tjs);
       for(fPlane = 0; fPlane < TPC.Nplanes(); ++fPlane) {
         fCTP = EncodeCTP(tpcid.Cryostat, tpcid.TPC, fPlane);
-<<<<<<< HEAD
-        ChkVtxAssociations(tjs, fCTP);
-=======
         if(!ChkVtxAssociations(tjs, fCTP)) {
           std::cout<<"ChkVtxAssociations found an error\n";
         }
->>>>>>> 62a319a4
       }
       // Match3D should be the last thing called for this tpcid
       Match3D(tpcid, false);
@@ -791,13 +787,9 @@
     for(unsigned short ivx = 0; ivx < tjs.vtx.size(); ++ivx) if(tjs.vtx[ivx].NTraj > 0) AttachAnyTrajToVertex(tjs, ivx, vtxPrt);
     
     // Check the Tj <-> vtx associations and define the vertex quality
-<<<<<<< HEAD
-    ChkVtxAssociations(tjs, fCTP);
-=======
     if(!ChkVtxAssociations(tjs, fCTP)) {
       std::cout<<"RAT: ChkVtxAssociations found an error\n";
     }
->>>>>>> 62a319a4
 
     // TY: Improve hit assignments near vertex 
     VtxHitsSwap(tjs, fCTP);
@@ -2157,17 +2149,10 @@
     
     tjs.matchVec.clear();
     tjs.matchVecPFPList.clear();
-<<<<<<< HEAD
     
     int cstat = tpcid.Cryostat;
     int tpc = tpcid.TPC;
     
-=======
-    
-    int cstat = tpcid.Cryostat;
-    int tpc = tpcid.TPC;
-    
->>>>>>> 62a319a4
     bool prt = (debug.Plane >= 0) && (debug.Tick == 3333);
     
     if(prt) {
