--- conflicted
+++ resolved
@@ -92,7 +92,6 @@
     fMinPtsFit            = pset.get< std::vector<unsigned short >>("MinPtsFit");
     fMinPts               = pset.get< std::vector<unsigned short >>("MinPts");
     fMaxAngleRange        = pset.get< std::vector<unsigned short>>("MaxAngleRange");
-    fCompatibleHitsRMS    = pset.get< bool >("CompatibleHitsRMS", false);
     fMaxChi               = pset.get< float >("MaxChi", 10);
     fChgPullCut           = pset.get< float >("ChgPullCut", 3);
     fMultHitSep           = pset.get< float >("MultHitSep", 2.5);
@@ -221,24 +220,6 @@
     larprop = lar::providerFrom<detinfo::LArPropertiesService>();
     detprop = lar::providerFrom<detinfo::DetectorPropertiesService>();
     
-<<<<<<< HEAD
-    tjs.fHits.resize(hitVecHandle->size());
-
-    for(unsigned int iht = 0; iht < hitVecHandle->size(); ++iht) {
-      art::Ptr<recob::Hit> hit = art::Ptr<recob::Hit>(hitVecHandle, iht);
-      tjs.fHits[iht].Channel = hit->Channel();
-      tjs.fHits[iht].StartTick = hit->StartTick();
-      tjs.fHits[iht].EndTick = hit->EndTick();
-      tjs.fHits[iht].PeakTime = hit->PeakTime(); // This will be converted to Time later
-      tjs.fHits[iht].PeakAmplitude = hit->PeakAmplitude(); // This will be converted to Time later
-      tjs.fHits[iht].Integral = hit->Integral();
-      tjs.fHits[iht].RMS = hit->RMS();
-      tjs.fHits[iht].GoodnessOfFit = hit->GoodnessOfFit();
-      tjs.fHits[iht].NDOF = hit->DegreesOfFreedom();
-      tjs.fHits[iht].Multiplicity = hit->Multiplicity();
-      tjs.fHits[iht].LocalIndex = hit->LocalIndex();
-      tjs.fHits[iht].WireID = hit->WireID();
-=======
     tjs.fHits.reserve(hitVecHandle->size());
 
     for(unsigned int iht = 0; iht < hitVecHandle->size(); ++iht) {
@@ -257,7 +238,6 @@
       localHit.LocalIndex = hit->LocalIndex();
       localHit.WireID = hit->WireID();
       tjs.fHits.push_back(localHit);
->>>>>>> 611144c3
     } // iht
     // set a flag so that we do the tick -> time conversion later and only once
 //    tjs.ConvertTicksToTime = true;
@@ -723,10 +703,6 @@
           if(prt) didPrt = true;
           if(prt)  mf::LogVerbatim("TC")<<"+++++++ Pass "<<pass<<" Found debug hit "<<fPlane<<":"<<PrintHit(tjs.fHits[iht]);
           // ignore below-threshold hits
-<<<<<<< HEAD
-          if(tjs.fHits[iht].PeakAmplitude < fMinAmp) continue;
-=======
->>>>>>> 611144c3
           // clear out any leftover work tjs.inTraj's that weren't cleaned up properly
 //          for(oht = ifirsthit; oht < ilasthit; ++oht) if(tjs.inTraj[oht] < 0) tjs.inTraj[oht] = 0;
           // Only consider hits that are available
@@ -754,10 +730,6 @@
             // Only consider hits that are available
             if(tjs.fHits[iht].InTraj != 0) continue;
             if(tjs.fHits[jht].InTraj != 0) continue;
-<<<<<<< HEAD
-            if(tjs.fHits[jht].PeakAmplitude < fMinAmp) continue;
-=======
->>>>>>> 611144c3
             // clear out any leftover work inTraj's that weren't cleaned up properly
             for(unsigned short oht = jfirsthit; oht < jlasthit; ++oht) {
               if(tjs.fHits[oht].InTraj < 0) {
@@ -906,7 +878,7 @@
     
     // last attempt to attach Tjs to vertices
     for(unsigned short ivx = 0; ivx < tjs.vtx.size(); ++ivx) if(tjs.vtx[ivx].NTraj > 0) AttachAnyTrajToVertex(tjs, ivx, fVertex2DCuts, vtxPrt);
-//    Refine2DVertices();
+    Refine2DVertices();
     
   } // ReconstructAllTraj
 
@@ -1069,17 +1041,9 @@
           mf::LogVerbatim("TC")<<"FindJunkTraj: Found debug hit "<<PrintHit(tjs.fHits[iht])<<" InTraj "<<tjs.fHits[iht].InTraj<<" fJTMaxHitSep2 "<<fJTMaxHitSep2;
         }
         if(tjs.fHits[iht].InTraj != 0) continue;
-<<<<<<< HEAD
-        if(tjs.fHits[iht].PeakAmplitude < fMinAmp) continue;
         for(jht = jfirsthit; jht < jlasthit; ++jht) {
           if(tjs.fHits[jht].InTraj != 0) continue;
           if(prt && HitSep2(tjs, iht, jht) < 100) mf::LogVerbatim("TC")<<" use "<<PrintHit(tjs.fHits[jht])<<" HitSep2 "<<HitSep2(tjs, iht, jht);
-          if(tjs.fHits[jht].PeakAmplitude < fMinAmp) continue;
-=======
-        for(jht = jfirsthit; jht < jlasthit; ++jht) {
-          if(tjs.fHits[jht].InTraj != 0) continue;
-          if(prt && HitSep2(tjs, iht, jht) < 100) mf::LogVerbatim("TC")<<" use "<<PrintHit(tjs.fHits[jht])<<" HitSep2 "<<HitSep2(tjs, iht, jht);
->>>>>>> 611144c3
           if(HitSep2(tjs, iht, jht) > fJTMaxHitSep2) continue;
           tHits.clear();
           // add all hits and flag them
@@ -2026,12 +1990,6 @@
       myprt<<" AddLAHits: AngleRange "<<angRange<<" Wires under consideration";
       for(auto& wire : wires) myprt<<" "<<wire;
     }
-<<<<<<< HEAD
-
-    // Put the existing hits, used and unused, in a vector to search
-    auto tjHits = PutTrajHitsInVector(tj, kAllHits);
-
-=======
     
     // a temporary tp that we can move around
     TrajPoint ltp = tp;
@@ -2060,7 +2018,6 @@
       } // prt
     } // ii
 /*
->>>>>>> 611144c3
     std::vector<unsigned int> hitsInMultiplet;
     
     for(unsigned short ii = 0; ii < wires.size(); ++ii) {
@@ -2091,26 +2048,6 @@
           continue;
         }
         GetHitMultiplet(iht, hitsInMultiplet);
-<<<<<<< HEAD
-        // find the position and charge of the multiplet
-        float mChg;
-        float mPos1 = HitsPosTick(tjs, hitsInMultiplet, mChg, kUnusedHits);
-        // find the rms of these hits in ticks
-        float mRMS = HitsRMSTick(tjs, hitsInMultiplet, kUnusedHits);
-        // estimate the position error transverse to the direction in WSE units
-        float mPos1RMS = fHitErrFac * mRMS * tp.Dir[0] / tjs.UnitsPerTick;
-        if(mPos1RMS < 0.1) mPos1RMS = 0.1;
-        float mDelta = PointTrajDOCA(tjs, wire, mPos1, tp);
-        float mPull = mDelta / mPos1RMS;
-        if(prt && abs(mPos1/tjs.UnitsPerTick - rawProjTick) < 500) {
-          mf::LogVerbatim myprt("TC");
-          myprt<<" LAPos "<<tjs.fHits[iht].WireID.Plane<<":"<<wire<<":"<<rawProjTick;
-          myprt<<" Mult "<<hitsInMultiplet.size();
-          myprt<<" mPos1_ticks "<<(int)(mPos1/tjs.UnitsPerTick);
-          myprt<<" mChg "<<(int)mChg;
-          myprt<<" mPos1RMS "<<mPos1RMS;
-          myprt<<" mDelta "<<std::fixed<<std::setprecision(1)<<mPull;
-=======
         auto closeHits = FindCloseHits();
         if(prt) {
           std::cout<<" mHits ";
@@ -2138,17 +2075,12 @@
           myprt<<" mChg "<<(int)mChg;
           myprt<<" mPos1RMS (ticks) "<<(int)(mTimeRMS/tjs.UnitsPerTick);
           myprt<<" delta "<<std::fixed<<std::setprecision(1)<<delta;
->>>>>>> 611144c3
           myprt<<" mPull "<<std::setprecision(1)<<mPull;
           myprt<<" Signal? "<<sigOK;
           myprt<<" mHits ";
           // only print the hits that will be used
-<<<<<<< HEAD
-          for(auto& jht : hitsInMultiplet) if(tjs.fHits[jht].InTraj == 0) myprt<<" "<<PrintHit(tjs.fHits[jht])<<"_"<<tjs.fHits[jht].InTraj;
-=======
           for(auto& jht : hitsInMultiplet) myprt<<" "<<PrintHit(tjs.fHits[jht]);
 //          for(auto& jht : hitsInMultiplet) if(tjs.fHits[jht].InTraj == 0) myprt<<" "<<PrintHit(tjs.fHits[jht])<<"_"<<tjs.fHits[jht].InTraj;
->>>>>>> 611144c3
         }
         if(mPull > 5) continue;
         sigOK = true;
@@ -2468,19 +2400,12 @@
       tp.UseHit[imBest] = true;
       tjs.fHits[bestHit].InTraj = tj.ID;
     } // good charge
-<<<<<<< HEAD
-     else if(nAvailable == 1 && tj.PDGCode == 13 && tp.Delta < 2 * tp.DeltaRMS && bestHitChgPull < 2 * chgPullCut) {
-       // special handling for muons. Allow higher charge if the delta is very good
-       tp.UseHit[imBest] = true;
-       tjs.fHits[bestHit].InTraj = tj.ID;
-=======
      else if(nAvailable == 1 && tj.PDGCode == 13 && tp.Delta < 2 * tp.DeltaRMS) {
        // special handling for muons. Allow higher or lower charge if the delta is very good
        if(bestHitChgPull > -2 * chgPullCut && bestHitChgPull < 2 * chgPullCut) {
          tp.UseHit[imBest] = true;
          tjs.fHits[bestHit].InTraj = tj.ID;
        }
->>>>>>> 611144c3
     }
       
     // nothing fancy if there is only one hit available or if we are just starting out
@@ -2895,11 +2820,7 @@
     } // nit
 
   }  // EndMerge
-<<<<<<< HEAD
-/*
-=======
-
->>>>>>> 611144c3
+
   //////////////////////////////////////////
   void TrajClusterAlg::Refine2DVertices()
   {
@@ -3007,10 +2928,6 @@
       // Look for a trajectory that has a hit in the ROC but is not in tjlist
       bool skipVtx = false;
       for(auto& iht : fHitsInROC) {
-<<<<<<< HEAD
-        unsigned short indx = tjs.fHits[iht].WireID.Wire - loWire;
-        wireChg[indx] += tjs.fHits[iht].Integral();
-=======
         unsigned short inTj = tjs.fHits[iht].InTraj;
         if(inTj == 0) continue;
         unsigned short itj = inTj - 1;
@@ -3031,7 +2948,6 @@
           }
         } // find
         if(skipVtx) break;
->>>>>>> 611144c3
       } // iht
       if(skipVtx) break;
 
@@ -3176,27 +3092,11 @@
           std::cout<<"end "<<end<<" vtj.ID "<<vtj.ID<<" edgePt "<<edgePt<<" pos "<<PrintPos(tjs, vtj.Pts[edgePt])<<"\n";
           // find the first used hit in the tp and use it to characterize the
           // Charge and RMS of VtxHits inside the ROC
-<<<<<<< HEAD
-          float chg = vtj.Pts[edgePt].Chg;
-          // make a reasonable guess
-          float rms = 3;
-          unsigned short nused = 0;
-          for(unsigned short ii = 0; ii < vtj.Pts[edgePt].Hits.size(); ++ii) {
-            if(!vtj.Pts[edgePt].UseHit[ii]) continue;
-            unsigned int iht = vtj.Pts[edgePt].Hits[ii];
-            rms = tjs.fHits[iht].RMS;
-            ++nused;
-          } // ii
-          if(nused != 1) std::cout<<"Expected one used hit on the edge tp but found "<<nused<<". Look into this...\n";
-          
-          // make a tp that will serve as a template for all hits in the ROC
-=======
           float chg = vtj.Pts[edgePt].AveChg;
           float rms = TPHitsRMSTick(tjs, vtj.Pts[edgePt], kUsedHits);
           float amp = chg / (2.5066 * rms);
           // make a tp that will serve as a template for all hits in the ROC. This point has one used
           // hit that has yet to be created.
->>>>>>> 611144c3
           TrajPoint vtp = vtj.Pts[edgePt];
           vtp.Hits.resize(1);
           vtp.Hits[0] = INT_MAX;
@@ -3460,11 +3360,7 @@
     }
 
   } // Refine2DVertices
-<<<<<<< HEAD
-*/
-=======
-
->>>>>>> 611144c3
+
   //////////////////////////////////////////
   void TrajClusterAlg::FindVtxTraj(unsigned short ivx)
   {
@@ -4651,11 +4547,8 @@
     unsigned short angRange = AngleRange(tj.Pts[tj.EndPt[1]]);
     // checks are different for Very Large Angle trajectories
     bool isVLA = (angRange == fAngleRanges.size() - 1);
-<<<<<<< HEAD
-=======
     // The last two ranges are Large Angle and Very Large Angle. Determine if the TJ is Small Angle
     bool isSA = (angRange < fAngleRanges.size() - 2);
->>>>>>> 611144c3
     
     // First remove any TPs at the end that have no hits
     // TODO This shouldn't be done but first check to see what code will break
@@ -4704,28 +4597,17 @@
           unsigned int wire1 = std::nearbyint(tj.Pts[lastPt].Pos[0]);
           unsigned int wire2 = std::nearbyint(tj.Pts[lastPt - 1].Pos[0]);
           unsigned int wire3 = std::nearbyint(tj.Pts[lastPt - 2].Pos[0]);
-<<<<<<< HEAD
-          if(prt) std::cout<<"Trim? "<<PrintPos(tjs, tj.Pts[lastPt])<<" wires "<<wire1<<" "<<wire2<<" "<<wire3<<"\n";
-=======
->>>>>>> 611144c3
           if(abs(wire1 - wire2) == 1 && abs(wire2 - wire3) == 1) break;
           UnsetUsedHits(tj.Pts[tj.EndPt[1]]);
           tj.Pts.resize(tj.EndPt[1]+1);
           SetEndPoints(tjs, tj);
-<<<<<<< HEAD
-          if(prt) std::cout<<" yup\n";
-=======
->>>>>>> 611144c3
           --tjSize;
           tj.AlgMod[kTrimHits] = true;
         } // tj.Pts.size() > fMinPts[tj.Pass]
         if(prt) PrintTrajectory("CT", tjs, tj, USHRT_MAX);
       } // not isVLA
 
-<<<<<<< HEAD
-=======
       // impose the requirement that 70% of the trajectory points should have hits with charge.
->>>>>>> 611144c3
       float nPts = tj.EndPt[1] - tj.EndPt[0] + 1;
       dwc = DeadWireCount(tj.Pts[tj.EndPt[0]], tj.Pts[tj.EndPt[1]]);
       float nPtsWithCharge = NumPtsWithCharge(tj, false);
@@ -4758,13 +4640,8 @@
     // ignore short trajectories
     if(tj.EndPt[1] < 4) return;
     
-<<<<<<< HEAD
-    if(angRange == 0) {
-      // Not large angle checks
-=======
     if(isSA) {
       // Small angle checks
->>>>>>> 611144c3
 
       if(fUseAlg[kCWKink] && tj.EndPt[1] > 8) {
         // look for the signature of a kink near the end of the trajectory.
@@ -4822,8 +4699,6 @@
         } // newSize < tj.Pts.size()
       } // fUseAlg[kCWStepChk]
     } // isSA
-    FindSoftKink(tj);
-    
     FindSoftKink(tj);
     
     // Check either large angle or not-large angles
@@ -5771,11 +5646,8 @@
     if(lastPt > 20 && tj.Pts[prevPtWithHits].FitChi > 1.5 && lastTP.NTPsFit > minPtsFit) lastTP.NTPsFit -= 2;
     // Restrict the number of fitted hits if this is a low momentum trajectory
     if(tj.MCSMom < 100 && lastTP.NTPsFit > fMinPtsFit[tj.Pass]) lastTP.NTPsFit = fMinPtsFit[tj.Pass];
-<<<<<<< HEAD
-=======
     // also restrict for VLA trajectories
     if(AngleRange(lastTP) == fAngleRanges.size() - 1) lastTP.NTPsFit = fMinPtsFit[tj.Pass];
->>>>>>> 611144c3
     
     FitTraj(tj);
     
@@ -6461,11 +6333,7 @@
     // Make clusters from all trajectories in tjs.allTraj
     
     // Merge hits in trajectory points?
-<<<<<<< HEAD
-//    if(fMakeNewHits) MergeTPHits();
-=======
     if(fMakeNewHits) MergeTPHits();
->>>>>>> 611144c3
     
     ClusterStore cls;
     tjs.tcl.clear();
@@ -6741,12 +6609,8 @@
     // Strictly speaking this factor should be calculated for each plane to handle the
     // case where the wire spacing is different in each plane. Deal with this later if
     // the approximation used here fails.
-<<<<<<< HEAD
-    raw::ChannelID_t channel = tjs.fHits[0].Channel;
-=======
     
     raw::ChannelID_t channel = geom->PlaneWireToChannel(0, 0, (int)tpc, (int)cstat);
->>>>>>> 611144c3
     float wirePitch = geom->WirePitch(geom->View(channel));
     float tickToDist = detprop->DriftVelocity(detprop->Efield(),detprop->Temperature());
     tickToDist *= 1.e-3 * detprop->SamplingRate(); // 1e-3 is conversion of 1/us to 1/ns
@@ -6848,12 +6712,8 @@
     tmp.reserve(tjs.fHits.size());
     for(auto& tcHit : tjs.fHits) {
       geo::PlaneID planeID = geo::PlaneID(tcHit.WireID.Cryostat, tcHit.WireID.TPC, tcHit.WireID.Plane);
-<<<<<<< HEAD
-      tmp.emplace_back(tcHit.Channel,
-=======
       raw::ChannelID_t channel = geom->PlaneWireToChannel((int)tcHit.WireID.Plane, (int)tcHit.WireID.Wire, (int)tcHit.WireID.TPC, (int)tcHit.WireID.Cryostat);
       tmp.emplace_back(channel,
->>>>>>> 611144c3
                        tcHit.StartTick, tcHit.EndTick,
                        tcHit.PeakTime, 0,
                        tcHit.RMS,
@@ -6861,11 +6721,7 @@
                        tcHit.Integral, tcHit.Integral, 0,
                        tcHit.Multiplicity, tcHit.LocalIndex,
                        tcHit.GoodnessOfFit, tcHit.NDOF,
-<<<<<<< HEAD
-                       geom->View(tcHit.Channel),
-=======
                        geom->View(channel),
->>>>>>> 611144c3
                        geom->SignalType(planeID),
                        tcHit.WireID
                        );
@@ -6918,7 +6774,7 @@
     return true;
 
   } // CheckWireHitRange
-/*
+  
   ////////////////////////////////////////////////
   bool TrajClusterAlg::EraseHit(const unsigned int& delHit)
   {
@@ -6927,22 +6783,7 @@
       mf::LogWarning("TC")<<"Trying to erase an invalid hit";
       return false;
     }
-<<<<<<< HEAD
-    if(tjs.inTraj[delHit] != 0) {
-      mf::LogWarning("TC")<<"Trying to erase hit "<<PrintHit(tjs.fHits[delHit])<<" associated with inTraj "<<tjs.inTraj[delHit];
-      std::cout<<"Trying to erase hit "<<PrintHit(tjs.fHits[delHit])<<" associated with inTraj "<<tjs.inTraj[delHit]<<"\n";
-      return false;
-    }
-    if(delHit == 0) {
-      mf::LogWarning("TC")<<"Trying to erase hit 0. Write some code";
-      return false;
-    }
-    unsigned short delHitPln = tjs.fHits[delHit].WireID.Plane;
-    if(prt) mf::LogVerbatim("TC")<<"EraseHit "<<delHit<<"  "<<delHitPln<<":"<<PrintHit(tjs.fHits[delHit]);
-    std::cout<<"EraseHit "<<delHit<<"  "<<delHitPln<<":"<<PrintHit(tjs.fHits[delHit])<<" StartTick "<<tjs.fHits[delHit].StartTick()<<"\n";
-=======
 //    std::cout<<"EraseHit "<<delHit<<"  "<<PrintHit(tjs.fHits[delHit])<<"\n";
->>>>>>> 611144c3
     // erase the hit
     tjs.fHits.erase(tjs.fHits.begin()+delHit);
     // Correct WireHitRange
@@ -7007,23 +6848,6 @@
           // Flag this TP for deletion if there are no other hits
           if(tp.Hits.empty()) killPt = ipt;
         } // killii != USHRT_MAX
-<<<<<<< HEAD
-      } // ipt
-      if(killPt != USHRT_MAX) tj.Pts.erase(tj.Pts.begin() + killPt);
-    } // tj
-    
-    // check
-    for(auto& tj : tjs.allTraj) {
-      for(unsigned short ipt = 0; ipt < tj.Pts.size(); ++ipt) {
-        TrajPoint& tp = tj.Pts[ipt];
-        if(tp.Hits.size() != 1) continue;
-        unsigned int iht = tp.Hits[0];
-        if(tjs.fHits[iht].WireID.Wire != std::nearbyint(tp.Pos[0])) {
-          std::cout<<"TP hit screwup "<<PrintHit(tjs.fHits[iht])<<" Pos "<<PrintPos(tjs, tp)<<"\n";
-          return false;
-        }
-=======
->>>>>>> 611144c3
       } // ipt
       // delHit was the only hit used in this TP and it was erased so delete the TP
       if(killPt != USHRT_MAX) {
@@ -7395,70 +7219,38 @@
     }
     return newHitIndex;
   } // CreateHit
-<<<<<<< HEAD
-=======
 */
->>>>>>> 611144c3
   
   ////////////////////////////////////////////////
   void TrajClusterAlg::MergeTPHits()
   {
-<<<<<<< HEAD
-    std::vector<double> tChgIn(tjs.allTraj.size()+1);
-    for(unsigned short iht = 0; iht < tjs.fHits.size(); ++iht) tChgIn[tjs.inTraj[iht]] += tjs.fHits[iht].Integral();
-
-    // Merge all hits that are used in one TP into a single hit
-=======
     
     // Merge all hits that are used in one TP into a single hit
     // Make a list of hits that are slated for deletion
     std::vector<unsigned int> delHits;
->>>>>>> 611144c3
     for(unsigned short itj = 0; itj < tjs.allTraj.size(); ++itj) {
       if(tjs.allTraj[itj].AlgMod[kKilled]) continue;
       Trajectory& tj = tjs.allTraj[itj];
       for(unsigned short ipt = tj.EndPt[0]; ipt <= tj.EndPt[1]; ++ipt) {
         TrajPoint& tp = tj.Pts[ipt];
         if(NumUsedHits(tp) < 2) continue;
-<<<<<<< HEAD
-        // Create a new merged hit before erasing the old hits so that no points are erased
-        VtxHit vHit;
-        vHit.CTP = tp.CTP;
-        vHit.Wire = std::nearbyint(tp.Pos[0]);
-        // Make a list of the old hits before doing anything invasive
-=======
         // Make a list of the old hits on this TP before doing anything invasive
->>>>>>> 611144c3
         std::vector<unsigned int> oldHits;
         // get some info so we can calculate the RMS
         raw::TDCtick_t loTick = INT_MAX;
         raw::TDCtick_t hiTick = 0;
-<<<<<<< HEAD
-        vHit.Chg = 0;
-        vHit.Tick = 0;
-=======
         float mChg = 0;
         float mTick = 0;
->>>>>>> 611144c3
         for(unsigned short ii = 0; ii < tp.Hits.size(); ++ii) {
           if(!tp.UseHit[ii]) continue;
           unsigned int iht = tp.Hits[ii];
           oldHits.push_back(iht);
-<<<<<<< HEAD
-          if(tjs.fHits[iht].StartTick() < loTick) loTick = tjs.fHits[iht].StartTick();
-          if(tjs.fHits[iht].EndTick() > hiTick) hiTick = tjs.fHits[iht].EndTick();
-          vHit.Chg += tjs.fHits[iht].Integral();
-          vHit.Tick += tjs.fHits[iht].Integral() * tjs.fHits[iht].PeakTime;
-        } // ii
-        vHit.Tick /= vHit.Chg;
-=======
           if(tjs.fHits[iht].StartTick < loTick) loTick = tjs.fHits[iht].StartTick;
           if(tjs.fHits[iht].EndTick > hiTick) hiTick = tjs.fHits[iht].EndTick;
           mChg += tjs.fHits[iht].Integral;
           mTick += tjs.fHits[iht].Integral * tjs.fHits[iht].PeakTime;
         } // ii
         mTick /= mChg;
->>>>>>> 611144c3
         // make a temporary signal waveform vector
         std::vector<float> signal(hiTick - loTick, 0);
         // fill it with the hit shapes
@@ -7466,11 +7258,7 @@
           float peakTime = tjs.fHits[iht].PeakTime;
           float amp = tjs.fHits[iht].PeakAmplitude;
           float rms = tjs.fHits[iht].RMS;
-<<<<<<< HEAD
-          std::cout<<"tj.ID "<<tj.ID<<" oldHit "<<tjs.fHits[iht].WireID.Plane<<":"<<PrintHit(tjs.fHits[iht])<<" "<<(int)tjs.fHits[iht].PeakAmplitude<<"\n";
-=======
 //          std::cout<<"tj.ID "<<tj.ID<<" oldHit "<<iht<<" "<<PrintHit(tjs.fHits[iht])<<" "<<(int)tjs.fHits[iht].Integral<<"\n";
->>>>>>> 611144c3
           // add charge in the range +/- 3 sigma
           short loTime = (short)(peakTime - 3 * rms);
           if(loTime < loTick) loTime = loTick;
@@ -7484,51 +7272,6 @@
           } // time
         } // iht
         // aveIndx is the index of the charge-weighted average in the signal vector
-<<<<<<< HEAD
-        float aveIndx = (vHit.Tick - loTick);
-        // find the merged hit RMS
-        float mergedHitRMS = 0;
-        for(unsigned short indx = 0; indx < signal.size(); ++indx) {
-          float dindx = indx - aveIndx;
-          mergedHitRMS += signal[indx] * dindx * dindx;
-        } // indx
-        vHit.RMS = std::sqrt(mergedHitRMS / vHit.Chg);
-        std::cout<<"vHit tick "<<vHit.Tick<<" RMS "<<vHit.RMS<<" vHit.Chg "<<vHit.Chg<<"\n";
-        unsigned int newHit = CreateHit(vHit);
-        if(newHit == UINT_MAX) {
-          mf::LogError("TC")<<"MergeTPHits failed to create a merged hit";
-          fQuitAlg = true;
-          return;
-        }
-        // attach and associate the new hit to the TP
-        tp.Hits.push_back(newHit);
-        tp.UseHit[tp.Hits.size() - 1] = true;
-        tjs.inTraj[newHit] = tj.ID;
-        // We can now correct the old hits for newHit
-        for(auto& oldHit : oldHits) {
-          if(newHit >= oldHit) ++oldHit;
-        } // delHit
-        // now delete the old hits
-        for(auto& oldHit : oldHits) {
-          tjs.inTraj[oldHit] = 0;
-          EraseHit(oldHit);
-          for(auto& jOldHit : oldHits) if(jOldHit > oldHit) --jOldHit;
-        } // oldHit
-      } // ipt
-    } // itj
-    
-    std::vector<double> tChgOut(tjs.allTraj.size()+1);
-    for(unsigned short iht = 0; iht < tjs.fHits.size(); ++iht) tChgOut[tjs.inTraj[iht]] += tjs.fHits[iht].Integral();
-    
-    for(unsigned short ii = 0; ii < tChgIn.size(); ++ii) {
-      if(tChgIn[ii] == tChgOut[ii]) continue;
-      std::cout<<ii<<" "<<tChgIn[ii]<<" "<<tChgOut[ii]<<"\n";
-    }
-
-
-  } // MergeTPHits
-*/
-=======
         float aveIndx = (mTick - loTick);
         // find the merged hit RMS
         float mRMS = 0;
@@ -7572,7 +7315,6 @@
 
   } // MergeTPHits
   
->>>>>>> 611144c3
   /////////////////////////////////////////
   unsigned short TrajClusterAlg::AngleRange(TrajPoint const& tp)
   {
