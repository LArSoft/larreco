//////////////////////////////////////////////////////////////////////
///
/// Step crawling code used by TrajClusterAlg
///
/// Bruce Baller, baller@fnal.gov
///
///
////////////////////////////////////////////////////////////////////////

#include "larreco/RecoAlg/TrajClusterAlg.h"
#include "larreco/RecoAlg/TCAlg/DebugStruct.h"

class TH1F;
class TH2F;
class TProfile;

struct SortEntry{
  unsigned int index;
  float val;
};

bool greaterThan (SortEntry c1, SortEntry c2) { return (c1.val > c2.val);}
bool lessThan (SortEntry c1, SortEntry c2) { return (c1.val < c2.val);}

bool valDecreasing (SortEntry c1, SortEntry c2) { return (c1.val > c2.val);}
bool valIncreasing (SortEntry c1, SortEntry c2) { return (c1.val < c2.val);}

namespace tca {

  //------------------------------------------------------------------------------

  TrajClusterAlg::TrajClusterAlg(fhicl::ParameterSet const& pset):fCaloAlg(pset.get<fhicl::ParameterSet>("CaloAlg"))
  {
    reconfigure(pset);
    tjs.caloAlg = &fCaloAlg;
    art::ServiceHandle<art::TFileService> tfs;
    hist.CreateHists(*tfs);
    tm.Initialize();
  }
  
  bool TrajClusterAlg::SortByMultiplet(TCHit const& a, TCHit const& b)
  {
    // compare the wire IDs first:
    int cmp_res = a.WireID.cmp(b.WireID);
    if (cmp_res != 0) return cmp_res < 0; // order is decided, unless equal
    // decide by start time
    if (a.StartTick != b.StartTick) return a.StartTick < b.StartTick;
    // if still undecided, resolve by local index
    return a.LocalIndex < b.LocalIndex; // if still unresolved, it's a bug!
  } // SortByMultiplet

  //------------------------------------------------------------------------------
  void TrajClusterAlg::reconfigure(fhicl::ParameterSet const& pset)
  {

    bool badinput = false;
    fHitFinderModuleLabel = pset.get<art::InputTag>("HitFinderModuleLabel");
    fMakeNewHits          = pset.get< bool >("MakeNewHits", true);
    fMode                 = pset.get< short >("Mode", 1);
    fHitErrFac            = pset.get< float >("HitErrFac", 0.4);
    fMinAmp               = pset.get< float >("MinAmp", 0.1);
    tjs.AngleRanges       = pset.get< std::vector<float>>("AngleRanges");
    fNPtsAve              = pset.get< short >("NPtsAve", 20);
    fMinPtsFit            = pset.get< std::vector<unsigned short >>("MinPtsFit");
    fMinPts               = pset.get< std::vector<unsigned short >>("MinPts");
    fMaxAngleCode         = pset.get< std::vector<unsigned short>>("MaxAngleCode");
    fMinMCSMom             = pset.get< std::vector<short >>("MinMCSMom");

    fMaxChi               = pset.get< float >("MaxChi", 10);
    fChargeCuts           = pset.get< std::vector<float >>("ChargeCuts", {3, 0.15, 0.25});
    fMultHitSep           = pset.get< float >("MultHitSep", 2.5);
    fKinkCuts             = pset.get< std::vector<float >>("KinkCuts", {0.4, 1.5, 4});
    fQualityCuts          = pset.get< std::vector<float >>("QualityCuts", {0.8, 3});
    fMaxWireSkipNoSignal  = pset.get< float >("MaxWireSkipNoSignal", 1);
    fMaxWireSkipWithSignal= pset.get< float >("MaxWireSkipWithSignal", 100);
    fProjectionErrFactor  = pset.get< float >("ProjectionErrFactor", 2);
    fVLAStepSize        = pset.get< float >("VLAStepSize", 1.5);
    fJTMaxHitSep2         = pset.get< float >("JTMaxHitSep", 2);
    
    std::vector<std::string> skipAlgsVec = pset.get< std::vector<std::string>  >("SkipAlgs");
    
    std::vector<std::string> specialAlgsVec;
    if(pset.has_key("SpecialAlgs")) specialAlgsVec = pset.get< std::vector<std::string>  >("SpecialAlgs");
    
    tjs.DeltaRayTag       = pset.get< std::vector<short>>("DeltaRayTag", {-1, -1, -1});
    tjs.MuonTag           = pset.get< std::vector<short>>("MuonTag", {-1, -1, -1, - 1});
    tjs.ShowerTag         = pset.get< std::vector<float>>("ShowerTag", {-1, -1, -1, -1, -1, -1});
    
    tjs.SaveShowerTree    = pset.get< bool >("SaveShowerTree", false);
    tjs.SaveCRTree        = pset.get< bool >("SaveCRTree", false);
    tjs.TagCosmics        = pset.get< bool >("TagCosmics", false);
    fChkStopCuts          = pset.get< std::vector<float>>("ChkStopCuts", {-1, -1, -1});
    fMaxTrajSep           = pset.get< float >("MaxTrajSep", 4);
    
    fStudyMode            = pset.get< bool  >("StudyMode", false);
    tjs.MatchTruth        = pset.get< std::vector<float> >("MatchTruth", {-1, -1, -1, -1});
    tjs.Vertex2DCuts      = pset.get< std::vector<float >>("Vertex2DCuts", {-1, -1, -1, -1, -1, -1, -1});
    if(pset.has_key("VertexScoreWeights")) tjs.VertexScoreWeights = pset.get< std::vector<float> >("VertexScoreWeights");
    tjs.Vertex3DChiCut    = pset.get< float >("Vertex3DChiCut", -1);
    fMaxVertexTrajSep     = pset.get< std::vector<float>>("MaxVertexTrajSep");
    tjs.Match3DCuts       = pset.get< std::vector<float >>("Match3DCuts", {-1, -1, -1, -1, -1});
    
    debug.Cryostat = 0;
    debug.TPC = 0;
    if(pset.has_key("DebugCryostat")) debug.Cryostat = pset.get< int >("DebugCryostat");
    if(pset.has_key("DebugTPC"))      debug.TPC = pset.get< int >("DebugTPC");
    debug.Plane           = pset.get< int >("DebugPlane", -1);
    debug.Wire            = pset.get< int >("DebugWire", -1);
    debug.Tick            = pset.get< int >("DebugTick", -1);
    debug.WorkID          = pset.get< int >("DebugWorkID", 0);

    // convert the max traj separation into a separation^2
    fMaxTrajSep *= fMaxTrajSep;
    if(fJTMaxHitSep2 > 0) fJTMaxHitSep2 *= fJTMaxHitSep2;
    
    // in the following section we ensure that the fcl vectors are appropriately sized so that later references are valid
    if(fMinPtsFit.size() != fMinPts.size()) badinput = true;
    if(fMaxVertexTrajSep.size() != fMinPts.size()) badinput = true;
    if(fMaxAngleCode.size() != fMinPts.size()) badinput = true;
    if(fMinMCSMom.size() != fMinPts.size()) badinput = true;
    if(badinput) throw art::Exception(art::errors::Configuration)<< "Bad input from fcl file. Vector lengths for MinPtsFit, MaxVertexTrajSep, MaxAngleRange and MinMCSMom should be defined for each reconstruction pass";
    
    if(tjs.Vertex2DCuts.size() < 7) throw art::Exception(art::errors::Configuration)<<"Vertex2DCuts must be size 7\n 0 = Max length definition for short TJs\n 1 = Max vtx-TJ sep short TJs\n 2 = Max vtx-TJ sep long TJs\n 3 = Max position pull for >2 TJs\n 4 = Max vtx position error\n 5 = Min MCSMom for one of two TJs\n 6 = Min fraction of wires hit btw vtx and Tjs\n 7 = Min Score\n 8 = ID of a 2D vertex to print";
    // resize for a debug element of the vector
    if(tjs.Vertex2DCuts.size() < 9) {
      tjs.Vertex2DCuts.resize(9);
      // Set a default minimum Score
      tjs.Vertex2DCuts[7] = 3;
    }
    if(fKinkCuts.size() != 3) throw art::Exception(art::errors::Configuration)<<"KinkCuts must be size 2\n 0 = Hard kink angle cut\n 1 = Kink angle significance\n 2 = nPts fit";
    if(fChargeCuts.size() != 3) throw art::Exception(art::errors::Configuration)<<"ChargeCuts must be size 3\n 0 = Charge pull cut\n 1 = Min allowed fractional chg RMS\n 2 = Max allowed fractional chg RMS";
    
    if(tjs.MuonTag.size() != 4) throw art::Exception(art::errors::Configuration)<<"MuonTag must be size 4\n 0 = minPtsFit\n 1 = minMCSMom\n 2= maxWireSkipNoSignal\n 3 = min delta ray length for tagging";
    if(tjs.DeltaRayTag.size() != 3) throw art::Exception(art::errors::Configuration)<<"DeltaRayTag must be size 3\n 0 = Max endpoint sep\n 1 = min MCSMom\n 2 = max MCSMom";
    if(fChkStopCuts.size() != 3) throw art::Exception(art::errors::Configuration)<<"ChkStopCuts must be size 3\n 0 = Min Charge ratio\n 1 = Charge slope pull cut\n 2 = Charge fit chisq cut";
    if(tjs.ShowerTag.size() < 13) {
      std::cout<< "ShowerTag must be size 13\n 0 = Mode\n 1 = max MCSMom\n 2 = max separation (WSE units)\n 3 = Max angle diff\n 4 = Factor * rms width\n 5 = Min half width\n 6 = min total Tps\n 7 = Min Tjs\n 8 = max parent FOM\n 9 = max direction FOM 10 = max AspectRatio\n 11 = min Score to preserve a vertex\n 12 = Debug showers in CTP\n";
      std::cout<<" Fixing this problem...";
      tjs.ShowerTag.resize(13);
      // set the min score to 0
      tjs.ShowerTag[11] = 0;
      // turn off printing
      tjs.ShowerTag[12] = -1;
    }
    if(tjs.Match3DCuts.size() != 5) throw art::Exception(art::errors::Configuration)<< "Match3DCuts must be size 3\n 0 = dx(cm) match\n 1 = dAngle (radians)\n 2 = Min length for 2-view match\n 3 = 2-view match require dead region in 3rd view?\n 4 = minimum match fraction";
    
    // check the angle ranges and convert from degrees to radians
    if(tjs.AngleRanges.back() < 90) {
      mf::LogVerbatim("TC")<<"Last element of AngleRange != 90 degrees. Fixing it\n";
      tjs.AngleRanges.back() = 90;
    }
    
    fExpectNarrowHits = (fMode == 4);
    
    // decide whether debug information should be printed
    bool validCTP = debug.Cryostat >= 0 && debug.TPC >= 0 && debug.Plane >= 0 && debug.Wire >= 0 && debug.Tick >= 0;
    if(validCTP) debug.CTP = EncodeCTP((unsigned int)debug.Cryostat, (unsigned int)debug.TPC, (unsigned int)debug.Plane);
    bool debugMerge = debug.Wire < 0;
    bool debugVtx = debug.Tick < 0;
    fDebugMode = validCTP || debug.WorkID < 0 || debugMerge || debugVtx;
    if(fDebugMode) {
      std::cout<<"**************** Debug mode: debug.CTP "<<debug.CTP<<" ****************\n";
      std::cout<<"Cryostat "<<debug.Cryostat<<" TPC "<<debug.TPC<<" Plane "<<debug.Plane<<"\n";
      std::cout<<"Pass MinPts  MinPtsFit Max Angle\n";
      for(unsigned short pass = 0; pass < fMinPts.size(); ++pass) {
        unsigned short ir = fMaxAngleCode[pass];
        if(ir > tjs.AngleRanges.size() - 1) ir = tjs.AngleRanges.size() - 1;
        std::cout<<std::setw(3)<<pass;
        std::cout<<std::setw(7)<<fMinPts[pass];
        std::cout<<std::setw(7)<<fMinPtsFit[pass];
        std::cout<<std::setw(12)<<(int)tjs.AngleRanges[ir]<<"\n";
      }
      std::cout<<"Max angle ranges\n range  degrees  radians\n";
      for(unsigned short ir = 0; ir < tjs.AngleRanges.size(); ++ir) {
        std::cout<<std::setw(3)<<ir;
        std::cout<<std::setw(8)<<(int)tjs.AngleRanges[ir];
        std::cout<<std::setw(8)<<std::setprecision(3)<<tjs.AngleRanges[ir] * M_PI / 180;
        std::cout<<"\n";
      } // ir
    }
    
    for(auto& range : tjs.AngleRanges) {
      if(range < 0 || range > 90) throw art::Exception(art::errors::Configuration)<< "Invalid angle range "<<range<<" Must be 0 - 90 degrees";
      range *= M_PI / 180;
    } // range
    
    // Ensure that the size of the AlgBitNames vector is consistent with the AlgBit typedef enum
    if(kAlgBitSize != AlgBitNames.size()) throw art::Exception(art::errors::Configuration)<<"kAlgBitSize "<<kAlgBitSize<<" != AlgBitNames size "<<AlgBitNames.size();
    fAlgModCount.resize(kAlgBitSize);

    if(kFlagBitSize != StopFlagNames.size()) throw art::Exception(art::errors::Configuration)<<"kFlagBitSize "<<kFlagBitSize<<" != StopFlagNames size "<<StopFlagNames.size();
    
    if(kFlagBitSize > 64) throw art::Exception(art::errors::Configuration)<<"Increase the size of UseAlgs to at least "<<kFlagBitSize;
    
    bool gotit, printHelp = false;
    for(unsigned short ib = 0; ib < AlgBitNames.size(); ++ib) tjs.UseAlg[ib] = true;
    
    // turn off the special algs
    // A lightly tested algorithm that should only be turned on for testing
    tjs.UseAlg[kStopAtTj] = false;
    // Do an exhaustive (and slow) check of the hit -> trajectory associations
    tjs.UseAlg[kChkInTraj] = false;
    
    for(auto strng : skipAlgsVec) {
      gotit = false;
      if(strng == "All") {
        // turn everything off
        for(unsigned short ib = 0; ib < AlgBitNames.size(); ++ib) tjs.UseAlg[ib] = false;
        gotit = true;
        break;
      } // All off
      for(unsigned short ib = 0; ib < AlgBitNames.size(); ++ib) {
        if(strng == AlgBitNames[ib]) {
          tjs.UseAlg[ib] = false;
          gotit = true;
          break;
        }
      } // ib
      if(!gotit) {
        std::cout<<"******* Unknown SkipAlgs input string '"<<strng<<"'\n";
        printHelp = true;
      }
    } // strng
    if(printHelp) {
      std::cout<<"Valid AlgNames:";
      for(auto strng : AlgBitNames) std::cout<<" "<<strng;
      std::cout<<"\n";
      std::cout<<"Or specify All to turn all algs off\n";
      throw art::Exception(art::errors::Configuration)<< "Invalid SkipAlgs specification";
    }
    // overwrite any settings above with special algs
    for(auto strng : specialAlgsVec) {
      gotit = false;
      for(unsigned short ib = 0; ib < AlgBitNames.size(); ++ib) {
        if(strng == AlgBitNames[ib]) {
          tjs.UseAlg[ib] = true;
          gotit = true;
          break;
        }
      } // ib
      if(!gotit) {
        std::cout<<"******* Unknown SpecialAlgs input string '"<<strng<<"'\n";
        printHelp = true;
      }
    } // strng
    if(printHelp) {
      std::cout<<"Valid AlgNames:";
      for(auto strng : AlgBitNames) std::cout<<" "<<strng;
      std::cout<<"\n";
      std::cout<<"Or specify All to turn all algs off\n";
      throw art::Exception(art::errors::Configuration)<< "Invalid SkipAlgs specification";
    }
    
    if(fDebugMode) {
      std::cout<<"Using algs:";
      for(unsigned short ib = 0; ib < AlgBitNames.size(); ++ib) {
        if(ib % 10 == 0) std::cout<<"\n";
        if(tjs.UseAlg[ib] && ib != kKilled) std::cout<<" "<<AlgBitNames[ib];
      }
      std::cout<<"\n";
      std::cout<<"Skipping algs:";
      for(unsigned short ib = 0; ib < AlgBitNames.size(); ++ib) if(!tjs.UseAlg[ib] && ib != kKilled) std::cout<<" "<<AlgBitNames[ib];
      std::cout<<"\n";
      if(fExpectNarrowHits) std::cout<<"Configured to expect narrow hits produced by gaushit with LongMaxHits set large.\n";
      if(tjs.IgnoreNegChiHits) std::cout<<"Configured to ignore hits with GoodnessOfFit < 0.\n";
    }
    fEventsProcessed = 0;
   
  } // reconfigure
  
  ////////////////////////////////////////////////
  void TrajClusterAlg::ClearResults() {
    tjs.vtx3.clear();
    tjs.vtx.clear();
    tjs.tcl.clear();
    tjs.inClus.clear();
    tjs.matchVec.clear();
    tjs.matchVecPFPList.clear();
    tjs.WireHitRange.clear();
    tjs.fHits.clear();
    tjs.allTraj.clear();
    tjs.cots.clear();
    tjs.showers.clear();
    tjs.MCPartList.clear();
<<<<<<< HEAD

    ClearShowerTree(tjs.stv);

=======
    ClearCRInfo(tjs);
>>>>>>> 28db81a9
  } // ClearResults()

  ////////////////////////////////////////////////
  void TrajClusterAlg::RunTrajClusterAlg(art::Event & evt)
  {

    if(fMode == 0) return;
    
    // Get the hits
    art::ValidHandle< std::vector<recob::Hit>> hitVecHandle = evt.getValidHandle<std::vector<recob::Hit>>(fHitFinderModuleLabel);

    ++fEventsProcessed;
    if(hitVecHandle->size() < 3) return;
    
    // a gratuitous clearing of everything before we start
    ClearResults();
 
    tjs.detprop = lar::providerFrom<detinfo::DetectorPropertiesService>();
    tjs.geom = lar::providerFrom<geo::Geometry>();
    
    tjs.fHits.reserve(hitVecHandle->size());

    // transfer the hits into the local vector so we can modify them
    float minAmp = fMinAmp;
    if(fMinAmp < 0) minAmp = 0;
    for(unsigned int iht = 0; iht < hitVecHandle->size(); ++iht) {
      art::Ptr<recob::Hit> hit = art::Ptr<recob::Hit>(hitVecHandle, iht);
      // Look for a hit with negative amplitude
      if(hit->PeakAmplitude() < minAmp) continue;
      TCHit localHit;
      localHit.StartTick = hit->StartTick();
      localHit.EndTick = hit->EndTick();
      localHit.PeakTime = hit->PeakTime();
      localHit.SigmaPeakTime = hit->SigmaPeakTime();
      localHit.PeakAmplitude = hit->PeakAmplitude();
      localHit.SigmaPeakAmp = hit->SigmaPeakAmplitude();
      localHit.Integral = hit->Integral();
      localHit.SigmaIntegral = hit->SigmaIntegral();
      localHit.RMS = hit->RMS();
      localHit.GoodnessOfFit = hit->GoodnessOfFit();
      localHit.NDOF = hit->DegreesOfFreedom();
      localHit.Multiplicity = hit->Multiplicity();
      localHit.LocalIndex = hit->LocalIndex();
      localHit.WireID = hit->WireID();
      tjs.fHits.push_back(localHit);
    } // iht    

    // sort it as needed;
    // that is, sorted by wire ID number,
    // then by start of the region of interest in time, then by the multiplet
    std::sort(tjs.fHits.begin(), tjs.fHits.end(), &SortByMultiplet);
    
    // check the hits for indexing errors
    unsigned short nerr = 0;
    for(unsigned int iht = 0; iht < tjs.fHits.size(); ++iht) {
      if(tjs.fHits[iht].Multiplicity < 2) continue;
      auto& iHit = tjs.fHits[iht];
      bool badHit = false;
      unsigned int fromIndex = iht - iHit.LocalIndex;
      unsigned short indx = 0;
      for(unsigned int jht = fromIndex; jht < fromIndex + iHit.Multiplicity; ++jht) {
        auto& jHit = tjs.fHits[jht];
        if(iHit.Multiplicity != jHit.Multiplicity) badHit = true;
        if(iHit.WireID.Wire != jHit.WireID.Wire) badHit = true;
        if(iHit.LocalIndex != indx) badHit = true;
        ++indx;
      } // jht
      if(badHit) {
        ++nerr;
        for(unsigned int jht = fromIndex; jht < fromIndex + iHit.Multiplicity; ++jht) {
          auto& jHit = tjs.fHits[jht];
          jHit.Multiplicity = 1;
          jHit.LocalIndex = 0;
        } // jht
      }
    } // iht
    
    // Match these hits to MC tracks
    if(!fIsRealData) tm.MatchTrueHits();

    // check for debugging mode triggered by Plane, Wire, Tick
    debug.Hit = UINT_MAX;
    if(fDebugMode) {
      std::cout<<"Look for debug hit "<<debug.Plane<<":"<<debug.Wire<<":"<<debug.Tick;
      for(unsigned int iht = 0; iht < tjs.fHits.size(); ++iht) {
        if((int)tjs.fHits[iht].WireID.Plane != debug.Plane) continue;
        if((int)tjs.fHits[iht].WireID.Wire != debug.Wire) continue;
        if(tjs.fHits[iht].PeakTime < debug.Tick - 5) continue;
        if(tjs.fHits[iht].PeakTime > debug.Tick + 5) continue;
        debug.Hit = iht;
        std::cout<<" iht "<<iht<<" "<<debug.Cryostat<<":"<<debug.TPC<<":"<<debug.Plane<<":"<<PrintHit(tjs.fHits[iht]);
        std::cout<<" Amp "<<(int)tjs.fHits[iht].PeakAmplitude;
        std::cout<<" RMS "<<std::fixed<<std::setprecision(1)<<tjs.fHits[iht].RMS;
        std::cout<<" Chisq "<<std::fixed<<std::setprecision(1)<<tjs.fHits[iht].GoodnessOfFit;
        std::cout<<" Mult "<<tjs.fHits[iht].Multiplicity;
        std::cout<<"\n";
        break;
      } // iht
      if(debug.Hit == UINT_MAX) std::cout<<" not found\n";
    } // debugging mode
    
    if(fDebugMode && nerr > 0) std::cout<<"Found "<<nerr<<" hits with indexing errors. Set Multiplicity = 1 for these hits.\n";
    
    fRun = evt.run();
    fSubRun  = evt.subRun();
    fEvent = evt.event();
    fWorkID = 0;
    
    // Set true if a truly bad situation occurs
    fQuitAlg = false;
    fIsRealData = evt.isRealData();
    vtxPrt = false;
    mrgPrt = false;
    didPrt = false;
    
    if(fMode > 0) {
      // Step from upstream (small wire number) to downstream (large wire number)
      fStepDir = 1;
    } else {
      // or step in the other direction
      fStepDir = -1;
    }
    InitializeAllTraj();
    for (const geo::TPCID& tpcid: tjs.geom->IterateTPCIDs()) {
      geo::TPCGeo const& TPC = tjs.geom->TPC(tpcid);
      fQuitAlg = !FillWireHitRange(tjs, tpcid, fDebugMode);
      if(fQuitAlg) return;
      if(fDebugMode) {
        // check the hit X range
        float maxX = -1E6;
        float minX = 1E6;
        for(auto& hit : tjs.fHits) {
          if(hit.MCPartListIndex == USHRT_MAX) continue;
          float hitX = tjs.detprop->ConvertTicksToX(hit.PeakTime, hit.WireID.Plane, hit.WireID.TPC, hit.WireID.Cryostat);
          if(hitX > maxX) maxX = hitX;
          if(hitX < minX) minX = hitX;
        } // hit
        if(minX < tjs.XLo || maxX > tjs.XHi) {
          std::cout<<"Warning!! Probable timing offset problem: minX = "<<minX<<" < "<<tjs.XLo;
          std::cout<<" or maxX = "<<maxX<<" > "<<tjs.XHi<<"\n";
          tjs.XLo = minX;
          tjs.XHi = maxX;
        }
      } // check hits
      for(fPlane = 0; fPlane < TPC.Nplanes(); ++fPlane) {
        // special mode for only reconstructing the collection plane
        if(fMode == 2 && fPlane != TPC.Nplanes() - 1) continue;
        // no hits on this plane?
        if(tjs.FirstWire[fPlane] > tjs.LastWire[fPlane]) continue;
        // Set the CTP code to ensure objects are compared within the same plane
        fCTP = EncodeCTP(tpcid.Cryostat, tpcid.TPC, fPlane);
        fCstat = tpcid.Cryostat;
        fTpc = tpcid.TPC;
        // save some processing time if in debug mode. This may cause confusion when debugging
        // subtle failures
//        if(debug.CTP != UINT_MAX && debug.CTP != fCTP) continue;
        // reconstruct all trajectories in the current plane
        ReconstructAllTraj();
        if(fQuitAlg) {
          mf::LogVerbatim("TC")<<"Found fQuitAlg after ReconstructAllTraj";
          ClearResults();
          return;
        }
      } // fPlane
      // No sense taking muon direction if delta ray tagging is disabled
      if(tjs.DeltaRayTag[0] >= 0) TagMuonDirections(tjs, debug.WorkID);
      if(tjs.Vertex3DChiCut > 0) Find3DVertices(tjs, debug, tpcid);
      KillPoorVertices(tjs);
      for(fPlane = 0; fPlane < TPC.Nplanes(); ++fPlane) {
        fCTP = EncodeCTP(tpcid.Cryostat, tpcid.TPC, fPlane);
        ChkVtxAssociations(tjs, fCTP);
      }
      if(tjs.ShowerTag[0] == 1) {
        // find showers after 3D vertex finding - which may split trajectories
        for(fPlane = 0; fPlane < TPC.Nplanes(); ++fPlane) {
          // no hits on this plane?
          if(tjs.FirstWire[fPlane] > tjs.LastWire[fPlane]) continue;
          // Set the CTP code to ensure objects are compared within the same plane
          fCTP = EncodeCTP(tpcid.Cryostat, tpcid.TPC, fPlane);
          FindShowers(tjs, fCTP);
        }

      } // make showers
      // Match3D should be the last thing called for this tpcid
      Match3D(tpcid, false);
      // Use 3D matching information to find showers in 2D. FindShowers3D returns
      // true if the algorithm was successful indicating that the matching needs to be redone
      if(tjs.ShowerTag[0] == 2 && FindShowers3D(tjs, tpcid)) Match3D(tpcid, true);

      std::cout << "SHOWER TREE STAGE NUM SIZE: "  << tjs.stv.StageNum.size() << std::endl;
      showertree->Fill();
    } // tpcid
    
    if(fStudyMode) {
      // output MC-reco stuff to optimize the vertex weights
      for (const geo::TPCID& tpcid: tjs.geom->IterateTPCIDs()) {
        geo::TPCGeo const& TPC = tjs.geom->TPC(tpcid);
        for(fPlane = 0; fPlane < TPC.Nplanes(); ++fPlane) {
          fCTP = EncodeCTP(tpcid.Cryostat, tpcid.TPC, fPlane);
          ChkVtxAssociations(tjs, fCTP);
        }
      } // tpcid
    }
    FillPFPInfo();
    if(!fIsRealData) tm.MatchTruth(hist, fEventsProcessed);
    if (tjs.SaveCRTree) crtree->Fill();
    // Convert trajectories in allTraj into clusters
    MakeAllTrajClusters();
    if(fQuitAlg) {
      mf::LogVerbatim("TC")<<"RunTrajCluster failed in MakeAllTrajClusters";
      ClearResults();
      return;
    }
    if(!CheckHitClusterAssociations(tjs)) {
      ClearResults();
      mf::LogVerbatim("TC")<<"RunTrajCluster failed in CheckHitClusterAssociations";
      return;
    }
    
    if(fStudyMode) std::cout<<"StudyMode is broken right now...\n";
    
    // print trajectory summary report?
    if(tjs.ShowerTag[0] >= 0) debug.Plane = tjs.ShowerTag[11];
    if(fDebugMode) {
      mf::LogVerbatim("TC")<<"Done in RunTrajClusterAlg";
      PrintAllTraj("RTC", tjs, debug, USHRT_MAX, 0);
      PrintPFParticles("RTC", tjs);
    }

    unsigned short ntj = 0;
    unsigned short nsh = 0;
    for(auto& tj : tjs.allTraj) {
      if(tj.AlgMod[kKilled]) continue;
      ++ntj;
      if(tj.AlgMod[kShowerTj]) ++nsh;
    } // tj
    if(fDebugMode) std::cout<<"RTC done ntj "<<ntj<<" nsh "<<nsh<<" events processed "<<fEventsProcessed<<"\n";
    
    if(tjs.MatchTruth[0] >= 0) tm.PrintResults(fEvent);
    
    // convert vertex time from WSE to ticks
    for(auto& avtx : tjs.vtx) avtx.Pos[1] /= tjs.UnitsPerTick;
    
    if(fDebugMode) mf::LogVerbatim("TC")<<"RunTrajCluster success run "<<fRun<<" event "<<fEvent<<" allTraj size "<<tjs.allTraj.size()<<" events processed "<<fEventsProcessed;
    
  } // RunTrajClusterAlg

  ////////////////////////////////////////////////
  void TrajClusterAlg::InitializeAllTraj()
  {
    tjs.allTraj.clear();
    tjs.vtx.clear();
    tjs.vtx3.clear();
  } // InitializeAllTraj
  
  ////////////////////////////////////////////////
  void TrajClusterAlg::ReconstructAllTraj()
  {
    // Reconstruct clusters in fPlane and put them in allTraj
    
    unsigned int ii, iwire, jwire, iht, jht;
    
    if(fPlane > tjs.FirstWire.size() - 1) {
      mf::LogWarning("TC")<<"ReconstructAllTraj called with invalid fPlane "<<fPlane;
      fQuitAlg = true;
      return;
    }
    
    unsigned int nwires = tjs.LastWire[fPlane] - tjs.FirstWire[fPlane] - 1;
    std::vector<unsigned int> iHitsInMultiplet, jHitsInMultiplet;
    unsigned short ihtIndex, jhtIndex;
    
    // turn of trajectory printing
    TJPrt = 0;
    didPrt = false;
    
    // Make several passes through the hits with user-specified cuts for each
    // pass. In general these are to not reconstruct large angle trajectories on
    // the first pass
    float maxHitsRMS = 4 * tjs.AveHitRMS[fPlane];
    for(unsigned short pass = 0; pass < fMinPtsFit.size(); ++pass) {
      for(ii = 0; ii < nwires; ++ii) {
        // decide which way to step given the sign of fStepDir
        if(fStepDir > 0) {
          // step DS
          iwire = tjs.FirstWire[fPlane] + ii;
          jwire = iwire + 1;
        } else {
          // step US
          iwire = tjs.LastWire[fPlane] - ii - 1;
          jwire = iwire - 1;
        }
        // skip bad wires or no hits on the wire
        if(tjs.WireHitRange[fPlane][iwire].first < 0) continue;
        if(tjs.WireHitRange[fPlane][jwire].first < 0) continue;
        unsigned int ifirsthit = (unsigned int)tjs.WireHitRange[fPlane][iwire].first;
        unsigned int ilasthit = (unsigned int)tjs.WireHitRange[fPlane][iwire].second;
        unsigned int jfirsthit = (unsigned int)tjs.WireHitRange[fPlane][jwire].first;
        unsigned int jlasthit = (unsigned int)tjs.WireHitRange[fPlane][jwire].second;
        for(iht = ifirsthit; iht < ilasthit; ++iht) {
          prt = (iht == debug.Hit);
          if(prt)  {
            mf::LogVerbatim("TC")<<"+++++++ Pass "<<pass<<" Found debug hit "<<fPlane<<":"<<PrintHit(tjs.fHits[iht]);
            didPrt = true;
          }
          // Only consider hits that are available
          if(tjs.fHits[iht].InTraj != 0) continue;
          if(tjs.IgnoreNegChiHits && tjs.fHits[iht].GoodnessOfFit < 0) continue;
          // We hope to make a trajectory point at the hit position of iht in WSE units
          // with a direction pointing to jht
          unsigned int fromWire = tjs.fHits[iht].WireID.Wire;
          float fromTick = tjs.fHits[iht].PeakTime;
          float iqtot = tjs.fHits[iht].Integral;
          float hitsRMSTick = tjs.fHits[iht].RMS;
          std::vector<unsigned int> iHitsInMultiplet;
          if(pass == 0) {
            // only use the hit on the first pass
            iHitsInMultiplet.resize(1);
            iHitsInMultiplet[0] = iht;
          } else {
            GetHitMultiplet(iht, iHitsInMultiplet, ihtIndex);
          }
          if(iHitsInMultiplet.size() > 1) {
            fromTick = HitsPosTick(tjs, iHitsInMultiplet, iqtot, kUnusedHits);
            hitsRMSTick = HitsRMSTick(tjs, iHitsInMultiplet, kUnusedHits);
          }
          bool fatIHit = (hitsRMSTick > maxHitsRMS);
          if(prt) mf::LogVerbatim("TC")<<" hit RMS "<<tjs.fHits[iht].RMS<<" BB Multiplicity "<<iHitsInMultiplet.size()<<" AveHitRMS["<<fPlane<<"] "<<tjs.AveHitRMS[fPlane]<<" HitsRMSTick "<<hitsRMSTick<<" fatIHit "<<fatIHit;
          for(jht = jfirsthit; jht < jlasthit; ++jht) {
            // Only consider hits that are available
            if(tjs.fHits[iht].InTraj != 0) continue;
            if(tjs.fHits[jht].InTraj != 0) continue;
            if(tjs.IgnoreNegChiHits && tjs.fHits[jht].GoodnessOfFit < 0) continue;
            // clear out any leftover work inTraj's that weren't cleaned up properly
/*
            for(unsigned short oht = jfirsthit; oht < jlasthit; ++oht) {
              if(tjs.fHits[oht].InTraj < 0) {
                mf::LogVerbatim("TC")<<"Bad cleanup "<<PrintHit(tjs.fHits[oht])<<" "<<tjs.fHits[oht].InTraj<<" events processed "<<fEventsProcessed;
                std::cout<<"Bad cleanup "<<PrintHit(tjs.fHits[oht])<<" "<<tjs.fHits[oht].InTraj<<" events processed "<<fEventsProcessed<<" fWorkID "<<fWorkID<<"\n";
                tjs.fHits[oht].InTraj = 0;
              }
            }
*/
            unsigned int toWire = jwire;
            float toTick = tjs.fHits[jht].PeakTime;
            float jqtot = tjs.fHits[jht].Integral;
            if(jqtot < 1) continue;
            std::vector<unsigned int> jHitsInMultiplet;
            if(pass == 0) {
              // only use the hit on the first pass
              jHitsInMultiplet.resize(1);
              jHitsInMultiplet[0] = jht;
            } else {
              GetHitMultiplet(jht, jHitsInMultiplet, jhtIndex);
            }
            hitsRMSTick = HitsRMSTick(tjs, jHitsInMultiplet, kUnusedHits);
            bool fatJHit = (hitsRMSTick > maxHitsRMS);
            if(pass == 0) {
              // require both hits to be consistent
              if((fatIHit && !fatJHit) || (!fatIHit && fatJHit)) {
                if(prt) mf::LogVerbatim("TC")<<" jht fails "<<PrintHit(tjs.fHits[jht])<<" hit RMS "<<tjs.fHits[jht].RMS<<" mRMS "<<hitsRMSTick<<" fatJhit "<<fatJHit<<" max RMS "<<maxHitsRMS;
                continue;
              }
            } else {
              // pass > 0
              if(jHitsInMultiplet.size() > 1) toTick = HitsPosTick(tjs, jHitsInMultiplet, jqtot, kUnusedHits);
            }
            if(prt) {
              mf::LogVerbatim("TC")<<"+++++++ checking TrajHitsOK with jht "<<fPlane<<":"<<PrintHit(tjs.fHits[jht])<<" BB Multiplicity "<<jHitsInMultiplet.size()<<" HitsRMSTick "<<HitsRMSTick(tjs, jHitsInMultiplet, kUnusedHits)<<" fatJhit "<<fatJHit<<" setting toTick to "<<(int)toTick<<" TrajHitsOK "<<TrajHitsOK(tjs, iHitsInMultiplet, jHitsInMultiplet);
            }
            // Ensure that the hits StartTick and EndTick have the proper overlap
            if(!TrajHitsOK(tjs, iHitsInMultiplet, jHitsInMultiplet)) continue;
            // start a trajectory with direction from iht -> jht
            Trajectory work;
            if(!StartTraj(work, fromWire, fromTick, toWire, toTick, fCTP, pass)) continue;
            if(didPrt) TJPrt = work.WorkID;
            // check for a major failure
            if(fQuitAlg) return;
            if(work.Pts.empty()) {
              if(prt) mf::LogVerbatim("TC")<<"ReconstructAllTraj: StartTraj failed";
              ReleaseHits(tjs, work);
              continue;
            }
            // check for a large angle crawl
            if(work.Pts[0].AngleCode > fMaxAngleCode[work.Pass]) {
              if(prt) mf::LogVerbatim("TC")<<"ReconstructAllTraj: Wrong angle code "<<work.Pts[0].AngleCode<<" for this pass "<<work.Pass;
              ReleaseHits(tjs, work);
              continue;
            }
            work.Pts[0].DeltaRMS = fHitErrFac * tjs.UnitsPerTick * hitsRMSTick;
            // don't include the charge of iht since it will be low if this
            // is a starting/ending track
            work.AveChg = jqtot;
            // try to add close hits
            bool sigOK;
            AddHits(work, 0, sigOK);
            // check for a major failure
            if(fQuitAlg) return;
            if(!sigOK || work.Pts[0].Chg == 0) {
              if(prt) mf::LogVerbatim("TC")<<" No hits at initial trajectory point ";
              ReleaseHits(tjs, work);
              continue;
            }
            // move the TP position to the hit position but don't mess with the direction
            work.Pts[0].Pos = work.Pts[0].HitPos;
            // print the header and the first TP
            if(prt) PrintTrajectory("RAT", tjs, work, USHRT_MAX);
            // We can't update the trajectory yet because there is only one TP.
            work.EndPt[0] = 0;
            // now try stepping away
            StepCrawl(work);
            // check for a major failure
            if(fQuitAlg) return;
            if(prt) mf::LogVerbatim("TC")<<" After first StepCrawl. fGoodTraj "<<fGoodTraj<<" fTryWithNextPass "<<fTryWithNextPass;
            if(!fGoodTraj && fTryWithNextPass) {
              StepCrawl(work);
              if(!fGoodTraj || !fUpdateTrajOK) {
                if(prt) mf::LogVerbatim("TC")<<" xxxxxxx StepCrawl failed AGAIN. fTryWithNextPass "<<fTryWithNextPass;
                ReleaseHits(tjs, work);
                continue;
              } // Failed again
            }
            // Check the quality of the work trajectory
            CheckTraj(work);
            // check for a major failure
            if(fQuitAlg) return;
            if(prt) mf::LogVerbatim("TC")<<"ReconstructAllTraj: After CheckTraj EndPt "<<work.EndPt[0]<<"-"<<work.EndPt[1]<<" fGoodTraj "<<fGoodTraj<<" fTryWithNextPass "<<fTryWithNextPass;
            if(fTryWithNextPass) {
              // Most likely, the first part of the trajectory was good but the latter part
              // had too many unused hits. The work vector was
              // truncated and pass incremented, so give it another try
              work.AlgMod[kTryWithNextPass] = true;
              StepCrawl(work);
              // check for a major failure
              if(fQuitAlg) return;
              if(!fGoodTraj) {
                if(prt) mf::LogVerbatim("TC")<<" xxxxxxx StepCrawl failed AGAIN after CheckTraj";
                ReleaseHits(tjs, work);
                continue;
              } // Failed again
            } // fTryWithNextPass
            if(prt) mf::LogVerbatim("TC")<<"StepCrawl done: fGoodTraj "<<fGoodTraj<<" NumPtsWithCharge "<<NumPtsWithCharge(tjs, work, true)<<" cut "<<fMinPts[work.Pass];
            // decide if the trajectory is long enough for this pass
            if(!fGoodTraj || NumPtsWithCharge(tjs, work, true) < fMinPts[work.Pass]) {
              if(prt) mf::LogVerbatim("TC")<<" xxxxxxx Not enough points "<<NumPtsWithCharge(tjs, work, true)<<" minimum "<<fMinPts[work.Pass]<<" or !fGoodTraj";
              ReleaseHits(tjs, work);
              continue;
            }
            if(prt) mf::LogVerbatim("TC")<<"ReconstructAllTraj: calling StoreTraj with npts "<<work.EndPt[1];
            fQuitAlg = !StoreTraj(tjs, work);
            // check for a major failure
            if(fQuitAlg) return;
            if(tjs.UseAlg[kChkInTraj]) {
              fQuitAlg = !InTrajOK(tjs, "RAT");
              if(fQuitAlg) {
                mf::LogVerbatim("TC")<<"InTrajOK failed in ReconstructAllTraj";
                return;
              }
            }
            break;
          } // jht
        } // iht
      } // iwire
      // Try to merge trajectories before making vertices
      EndMerge();
      if(fQuitAlg) return;
      
      // Tag delta rays before making vertices
      TagDeltaRays(tjs, fCTP, debug.WorkID);

      // TY: Split high charge hits near the trajectory end
      ChkHiChgHits();

      Find2DVertices(tjs, debug, fCTP);
      FindVtxTjs();
      if(fQuitAlg) return;

    } // pass
    
    // Use unused hits in all trajectories
    UseUnusedHits();
    
    // make junk trajectories using nearby un-assigned hits
    if(fJTMaxHitSep2 > 0) {
      FindJunkTraj();
      if(fQuitAlg) return;
    }
    TagDeltaRays(tjs, fCTP, debug.WorkID);
    Find2DVertices(tjs, debug, fCTP);
    // check for a major failure
    if(fQuitAlg) return;

    // last attempt to attach Tjs to vertices
    for(unsigned short ivx = 0; ivx < tjs.vtx.size(); ++ivx) if(tjs.vtx[ivx].NTraj > 0) AttachAnyTrajToVertex(tjs, ivx, vtxPrt);
    
    // Check the Tj <-> vtx associations and define the vertex quality
    ChkVtxAssociations(tjs, fCTP);

    // TY: Improve hit assignments near vertex 
    VtxHitsSwap(tjs, debug, fCTP);

    // Refine vertices, trajectories and nearby hits
//    Refine2DVertices();
    
  } // ReconstructAllTraj

  //////////////////////////////////////////
  void TrajClusterAlg::UseUnusedHits()
  {
    if(tjs.allTraj.size() == 0) return;
    if(!tjs.UseAlg[kUUH]) return;
    
    // max change in position allowed after adding all unused hits in a multiplet 
    float maxPosSep2 = 0.25;
    // Relax this cut for special tracking mode
    if(fMode == 2) maxPosSep2 = 1;
    
    std::vector<unsigned int> hitsInMultiplet;
    for(unsigned short itj = 0; itj < tjs.allTraj.size(); ++itj) {
      Trajectory& tj = tjs.allTraj[itj];
      if(tj.AlgMod[kKilled]) continue;
      // Find the max delta
      unsigned short firstPt = tj.EndPt[0];
      unsigned short lastPt = tj.EndPt[1];
      for(unsigned short ipt = firstPt; ipt <= lastPt; ++ipt) {
        TrajPoint& tp = tj.Pts[ipt];
        if(AngleRange(tjs, tp) == 0) continue;
        if(tp.Hits.empty()) continue;
        bool hitsAdded = false;
        for(unsigned short ii = 0; ii < tp.Hits.size(); ++ii) {
          if(!tp.UseHit[ii]) continue;
          unsigned int iht = tp.Hits[ii];
          GetHitMultiplet(iht, hitsInMultiplet);
          if(hitsInMultiplet.size() > 1) {
            for(unsigned short jj = ii + 1; jj < tp.Hits.size(); ++jj) {
              if(!tp.UseHit[jj]) continue;
              if(std::find(hitsInMultiplet.begin(), hitsInMultiplet.end(), tp.Hits[jj]) != hitsInMultiplet.end()) {
                tp.UseHit[jj] = true;
                tjs.fHits[tp.Hits[jj]].InTraj = tj.ID;
                hitsAdded = true;
              }
            } // jj
          }
        } // ii
        if(hitsAdded) {
          // save the hit position
          std::array<float, 2> oldHitPos = tp.HitPos;
          DefineHitPos(tp);
          // keep it if 
          if(PosSep2(tj.Pts[ipt].HitPos, oldHitPos) < maxPosSep2) {
            tj.AlgMod[kUUH] = true;
          } else {
            UnsetUsedHits(tjs, tj.Pts[ipt]);
          }
        }
      } // ipt
      if(tj.AlgMod[kUUH]) SetEndPoints(tjs, tj);
    } // itj
    
  } // UseUnusedHits
  
  //////////////////////////////////////////
  void TrajClusterAlg::ReversePropagate(Trajectory& tj)
  {
    // Reverse the trajectory and step in the opposite direction. The
    // updated trajectory is returned if this process is successful
    
    if(!tjs.UseAlg[kRvPrp]) return;
    
    if(tj.Pts.size() < 6) return;
    // only do this once
    if(tj.AlgMod[kRvPrp]) return;
    
    // This code can't handle VLA trajectories
    if(tj.Pts[tj.EndPt[0]].AngleCode == 2) return;
    
    if(tj.EndPt[0] > 0) {
      tj.Pts.erase(tj.Pts.begin(), tj.Pts.begin() + tj.EndPt[0]);
      SetEndPoints(tjs, tj);
    }
    
    if(prt) mf::LogVerbatim("TC")<<"ReversePropagate: Prepping Tj "<<tj.ID<<" incoming StepDir "<<tj.StepDir;
    
    short stepDir = tj.StepDir;

    // find the wire on which EndPt resides
    unsigned int wire0 = std::nearbyint(tj.Pts[0].Pos[0]);
    unsigned int nextWire = wire0 - tj.StepDir;
    
    // check for dead wires
    geo::PlaneID planeID = DecodeCTP(tj.CTP);
    unsigned short ipl = planeID.Plane;
    while(nextWire > tjs.FirstWire[ipl] && nextWire < tjs.LastWire[ipl]) {
      if(tjs.WireHitRange[ipl][nextWire].first >= 0) break;
      nextWire -= tj.StepDir;
    }
    if(nextWire == tjs.LastWire[ipl] - 1) return;
    // clone the first point
    TrajPoint tp = tj.Pts[0];
    // strip off the hits
    tp.Hits.clear(); tp.UseHit.reset();
    // move it to the next wire
    MoveTPToWire(tp, (float)nextWire);
    // find close unused hits near this position
    float maxDelta = 10 * tj.Pts[tj.EndPt[1]].DeltaRMS;
    if(!FindCloseHits(tjs, tp, maxDelta, kUnusedHits)) return;
    if(prt) mf::LogVerbatim("TC")<<" nUnused hits "<<tp.Hits.size()<<" at Pos "<<PrintPos(tjs, tp);
    if(tp.Hits.empty()) return;
     // There are hits on the next wire. Make a copy, reverse it and try
    // to extend it with StepCrawl
    if(prt) {
      mf::LogVerbatim myprt("TC");
      myprt<<" tp.Hits ";
      for(auto& iht : tp.Hits) myprt<<" "<<PrintHit(tjs.fHits[iht])<<"_"<<tjs.fHits[iht].InTraj;
    } // prt
    //
    // Make a working copy of tj
    Trajectory tjWork = tj;
    // So the first shall be last and the last shall be first
    ReverseTraj(tjs, tjWork);
    // Flag it to use special cuts in StepCrawl
    tjWork.AlgMod[kRvPrp] = true;
    // We are doing this probably because the trajectory is stopping.
    // Reduce the number of fitted points to a small number
    unsigned short lastPt = tjWork.Pts.size() - 1;
    if(lastPt < 4) return;
    // update the charge
    float chg = 0;
    float cnt = 0;
    for(unsigned short ii = 0; ii < 4; ++ii) {
      unsigned short ipt = lastPt - ii;
      if(tjWork.Pts[ipt].Chg == 0) continue;
      chg += tjWork.Pts[ipt].Chg;
      ++cnt;
    } // ii
    if(cnt == 0) return;
    if(cnt > 1) tjWork.Pts[lastPt].AveChg = chg / cnt;
    StepCrawl(tjWork);
    if(!fGoodTraj) {
      if(prt) mf::LogVerbatim("TC")<<" ReversePropagate StepCrawl failed";
      return;
    }
    // restore the original direction
    if(tjWork.StepDir != stepDir) ReverseTraj(tjs, tjWork);
    tj = tjWork;
    // re-check for a stopping track
    ChkStop(tj);
    if(prt) {
      mf::LogVerbatim("TC")<<" ReversePropagate success. Outgoing StepDir "<<tj.StepDir;
      if(tj.Pts.size() < 50) PrintTrajectory("RP", tjs, tj, USHRT_MAX);
    }

  } // ReversePropagate
  
  //////////////////////////////////////////
  void TrajClusterAlg::FindJunkTraj()
  {
    // Makes junk trajectories using unassigned hits
    
    if(fPlane > tjs.FirstWire.size() - 1) {
      mf::LogWarning("TC")<<"FindJunkTraj called with invalid fPlane "<<fPlane;
      fQuitAlg = true;
      return;
    }
    
    // shouldn't have to do this but...
    for(unsigned int iht = 0; iht < tjs.fHits.size(); ++iht) if(tjs.fHits[iht].InTraj < 0) tjs.fHits[iht].InTraj = 0;
    
    std::vector<unsigned int> tHits;
    // vectors for checking hit consistency
    std::vector<unsigned int> iHit(1), jHit(1);
    bool jtPrt = false;
    for(unsigned int iwire = tjs.FirstWire[fPlane]; iwire < tjs.LastWire[fPlane] - 1; ++iwire) {
      // skip bad wires or no hits on the wire
      if(tjs.WireHitRange[fPlane][iwire].first < 0) continue;
      unsigned int jwire = iwire + 1;
      if(tjs.WireHitRange[fPlane][jwire].first < 0) continue;
      unsigned int ifirsthit = (unsigned int)tjs.WireHitRange[fPlane][iwire].first;
      unsigned int ilasthit = (unsigned int)tjs.WireHitRange[fPlane][iwire].second;
      unsigned int jfirsthit = (unsigned int)tjs.WireHitRange[fPlane][jwire].first;
      unsigned int jlasthit = (unsigned int)tjs.WireHitRange[fPlane][jwire].second;
      for(unsigned int iht = ifirsthit; iht < ilasthit; ++iht) {
        jtPrt = (iht == debug.Hit);
        if(jtPrt) {
          mf::LogVerbatim("TC")<<"FindJunkTraj: Found debug hit "<<PrintHit(tjs.fHits[iht])<<" fJTMaxHitSep2 "<<fJTMaxHitSep2<<" iht "<<iht<<" jfirsthit "<<jfirsthit<<" jlasthit "<<jlasthit;
        }
        if(tjs.fHits[iht].InTraj != 0) continue;
        if(tjs.IgnoreNegChiHits && tjs.fHits[iht].GoodnessOfFit < 0) continue;
        for(unsigned int jht = jfirsthit; jht < jlasthit; ++jht) {
          if(tjs.fHits[jht].InTraj != 0) continue;
          if(tjs.IgnoreNegChiHits && tjs.fHits[jht].GoodnessOfFit < 0) continue;
          if(prt && HitSep2(tjs, iht, jht) < 100) mf::LogVerbatim("TC")<<" use "<<PrintHit(tjs.fHits[jht])<<" HitSep2 "<<HitSep2(tjs, iht, jht);
          if(HitSep2(tjs, iht, jht) > fJTMaxHitSep2) continue;
          jHit[0] = jht;
          // check for hit width consistency
          if(!TrajHitsOK(tjs, iHit, jHit)) continue;
          tHits.clear();
          // add all hits and flag them
          unsigned int fromIndex = iht - tjs.fHits[iht].LocalIndex;
          for(unsigned int kht = fromIndex; kht < fromIndex + tjs.fHits[iht].Multiplicity; ++kht) {
            if(tjs.fHits[kht].InTraj != 0) continue;
            if(HitSep2(tjs, iht, kht) > fJTMaxHitSep2) continue;
            tHits.push_back(kht);
            tjs.fHits[kht].InTraj = -4;
          } // kht
          fromIndex = jht - tjs.fHits[jht].LocalIndex;
          for(unsigned int kht = fromIndex; kht < fromIndex + tjs.fHits[jht].Multiplicity; ++kht) {
            if(tjs.fHits[kht].InTraj != 0) continue;
            if(HitSep2(tjs, jht, kht) > fJTMaxHitSep2) continue;
            tHits.push_back(kht);
            tjs.fHits[kht].InTraj = -4;
          } // kht
          unsigned int loWire, hiWire;
          if(iwire != 0) { loWire = iwire - 1; } else { loWire = 0; }
          if(jwire < tjs.NumWires[fPlane] - 3) { hiWire = jwire + 2; } else { hiWire = tjs.NumWires[fPlane] - 1; }
          bool hitsAdded = true;
          unsigned short nit = 0;
          while(hitsAdded && nit < 100) {
            hitsAdded = false;
            for(unsigned int kwire = loWire; kwire < hiWire + 1; ++kwire) {
              if(tjs.WireHitRange[fPlane][kwire].first < 0) continue;
              unsigned int kfirsthit = (unsigned int)tjs.WireHitRange[fPlane][kwire].first;
              unsigned int klasthit = (unsigned int)tjs.WireHitRange[fPlane][kwire].second;
              for(unsigned int kht = kfirsthit; kht < klasthit; ++kht) {
                if(tjs.fHits[kht].InTraj != 0) continue;
                if(tjs.IgnoreNegChiHits && tjs.fHits[kht].GoodnessOfFit < 0) continue;
                // this shouldn't be needed but do it anyway
                if(std::find(tHits.begin(), tHits.end(), kht) != tHits.end()) continue;
                // re-purpose jHit and check for consistency
                jHit[0] = kht;
                if(!TrajHitsOK(tjs, tHits, jHit)) continue;
                // check w every hit in tHit
                for(unsigned short tht = 0; tht < tHits.size(); ++tht) {
                  if(jtPrt && HitSep2(tjs, kht, tHits[tht]) < 100) mf::LogVerbatim("TC")<<" kht "<<PrintHit(tjs.fHits[kht])<<" tht "<<PrintHit(tjs.fHits[tHits[tht]])<<" HitSep2 "<<HitSep2(tjs, kht, tHits[tht])<<" cut "<<fJTMaxHitSep2;
                  if(HitSep2(tjs, kht, tHits[tht]) > fJTMaxHitSep2) continue;
                  hitsAdded = true;
                  tHits.push_back(kht);
                  tjs.fHits[kht].InTraj = -4;
                  if(tHits.size() > 50) break;
                  if(kwire > hiWire) hiWire = kwire;
                  if(kwire < loWire) loWire = kwire;
                  break;
                } // tht
              } // kht
              if(jtPrt) mf::LogVerbatim("TC")<<" kwire "<<kwire<<" thits size "<<tHits.size();
            } // kwire
            ++nit;
          } // hitsAdded && nit < 100
          float loTime = 1E6; 
          float hiTime = 0;
          loWire = USHRT_MAX; hiWire = 0;
          for(unsigned short tht = 0; tht < tHits.size(); ++tht) {
            if(tjs.fHits[tHits[tht]].WireID.Wire < loWire) loWire = tjs.fHits[tHits[tht]].WireID.Wire;
            if(tjs.fHits[tHits[tht]].WireID.Wire > hiWire) hiWire = tjs.fHits[tHits[tht]].WireID.Wire;
            if(tjs.fHits[tHits[tht]].PeakTime < loTime) loTime = tjs.fHits[tHits[tht]].PeakTime;
            if(tjs.fHits[tHits[tht]].PeakTime > hiTime) hiTime = tjs.fHits[tHits[tht]].PeakTime;
          }
          if(jtPrt) {
            mf::LogVerbatim myprt("TC");
            myprt<<" tHits";
            for(auto tht : tHits) myprt<<" "<<PrintHit(tjs.fHits[tht]);
            myprt<<"\n";
          } // prt
          // See if this is a ghost trajectory
          unsigned short ofTraj = USHRT_MAX;
          if(IsGhost(tHits, ofTraj)) continue;
          unsigned int newTjIndex = 0;
          MakeJunkTraj(tHits, newTjIndex);
          if(fQuitAlg) return;
          // release any hits that weren't included in a trajectory
          for(auto iht : tHits) if(tjs.fHits[iht].InTraj == -4) tjs.fHits[iht].InTraj = 0;
          if(hitsAdded) break;
        } // jht
      } // iht
    } // iwire
  } // FindJunkTraj

  //////////////////////////////////////////
  void TrajClusterAlg::MakeJunkTraj(std::vector<unsigned int> tHits, unsigned int& newTjIndex)
  {
    
    if(!tjs.UseAlg[kJunkTj]) return;
     // Make a crummy trajectory using the provided hits
    newTjIndex = USHRT_MAX;
    
    if(tHits.size() < 2) return;

    std::vector<std::vector<unsigned int>> tpHits;
    unsigned short ii, iht, ipt;
    
    // Start the trajectory using the first and last hits to
    // define a starting direction. Use the last pass settings
    Trajectory work;
    unsigned short pass = fMinPts.size() - 1;
    if(!StartTraj(work, tHits[0], tHits[tHits.size()-1], pass)) return;
    if(work.ID == debug.WorkID) {
      mf::LogVerbatim("TC")<<" Turning on debug mode in MakeJunkTraj";
      debug.CTP = work.CTP;
      prt = true;
    }
    
    // Do a more complicated specification of TP hits if there
    // are enough of them
    if(tHits.size() > 6) {
      // fit all of the hits to a line
      std::vector<float> x(tHits.size()), y(tHits.size()), yerr2(tHits.size());
      float intcpt, slope, intcpterr, slopeerr, chidof, qtot = 0;
      
      for(ii = 0; ii < tHits.size(); ++ii) {
        iht = tHits[ii];
        x[ii] = tjs.fHits[iht].WireID.Wire;
        y[ii] = tjs.fHits[iht].PeakTime * tjs.UnitsPerTick;
        qtot += tjs.fHits[iht].Integral;
        yerr2[ii] = tjs.fHits[iht].Integral;
      } // ii
      fLinFitAlg.LinFit(x, y, yerr2, intcpt, slope, intcpterr, slopeerr, chidof);
      
      if(prt) mf::LogVerbatim("TC")<<" tHits line fit chidof "<<chidof<<" Angle "<<atan(slope);
      // return without making a junk trajectory
      if(chidof > 900) return;
      // A rough estimate of the trajectory angle
      work.Pts[0].Ang = atan(slope);
      work.Pts[0].Dir[0] = cos(work.Pts[0].Ang);
      work.Pts[0].Dir[1] = sin(work.Pts[0].Ang);
      SetAngleCode(tjs, work.Pts[0]);
      // Rotate the hits into this coordinate system to find the start and end
      // points and general direction
      double cs = cos(-work.Pts[0].Ang);
      double sn = sin(-work.Pts[0].Ang);
      float tAlong, minAlong = 1E6, maxAlong = -1E6;
      float pointSize = 2.1;
      // sort the hits by the distance along the general direction
      std::vector<SortEntry> sortVec(tHits.size());
      SortEntry sortEntry;
      for(ii = 0; ii < x.size(); ++ii) {
        tAlong = cs * x[ii] - sn * y[ii];
        if(tAlong < minAlong) minAlong = tAlong;
        if(tAlong > maxAlong) maxAlong = tAlong;
        sortEntry.index = ii;
        sortEntry.val = tAlong;
        sortVec[ii] = sortEntry;
      } // ii
      std::sort(sortVec.begin(), sortVec.end(), lessThan);
      // make a temp vector
      std::vector<unsigned int> tmp(sortVec.size());
      // overwrite with the sorted values
      for(ii = 0; ii < sortVec.size(); ++ii) tmp[ii] = tHits[sortVec[ii].index];
      tHits = tmp;
      // create a trajectory point at each WSE unit (if there are hits at that point)
      unsigned short npts = (unsigned short)((maxAlong - minAlong) / pointSize);
      // rotate back into normal coordinate system
      if(prt) mf::LogVerbatim("TC")<<" minAlong "<<minAlong<<" maxAlong "<<maxAlong<<" work.Pts[0].Ang "<<work.Pts[0].Ang<<" npts "<<npts;
      if(npts < 2) npts = 2;
      tpHits.resize(npts);
      for(ii = 0; ii < tHits.size(); ++ii) {
        ipt = (unsigned short)((sortVec[ii].val - minAlong) / pointSize);
        if(ipt > npts - 1) ipt = npts - 1;
        if(prt) mf::LogVerbatim("TC")<<"tHit "<<PrintHit(tjs.fHits[tHits[ii]])<<" length "<<sortVec[ii].val<<" ipt "<<ipt<<" Chg "<<(int)tjs.fHits[tHits[ii]].Integral;
        tpHits[ipt].push_back(tHits[ii]);
      }
    }  else {
      // just a few hits. Put each one at a TP in the order that
      // they were found
      tpHits.resize(tHits.size());
      for(ii = 0; ii < tHits.size(); ++ii) {
        tpHits[ii].push_back(tHits[ii]);
      }
    } // tHits.size()
    // make the TPs
    // work.Pts[0] is already defined but it needs hits added
    work.Pts[0].Hits = tpHits[0];
    // set all bits true
    work.Pts[0].UseHit.set();
    DefineHitPos(work.Pts[0]);
    work.Pts[0].Pos = work.Pts[0].HitPos;
    if(prt) PrintTrajectory("MJT", tjs, work, USHRT_MAX);
    // another TP to get the direction
    TrajPoint tpd;
    // make the rest of the TPs
    for(ipt = 1; ipt < tpHits.size(); ++ipt) {
      if(tpHits[ipt].empty()) continue;
      // Use the previous TP as a starting point
      unsigned short lastPt = work.Pts.size() - 1;
      TrajPoint tp = work.Pts[lastPt];
      tp.Step = ipt;
      tp.Hits = tpHits[ipt];
      // use all hits
      tp.UseHit.set();
      DefineHitPos(tp);
      // Just use the hit position as the traj position
      tp.Pos = tp.HitPos;
      if(TrajPointSeparation(work.Pts[ipt-1], tp) < 0.5) continue;
/* This sometimes gives bogus angles. Just use the original TP angle
      // define the direction
      if(!MakeBareTrajPoint(tjs, work.Pts[ipt-1], tp, tpd)) continue;
      tp.Dir = tpd.Dir;
      tp.Ang = tpd.Ang;
      SetAngleCode(tjs, tp);
      if(ipt == 1) {
        work.Pts[0].Dir = tpd.Dir;
        work.Pts[0].Ang = tpd.Ang;
        work.Pts[0].AngleCode = tpd.AngleCode;
      }
*/
      work.Pts.push_back(tp);
      SetEndPoints(tjs, work);
    }
    if(prt) {
      PrintTrajectory("MJT", tjs, work, USHRT_MAX);
    }
    work.AlgMod[kJunkTj] = true;
    fGoodTraj = true;
    // Finally push it onto tjs.allTraj
    fQuitAlg = !StoreTraj(tjs, work);
    if(fQuitAlg) return;
    if(tjs.UseAlg[kChkInTraj]) {
      fQuitAlg = !InTrajOK(tjs, "MJT");
      if(fQuitAlg) {
        mf::LogVerbatim("TC")<<"InTrajOK failed in MakeJunkTraj";
        return;
      }
    }
    // return with a valid index for the new trajectory
    newTjIndex = tjs.allTraj.size() - 1;
  } // MakeJunkTraj

  ////////////////////////////////////////////////
  void TrajClusterAlg::AddLAHits(Trajectory& tj, unsigned short ipt, bool& sigOK)
  {
    // Very Large Angle version of AddHits to be called for the last angle range

    if(ipt > tj.Pts.size() - 1) return;
    TrajPoint& tp = tj.Pts[ipt];
    tp.Hits.clear();
    tp.UseHit.reset();
    sigOK = false;

    geo::PlaneID planeID = DecodeCTP(tp.CTP);
    unsigned short ipl = planeID.Plane;

    // look at adjacent wires for larger angle trajectories
    // We will check the most likely wire first
    std::vector<int> wires(1);
    wires[0] = std::nearbyint(tp.Pos[0]);
    if(wires[0] < 0 || wires[0] > (int)tjs.LastWire[ipl]-1) return;
    
    if(tp.AngleCode != 2) {
      mf::LogVerbatim("TC")<<"AddLAHits called with a bad angle code. "<<tp.AngleCode<<" Don't do this";
      return;
    }
    // and the adjacent wires next in the most likely order only
    // after the first two points have been defined
    if(ipt > 1) {
      if(tp.Dir[0] > 0) {
        if(wires[0] < (int)tjs.LastWire[ipl]-1) wires.push_back(wires[0] + 1);
        if(wires[0] > 0) wires.push_back(wires[0] - 1);
       } else {
        if(wires[0] > 0) wires.push_back(wires[0] - 1);
        if(wires[0] < (int)tjs.LastWire[ipl]-1) wires.push_back(wires[0] + 1);
      }
    } // ipt > 0 ...
    
    if(prt) {
      mf::LogVerbatim myprt("TC");
      myprt<<" AddLAHits: Pos "<<PrintPos(tjs, tp)<<" tp.AngleCode "<<tp.AngleCode<<" Wires under consideration";
      for(auto& wire : wires) myprt<<" "<<wire;
    }
    
    // a temporary tp that we can move around
    TrajPoint ltp = tp;
    // do this while testing
    sigOK = false;
    
    tp.Hits.clear();
    std::array<int, 2> wireWindow;
    std::array<float, 2> timeWindow;
    float pos1Window = fVLAStepSize/2;
    timeWindow[0] = ltp.Pos[1] - pos1Window;
    timeWindow[1] = ltp.Pos[1] + pos1Window;
    // Put the existing hits in to a vector so we can ensure that they aren't added again
    std::vector<unsigned int> oldHits = PutTrajHitsInVector(tj, kAllHits);
    
    for(unsigned short ii = 0; ii < wires.size(); ++ii) {
      int wire = wires[ii];
      if(wire < 0 || wire > (int)tjs.LastWire[ipl]) continue;
      // Assume a signal exists on a dead wire
      if(tjs.WireHitRange[fPlane][wire].first == -1) sigOK = true;
      if(tjs.WireHitRange[fPlane][wire].first < 0) continue;
      wireWindow[0] = wire;
      wireWindow[1] = wire;
      bool hitsNear;
      // Look for hits using the requirement that the timeWindow overlaps with the hit StartTick and EndTick
      std::vector<unsigned int> closeHits = FindCloseHits(tjs, wireWindow, timeWindow, ipl, kAllHits, fExpectNarrowHits, hitsNear);
      if(hitsNear) sigOK = true;
      for(auto& iht : closeHits) {
        // Ensure that none of these hits are already used by this trajectory
        if(tjs.fHits[iht].InTraj == tj.ID) continue;
        // or in another trajectory in any previously added point
        if(std::find(oldHits.begin(), oldHits.end(), iht) != oldHits.end()) continue;
        if(tjs.IgnoreNegChiHits && tjs.fHits[iht].GoodnessOfFit < 0) continue;
        tp.Hits.push_back(iht);
      }
    } // ii
    
    if(prt) {
      mf::LogVerbatim myprt("TC");
      myprt<<" LAPos "<<PrintPos(tjs, ltp)<<" Tick window "<<(int)(timeWindow[0]/tjs.UnitsPerTick)<<" to "<<(int)(timeWindow[1]/tjs.UnitsPerTick);
      for(auto& iht : tp.Hits) myprt<<" "<<PrintHit(tjs.fHits[iht]);
    } // prt
    
    // no hits found
    if(tp.Hits.empty()) return;
    
    if(tp.Hits.size() > 16) tp.Hits.resize(16);
    
    tp.UseHit.reset();
    
    if(tjs.UseAlg[kStopAtTj]) {
      // don't continue if we have run into another trajectory that has a similar angle
      unsigned short nAvailable = 0;
      unsigned int otherTjHit = INT_MAX;
      for(unsigned short ii = 0; ii < tp.Hits.size(); ++ii) {
        if(tjs.fHits[tp.Hits[ii]].InTraj > 0) {
          otherTjHit = tp.Hits[ii];
          continue;
        }
        ++nAvailable;
      } // ii
      if(nAvailable == 0 && otherTjHit != UINT_MAX) {
        // get the trajectory index
        unsigned short otherTj = tjs.fHits[otherTjHit].InTraj - 1;
        Trajectory& otj = tjs.allTraj[otherTj];
        // find out what point the hit is in
        unsigned short atPt = USHRT_MAX;
        for(unsigned short ipt = 0; ipt < otj.Pts.size(); ++ipt) {
          for(auto& iht : otj.Pts[ipt].Hits) {
            if(iht == otherTjHit) {
              atPt = ipt;
              break;
            } // iht == otherTjHit
          } // iht
          if(atPt != USHRT_MAX) break;
        } // ipt
        if(atPt != USHRT_MAX && DeltaAngle(tp.Ang, otj.Pts[atPt].Ang) < 0.1) {
          if(prt) mf::LogVerbatim("TC")<<" Found a VLA merge candidate trajectory "<<otj.ID<<". Set StopFlag[kAtTj] and stop stepping";
          tj.StopFlag[1][kAtTj] = true;
          return;
        } // atPt is valid
      } // nAvailable == 0 &&
    } // stop at Tj
    
    for(unsigned short ii = 0; ii < tp.Hits.size(); ++ii) {
      unsigned int iht = tp.Hits[ii];
      if(tjs.fHits[iht].InTraj != 0) continue;
      tp.UseHit[ii] = true;
      tjs.fHits[iht].InTraj = tj.ID;
    } // ii
    DefineHitPos(tp);
    SetEndPoints(tjs, tj);
    UpdateAveChg(tj);
 
  } // AddLAHits

  ////////////////////////////////////////////////
  void TrajClusterAlg::AddHits(Trajectory& tj, unsigned short ipt, bool& sigOK)
  {
    // Try to add hits to the trajectory point ipt on the supplied
    // trajectory

    // assume failure
    sigOK = false;

    if(fPlane > tjs.FirstWire.size() - 1) {
      mf::LogWarning("TC")<<"AddHits called with invalid fPlane "<<fPlane;
      fQuitAlg = true;
      return;
    }

    if(tj.Pts.empty()) return;
    if(ipt > tj.Pts.size() - 1) return;
    
    // Call large angle hit finding if the last tp is large angle
    if(tj.Pts[ipt].AngleCode == 2) {
      AddLAHits(tj, ipt, sigOK);
      return;
    }
    
    std::vector<unsigned int> closeHits;

    unsigned int lastPtWithUsedHits = tj.EndPt[1];
    TrajPoint& tp = tj.Pts[ipt];

    unsigned int wire = std::nearbyint(tp.Pos[0]);
    if(wire < tjs.FirstWire[fPlane] || wire > tjs.LastWire[fPlane]-1) return;
    // Move the TP to this wire
    MoveTPToWire(tp, (float)wire);
    
    // find the projection error to this point. Note that if this is the first
    // TP, lastPtWithUsedHits = 0, so the projection error is 0
    float dw = tp.Pos[0] - tj.Pts[lastPtWithUsedHits].Pos[0];
    float dt = tp.Pos[1] - tj.Pts[lastPtWithUsedHits].Pos[1];
    float dpos = sqrt(dw * dw + dt * dt);
    float projErr = dpos * tj.Pts[lastPtWithUsedHits].AngErr;
    // Add this to the Delta RMS factor and construct a cut
    float deltaCut = 3 * (projErr + tp.DeltaRMS);
    
    deltaCut *= fProjectionErrFactor;
    if(prt) mf::LogVerbatim("TC")<<" AddHits: calculated deltaCut "<<deltaCut;
    
    if(deltaCut < 1) deltaCut = 1;
    if(deltaCut > 4) deltaCut = 4;

    // TY: open it up for RevProp, since we might be following a stopping track
    if(tj.AlgMod[kRvPrp]) deltaCut *= 2;
    
    // loosen up a bit if we just passed a block of dead wires
    if(abs(dw) > 20 && DeadWireCount(tjs, tp.Pos[0], tj.Pts[lastPtWithUsedHits].Pos[0], tj.CTP) > 10) deltaCut *= 2;
    
    // Create a larger cut to use in case there is nothing close
    float bigDelta = 2 * deltaCut;
    unsigned int imBig = UINT_MAX;
    tp.Delta = deltaCut;
    
    // projected time in ticks for testing the existence of a hit signal
    raw::TDCtick_t rawProjTick = (float)(tp.Pos[1] / tjs.UnitsPerTick);
    if(prt) {
      mf::LogVerbatim("TC")<<" AddHits: wire "<<wire<<" tp.Pos[0] "<<tp.Pos[0]<<" projTick "<<rawProjTick<<" deltaRMS "<<tp.DeltaRMS<<" tp.Dir[0] "<<tp.Dir[0]<<" deltaCut "<<deltaCut<<" dpos "<<dpos<<" projErr "<<projErr<<" ExpectedHitsRMS "<<ExpectedHitsRMS(tp);
    }
    
    std::vector<unsigned int> hitsInMultiplet;
    unsigned short localIndex;
    
    geo::PlaneID planeID = DecodeCTP(tj.CTP);
    unsigned int ipl = planeID.Plane;
    if(wire > tjs.LastWire[ipl]) return;
    // Assume a signal exists on a dead wire
    if(tjs.WireHitRange[ipl][wire].first == -1) sigOK = true;
    if(tjs.WireHitRange[ipl][wire].first < 0) return;
    unsigned int firstHit = (unsigned int)tjs.WireHitRange[ipl][wire].first;
    unsigned int lastHit = (unsigned int)tjs.WireHitRange[ipl][wire].second;
    float fwire = wire;
    for(unsigned int iht = firstHit; iht < lastHit; ++iht) {
      if(tjs.fHits[iht].InTraj == tj.ID) continue;
      if(rawProjTick > tjs.fHits[iht].StartTick && rawProjTick < tjs.fHits[iht].EndTick) sigOK = true;
      if(tjs.IgnoreNegChiHits && tjs.fHits[iht].GoodnessOfFit < 0) continue;
      float ftime = tjs.UnitsPerTick * tjs.fHits[iht].PeakTime;
      float delta = PointTrajDOCA(tjs, fwire, ftime, tp);
      float dt = std::abs(ftime - tp.Pos[1]);
      GetHitMultiplet(iht, hitsInMultiplet, localIndex);
      if(prt && delta < 100 && dt < 100) {
        mf::LogVerbatim myprt("TC");
        myprt<<"  iht "<<iht;
        myprt<<" "<<tjs.fHits[iht].WireID.Plane<<":"<<PrintHit(tjs.fHits[iht]);
        myprt<<" delta "<<std::fixed<<std::setprecision(2)<<delta<<" deltaCut "<<deltaCut<<" dt "<<dt;
        myprt<<" BB Mult "<<hitsInMultiplet.size()<<" localIndex "<<localIndex<<" RMS "<<std::setprecision(1)<<tjs.fHits[iht].RMS;
        myprt<<" Chi "<<std::setprecision(1)<<tjs.fHits[iht].GoodnessOfFit;
        myprt<<" InTraj "<<tjs.fHits[iht].InTraj;
        myprt<<" Chg "<<(int)tjs.fHits[iht].Integral;
        myprt<<" Signal? "<<sigOK;
      }
      if(tjs.fHits[iht].InTraj == 0 && delta < bigDelta && hitsInMultiplet.size() < 3 && !tj.AlgMod[kRvPrp]) {
        // An available hit that is just outside the window that is not part of a large multiplet
        bigDelta = delta;
        imBig = iht;
      }
      if(delta > deltaCut) continue;
      if(std::find(closeHits.begin(), closeHits.end(), iht) != closeHits.end()) continue;
      closeHits.push_back(iht);
      if(hitsInMultiplet.size() > 1) {
        // include all the hits in a multiplet
        for(auto& jht : hitsInMultiplet) {
          if(tjs.fHits[jht].InTraj == tj.ID) continue;
          if(std::find(closeHits.begin(), closeHits.end(), jht) != closeHits.end()) continue;
          closeHits.push_back(jht);
        } // jht
      } // multiplicity > 1
    } // iht

    if(prt) {
      mf::LogVerbatim myprt("TC");
      myprt<<"closeHits ";
      for(auto iht : closeHits) myprt<<" "<<PrintHit(tjs.fHits[iht]);
      if(imBig < tjs.fHits.size()) {
        myprt<<" imBig "<<PrintHit(tjs.fHits[imBig]);
      } else {
        myprt<<" imBig "<<imBig;
      }
    }
    if(closeHits.empty() && imBig == UINT_MAX) {
      if(prt) mf::LogVerbatim("TC")<<" no signal on any wire at tp.Pos "<<tp.Pos[0]<<" "<<tp.Pos[1]<<" tick "<<(int)tp.Pos[1]/tjs.UnitsPerTick<<" closeHits size "<<closeHits.size();
      return;
    }
    if(imBig < tjs.fHits.size() && closeHits.empty()) {
      closeHits.push_back(imBig);
      if(prt) mf::LogVerbatim("TC")<<" Added bigDelta hit "<<PrintHit(tjs.fHits[imBig])<<" w delta = "<<bigDelta;
    }
    if(!closeHits.empty()) sigOK = true;
    if(!sigOK) return;
    tp.Hits.insert(tp.Hits.end(), closeHits.begin(), closeHits.end());
    if(tp.Hits.size() > 16) {
      // Actually this is a hopelessly messy region that we should ignore
      tp.Hits.clear();
      tp.Chg = 0;
      return;
    }
    // reset UseHit and assume that none of these hits will be used (yet)
    tp.UseHit.reset();
    // decide which of these hits should be used in the fit. Use a generous maximum delta
    // and require a charge check if we'not just starting out
    bool useChg = true;
    FindUseHits(tj, ipt, 10, useChg);
    DefineHitPos(tp);
    SetEndPoints(tjs, tj);
    if(prt) mf::LogVerbatim("TC")<<" number of close hits "<<closeHits.size()<<" used hits "<<NumHitsInTP(tp, kUsedHits);
  } // AddHits
  
  //////////////////////////////////////////
  void TrajClusterAlg::FindUseHits(Trajectory& tj, unsigned short ipt, float maxDelta, bool useChg)
  {
    // Hits have been associated with trajectory point ipt but none are used. Here we will
    // decide which hits to use.
    
    if(ipt > tj.Pts.size() - 1) return;
    TrajPoint& tp = tj.Pts[ipt];
    
    if(tp.Hits.empty()) return;

    // don't check charge when starting out
    if(ipt < 5) useChg = false; 
    float chgPullCut = 1000;
    if(useChg) chgPullCut = fChargeCuts[0];
    // open it up for RevProp, since we might be following a stopping track
    if(tj.AlgMod[kRvPrp]) chgPullCut *= 2;
    
    if(prt) {
      mf::LogVerbatim("TC")<<"FUH:  maxDelta "<<maxDelta<<" useChg requested "<<useChg<<" Norm AveChg "<<(int)tp.AveChg<<" tj.ChgRMS "<<tj.ChgRMS<<" chgPullCut "<<chgPullCut<<" TPHitsRMS "<<(int)TPHitsRMSTick(tjs, tp, kUnusedHits)<<" ExpectedHitsRMS "<<(int)ExpectedHitsRMS(tp)<<" AngCode "<<tp.AngleCode;
    }

    // inverse of the path length for normalizing hit charge to 1 WSE unit
    float pathInv = std::abs(tp.Dir[0]);
    if(pathInv < 0.05) pathInv = 0.05;
   
    // Find the hit that has the smallest delta and the number of available hits
    tp.Delta = maxDelta;
    float delta;
    unsigned short imbest = USHRT_MAX;
    std::vector<float> deltas(tp.Hits.size(), 100);
    // keep track of the best delta - even if it is used
    float bestDelta = maxDelta;
    unsigned short nAvailable = 0;
    unsigned short imBadRecoHit = USHRT_MAX;
    for(unsigned short ii = 0; ii < tp.Hits.size(); ++ii) {
      tp.UseHit[ii] = false;
      unsigned int iht = tp.Hits[ii];
      delta = PointTrajDOCA(tjs, iht, tp);
      if(delta < bestDelta) bestDelta = delta;
      if(tjs.fHits[iht].InTraj > 0) continue;
      if(tjs.fHits[iht].GoodnessOfFit < 0 || tjs.fHits[iht].GoodnessOfFit > 100) imBadRecoHit = ii;
      ++nAvailable;
      if(prt) {
        if(useChg) {
          if(prt) mf::LogVerbatim("TC")<<" "<<ii<<"  "<<PrintHit(tjs.fHits[iht])<<" delta "<<delta<<" Norm Chg "<<(int)(tjs.fHits[iht].Integral * pathInv);
        } else {
          if(prt) mf::LogVerbatim("TC")<<" "<<ii<<"  "<<PrintHit(tjs.fHits[iht])<<" delta "<<delta;
        }
      } // prt
      deltas[ii] = delta;
      if(delta < tp.Delta) {
        tp.Delta = delta;
        imbest = ii;
      }
    } // ii
    
    float chgWght = 0.5;
    
    if(prt) mf::LogVerbatim("TC")<<" nAvailable "<<nAvailable<<" imbest "<<imbest<<" single hit. tp.Delta "<<tp.Delta<<" bestDelta "<<bestDelta<<" path length "<<1 / pathInv<<" imBadRecoHit "<<imBadRecoHit;
    if(imbest == USHRT_MAX || nAvailable == 0) return;
    unsigned int bestDeltaHit = tp.Hits[imbest];
    if(tp.AngleCode == 1) {
      // Get the hits that are in the same multiplet as bestDeltaHit
      std::vector<unsigned int> hitsInMultiplet;
      unsigned short localIndex;
      GetHitMultiplet(bestDeltaHit, hitsInMultiplet, localIndex);
      if(prt) {
        mf::LogVerbatim myprt("TC");
        myprt<<" bestDeltaHit "<<PrintHit(tjs.fHits[bestDeltaHit]);
        myprt<<" in multiplet:";
        for(auto& iht : hitsInMultiplet) myprt<<" "<<PrintHit(tjs.fHits[iht]);
      }
      // Consider the case where a bad reco hit might be better. It is probably wider and
      // has more charge
      if(imBadRecoHit != USHRT_MAX) {
        unsigned int iht = tp.Hits[imBadRecoHit];
        if(tjs.fHits[iht].RMS > HitsRMSTick(tjs, hitsInMultiplet, kUnusedHits)) {
          if(prt) mf::LogVerbatim("TC")<<" Using imBadRecoHit "<<PrintHit(tjs.fHits[iht]);
          tp.UseHit[imBadRecoHit] = true;
          tjs.fHits[iht].InTraj = tj.ID;
          return;
        }
      } // bad reco hit
      // Use the hits in the muliplet instead
      for(unsigned short ii = 0; ii < tp.Hits.size(); ++ii) {
        unsigned int iht = tp.Hits[ii];
        if(tjs.fHits[iht].InTraj > 0) continue;
        if(std::find(hitsInMultiplet.begin(), hitsInMultiplet.end(), iht) == hitsInMultiplet.end()) continue;
        tp.UseHit[ii] = true;
        tjs.fHits[iht].InTraj = tj.ID;
      } // ii
      return;
    } // isLA

    // don't use the best UNUSED hit if the best delta is for a USED hit and it is much better
    // TY: ignore for PevProg
    if(bestDelta < 0.5 * tp.Delta && !tj.AlgMod[kRvPrp]) return;
    
    if(!useChg || (useChg && (tj.AveChg <= 0 || tj.ChgRMS <= 0))) {
      // necessary quantities aren't available for more careful checking
      if(prt) mf::LogVerbatim("TC")<<" tj.AveChg "<<tj.AveChg<<" or tj.ChgRMS "<<tj.ChgRMS<<". Use the best hit";
      tp.UseHit[imbest] = true;
      tjs.fHits[bestDeltaHit].InTraj = tj.ID;
      return;
    }
    
    // Don't try to get fancy if we are tracking a long muon
    if(tj.PDGCode == 13 && bestDelta < 0.5) {
      if(prt) mf::LogVerbatim("TC")<<" Tracking muon. Use the best hit";
      tp.UseHit[imbest] = true;
      tjs.fHits[bestDeltaHit].InTraj = tj.ID;
      return;
    }
    
    // The best hit is the only one available or this is a small angle trajectory
    if(nAvailable == 1 || tp.AngleCode == 0) {
      float bestDeltaHitChgPull = std::abs(tjs.fHits[bestDeltaHit].Integral * pathInv / tp.AveChg - 1) / tj.ChgRMS;
      if(prt) mf::LogVerbatim("TC")<<" bestDeltaHitChgPull "<<bestDeltaHitChgPull<<" chgPullCut "<<chgPullCut;
      if(bestDeltaHitChgPull < chgPullCut || tp.Delta < 0.1) {
        tp.UseHit[imbest] = true;
        tjs.fHits[bestDeltaHit].InTraj = tj.ID;
      } // good charge or very good delta
      return;
    } // bestDeltaHitMultiplicity == 1
    
    // Find the expected width for the angle of this TP (ticks)
    float expectedWidth = ExpectedHitsRMS(tp);
    
    // Handle two available hits
    if(nAvailable == 2) {
      // See if these two are in the same multiplet and both are available
      std::vector<unsigned int> tHits;
      unsigned short localIndex;
      GetHitMultiplet(bestDeltaHit, tHits, localIndex);
      // ombest is the index of the other hit in tp.Hits that is in the same multiplet as bestDeltaHit
      // if we find it
      unsigned short ombest = USHRT_MAX;
      unsigned int otherHit = INT_MAX;
      if(tHits.size() == 2) {
        otherHit = tHits[1 - localIndex];
        // get the index of this hit in tp.Hits
        for(unsigned short ii = 0; ii < tp.Hits.size(); ++ii) {
          if(tjs.fHits[tp.Hits[ii]].InTraj > 0) continue;
          if(tp.Hits[ii] == otherHit) {
            ombest = ii;
            break;
          }
        } // ii
      } // tHits.size() == 2
      if(prt) {
        mf::LogVerbatim("TC")<<" Doublet: imbest "<<imbest<<" ombest "<<ombest;
      }
      // The other hit exists in the tp and it is available
      if(ombest < tp.Hits.size()) {
        // compare the best delta hit and the other hit separately and the doublet as a merged pair
        float bestHitDeltaErr = std::abs(tp.Dir[1]) * 0.17 + std::abs(tp.Dir[0]) * HitTimeErr(bestDeltaHit);
        // Construct a FOM starting with the delta pull
        float bestDeltaHitFOM = deltas[imbest] /  bestHitDeltaErr;
        if(bestDeltaHitFOM < 0.5) bestDeltaHitFOM = 0.5;
        // multiply by the charge pull if it is significant
        float bestDeltaHitChgPull = std::abs(tjs.fHits[bestDeltaHit].Integral * pathInv / tp.AveChg - 1) / tj.ChgRMS;
        if(bestDeltaHitChgPull > 1) bestDeltaHitFOM *= chgWght * bestDeltaHitChgPull;
        // scale by the ratio
        float rmsRat = tjs.fHits[bestDeltaHit].RMS / expectedWidth;
        if(rmsRat < 1) rmsRat = 1 / rmsRat;
        bestDeltaHitFOM *= rmsRat;
        if(prt) mf::LogVerbatim("TC")<<" bestDeltaHit FOM "<<deltas[imbest]/bestHitDeltaErr<<" bestDeltaHitChgPull "<<bestDeltaHitChgPull<<" rmsRat "<<rmsRat<<" bestDeltaHitFOM "<<bestDeltaHitFOM;
        // Now do the same for the other hit
        float otherHitDeltaErr = std::abs(tp.Dir[1]) * 0.17 + std::abs(tp.Dir[0]) * HitTimeErr(otherHit);
        float otherHitFOM = deltas[ombest] /  otherHitDeltaErr;
        if(otherHitFOM < 0.5) otherHitFOM = 0.5;
        float otherHitChgPull = std::abs(tjs.fHits[otherHit].Integral * pathInv / tp.AveChg - 1) / tj.ChgRMS;
        if(otherHitChgPull > 1) otherHitFOM *= chgWght * otherHitChgPull;
        rmsRat = tjs.fHits[otherHit].RMS / expectedWidth;
        if(rmsRat < 1) rmsRat = 1 / rmsRat;
        otherHitFOM *= rmsRat;
        if(prt) mf::LogVerbatim("TC")<<" otherHit FOM "<<deltas[ombest]/otherHitDeltaErr<<" otherHitChgPull "<<otherHitChgPull<<" rmsRat "<<rmsRat<<" otherHitFOM "<<otherHitFOM;
        // And for the doublet
        float doubletChg = tjs.fHits[bestDeltaHit].Integral + tjs.fHits[otherHit].Integral;
        float doubletTime = (tjs.fHits[bestDeltaHit].Integral * tjs.fHits[bestDeltaHit].PeakTime + tjs.fHits[otherHit].Integral * tjs.fHits[otherHit].PeakTime) / doubletChg;
        doubletChg *= pathInv;
        doubletTime *= tjs.UnitsPerTick;
        float doubletWidthTick = TPHitsRMSTick(tjs, tp, kUnusedHits);
        float doubletRMSTimeErr = doubletWidthTick * tjs.UnitsPerTick;
        if(prt) mf::LogVerbatim("TC")<<" doublet Chg "<<doubletChg<<" doubletTime "<<doubletTime<<" doubletRMSTimeErr "<<doubletRMSTimeErr;
        float doubletFOM = PointTrajDOCA(tjs, tp.Pos[0], doubletTime, tp) / doubletRMSTimeErr;
        if(doubletFOM < 0.5) doubletFOM = 0.5;
        float doubletChgPull = std::abs(doubletChg * pathInv / tp.AveChg - 1) / tj.ChgRMS;
        if(doubletChgPull > 1) doubletFOM *= chgWght * doubletChgPull;
        rmsRat = doubletWidthTick / expectedWidth;
        if(rmsRat < 1) rmsRat = 1 / rmsRat;
        doubletFOM *= rmsRat;
        if(prt) mf::LogVerbatim("TC")<<" doublet FOM "<<PointTrajDOCA(tjs, tp.Pos[0], doubletTime, tp)/doubletRMSTimeErr<<" doubletChgPull "<<doubletChgPull<<" rmsRat "<<rmsRat<<" doubletFOM "<<doubletFOM;
        // Assume the doublet is best
        if(tjs.fHits[bestDeltaHit].InTraj > 0 || tjs.fHits[otherHit].InTraj > 0) {
          std::cout<<"Crap \n";
          exit(1);
        }
        if(doubletFOM < bestDeltaHitFOM && doubletFOM < otherHitFOM) {
          tp.UseHit[imbest] = true;
          tjs.fHits[bestDeltaHit].InTraj = tj.ID;
          tp.UseHit[ombest] = true;
          tjs.fHits[otherHit].InTraj = tj.ID;
        } else {
          // the doublet is not the best
          if(bestDeltaHitFOM < otherHitFOM) {
            tp.UseHit[imbest] = true;
            tjs.fHits[bestDeltaHit].InTraj = tj.ID;
          } else {
            tp.UseHit[ombest] = true;
            tjs.fHits[otherHit].InTraj = tj.ID;
          } // otherHit is the best
        } // doublet is not the best
      } else {
        // the other hit isn't available. Just use the singlet
        tp.UseHit[imbest] = true;
        tjs.fHits[bestDeltaHit].InTraj = tj.ID;
      }
      return;
    } // nAvailable == 2
    
    // we are left with nAvailable > 2 

    // Use all of the hits if they are all available and are in the same multiplet
    if(nAvailable == tp.Hits.size()) {
      // the first hit in the multiplet
      unsigned int hit0 = tp.Hits[0] - tjs.fHits[tp.Hits[0]].LocalIndex;
      unsigned short cnt = 0;
      for(unsigned short ii = 0; ii < tp.Hits.size(); ++ii) {
        unsigned int iht = tp.Hits[ii];
        if(iht - tjs.fHits[iht].LocalIndex == hit0) ++cnt;
      } // ii
      // all in the same multiplet
      if(cnt == tp.Hits.size()) {
        for(unsigned short ii = 0; ii < tp.Hits.size(); ++ii) {
          unsigned int iht = tp.Hits[ii];
          if(tjs.fHits[iht].InTraj > 0) continue;
          tp.UseHit[ii] = true;
          tjs.fHits[iht].InTraj = tj.ID;
        } // ii
        return;
      } // all in the same multiplet
    } // nAvailable == tp.Hits.size()

    float hitsWidth = TPHitsRMSTick(tjs, tp, kUnusedHits);
    float maxTick = tp.Pos[1] / tjs.UnitsPerTick + 0.6 * expectedWidth;
    float minTick = tp.Pos[1] / tjs.UnitsPerTick - 0.6 * expectedWidth;
    if(prt) mf::LogVerbatim("TC")<<" Multiplet: hitsWidth "<<hitsWidth<<" expectedWidth "<<expectedWidth<<" tick range "<<(int)minTick<<" "<<(int)maxTick;
    // use all of the hits in the tick window
    for(unsigned short ii = 0; ii < tp.Hits.size(); ++ii) {
      unsigned int iht = tp.Hits[ii];
      if(tjs.fHits[iht].InTraj > 0) continue;
      if(tjs.fHits[iht].PeakTime < minTick) continue;
      if(tjs.fHits[iht].PeakTime > maxTick) continue;
      tp.UseHit[ii] = true;
      tjs.fHits[iht].InTraj = tj.ID;
    }

  } // FindUseHits
  
  //////////////////////////////////////////
  void TrajClusterAlg::DefineHitPos(TrajPoint& tp)
  {
    // defines HitPos, HitPosErr2 and Chg for the used hits in the trajectory point
    
    tp.Chg = 0;
    if(tp.Hits.empty()) return;
    
    unsigned short nused = 0;
    unsigned int iht = 0;
    for(unsigned short ii = 0; ii < tp.Hits.size(); ++ii) {
      if(tp.UseHit[ii]) {
        iht = tp.Hits[ii];
        ++nused;
      }
    }
    if(nused == 0) return;
    
    // don't bother with rest of this if there is only one hit since it can
    // only reside on one wire
    if(nused == 1) {
      tp.Chg = tjs.fHits[iht].Integral;
      // Normalize to 1 WSE path length
      float pathInv = std::abs(tp.Dir[0]);
      if(pathInv < 0.05) pathInv = 0.05;
      tp.Chg *= pathInv;
      tp.HitPos[0] = tjs.fHits[iht].WireID.Wire;
      tp.HitPos[1] = tjs.fHits[iht].PeakTime * tjs.UnitsPerTick;
      float wireErr = tp.Dir[1] * 0.289;
      float timeErr = tp.Dir[0] * HitTimeErr(iht);
      tp.HitPosErr2 = wireErr * wireErr + timeErr * timeErr;
      if(prt) mf::LogVerbatim("TC")<<"DefineHitPos: singlet "<<std::fixed<<std::setprecision(1)<<tp.HitPos[0]<<":"<<(int)(tp.HitPos[1]/tjs.UnitsPerTick)<<" ticks. HitPosErr "<<sqrt(tp.HitPosErr2);
      return;
    } // nused == 1
    
    // multiple hits possibly on different wires
    std::vector<unsigned int> hitVec;
    tp.Chg = 0;
    std::array<float, 2> newpos;
    float chg;
    newpos[0] = 0;
    newpos[1] = 0;
    // Find the wire range for hits used in the TP
    unsigned int loWire = INT_MAX;
    unsigned int hiWire = 0;
    for(unsigned short ii = 0; ii < tp.Hits.size(); ++ii) {
      if(!tp.UseHit[ii]) continue;
      unsigned int iht = tp.Hits[ii];
      chg = tjs.fHits[iht].Integral;
      unsigned int wire = tjs.fHits[iht].WireID.Wire;
      if(wire < loWire) loWire = wire;
      if(wire > hiWire) hiWire = wire;
      newpos[0] += chg * wire;
      newpos[1] += chg * tjs.fHits[iht].PeakTime;
      tp.Chg += chg;
      hitVec.push_back(iht);
    } // ii
 
    if(tp.Chg == 0) return;
    
    tp.HitPos[0] = newpos[0] / tp.Chg;
    tp.HitPos[1] = newpos[1] * tjs.UnitsPerTick / tp.Chg;
    
    // Normalize to 1 WSE path length
    float pathInv = std::abs(tp.Dir[0]);
    if(pathInv < 0.05) pathInv = 0.05;
    tp.Chg *= pathInv;
    
    // Error is the wire error (1/sqrt(12))^2 if all hits are on one wire.
    // Scale it by the wire range
    float dWire = 1 + hiWire - loWire;
    float wireErr = tp.Dir[1] * dWire * 0.289;
    float timeErr2 = tp.Dir[0] * tp.Dir[0] * HitsTimeErr2(hitVec);
    tp.HitPosErr2 = wireErr * wireErr + timeErr2;
    if(prt) mf::LogVerbatim("TC")<<"DefineHitPos: multiplet "<<std::fixed<<std::setprecision(1)<<tp.HitPos[0]<<":"<<(int)(tp.HitPos[1]/tjs.UnitsPerTick)<<" ticks. HitPosErr "<<sqrt(tp.HitPosErr2);

  } // HitPosErr2

  //////////////////////////////////////////
  float TrajClusterAlg::HitTimeErr(const unsigned int iht)
  {
    return tjs.fHits[iht].RMS * tjs.UnitsPerTick * fHitErrFac * tjs.fHits[iht].Multiplicity;
  } // HitTimeErr
  
  //////////////////////////////////////////
  float TrajClusterAlg::HitsTimeErr2(const std::vector<unsigned int>& hitVec)
  {
    // Estimates the error^2 of the time using all hits in hitVec
    if(hitVec.empty()) return 0;
    float err = fHitErrFac * HitsRMSTime(tjs, hitVec, kUnusedHits);
    return err * err;
  } // HitsTimeErr2

  ////////////////////////////////////////////////
  void TrajClusterAlg::EndMerge()
  {
    // Merges trajectories end-to-end or makes vertices
    
    if(tjs.allTraj.size() < 2) return;
    if(!tjs.UseAlg[kMerge]) return;
    
    mrgPrt = (debug.Plane == (int)fPlane && debug.Wire < 0);
    if(mrgPrt) mf::LogVerbatim("TC")<<"inside EndMerge on plane "<<fPlane;
    
    // Ensure that all tjs are in the same order
    for(auto& tj : tjs.allTraj) {
      if(tj.AlgMod[kKilled]) continue;
      if(tj.CTP != fCTP) continue;
      if(tj.StepDir != fStepDir) ReverseTraj(tjs, tj);
    } // tj
    
    unsigned short maxShortTjLen = tjs.Vertex2DCuts[0];
    
    for(unsigned int it1 = 0; it1 < tjs.allTraj.size(); ++it1) {
      if(tjs.allTraj[it1].AlgMod[kKilled]) continue;
      if(tjs.allTraj[it1].CTP != fCTP) continue;
      for(unsigned short end1 = 0; end1 < 2; ++end1) {
        // no merge if there is a vertex at the end
        if(tjs.allTraj[it1].VtxID[end1] > 0) continue;
        // make a copy of tp1 so we can mess with it
        TrajPoint tp1 = tjs.allTraj[it1].Pts[tjs.allTraj[it1].EndPt[end1]];
        bool isVLA = (tp1.AngleCode == 2);
        float bestFOM = 5;
        if(isVLA) bestFOM = 20;
        float bestDOCA;
        unsigned int imbest = USHRT_MAX;
        for(unsigned int it2 = 0; it2 < tjs.allTraj.size(); ++it2) {
          if(it1 == it2) continue;
          if(tjs.allTraj[it2].AlgMod[kKilled]) continue;
          if(tjs.allTraj[it2].CTP != fCTP) continue;
          // ensure that MCSMom isn't wildly different if they are both long
          if(tjs.allTraj[it1].Pts.size() > 8 && tjs.allTraj[it2].Pts.size() > 8) {
            if(tjs.allTraj[it2].MCSMom > tjs.allTraj[it1].MCSMom) {
              if(tjs.allTraj[it1].MCSMom < 0.5 * tjs.allTraj[it2].MCSMom) continue;
            } else {
              if(tjs.allTraj[it2].MCSMom < 0.5 * tjs.allTraj[it1].MCSMom) continue;
            }
          }
          unsigned short end2 = 1 - end1;
          // check for a vertex at this end
          if(tjs.allTraj[it2].VtxID[end2] > 0) continue;
          TrajPoint& tp2 = tjs.allTraj[it2].Pts[tjs.allTraj[it2].EndPt[end2]];
          TrajPoint& tp2OtherEnd = tjs.allTraj[it2].Pts[tjs.allTraj[it2].EndPt[end1]];
          // ensure that the other end isn't closer
          if(std::abs(tp2OtherEnd.Pos[0] - tp1.Pos[0]) < std::abs(tp2.Pos[0] - tp1.Pos[0])) continue;
          // ensure that the order is correct
          if(tjs.allTraj[it1].StepDir > 0) {
            if(tp2.Pos[0] < tp1.Pos[0] - 2) continue;
          } else {
            if(tp2.Pos[0] > tp1.Pos[0] + 2) continue;
          }
          // ensure that there is a signal on most of the wires between these points
          if(!SignalBetween(tjs, tp1, tp2, 0.8, mrgPrt)) {
//            if(mrgPrt) mf::LogVerbatim("TC")<<" no signal between these points "<<PrintPos(tjs, tp1.Pos)<<" "<<PrintPos(tjs, tp2.Pos);
            continue;
          }
          // Find the distance of closest approach for small angle merging
          // Inflate the doca cut if we are bridging a block of dead wires
          float dang = DeltaAngle(tp1.Ang, tp2.Ang);
          float doca = 15;
          if(isVLA) {
            // compare the minimum separation between Large Angle trajectories using a generous cut
            unsigned short ipt1, ipt2;
            TrajTrajDOCA(tjs, tjs.allTraj[it1], tjs.allTraj[it2], ipt1, ipt2, doca);
            if(mrgPrt) mf::LogVerbatim("TC")<<" isVLA check ipt1 "<<ipt1<<" ipt2 "<<ipt2<<" doca "<<doca;
          } else {
            // small angle
            doca = PointTrajDOCA(tjs, tp1.Pos[0], tp1.Pos[1], tp2);
          }
          float fom = dang * doca;
          if(fom < bestFOM) {
            bestFOM = fom;
            bestDOCA = doca;
            imbest = it2;
          }
        } // it2
        // No merge/vertex candidates
        if(imbest == USHRT_MAX) continue;
        
        // Make angle adjustments to tp1.
        unsigned int it2 = imbest;
        unsigned short end2 = 1 - end1;
        bool loMCSMom = (tjs.allTraj[it1].MCSMom + tjs.allTraj[it2].MCSMom) < 150;
        // Don't use the angle at the end Pt for high momentum long trajectories in case there is a little kink at the end
        if(tjs.allTraj[it1].Pts.size() > 50 && tjs.allTraj[it1].MCSMom > 100) {
          if(end1 == 0) {
            tp1.Ang = tjs.allTraj[it1].Pts[tjs.allTraj[it1].EndPt[0] + 2].Ang;
          } else {
            tp1.Ang = tjs.allTraj[it1].Pts[tjs.allTraj[it1].EndPt[1] - 2].Ang;
          }
        } else if(loMCSMom) {
          // Low momentum - calculate the angle using the two Pts at the end
          unsigned short pt1, pt2;
          if(end1 == 0) {
            pt1 = tjs.allTraj[it1].EndPt[0];
            pt2 = pt1 + 1;
          } else {
            pt2 = tjs.allTraj[it1].EndPt[1];
            pt1 = pt2 - 1;
          }
          TrajPoint tpdir;
          if(MakeBareTrajPoint(tjs, tjs.allTraj[it1].Pts[pt1], tjs.allTraj[it1].Pts[pt2], tpdir)) tp1.Ang = tpdir.Ang;
        } // low MCSMom
        // Now do the same for tj2
        TrajPoint tp2 = tjs.allTraj[it2].Pts[tjs.allTraj[it2].EndPt[end2]];
        if(tjs.allTraj[it2].Pts.size() > 50 && tjs.allTraj[it2].MCSMom > 100) {
          if(end1 == 0) {
            tp2.Ang = tjs.allTraj[it2].Pts[tjs.allTraj[it2].EndPt[0] + 2].Ang;
          } else {
            tp2.Ang = tjs.allTraj[it2].Pts[tjs.allTraj[it2].EndPt[1] - 2].Ang;
          }
        } else if(loMCSMom) {
          // Low momentum - calculate the angle using the two Pts at the end
          unsigned short pt1, pt2;
          if(end2 == 0) {
            pt1 = tjs.allTraj[it2].EndPt[0];
            pt2 = pt1 + 1;
          } else {
            pt2 = tjs.allTraj[it2].EndPt[1];
            pt1 = pt2 - 1;
          }
          TrajPoint tpdir;
          if(MakeBareTrajPoint(tjs, tjs.allTraj[it2].Pts[pt1], tjs.allTraj[it2].Pts[pt2], tpdir)) tp2.Ang = tpdir.Ang;
        } // low MCSMom
        
        // decide whether to merge or make a vertex
        float dang = DeltaAngle(tp1.Ang, tp2.Ang);

        float dangCut;
        float docaCut;
        float chgPull = 0;
        float minChgRMS = tjs.allTraj[it1].ChgRMS;
        if(tjs.allTraj[it2].ChgRMS < minChgRMS) minChgRMS = tjs.allTraj[it2].ChgRMS;
        if(tp1.Chg > tp2.Chg) {
          chgPull = (tp1.Chg / tp2.Chg - 1) / minChgRMS;
        } else {
          chgPull = (tp2.Chg / tp1.Chg - 1) / minChgRMS;
        }
        if(loMCSMom) {
          // increase dangCut dramatically for low MCSMom tjs
          dangCut = 1.0;
          // and the doca cut
          docaCut = 2;
        } else {
          // do a more careful calculation of the angle cut
          unsigned short e0 = tjs.allTraj[it1].EndPt[0];
          unsigned short e1 = tjs.allTraj[it1].EndPt[1];
          float tj1len = TrajPointSeparation(tjs.allTraj[it1].Pts[e0], tjs.allTraj[it1].Pts[e1]);
          float thetaRMS1 = MCSThetaRMS(tjs, tjs.allTraj[it1]);
          // calculate (thetaRMS / sqrt(length) )^2
          thetaRMS1 *= thetaRMS1 / tj1len;
          // and now tj2
          e0 = tjs.allTraj[it2].EndPt[0];
          e1 = tjs.allTraj[it2].EndPt[1];
          float tj2len = TrajPointSeparation(tjs.allTraj[it2].Pts[e0], tjs.allTraj[it2].Pts[e1]);
          float thetaRMS2 = MCSThetaRMS(tjs, tjs.allTraj[it2]);
          thetaRMS2 *= thetaRMS2 / tj2len;
          float dangErr = 0.5 * sqrt(thetaRMS1 + thetaRMS2);
          dangCut = fKinkCuts[0] + fKinkCuts[1] * dangErr;
          docaCut = 1;
          if(isVLA) docaCut = 15;
        }
        
        // check the merge cuts. Start with doca and dang requirements
        bool doMerge = bestDOCA < docaCut && dang < dangCut;
        bool showerTjs = tjs.allTraj[it1].PDGCode == 11 || tjs.allTraj[it2].PDGCode == 11;
        bool hiMCSMom = tjs.allTraj[it1].MCSMom > 200 || tjs.allTraj[it2].MCSMom > 200;
        // add a charge similarity requirement if not shower-like or low momentum or not LA
        if(doMerge && !showerTjs && hiMCSMom && chgPull > fChargeCuts[0] && !isVLA) doMerge = false;
        // ignore the charge pull cut if both are high momentum and dang is really small
        if(!doMerge && tjs.allTraj[it1].MCSMom > 900 && tjs.allTraj[it2].MCSMom > 900 && dang < 0.1 && bestDOCA < docaCut) doMerge = true;

        // do not merge if chgPull is really high
        if(doMerge && chgPull > 2*fChargeCuts[0]) doMerge = false;

        bool signalBetween = true;
        if(!isVLA) signalBetween = SignalBetween(tjs, tp1, tp2, 0.99, mrgPrt);
        doMerge = doMerge && signalBetween;
        
        if(mrgPrt) mf::LogVerbatim("TC")<<" EM2 "<<tjs.allTraj[it1].ID<<"_"<<end1<<"-"<<tjs.allTraj[it2].ID<<"_"<<end2<<" tp1-tp2 "<<PrintPos(tjs, tp1)<<"-"<<PrintPos(tjs, tp2)<<" bestFOM "<<bestFOM<<" bestDOCA "<<bestDOCA<<" docaCut "<<docaCut<<" isVLA? "<<isVLA<<" dang "<<dang<<" dangCut "<<dangCut<<" chgPull "<<chgPull<<" doMerge? "<<doMerge<<" loMCSMom? "<<loMCSMom<<" hiMCSMom? "<<hiMCSMom<<" signalBetween? "<<signalBetween;

        if(doMerge) {
          if(mrgPrt) mf::LogVerbatim("TC")<<"  Merge ";
          bool didMerge = false;
          if(end1 == 1) {
            didMerge = MergeAndStore(tjs, it1, it2, mrgPrt);
          } else {
            didMerge = MergeAndStore(tjs, it2, it1, mrgPrt);
          }
          if(didMerge) {
            // wipe out the AlgMods for the new Trajectory
            unsigned short newTjIndex = tjs.allTraj.size()-1;
            tjs.allTraj[newTjIndex].AlgMod.reset();
            // and set the EndMerge bit
            tjs.allTraj[newTjIndex].AlgMod[kMerge] = true;
            // and maybe the RevProp bit
            if(tjs.allTraj[it1].AlgMod[kRvPrp] || tjs.allTraj[it2].AlgMod[kRvPrp]) tjs.allTraj[newTjIndex].AlgMod[kRvPrp] = true;
            // Set the end merge flag for the killed trajectories to aid tracing merges
            tjs.allTraj[it1].AlgMod[kMerge] = true;
            tjs.allTraj[it2].AlgMod[kMerge] = true;
          } // Merge and store successfull
          else {
            if(mrgPrt) mf::LogVerbatim("TC")<<"  MergeAndStore failed ";
          }
        } else {
          // create a vertex instead if it passes the vertex cuts
          VtxStore aVtx;
          aVtx.CTP = tjs.allTraj[it1].CTP;
          aVtx.ID = tjs.vtx.size() + 1;
          // keep it simple if tp1 and tp2 are very close
          if(std::abs(tp1.Pos[0] - tp2.Pos[0]) < 2 && std::abs(tp1.Pos[1] - tp2.Pos[1]) < 2) {
            aVtx.Pos[0] = 0.5 * (tp1.Pos[0] + tp2.Pos[0]);
            aVtx.Pos[1] = 0.5 * (tp1.Pos[1] + tp2.Pos[1]);
          } else {
            // Tps not so close
            float sepCut = tjs.Vertex2DCuts[2];
            bool tj1Short = (tjs.allTraj[it1].EndPt[1] - tjs.allTraj[it1].EndPt[0] < maxShortTjLen);
            bool tj2Short = (tjs.allTraj[it2].EndPt[1] - tjs.allTraj[it2].EndPt[0] < maxShortTjLen);
            if(tj1Short || tj2Short) sepCut = tjs.Vertex2DCuts[1];
            TrajIntersection(tp1, tp2, aVtx.Pos);
            float dw = aVtx.Pos[0] - tp1.Pos[0];
            if(std::abs(dw) > sepCut) continue;
            float dt = aVtx.Pos[1] - tp1.Pos[1];
            if(std::abs(dt) > sepCut) continue;
            dw = aVtx.Pos[0] - tp2.Pos[0];
            if(std::abs(dw) > sepCut) continue;
            dt = aVtx.Pos[1] - tp2.Pos[1];
            if(std::abs(dt) > sepCut) continue;
            // ensure that the vertex is not closer to the other end if the tj is short
            if(tj1Short) {
              TrajPoint otp1 = tjs.allTraj[it1].Pts[tjs.allTraj[it1].EndPt[1-end1]];
              if(PosSep2(otp1.Pos, aVtx.Pos) < PosSep2(tp1.Pos, aVtx.Pos)) continue;
            }
            if(tj2Short) {
              TrajPoint otp2 = tjs.allTraj[it2].Pts[tjs.allTraj[it2].EndPt[1-end2]];
              if(PosSep2(otp2.Pos, aVtx.Pos) < PosSep2(tp2.Pos, aVtx.Pos)) continue;
            }
            // we expect the vertex to be between tp1 and tp2
            if(aVtx.Pos[0] < tp1.Pos[0] && aVtx.Pos[0] < tp2.Pos[0]) {
              aVtx.Pos[0] = std::min(tp1.Pos[0], tp2.Pos[0]);
              aVtx.Stat[kFixed] = true;
            }
            if(aVtx.Pos[0] > tp1.Pos[0] && aVtx.Pos[0] > tp2.Pos[0]) {
              aVtx.Pos[0] = std::max(tp1.Pos[0], tp2.Pos[0]);
              aVtx.Stat[kFixed] = true;
            }
          } // Tps not so close
          // We got this far. Try a vertex fit to ensure that the errors are reasonable
          tjs.allTraj[it1].VtxID[end1] = aVtx.ID;
          tjs.allTraj[it2].VtxID[end2] = aVtx.ID;
          // do a fit
          if(!FitVertex(tjs, aVtx, mrgPrt)) {
            // back out
            tjs.allTraj[it1].VtxID[end1] = 0;
            tjs.allTraj[it2].VtxID[end2] = 0;
            if(mrgPrt) mf::LogVerbatim("TC")<<" Vertex fit failed ";
            continue;
          }
          aVtx.NTraj = 2;
          aVtx.Pass = tjs.allTraj[it1].Pass;
          aVtx.Topo = end1 + end2;
          tjs.allTraj[it1].AlgMod[kMerge] = true;
          tjs.allTraj[it2].AlgMod[kMerge] = true;
          if(mrgPrt) mf::LogVerbatim("TC")<<"  Make vertex ID "<<aVtx.ID<<" at "<<(int)aVtx.Pos[0]<<":"<<(int)(aVtx.Pos[1]/tjs.UnitsPerTick);
          if(!StoreVertex(tjs, aVtx)) continue;
        } // create a vertex
        if(tjs.allTraj[it1].AlgMod[kKilled]) break;
      } // end1
    } // it1
    
  } // EndMerge

  //////////////////////////////////////////
  void TrajClusterAlg::Match3D(const geo::TPCID& tpcid, bool secondPass)
  {
    // Match Tjs in 3D using trajectory points
    
    tjs.matchVec.clear();
    tjs.matchVecPFPList.clear();
    
    int cstat = tpcid.Cryostat;
    int tpc = tpcid.TPC;
    
    bool prt = (debug.Plane >= 0) && (debug.Tick == 3333);
    
    if(prt) {
      mf::LogVerbatim("TC")<<"inside Match3D. dX (cm) cut "<<tjs.Match3DCuts[0];
    }
    
    if(secondPass) {
      // clear out any previously made matches in this tpc. Start by resizing
      // matchVec so that the matches at the end are removed.
      unsigned short newSize = 0;
      for(newSize = 0; newSize < tjs.matchVec.size(); ++newSize) {
        if(tjs.matchVec[newSize].TPCID == tpcid) break;
      } // ims
      if(newSize != tjs.matchVec.size()) {
        // we need to make some corrections
        for(unsigned short ims = newSize; ims < tjs.matchVec.size(); ++ims) {
          MatchStruct& ms = tjs.matchVec[ims];
          for(auto& tjID : ms.TjIDs) {
            tjs.allTraj[tjID - 1].AlgMod[kMat3D] = false;
          } // tjID
        } // ims
      } // reset needed
      tjs.matchVec.resize(newSize);
      // resize matchVecPFPList
      for(unsigned short ipfp = 0; ipfp < tjs.matchVecPFPList.size(); ++ipfp) {
        if(tjs.matchVecPFPList[ipfp] > newSize - 1) {
          tjs.matchVecPFPList.resize(ipfp);
          break;
        }
      } // ipfp
    } // reset

    // Create a temporary struct for matching trajectory points; 1 struct for each TP in
    // all trajectories. These are put into mallTraj which is then sorted by increasing xlo
    struct TjPt{
      std::array<double, 2> dir;
      unsigned int wire;
      // x range spanned by hits on the TP
      float xlo;
      float xhi;
      CTP_t ctp;
      // the Trajectory ID
      unsigned short id;
      // the number of points in the Tj so that the minimum Tj length cut (MatchCuts[2]) can be made
      unsigned short npts;
      short score; // 0 = Tj with nice vertex, 1 = high quality Tj, 2 = normal, -1 = already matched
      bool inShower;
    };
    
    // count the number of TPs and clear out any old 3D match flags
    unsigned int ntp = 0;
    for(auto& tj : tjs.allTraj) {
      if(tj.AlgMod[kKilled]) continue;
       geo::PlaneID planeID = DecodeCTP(tj.CTP);
      if((int)planeID.Cryostat != cstat) continue;
      if((int)planeID.TPC != tpc) continue;
      ntp += NumPtsWithCharge(tjs, tj, false);
      tj.AlgMod[kMat3D] = false;
   } // tj
    if(ntp < 2) return;
    
    std::vector<TjPt> mallTraj(ntp);
    std::vector<SortEntry> sortVec(ntp);
    
    unsigned int icnt = 0;
    for(auto& tj : tjs.allTraj) {
      if(tj.AlgMod[kKilled]) continue;
      geo::PlaneID planeID = DecodeCTP(tj.CTP);
      if((int)planeID.Cryostat != cstat) continue;
      if((int)planeID.TPC != tpc) continue;
      int plane = planeID.Plane;
      int tjID = tj.ID;
      // re-direct Inshower Tjs to the shower Tj
      bool inShower = false;
      if(tj.AlgMod[kInShower]) {
        // look for this Tj in cots
        unsigned short stjID = 0;
        for(auto& ss : tjs.cots) {
          if(ss.TjIDs.empty()) continue;
          if(std::find(ss.TjIDs.begin(), ss.TjIDs.end(), tjID) != ss.TjIDs.end()) {
            stjID = ss.ShowerTjID;
            inShower = true;
            break;
          } // found inShower tjID in ss
        } // ss
        tjID = stjID;
      } // inShower
      if(tjID == 0) continue;
      for(unsigned short ipt = tj.EndPt[0]; ipt <= tj.EndPt[1]; ++ipt) {
        auto& tp = tj.Pts[ipt];
        if(tp.Chg == 0) continue;
        if(icnt > mallTraj.size() - 1) break;
        mallTraj[icnt].wire = std::nearbyint(tp.Pos[0]);
        bool hasWire = tjs.geom->HasWire(geo::WireID(cstat, tpc, plane, mallTraj[icnt].wire));
        // don't try matching if the wire doesn't exist
        if(!hasWire) continue;
        float xpos = tjs.detprop->ConvertTicksToX(tp.Pos[1]/tjs.UnitsPerTick, plane, tpc, cstat);
        float posPlusRMS = tp.Pos[1] + TPHitsRMSTime(tjs, tp, kUsedHits);
        float rms = tjs.detprop->ConvertTicksToX(posPlusRMS/tjs.UnitsPerTick, plane, tpc, cstat) - xpos;
        if(rms < tjs.Match3DCuts[0]) rms = tjs.Match3DCuts[0];
        mallTraj[icnt].xlo = xpos - rms;
        mallTraj[icnt].xhi = xpos + rms;
        mallTraj[icnt].dir = tp.Dir;
        mallTraj[icnt].ctp = tp.CTP;
        mallTraj[icnt].id = tjID;
        mallTraj[icnt].npts = tj.Pts.size();
        short score = 1;
        if(TjHasNiceVtx(tjs, tj, tjs.Vertex2DCuts[7])) score = 0;
        mallTraj[icnt].score = score;
        mallTraj[icnt].inShower = inShower;
        // populate the sort vector
        sortVec[icnt].index = icnt;
        sortVec[icnt].val = mallTraj[icnt].xlo;
        ++icnt;
      } // tp
    } // tj
    
    if(icnt < mallTraj.size()) {
      mallTraj.resize(icnt);
      sortVec.resize(icnt);
    }
    
    // sort by increasing xlo
    std::sort(sortVec.begin(), sortVec.end(), valIncreasing);
    // put mallTraj into sorted order
    auto tallTraj = mallTraj;
    for(unsigned int ii = 0; ii < sortVec.size(); ++ii) mallTraj[ii] = tallTraj[sortVec[ii].index];
    
    // these cuts presume that the resolution in X is better than it is in Y and Z
    float xcut = tjs.Match3DCuts[0];
    float yzcut = 1.5 * xcut;
    bool useAngle = tjs.Match3DCuts[1] > 0;
    
    // create a temporary vector that will be sorted by decreasing Count and transferred into tjs.matchVec
    std::vector<MatchStruct> matVec;
    // temp TPs used to find 3D directions. The positions are not used
    TrajPoint tpi; tpi.Pos = {0, 0};
    TrajPoint tpj; tpj.Pos = {0, 0};
    TrajPoint tpk; tpk.Pos = {0, 0};
    // Direction vectors found using the i,j and i,k TPs
    TVector3 dij, dik, pos3;
    // match 3 views
    float piOver2 = M_PI / 2;
    if(tjs.NumPlanes == 3) {
      // Match Tjs with high quality vertices first and the leftovers next
      for(short maxScore = 0; maxScore < 2; ++maxScore) {
        for(unsigned int ipt = 0; ipt < mallTraj.size() - 2; ++ipt) {
          auto& iTjPt = mallTraj[ipt];
          if(iTjPt.score < 0 || iTjPt.score > maxScore) continue;
          // look for matches using Tjs that have the correct score
          if(iTjPt.score < 0 || iTjPt.score > maxScore) continue;
          unsigned short iplane = DecodeCTP(iTjPt.ctp).Plane;
          // load the CTP and direction so we can find matching angles
          tpi.CTP = iTjPt.ctp;
          tpi.Dir = iTjPt.dir;
          for(unsigned int jpt = ipt + 1; jpt < mallTraj.size() - 1; ++jpt) {
            auto& jTjPt = mallTraj[jpt];
            // ensure that the planes are different
            if(jTjPt.ctp == iTjPt.ctp) continue;
            if(jTjPt.score < 0 || jTjPt.score > maxScore) continue;
            // ensure inShower consistency
            if(jTjPt.inShower != iTjPt.inShower) continue;
            // check for x range overlap. We know that jTjPt.xlo is >= iTjPt.xlo because of the sort
            if(jTjPt.xlo > iTjPt.xhi) continue;
            // break out if the x range difference becomes large (10 cm)
            if(jTjPt.xlo > iTjPt.xhi + 10) break;
            // ensure the intersection is inside the TPC
            unsigned short jplane = DecodeCTP(jTjPt.ctp).Plane;
            tpj.CTP = jTjPt.ctp;
            tpj.Dir = jTjPt.dir;
            double jyp, jzp;
            tjs.geom->IntersectionPoint(iTjPt.wire, jTjPt.wire, iplane, jplane, (unsigned int)cstat, (unsigned int)tpc, jyp, jzp);
            if(jyp < tjs.YLo || jyp > tjs.YHi || jzp < tjs.ZLo || jzp > tjs.ZHi) continue;
            // get the direction. If this works, IntersectionPoint could be totally replaced with TrajPoint3D
            bool dijOK = false;
            if(useAngle && iTjPt.npts > 5 && jTjPt.npts > 5) dijOK = TrajPoint3D(tjs, tpi, tpj, pos3, dij);
            for(unsigned int kpt = jpt + 1; kpt < mallTraj.size(); ++kpt) {
              auto& kTjPt = mallTraj[kpt];
              // ensure that the planes are different
              if(kTjPt.ctp == iTjPt.ctp || kTjPt.ctp == jTjPt.ctp) continue;
              if(kTjPt.score < 0 || kTjPt.score > maxScore) continue;
              // ensure inShower consistency
              if(kTjPt.inShower != iTjPt.inShower) continue;
              if(kTjPt.xlo > iTjPt.xhi) continue;
              // break out if the x range difference becomes large
              if(kTjPt.xlo > iTjPt.xhi + 10) break;
              unsigned short kplane = DecodeCTP(kTjPt.ctp).Plane;
              tpk.CTP = kTjPt.ctp;
              tpk.Dir = kTjPt.dir;
              double kyp, kzp;
              tjs.geom->IntersectionPoint(iTjPt.wire, kTjPt.wire, iplane, kplane, (unsigned int)cstat, (unsigned int)tpc, kyp, kzp);
              if(std::abs(kyp - jyp) > yzcut || std::abs(kzp - jzp) > yzcut) continue;
              if(useAngle && dijOK && kTjPt.npts > 5 && TrajPoint3D(tjs, tpi, tpk, pos3, dik)) {
                // compare the angles between the
                float dang = dij.Angle(dik);
                if(dang > piOver2) dang = piOver2 - dang;
                if(dang > tjs.Match3DCuts[1]) continue;
              } // useAngle etc
              // we have a match. 
              // next see if the Tj IDs are in the match list
              unsigned short indx = 0;
              for(indx = 0; indx < matVec.size(); ++indx) {
                if(iTjPt.id != matVec[indx].TjIDs[iplane]) continue;
                if(jTjPt.id != matVec[indx].TjIDs[jplane]) continue;
                if(kTjPt.id != matVec[indx].TjIDs[kplane]) continue;
                ++matVec[indx].Count;
                break;
              } // indx
              if(indx == matVec.size()) {
                // not found in the match vector so add it
                MatchStruct ms = CreateMatchStruct(tjs, tpcid, 3);
                // Note that we can put the Tj IDs in plane-order since there are 3 of them
                // This is not the case when there are 2 planes
                ms.TjIDs[iplane] = iTjPt.id;
                ms.TjIDs[jplane] = jTjPt.id;
                ms.TjIDs[kplane] = kTjPt.id;
                ms.Count = 1;
                matVec.push_back(ms);
              } // not found in the list
            } // kpt
          } // jpt
        } // ipt
      } // score
      
      if(matVec.size() > 1) {
        // sort by decreasing match count
        sortVec.resize(matVec.size());
        for(unsigned int indx = 0; indx < sortVec.size(); ++indx) {
          sortVec[indx].index = indx;
          sortVec[indx].val = matVec[indx].Count;
        }
        std::sort(sortVec.begin(), sortVec.end(), valDecreasing);
        // Re-order matVec
        auto tmpVec = matVec;
        for(unsigned int ii = 0; ii < matVec.size(); ++ii) {
          unsigned int indx = sortVec[ii].index;
          matVec[ii] = tmpVec[indx];
        } // ii
        MergeBrokenTjs(tjs, matVec);
      }
    } // 3 planes
    
    // match in 2 views
    // make a temporary list of triple Tj match IDs to simplify searching
    std::vector<int> tripleTjList;
    for(auto& ms : matVec) tripleTjList.insert(tripleTjList.end(), ms.TjIDs.begin(), ms.TjIDs.end());
    
    unsigned short minTjLen = tjs.Match3DCuts[2];
    // Three plane TPC - require a 2-plane match reside in a dead region of the 3rd plane?
//    bool require3rdPlnDeadRegion = (tjs.NumPlanes == 3 && tjs.Match3DCuts[3] > 0);
    
    // put the 2 plane matches into a temp vector to simplify things
    std::vector<MatchStruct> temp;
    for(short maxScore = 0; maxScore < 2; ++maxScore) {
      for(unsigned int ipt = 0; ipt < mallTraj.size() - 1; ++ipt) {
        auto& iTjPt = mallTraj[ipt];
        if(iTjPt.score < 0 || iTjPt.score > maxScore) continue;
        // check for minimum length
        if(iTjPt.npts < minTjLen) continue;
        // ignore Tjs that have a triple match 
        if(std::find(tripleTjList.begin(), tripleTjList.end(), iTjPt.id) != tripleTjList.end()) continue;
        unsigned short iplane = DecodeCTP(iTjPt.ctp).Plane;
        for(unsigned int jpt = ipt + 1; jpt < mallTraj.size(); ++jpt) {
          auto& jTjPt = mallTraj[jpt];
          // ensure that the planes are different
          if(jTjPt.ctp == iTjPt.ctp) continue;
          if(jTjPt.score < 0 || jTjPt.score > maxScore) continue;
          // ensure inShower consistency
          if(jTjPt.inShower != iTjPt.inShower) continue;
          if(jTjPt.npts < minTjLen) continue;
          // ignore Tjs that have a triple match 
          if(std::find(tripleTjList.begin(), tripleTjList.end(), jTjPt.id) != tripleTjList.end()) continue;
          // check for x range overlap
          if(jTjPt.xlo > iTjPt.xhi) continue;
          // break out if the x range difference becomes large
          if(jTjPt.xlo > iTjPt.xhi + 10) break;
          // ensure the intersection inside the TPC
          unsigned short jplane = DecodeCTP(jTjPt.ctp).Plane;
          double yp, zp;
          tjs.geom->IntersectionPoint(iTjPt.wire, jTjPt.wire, iplane, jplane, cstat, tpc, yp, zp);
          if(yp < tjs.YLo || yp > tjs.YHi || zp < tjs.ZLo || zp > tjs.ZHi) continue;
          if(tjs.NumPlanes == 3) {
            // See if there is a signal at this point. Use tpk but first ensure that the intersection
            // is reasonably OK
            unsigned short kpl = 3 - iplane - jplane;
            float fkwire = tjs.geom->WireCoordinate(yp, zp, kpl, tpc, cstat);
            if(fkwire < 0 || fkwire > tjs.MaxPos0[kpl]) continue;
            tpk.CTP = EncodeCTP(cstat, tpc, kpl);
            geo::PlaneID planeID = DecodeCTP(tpi.CTP);
            float xp = 0.5 * (iTjPt.xlo + iTjPt.xhi);
            tpk.Pos[1] = tjs.detprop->ConvertXToTicks(xp, planeID) * tjs.UnitsPerTick;
            tpk.Pos[1] = fkwire;
            // Note that SignalAtTp assumes that a signal exists if the wire is dead
            if(!SignalAtTp(tjs, tpk)) continue;
          }
          // next see if the Tjs are in the match list
          unsigned short indx = 0;
          for(indx = 0; indx < temp.size(); ++indx) {
            unsigned short nm = 0;
            for(auto tjID : temp[indx].TjIDs) {
              if(iTjPt.id == tjID || jTjPt.id == tjID) ++nm;
            } // ii
            if(nm == 2) {
              ++temp[indx].Count;
              break;
            }
          } // indx
          if(indx == temp.size()) {
            MatchStruct ms = CreateMatchStruct(tjs, tpcid, 2);
            // Here we put the Tj IDs in no particular order
            ms.TjIDs[0] = iTjPt.id;
            ms.TjIDs[1] = jTjPt.id;
            ms.Count = 1;
            temp.push_back(ms);
          } // not found in the list
        } // jj
      } // ii
    } // score

    if(temp.empty()) {
      if(prt) mf::LogVerbatim("TC")<<"Match2Views: no 2-view matches found";
    } else if(temp.size() == 1) {
      matVec.push_back(temp[0]);
    } else {
      // multiple entries - need to sort by decreasing match count
      sortVec.resize(temp.size());
      for(unsigned int indx = 0; indx < sortVec.size(); ++indx) {
        sortVec[indx].index = indx;
        sortVec[indx].val = temp[indx].Count;
      } // indx
      std::sort(sortVec.begin(), sortVec.end(), valDecreasing);
      // Re-order temp
      auto tmpVec = temp;
      for(unsigned int ii = 0; ii < sortVec.size(); ++ii) temp[ii] = tmpVec[sortVec[ii].index];
      // insert it after the triple matches
      matVec.insert(matVec.end(), temp.begin(), temp.end());
      if(prt) mf::LogVerbatim("TC")<<"Match2Views: Found "<<temp.size()<<" matches";
    } // temp size > 1
    
    if(prt) {
      mf::LogVerbatim myprt("TC");
      myprt<<"M3D: matVec\n";
      unsigned short cnt = 0;
      for(unsigned int ii = 0; ii < matVec.size(); ++ii) {
        if(matVec[ii].Count == 0) continue;
        myprt<<ii<<" Count "<<matVec[ii].Count<<" TjIDs:";
        for(auto& tjID : matVec[ii].TjIDs) myprt<<" "<<tjID;
        myprt<<" NumUsedHitsInTj ";
        for(auto& tjID : matVec[ii].TjIDs) myprt<<" "<<NumUsedHitsInTj(tjs, tjs.allTraj[tjID-1]);
        float maxlen = 1;
        for(auto& tjID : matVec[ii].TjIDs) {
          float len = NumUsedHitsInTj(tjs, tjs.allTraj[tjID-1]);
          if(len > maxlen) maxlen = len;
        }
        float matfrac = matVec[ii].Count / maxlen;
        myprt<<" matfrac "<<std::fixed<<std::setprecision(2)<<matfrac;
        myprt<<"\n";
        ++cnt;
        if(cnt == 50) {
          myprt<<"...stopped printing after 50 entries.";
          break;
        }
      } // ii
    } // prt
    
    // put the maybe OK matches into tjs
    for(auto& ms : matVec) {
      if(ms.Count < 2) continue;
      float maxlen = 1;
      for(auto& tjID : ms.TjIDs) {
        float len = NumUsedHitsInTj(tjs, tjs.allTraj[tjID-1]);
        if(len > maxlen) maxlen = len;
      }
      float matfrac = ms.Count / maxlen;
      // require that at least 20% of the hits are matched in the longest Tj. Note that matfrac may be > 1
      // in particular for small angle trajectories
      if(matfrac < 0.2) continue;
      tjs.matchVec.push_back(ms);
    }
    if(tjs.matchVec.empty()) return;
    
    // create the list of associations to matches that will be converted to PFParticles (matchVecPFPList)
    // Start with Tjs attached to 3D vertices
    Match3DVtxTjs(tjs, tpcid, prt);
    
    // Re-check matchVec with a tighter matchfrac cut to reduce junk
    for(unsigned int indx = 0; indx < tjs.matchVec.size(); ++indx) {
      auto& ms = tjs.matchVec[indx];
      if(ms.Count == 0) continue;
      float maxlen = 1;
      for(auto& tjID : ms.TjIDs) {
        float len = NumUsedHitsInTj(tjs, tjs.allTraj[tjID-1]);
        if(len > maxlen) maxlen = len;
      }
      float matfrac = ms.Count / maxlen;
      // check for a reasonable match fraction
      if(matfrac > 0.5) continue;
      // ensure this isn't in an existing PFParticle list
      if(std::find(tjs.matchVecPFPList.begin(), tjs.matchVecPFPList.end(), indx) != tjs.matchVecPFPList.end()) continue;
      // flag it dead
      ms.Count = 0;
    } // ms
    
    // define the PFParticleList
    for(unsigned int indx = 0; indx < tjs.matchVec.size(); ++indx) {
      auto& ms = tjs.matchVec[indx];
      // ignore dead matches
      if(ms.Count == 0) continue;
      // skip this match if any of the trajectories is already matched or merged and killed
      bool skipit = false;
      for(auto tjID : ms.TjIDs) {
        if(tjs.allTraj[tjID - 1].AlgMod[kMat3D]) skipit = true;
      } // tjID
      if(skipit) continue;
      // count the number of shower Tjs
      unsigned short nstj = 0;
      for(unsigned short ipl = 0; ipl < ms.TjIDs.size(); ++ipl) {
        unsigned short itj = ms.TjIDs[ipl] - 1;
        if(tjs.allTraj[itj].AlgMod[kMat3D]) skipit = true;
        if(tjs.allTraj[itj].AlgMod[kShowerTj]) ++nstj;
      }
      if(skipit) continue;
      // Require 0 or a matched shower Tj in all planes
      if(nstj != 0 && nstj != ms.TjIDs.size()) continue;
      tjs.matchVecPFPList.push_back(indx);
      for(unsigned short ipl = 0; ipl < ms.TjIDs.size(); ++ipl) {
        unsigned short itj = ms.TjIDs[ipl] - 1;
        tjs.allTraj[itj].AlgMod[kMat3D] = true;

	//	std::cout << "SETTING TJID " << tjs.allTraj[itj].ID << " true" << std::endl;
      } // ipl
    } // indx
    
    DefinePFParticleRelationships(tjs, tpcid);
    
    if(prt) {
      mf::LogVerbatim myprt("TC");
      myprt<<"M3D final: matchVec\n";
      for(unsigned int ii = 0; ii < tjs.matchVec.size(); ++ii) {
        myprt<<ii<<" Count "<<tjs.matchVec[ii].Count<<" TjIDs:";
        for(auto& tjID : tjs.matchVec[ii].TjIDs) myprt<<" "<<tjID;
        myprt<<" NumUsedHitsInTj ";
        for(auto& tjID : tjs.matchVec[ii].TjIDs) myprt<<" "<<NumUsedHitsInTj(tjs, tjs.allTraj[tjID-1]);
        float maxlen = 1;
        unsigned short nsh = 0;
        for(auto& tjID : tjs.matchVec[ii].TjIDs) {
          float len = NumUsedHitsInTj(tjs, tjs.allTraj[tjID-1]);
          if(len > maxlen) maxlen = len;
          if(tjs.allTraj[tjID-1].AlgMod[kShowerTj]) ++nsh;
        }
        float matfrac = tjs.matchVec[ii].Count / maxlen;
        myprt<<" matfrac "<<std::fixed<<std::setprecision(2)<<matfrac;
        myprt<<" sVx3ID "<<tjs.matchVec[ii].Vx3ID[0]<<" eVx3ID "<<tjs.matchVec[ii].Vx3ID[1];
        myprt<<" PDGCode "<<tjs.matchVec[ii].PDGCode;
        for(unsigned short imv = 0; imv < tjs.matchVecPFPList.size(); ++imv) {
          if(tjs.matchVecPFPList[imv] == ii) myprt<<" PFP index "<<imv;
        }
        myprt<<"\n";
        if(ii == 50) {
          myprt<<"...stopped printing after 50 entries.";
          break;
        }
      } // ii
    } // prt
    
    Find3DEndPoints(tpcid);
    
  } // Match3D

  ////////////////////////////////////////////////
  void TrajClusterAlg::Find3DEndPoints(const geo::TPCID& tpcid)
  {
    // Define the start and end point position and direction of the matched trajectories. This is done by matching the
    // endpoints of the two longest trajectories in all planes. The endpoints and trajectories are then
    // reversed if necessary to put sXYZ[0] > eXYZ[0] and EndPt[0] => sXYZ 
    
    prt = (debug.Plane >= 0) && (debug.Tick == 3333);
    
    for(unsigned short ii = 0; ii < tjs.matchVecPFPList.size(); ++ii) {
      unsigned short imv = tjs.matchVecPFPList[ii];
      auto& ms = tjs.matchVec[imv];
      if(ms.Count == 0) continue;
      if(ms.TPCID != tpcid) continue;
      for(unsigned short startend = 0; startend < 2; ++startend) {
        ms.Dir[startend] = {0, 0, 0};
        ms.DirErr[startend] = {0, 0, 0};
        ms.XYZ[startend] = {0, 0, 0};
        for(unsigned short plane = 0; plane < tjs.NumPlanes; ++plane) {
          ms.dEdx[startend][plane] = 0;
          ms.dEdxErr[startend][plane] = 0;
        } // plane
      }
      
      // Showers require special handling
      if(ms.PDGCode == 1111) {
        Find3DShowerEndPoints(tjs, ms);
        continue;
      }
      
      std::array<std::vector<TrajPoint>, 2> endtps;
      if(!FindMatchingPts(tjs, ms, endtps[0], endtps[1], prt) || endtps[0].size() < 2 || endtps[1].size() < 2) {
        if(prt) mf::LogVerbatim("TC")<<"  FindMatchingPts failed imv "<<imv<<" stps size "<<endtps[0].size()<<" etps size "<<endtps[1].size()<<" PDGCode "<<ms.PDGCode;
        ms.Count = 0;
        continue;
      }
      
      // grab the direction from the first calculation and don't let it reverse
      TVector3 prevDir = {0, 0, 0};
      bool first = true;
      for(unsigned short startend = 0; startend < 2; ++startend) {
        double wsum = 0;
        TVector3 psum = {0, 0, 0};
        TVector3 dsum = {0, 0, 0};
        for(unsigned short ii = 0; ii < endtps[startend].size() - 1; ++ii) {
          for(unsigned short jj = ii + 1; jj < endtps[startend].size(); ++jj) {
            TVector3 pos, dir;
            if(!TrajPoint3D(tjs, endtps[startend][ii], endtps[startend][jj], pos, dir)) {
              if(prt) mf::LogVerbatim("TC")<<"F3DEP: "<<imv<<" TrajPoint3D failed";
              continue;
            }
            // ensure the position is inside the TPC, but relax the fiducial cut a bit
/*
            if(pos[0] < tjs.XLo     || pos[0] > tjs.XHi     || 
               pos[1] < tjs.YLo - 5 || pos[1] > tjs.YHi + 5 ||
               pos[2] < tjs.ZLo - 5 || pos[2] > tjs.ZHi + 5) {
              if(prt) mf::LogVerbatim("TC")<<"F3DEP: "<<imv<<" failed fiducial cut "<<pos[0]<<" "<<pos[1]<<" "<<pos[2];
              continue;
            }
*/
            if(first) {
              first = false;
              // ensure that the direction is away from a start vertex if one exists
              if(ms.Vx3ID[startend] > 0) {
                if(pos[2] > ms.XYZ[startend][2] && dir[2] < 0) {
                  dir *= -1;
                } else if(pos[2] < ms.XYZ[startend][2] && dir[2] > 0) {
                  dir *= -1;
                }
              } // start vertex exists
              if(ms.Vx3ID[startend] > 0 && pos[2] > ms.XYZ[startend][2] && dir[2] < 0) dir *= -1;
              prevDir = dir;
            } // first valid direction
            else {
              // a valid direction exists. Compare this direction with it
              for(unsigned short ixyz = 0; ixyz < 3; ++ixyz) {
                if(std::abs(prevDir[ixyz]) > 0.5) {
                  if(prevDir[ixyz] * dir[ixyz] < 0) dir *= -1;
                  break;
                }
              } // ixyz
              
            } // a valid direction exists
            // sum to get an average position and direction. Weight by the angle error
            double erri = endtps[startend][ii].AngErr;
            if(erri == 0) erri = 0.3;
            double errj = endtps[startend][jj].AngErr;
            if(errj == 0) errj = 0.3;
            double wght = 1 / (erri * erri + errj * errj);
            psum += wght * pos;
            dsum += wght * dir;
            wsum += wght;
          } // jj
        } // ii
        if(wsum == 0) continue;
        // define the position
        for(unsigned short ixyz = 0; ixyz < 3; ++ixyz) {
          ms.XYZ[startend][ixyz] = psum[ixyz] / wsum;
          ms.Dir[startend][ixyz] = dsum[ixyz] / wsum;
        }
        if(ms.Dir[startend].Mag() > 0) ms.Dir[startend].SetMag(1);
      } // startend
      
      // ensure that the start direction vectors is pointing from start to end
      TVector3 generalDirection;
      for(unsigned short ixyz = 0; ixyz < 3; ++ixyz) generalDirection[ixyz] = ms.XYZ[1][ixyz] - ms.XYZ[0][ixyz];
      if(generalDirection.Mag() == 0) {
//        if(prt) mf::LogVerbatim("TC")<<"  Start and End points are identical...";
        ms.Count = 0;
        continue;
      } // generalDirection.Mag == 0
      generalDirection.SetMag(1);
      // use a large direction cosine
      for(unsigned short ixyz = 0; ixyz < 3; ++ixyz) {
        if(generalDirection[ixyz] > 0.5) {
          // reverse the start end direction?
          if(generalDirection[ixyz] * ms.Dir[0][ixyz] < 0) ms.Dir[0] *= -1;
          if(generalDirection[ixyz] * ms.Dir[1][ixyz] < 0) ms.Dir[1] *= -1;
          break;
        }
      } // ixyz
      // Calculate dE/dx at both ends
      FilldEdx(tjs, ms);
    } //ii
  } // Find3DEndPoints

  //////////////////////////////////////////
  void TrajClusterAlg::FillPFPInfo()
  {
    // Fills the PFParticle info in matchVec. Each entry contains a list of trajectories and has a defined
    // start and end XYZ position, possibly with the index of a 3D vertex. 
    
    bool pprt = (debug.Plane >= 0 && debug.Tick == 3333);
    
    unsigned short pfpCount = 0;
    for(auto& im : tjs.matchVecPFPList) {
      auto& ms = tjs.matchVec[im];
      // ms contains a list of tjs that were matched in 3D. 
      if(ms.Count == 0) continue;
      // Set the parent index to itself for now
      ms.ParentMSIndex = pfpCount;
      ++pfpCount;
      // Trajectories have been reversed so that the Tj and hit order are consistent. The
      // next step is to decide whether the start of the PFParticle (where the 3D vertex association will be made) is indeed the
      // start of the trajectory from a physics standpoint, e.g. dQ/dx, muon delta-ray tag, cosmic rays entering the detector, etc.
      // Make this decision in a utility function.
      Reverse3DMatchTjs(tjs, ms, prt);
      // we may need to clobber 2D vertices so start a list and count them
      std::vector<unsigned short> vtxIDs, vtxIDCnt;
      for(auto& tjID : ms.TjIDs) {
        unsigned short itj = tjID - 1;
        Trajectory& tj = tjs.allTraj[itj];
        for(unsigned short end = 0; end < 2; ++end) {
          if(tj.VtxID[end] > 0) {
            // Count the number of times this 2D vertex is used.
            unsigned short indx;
            for(indx = 0; indx < vtxIDs.size(); ++indx) if(tj.VtxID[end] == vtxIDs[indx]) break;
            if(indx == vtxIDs.size()) {
              // not found so add it
              vtxIDs.push_back(tj.VtxID[end]);
              vtxIDCnt.push_back(1);
            } else {
              ++vtxIDCnt[indx];
            }
          } // 2D vertex exists
        } // end
      } // tjID
      // clobber any 2D vertices that exist between trajectories in the match list
      for(unsigned short ii = 0; ii < vtxIDs.size(); ++ii) {
        if(vtxIDCnt[ii] > 1) MakeVertexObsolete(tjs, vtxIDs[ii], true);
      } // ii
      // Make a 3D vertex at the start of the PFParticle if one doesn't already exist
      if(ms.Vx3ID[0] == 0) {
        // get a reference to one of the Tjs to define the cryostat and TPC
        unsigned short itj = ms.TjIDs[0] - 1;
        geo::PlaneID planeID = DecodeCTP(tjs.allTraj[itj].CTP);
        Vtx3Store newVx3;
        newVx3.ID = tjs.vtx3.size();
        newVx3.TPCID = geo::TPCID(planeID.Cryostat, planeID.TPC);
        // Set Wire < 0 as a flag that this is a "complete" 3D vertex even though no 2D vertices have been made.
        newVx3.Wire = -2;
        newVx3.X = ms.XYZ[0][0];
        newVx3.Y = ms.XYZ[0][1];
        newVx3.Z = ms.XYZ[0][2];
        tjs.vtx3.push_back(newVx3);
        ms.Vx3ID[0] = newVx3.ID;
//        if(prt) mf::LogVerbatim("TC")<<" Made 3D start vertex "<<newVx3.ID<<" at "<<newVx3.X<<" "<<newVx3.Y<<" "<<newVx3.Z;
      }
      if (tjs.TagCosmics) SaveCRInfo(tjs, ms, prt, fIsRealData);
    } // im (ms)
    
    if(pprt) PrintPFParticles("FPI", tjs);
    
  } // FillPFPInfo
  
  //////////////////////////////////////////
  void TrajClusterAlg::StepCrawl(Trajectory& tj)
  {
    // Crawl along the direction specified in the traj vector in steps of size step
    // (wire spacing equivalents). Find hits between the last trajectory point and
    // the last trajectory point + step. A new trajectory point is added if hits are
    // found. Crawling continues until no signal is found for two consecutive steps
    // or until a wire or time boundary is reached.
    
    fGoodTraj = false;
    fTryWithNextPass = false;
    if(tj.Pts.empty()) return;
    
    if(fCTP != tj.CTP || !WireHitRangeOK(tjs, tj.CTP)) {
//      std::cout<<"StepCrawl: Warning fCTP != tj.CTP or invalid WireHitRange.\n";
      fQuitAlg = true;
      return;
    }
 
    unsigned short lastPt;
    unsigned short lastPtWithUsedHits = tj.EndPt[1];
    unsigned short lastPtWithHits;

    lastPt = lastPtWithUsedHits;
    // Construct a local TP from the last TP that will be moved on each step.
    // Only the Pos and Dir variables will be used
    TrajPoint ltp;
    ltp.CTP = tj.CTP;
    ltp.Pos = tj.Pts[lastPt].Pos;
    ltp.Dir = tj.Pts[lastPt].Dir;
    // A second TP is cloned from the leading TP of tj, updated with hits, fit
    // parameters,etc and possibly pushed onto tj as the next TP
    TrajPoint tp ;
    
    // assume it is good from here on
    fGoodTraj = true;
    
    unsigned short nMissedSteps = 0;

    bool sigOK, keepGoing;
    unsigned short killPts;
    for(unsigned short step = 1; step < 10000; ++step) {
      // make a copy of the previous TP
      lastPt = tj.Pts.size() - 1;
      tp = tj.Pts[lastPt];
      ++tp.Step;
      double stepSize = fVLAStepSize;
      if(tp.AngleCode < 2) stepSize = std::abs(1/ltp.Dir[0]);
      // move the local TP position by one step in the right direction
      for(unsigned short iwt = 0; iwt < 2; ++iwt) ltp.Pos[iwt] += ltp.Dir[iwt] * stepSize;

      unsigned short ivx = TPNearVertex(tjs, ltp);
      if(ivx != USHRT_MAX) {
        // Trajectory stops near a vertex so make the assignment
        AttachTrajToVertex(tjs, tj, tjs.vtx[ivx], prt);
        tj.StopFlag[1][kAtVtx] = true;
        break;
      }

      SetPDGCode(tjs, tj);

      // copy this position into tp
      tp.Pos = ltp.Pos;
      tp.Dir = ltp.Dir;
      if(prt) {
        mf::LogVerbatim("TC")<<"StepCrawl "<<step<<" Pos "<<tp.Pos[0]<<" "<<tp.Pos[1]<<" Dir "<<tp.Dir[0]<<" "<<tp.Dir[1]<<" stepSize "<<stepSize<<" AngCode "<<tp.AngleCode;
      }
      // hit the boundary of the TPC?
      if(tp.Pos[0] < 0 || tp.Pos[0] > tjs.MaxPos0[fPlane] ||
         tp.Pos[1] < 0 || tp.Pos[1] > tjs.MaxPos1[fPlane]) break;
      // remove the old hits and other stuff
      tp.Hits.clear();
      tp.UseHit.reset();
      tp.FitChi = 0; tp.Chg = 0;
      // append to the trajectory
      tj.Pts.push_back(tp);
      // update the index of the last TP
      lastPt = tj.Pts.size() - 1;
      // look for hits
      AddHits(tj, lastPt, sigOK);
      // Check the stop flag
      if(tj.StopFlag[1][kAtTj]) break;
      // If successfull, AddHits has defined UseHit for this TP,
      // set the trajectory endpoints, and define HitPos.
      if(tj.Pts[lastPt].Hits.empty()) {
        // Require three points with charge on adjacent wires for small angle
        // stepping.
        if(tj.Pts[lastPt].AngleCode == 0 && lastPt == 2) return;
        // No close hits added.
        ++nMissedSteps;
        // First check for no signal in the vicinity
        if(lastPt > 0) {
          // break if this is a reverse propagate activity and there was no signal (not on a dead wire)
          if(!sigOK && tj.AlgMod[kRvPrp]) break;
          // Ensure that there is a signal here after missing a number of steps on a LA trajectory
          if(tj.Pts[lastPt].AngleCode > 0 && nMissedSteps > 4 && !SignalAtTp(tjs, ltp)) {
            tj.StopFlag[1][kSignal] = false;
            break;
          }
          // the last point with hits (used or not) is the previous point
          lastPtWithHits = lastPt - 1;
          float tps = TrajPointSeparation(tj.Pts[lastPtWithHits], ltp);
          float dwc = DeadWireCount(tjs, ltp, tj.Pts[lastPtWithHits]);
          float nMissedWires = tps * std::abs(ltp.Dir[0]) - dwc;
          float maxWireSkip = fMaxWireSkipNoSignal;
          if(tj.PDGCode == 13) maxWireSkip = tjs.MuonTag[2];
          if(prt) mf::LogVerbatim("TC")<<" StepCrawl: no signal at ltp "<<PrintPos(tjs, ltp)<<" nMissedWires "<<std::fixed<<std::setprecision(1)<<nMissedWires<<" dead wire count "<<dwc<<" maxWireSkip "<<maxWireSkip<<" tj.PGDCode "<<tj.PDGCode;
          if(nMissedWires > maxWireSkip) {
            // We passed a number of wires without adding hits and are ready to quit.
            // First see if there is one good unused hit on the end TP and if so use it
            // lastPtWithHits + 1 == lastPt && tj.Pts[lastPtWithHits].Chg == 0 && tj.Pts[lastPtWithHits].Hits.size() == 1
            if(tj.EndPt[1] < tj.Pts.size() - 1 && tj.Pts[tj.EndPt[1]+1].Hits.size() == 1) {
              unsigned short lastLonelyPoint = tj.EndPt[1] + 1;
              unsigned int iht = tj.Pts[lastLonelyPoint].Hits[0];
              if(tjs.fHits[iht].InTraj == 0 && tj.Pts[lastLonelyPoint].Delta < 3 * tj.Pts[lastLonelyPoint].DeltaRMS) {
                tjs.fHits[iht].InTraj = tj.ID;
                tj.Pts[lastLonelyPoint].UseHit[0] = true;
                DefineHitPos(tj.Pts[lastLonelyPoint]);
                SetEndPoints(tjs, tj);
                if(prt) {
                  mf::LogVerbatim("TC")<<" Added a Last Lonely Hit before breaking ";
                  PrintTrajPoint("LLH", tjs, lastPt, tj.StepDir, tj.Pass, tj.Pts[lastLonelyPoint]);
                }
              }
            }
            break;
          }
        } // lastPt > 0
        // no sense keeping this TP on tj if no hits were added
        tj.Pts.pop_back();
        continue;
      } // tj.Pts[lastPt].Hits.empty()
      // ensure that we actually moved
      if(lastPt > 0 && PosSep2(tj.Pts[lastPt].Pos, tj.Pts[lastPt-1].Pos) < 0.1) return;
      // Found hits at this location so reset the missed steps counter
      nMissedSteps = 0;
      // Update the last point fit, etc using the just added hit(s)
      UpdateTraj(tj);
      // a failure occurred
      if(!fUpdateTrajOK) return;
      if(tj.Pts[lastPt].Chg == 0) {
        // There are points on the trajectory by none used in the last step. See
        // how long this has been going on
        float tps = TrajPointSeparation(tj.Pts[tj.EndPt[1]], ltp);
        float dwc = DeadWireCount(tjs, ltp, tj.Pts[tj.EndPt[1]]);
        float nMissedWires = tps * std::abs(ltp.Dir[0]) - dwc;
        if(prt)  mf::LogVerbatim("TC")<<" Hits exist on the trajectory but are not used. Missed wires "<<nMissedWires<<" dead wire count "<<(int)dwc;
        // break if this is a reverse propagate activity with no dead wires
        if(tj.AlgMod[kRvPrp] && dwc == 0) break;
        if(nMissedWires > fMaxWireSkipWithSignal) break;
        // try this out
        if(!MaskedHitsOK(tj)) {
          return;
        }
        // check for a series of bad fits and stop stepping
        if(tjs.UseAlg[kStopBadFits] && nMissedWires > 4 && StopIfBadFits(tj)) break;
        // Keep stepping
        if(prt) {
          if(tj.AlgMod[kRvPrp]) {
            PrintTrajectory("RP", tjs, tj, lastPt);
          } else {
            PrintTrajectory("SC", tjs, tj, lastPt);
          }
        }
        continue;
      } // tp.Hits.empty()
      if(tj.Pts.size() == 3) {
        // ensure that the last hit added is in the same direction as the first two.
        // This is a simple way of doing it
        if(PosSep2(tj.Pts[0].HitPos, tj.Pts[2].HitPos) < PosSep2(tj.Pts[0].HitPos, tj.Pts[1].HitPos)) return;
        // ensure that this didn't start as a small angle trajectory and immediately turn
        // into a large angle one
        if(tj.Pts[lastPt].AngleCode > fMaxAngleCode[tj.Pass]) {
          if(prt) mf::LogVerbatim("TC")<<" Wandered into an invalid angle range. Quit stepping.";
          fGoodTraj = false;
          return;
        }
      } // tj.Pts.size() == 3
      // Update the local TP with the updated position and direction
      ltp.Pos = tj.Pts[lastPt].Pos;
      ltp.Dir = tj.Pts[lastPt].Dir;
      if(fMaskedLastTP) {
        // see if TPs have been masked off many times and if the
        // environment is clean. If so, return and try with next pass
        // cuts
        if(!MaskedHitsOK(tj)) {
          if(prt) {
            if(tj.AlgMod[kRvPrp]) {
              PrintTrajectory("RP", tjs, tj, lastPt);
            } else {
              PrintTrajectory("SC", tjs, tj, lastPt);
            }
          }
          return;
        }
        // Don't bother with the rest of the checking below if we
        // set all hits not used on this TP
        if(prt) {
          if(tj.AlgMod[kRvPrp]) {
            PrintTrajectory("RP", tjs, tj, lastPt);
          } else {
            PrintTrajectory("SC", tjs, tj, lastPt);
          }
        }
        continue;
      }
      // We have added a TP with hits
      // assume that we aren't going to kill the point we just added, or any
      // of the previous points...
      killPts = 0;
      // assume that we should keep going after killing points
      keepGoing = true;
      // check for a kink. Stop crawling if one is found
      GottaKink(tj, killPts);
      if(tj.StopFlag[1][kAtKink]) keepGoing = false;
      // See if the Chisq/DOF exceeds the maximum.
      // UpdateTraj should have reduced the number of points fit
      // as much as possible for this pass, so this trajectory is in trouble.
      if(killPts == 0 &&  tj.Pts[lastPt].FitChi > fMaxChi && tj.PDGCode != 13) {
        if(prt) mf::LogVerbatim("TC")<<"   bad FitChi "<<tj.Pts[lastPt].FitChi<<" cut "<<fMaxChi;
        fGoodTraj = (NumPtsWithCharge(tjs, tj, true) > fMinPtsFit[tj.Pass]);
        return;
      }
      // print the local tp unless we have killing to do
      if(killPts == 0) {
        if(prt) {
          if(tj.AlgMod[kRvPrp]) {
            PrintTrajectory("RP", tjs, tj, lastPt);
          } else {
            PrintTrajectory("SC", tjs, tj, lastPt);
          }
        }
      } else {
        MaskTrajEndPoints(tj, killPts);
        if(!fGoodTraj) return;
        unsigned int onWire = (float)(std::nearbyint(tj.Pts[lastPt].Pos[0]));
        float nSteps = (float)(step - tj.Pts[lastPt - killPts].Step);
        if(prt) mf::LogVerbatim("TC")<<"TRP   killing "<<killPts<<" after "<<nSteps<<" steps from prev TP.  Current tp.Pos "<<tp.Pos[0]<<" "<<tp.Pos[1];
        // move the position
        tj.Pts[lastPt].Pos[0] += nSteps * tj.Pts[lastPt].Dir[0];
        tj.Pts[lastPt].Pos[1] += nSteps * tj.Pts[lastPt].Dir[1];
        if(tj.Pts[lastPt].AngleCode == 0) {
          // put the TP at the wire position prior to the move
          float dw = onWire - tj.Pts[lastPt].Pos[0];
          tj.Pts[lastPt].Pos[0] = onWire;
          tj.Pts[lastPt].Pos[1] += dw * tj.Pts[lastPt].Dir[1] / tj.Pts[lastPt].Dir[0];
        }
        // check the MCSMom after we going
        if(tj.Pts.size() > 20 && tj.Pass < fMinMCSMom.size() && tj.MCSMom < fMinMCSMom[tj.Pass]) break;
        // copy to the local trajectory point
        ltp.Pos = tj.Pts[lastPt].Pos;
        ltp.Dir = tj.Pts[lastPt].Dir;
        if(prt) mf::LogVerbatim("TC")<<"  New ltp.Pos     "<<ltp.Pos[0]<<" "<<ltp.Pos[1]<<" ticks "<<(int)ltp.Pos[1]/tjs.UnitsPerTick;
        if(!keepGoing) break;
      }
    } // step
    
    if(prt) mf::LogVerbatim("TC")<<"End StepCrawl with tj size "<<tj.Pts.size()<<" fGoodTraj = "<<fGoodTraj<<" with fTryWithNextPass "<<fTryWithNextPass;

  } // StepCrawl
  
  ////////////////////////////////////////////////
  bool TrajClusterAlg::IsGhost(Trajectory& tj)
  {
    // Sees if trajectory tj shares many hits with another trajectory and if so merges them.
    
    if(!tjs.UseAlg[kUseGhostHits]) return false;
    // ensure that tj is not a saved trajectory
    if(tj.ID > 0) return true;
    // or an already killed trajectory
    if(tj.AlgMod[kKilled]) return true;
    if(tj.Pts.size() < 3) return false;
    
    // vectors of traj IDs, and the occurrence count
    std::vector<unsigned short> tID, tCnt;
    
    unsigned short hitCnt = 0;
    unsigned short nAvailable = 0;
    for(unsigned short ipt = tj.EndPt[0]; ipt <= tj.EndPt[1]; ++ipt) {
      for(unsigned short ii = 0; ii < tj.Pts[ipt].Hits.size(); ++ii) {
        // ignore hits used by this trajectory
        if(tj.Pts[ipt].UseHit[ii]) {
          ++hitCnt;
          continue;
        }
        unsigned int iht = tj.Pts[ipt].Hits[ii];
        if(tjs.fHits[iht].InTraj > 0) {
          unsigned short itj = tjs.fHits[iht].InTraj;
          unsigned short indx;
          for(indx = 0; indx < tID.size(); ++indx) if(tID[indx] == itj) break;
          if(indx == tID.size()) {
            tID.push_back(itj);
            tCnt.push_back(1);
          } else {
            ++tCnt[indx];
          }
        } else {
          ++nAvailable;
        }
      } // ii
    } // ipt
    
    // Call it a ghost if > 1/3 of the hits are used by another trajectory
    hitCnt /= 3;
    int oldTjID = INT_MAX;
    
    if(prt) {
      mf::LogVerbatim myprt("TC");
      myprt<<"IsGhost tj hits size cut "<<hitCnt<<" tID_tCnt";
      for(unsigned short ii = 0; ii < tCnt.size(); ++ii) myprt<<" "<<tID[ii]<<"_"<<tCnt[ii];
      myprt<<"\nAvailable hits "<<nAvailable;
    } // prt
    
    for(unsigned short ii = 0; ii < tCnt.size(); ++ii) {
      if(tCnt[ii] > hitCnt) {
        oldTjID = tID[ii];
        hitCnt = tCnt[ii];
      }
    } // ii
    if(oldTjID == INT_MAX) return false;
    int oldTjIndex = oldTjID - 1;
    
    // See if this looks like a short delta-ray on a long muon
    Trajectory& oTj = tjs.allTraj[oldTjIndex];
    if(oTj.PDGCode == 13 && hitCnt < 0.1 * oTj.Pts.size()) return false;
    
    // See if there are gaps in this trajectory indicating that it is really a ghost and not
    // just a crossing trajectory 
    // find the range of wires spanned by oTj
    int wire0 = INT_MAX;
    int wire1 = 0;
    for(auto& otp : oTj.Pts) {
      int wire = std::nearbyint(otp.Pos[0]);
      if(wire < wire0) wire0 = wire;
      if(wire > wire1) wire1 = wire;
    } // tp
    
    unsigned short nwires = wire1 - wire0 + 1;
    std::vector<float> oTjPos1(nwires, -1);
    unsigned short nMissedWires = 0;
    for(unsigned short ipt = oTj.EndPt[0]; ipt <= oTj.EndPt[1]; ++ipt) {
      if(oTj.Pts[ipt].Chg == 0) continue;
      int wire = std::nearbyint(oTj.Pts[ipt].Pos[0]);
      int indx = wire - wire0;
      if(indx < 0 || indx > nwires - 1) continue;
      oTjPos1[indx] = oTj.Pts[ipt].Pos[1];
      ++nMissedWires;
    } // ipt
    // count the number of ghost TPs
    unsigned short ngh = 0;
    // and the number with Delta > 0 relative to oTj
    unsigned short nghPlus = 0;
    // keep track of the first point and last point appearance of oTj
    unsigned short firstPtInoTj = USHRT_MAX;
    unsigned short lastPtInoTj = 0;
    TrajPoint tp = tj.Pts[tj.EndPt[0]];
    for(unsigned short ipt = tj.EndPt[0]; ipt <= tj.EndPt[1]; ++ipt) {
      if(tj.Pts[ipt].Chg > 0) {
        tp = tj.Pts[ipt];
        continue;
      }
      int wire = std::nearbyint(tj.Pts[ipt].Pos[0]);
      int indx = wire - wire0;
      if(indx < 0 || indx > nwires - 1) continue;
      if(oTjPos1[indx] > 0) {
        // ensure that the hits in this tp are used in oTj
        bool HitInoTj = false;
        for(unsigned short ii = 0; ii < tj.Pts[ipt].Hits.size(); ++ii) {
          unsigned int iht = tj.Pts[ipt].Hits[ii];
          if(tjs.fHits[iht].InTraj ==  oldTjID) HitInoTj = true;
        } // ii
        if(HitInoTj) {
          ++ngh;
          MoveTPToWire(tp, tj.Pts[ipt].Pos[0]);
          if(tp.Pos[1] > oTjPos1[indx]) ++nghPlus;
          if(firstPtInoTj == USHRT_MAX) firstPtInoTj = ipt;
          lastPtInoTj = ipt;
        }
      } // oTjHasChg[indx]
    } // ipt
    
    if(prt) mf::LogVerbatim("TC")<<" Number of missed wires in oTj gaps "<<nMissedWires<<" Number of ghost hits in these gaps "<<ngh<<" nghPlus "<<nghPlus<<" cut "<<0.2 * nMissedWires;
    
    if(ngh < 0.2 * nMissedWires) return false;
    
    // require all of the tj TPs to be on either the + or - side of the oTj trajectory
    if(!(nghPlus > 0.8 * ngh || nghPlus < 0.2 * ngh) ) return false;
    
    if(prt) mf::LogVerbatim("TC")<<" Trajectory is a ghost of "<<oldTjID<<" first point in oTj "<<firstPtInoTj<<" last point "<<lastPtInoTj;
    
    // unset all of the shared hits
    for(unsigned short ipt = firstPtInoTj; ipt <= lastPtInoTj; ++ipt) {
      if(tj.Pts[ipt].Chg == 0) continue;
      UnsetUsedHits(tjs, tj.Pts[ipt]);
      if(prt) PrintTrajectory("IG", tjs, tj, ipt);
    }
    // see how many points are left at the end
    ngh = 0;
    for(unsigned short ipt = lastPtInoTj; ipt <= tj.Pts.size(); ++ipt) {
      if(tj.Pts[ipt].Chg > 0) ++ngh;
    } // ipt
    // clobber those too?
    if(ngh > 0 && ngh < fMinPts[tj.Pass]) {
      for(unsigned short ipt = lastPtInoTj; ipt <= tj.EndPt[1]; ++ipt) {
        if(tj.Pts[ipt].Chg > 0) UnsetUsedHits(tjs, tj.Pts[ipt]);
      } // ipt
    }
    SetEndPoints(tjs, tj);
    tj.Pts.resize(tj.EndPt[1] + 1);
    tjs.allTraj[oldTjIndex].AlgMod[kUseGhostHits] = true;
    TrimEndPts(tjs, tj, fQualityCuts, prt);
    if(tj.AlgMod[kKilled]) {
      fGoodTraj = false;
      return true;
    }
    tj.MCSMom = MCSMom(tjs, tj);
    if(prt)  mf::LogVerbatim("TC")<<" New tj size "<<tj.Pts.size();
    return true;
    
  } // IsGhost
  
  ////////////////////////////////////////////////
  bool TrajClusterAlg::IsGhost(std::vector<unsigned int>& tHits, unsigned short& ofTraj)
  {
    // Called by FindJunkTraj to see if the passed hits are close to an existing
    // trajectory and if so, they will be used in that other trajectory
    
    ofTraj = USHRT_MAX;
    
    if(!tjs.UseAlg[kUseGhostHits]) return false;
    
    if(tHits.size() < 2) return false;
    // find all nearby hits
    std::vector<unsigned int> hitsInMuliplet, nearbyHits;
    for(auto iht : tHits) {
      GetHitMultiplet(iht, hitsInMuliplet);
      // prevent double counting
      for(auto mht : hitsInMuliplet) {
        if(std::find(nearbyHits.begin(), nearbyHits.end(), mht) == nearbyHits.end()) {
          nearbyHits.push_back(mht);
        }
      } // mht
    } // iht
    
    // vectors of traj IDs, and the occurrence count
    std::vector<unsigned short> tID, tCnt;
    unsigned short itj, indx;
    for(auto iht : nearbyHits) {
      if(tjs.fHits[iht].InTraj <= 0) continue;
      itj = tjs.fHits[iht].InTraj;
      for(indx = 0; indx < tID.size(); ++indx) if(tID[indx] == itj) break;
      if(indx == tID.size()) {
        tID.push_back(itj);
        tCnt.push_back(1);
      }  else {
        ++tCnt[indx];
      }
    } // iht
    if(tCnt.empty()) return false;
    
    // Call it a ghost if > 50% of the hits are used by another trajectory
    unsigned short tCut = 0.5 * tHits.size();
    unsigned short ii, jj;
    itj = USHRT_MAX;
    
    if(prt) {
      mf::LogVerbatim myprt("TC");
      myprt<<"IsGhost tHits size "<<tHits.size()<<" cut fraction "<<tCut<<" tID_tCnt";
      for(ii = 0; ii < tCnt.size(); ++ii) myprt<<" "<<tID[ii]<<"_"<<tCnt[ii];
    } // prt
    
    for(ii = 0; ii < tCnt.size(); ++ii) {
      if(tCnt[ii] > tCut) {
        itj = tID[ii] - 1;
        break;
      }
    } // ii
    if(itj > tjs.allTraj.size() - 1) return false;
    
    if(prt) mf::LogVerbatim("TC")<<"is ghost of trajectory "<<tjs.allTraj[itj].ID;

    // Use all hits in tHits that are found in itj
    unsigned int iht, tht;
    for(auto& tp : tjs.allTraj[itj].Pts) {
      for(ii = 0; ii < tp.Hits.size(); ++ii) {
        iht = tp.Hits[ii];
        if(tjs.fHits[iht].InTraj != 0) continue;
        for(jj = 0; jj < tHits.size(); ++jj) {
          tht = tHits[jj];
          if(tht != iht) continue;
          tp.UseHit[ii] = true;
          tjs.fHits[iht].InTraj = tjs.allTraj[itj].ID;
          break;
        } // jj
      } // ii
    } // tp
    tjs.allTraj[itj].AlgMod[kUseGhostHits] = true;
    ofTraj = itj;
    return true;
    
  } // IsGhost

  ////////////////////////////////////////////////
  void TrajClusterAlg::CheckTraj(Trajectory& tj)
  {
    // Check the quality of the trajectory and possibly trim it or flag it for deletion
    
    if(!fGoodTraj) return;
    
    fTryWithNextPass = false;

    // ensure that the end points are defined
    SetEndPoints(tjs, tj);
    if(tj.EndPt[0] == tj.EndPt[1]) return;
    
    tj.MCSMom = MCSMom(tjs, tj);
    
    if(prt) {
      mf::LogVerbatim("TC")<<"inside CheckTraj with tj.Pts.size = "<<tj.Pts.size()<<" MCSMom "<<tj.MCSMom;
    }
    
    // remove any points at the end that don't have charge
    tj.Pts.resize(tj.EndPt[1] + 1);

    // Ensure that a hit only appears once in the TJ
    if(HasDuplicateHits(tjs, tj, prt)) {
      if(prt) mf::LogVerbatim("TC")<<" HasDuplicateHits ";
       fGoodTraj = false;
      return;
    }
    
    // See if this is a ghost trajectory
    if(IsGhost(tj)) {
      if(prt) mf::LogVerbatim("TC")<<" CT: Ghost trajectory - trimmed hits ";
    }
    
     // checks are different for Very Large Angle trajectories
    bool isVLA = (tj.Pts[tj.EndPt[1]].AngleCode == 2);
    // The last two ranges are Large Angle and Very Large Angle. Determine if the TJ is Small Angle
    bool isSA = (tj.Pts[tj.EndPt[1]].AngleCode == 0);
    
    // First remove any TPs at the end that have no hits after
    // setting the StopFlag. Assume that there are no hits on TPs after the end
    tj.StopFlag[1][kSignal] = false;
    if(tj.EndPt[1] < tj.Pts.size() - 1) {
      // There must be hits at the end so set the kSignal StopFlag
      if(!tj.Pts[tj.EndPt[1]+1].Hits.empty()) tj.StopFlag[1][kSignal] = true;
    }
    tj.Pts.resize(tj.EndPt[1] + 1);

    // Fill in any gaps with hits that were skipped, most likely delta rays on muon tracks
    if(!isVLA) FillGaps(tj);
    
    if(prt) mf::LogVerbatim("TC")<<" CheckTraj MCSMom "<<tj.MCSMom<<" isVLA? "<<isVLA<<" NumPtsWithCharge "<<NumPtsWithCharge(tjs, tj, false)<<" Min Req'd "<<fMinPts[tj.Pass];
    
    if(NumPtsWithCharge(tjs, tj, false) < fMinPts[tj.Pass]) {
      fGoodTraj = false;
      return;
    }
    
    // Check for hit width consistency on short trajectories
    if(tj.Pts.size() < 10) {
      float maxWidth = 0;
      float minWidth = 999;
      for(unsigned short ipt = tj.EndPt[0]; ipt <= tj.EndPt[1]; ++ipt) {
        if(tj.Pts[ipt].Chg == 0) continue;
        if(tj.Pts[ipt].HitPosErr2 > maxWidth) maxWidth = tj.Pts[ipt].HitPosErr2;
        if(tj.Pts[ipt].HitPosErr2 < minWidth) minWidth = tj.Pts[ipt].HitPosErr2;
      } // ipt
      // Require less than a 3X difference in the hit width or 10X for HitPosErr2
      if(maxWidth > 10 * minWidth) {
        if(prt) mf::LogVerbatim("TC")<<" TP width variation too large: minWidth "<<minWidth<<" maxWidth "<<maxWidth;
        fGoodTraj = false;
        return;
      }
    } // short trajectory

    // Trim the end points until the TJ meets the quality cuts
    TrimEndPts(tjs, tj, fQualityCuts, prt);
    if(tj.AlgMod[kKilled]) {
      fGoodTraj = false;
      return;
    }
    
    // Check for a Bragg peak at both ends. This may be used by FixTrajBegin.
    ChkStop(tj);

    // Update the trajectory parameters at the beginning of the trajectory
    FixTrajBegin(tj);

    // ignore short trajectories
    if(tj.EndPt[1] < 4) return;
    
    if(isSA && !tj.StopFlag[1][kBragg]) {
      // Small angle checks

      if(tjs.UseAlg[kCTKink] && tj.EndPt[1] > 8 && !tj.StopFlag[1][kAtKink] && tj.MCSMom > 50) {
        // look for the signature of a kink near the end of the trajectory.
        // These are: Increasing delta for the last few hits
        unsigned short newSize = USHRT_MAX;
        unsigned short lastPtToChk = tj.EndPt[1] - 4;
        float deltaCut = 2 * tj.Pts[lastPtToChk].DeltaRMS;
        for(unsigned short ipt = tj.EndPt[1]; ipt > lastPtToChk; --ipt) {
          // Stop checking if delta is good
          if(tj.Pts[ipt].Delta < deltaCut) break;
          float drat = tj.Pts[ipt].Delta / tj.Pts[ipt-1].Delta;
          if(drat > 1.2) newSize = ipt;
        } // ipt
        if(newSize != USHRT_MAX) {
          if(prt) mf::LogVerbatim("TC")<<"CTKink: Masking end points to newSize "<<newSize;
          for(unsigned short ipt = newSize; ipt < tj.Pts.size(); ++ipt) UnsetUsedHits(tjs, tj.Pts[ipt]);
          SetEndPoints(tjs, tj);
          tj.AlgMod[kCTKink] = true;
        }
      } // tjs.UseAlg[kCTKink]

      if(tjs.UseAlg[kCTStepChk] && !tj.AlgMod[kRvPrp]) {
        // Compare the number of steps taken per TP near the beginning and
        // at the end. This will get confused if RevProp is used
        short nStepBegin = tj.Pts[2].Step - tj.Pts[1].Step;
        short nStepEnd;
        unsigned short lastPt = tj.Pts.size() - 1;
        unsigned short newSize = tj.Pts.size();
        for(unsigned short ipt = lastPt; ipt > lastPt - 2; --ipt) {
          nStepEnd = tj.Pts[ipt].Step - tj.Pts[ipt - 1].Step;
          if(nStepEnd > 3 * nStepBegin) newSize = ipt;
        }
        if(prt) mf::LogVerbatim("TC")<<"CTStepChk: check number of steps. newSize "<<newSize<<" tj.Pts.size() "<<tj.Pts.size();
        if(newSize < tj.Pts.size()) {
          for(unsigned short ipt = newSize; ipt < tj.Pts.size(); ++ipt) UnsetUsedHits(tjs, tj.Pts[ipt]);
          SetEndPoints(tjs, tj);
          tj.AlgMod[kCTStepChk] = true;
          tj.Pts.resize(newSize);
          return;
        } // newSize < tj.Pts.size()
      } // tjs.UseAlg[kCTStepChk]
    } // isSA
    
    FindSoftKink(tj);
    
    HiEndDelta(tj);
    
    CheckHiMultUnusedHits(tj);
    if(!fGoodTraj || fQuitAlg) return;
    
    // lop off high multiplicity hits at the end
    CheckHiMultEndHits(tj);
    
    // Check for a Bragg peak at both ends. This may be used by FixTrajBegin.
    ChkStop(tj);

    if(prt && tj.Pts.size() < 100) PrintTrajectory("CTo", tjs, tj, USHRT_MAX);
    
  } // CheckTraj

  //////////////////////////////////////////
  void TrajClusterAlg::FindSoftKink(Trajectory& tj)
  {
    // Looks for a soft kink in the trajectory and truncates it if one is found.
    // This is best done after FixTrajBegin has been called.
    
    if(!tjs.UseAlg[kSoftKink]) return;
    if(tj.Pts.size() < 15) return;
    if(tj.MCSMom < 100) return;
    
    float dang = DeltaAngle(tj.Pts[tj.EndPt[0]].Ang, tj.Pts[tj.EndPt[1]].Ang);
    
    if(prt) {
      mf::LogVerbatim("TC")<<"FindSoftKink: "<<tj.ID<<" dang "<<dang<<" cut "<<0.5 * fKinkCuts[0];
    }
    if(dang < 0.5 * fKinkCuts[0]) return;
    // require at least 5 points fitted at the end of the trajectory
    unsigned short endPt = tj.EndPt[1];
    if(tj.Pts[endPt].NTPsFit < 5) return;
    if(tj.Pts[endPt].NTPsFit > endPt) return;
    // Estimate where where the kink would be
    unsigned short kinkPt = endPt - tj.Pts[endPt].NTPsFit;
    // Require at least 5 points in the trajectory before the kink
    if(prt) mf::LogVerbatim("TC")<<" kinkPt "<<kinkPt<<" NTPsFit at kinkPt "<<tj.Pts[kinkPt].NTPsFit<<" max "<<0.5 * kinkPt;
    if(kinkPt < 5) return;
    // require fewer points fitted in this region compared the number of points prior to it
    if(tj.Pts[kinkPt].NTPsFit > 0.5 * kinkPt) return;
    // scan back until we find the maximum number of points fitted
    unsigned short maxPtsFit = tj.Pts[kinkPt].NTPsFit;
    unsigned short atPt = kinkPt;
    for(unsigned short ipt = kinkPt; kinkPt > tj.EndPt[0] + 5; --ipt) {
      if(tj.Pts[ipt].NTPsFit > maxPtsFit) {
        maxPtsFit = tj.Pts[ipt].NTPsFit;
        atPt = ipt;
      }
      // stop scanning when the max starts falling
      if(tj.Pts[ipt].NTPsFit < maxPtsFit) break;
      if(ipt == 0) break;
    } // ipt
    if(atPt < 5) return;
    // require the trajectory be straight before the kink - the section we are going to keep
    if(MCSMom(tjs, tj, tj.EndPt[0], atPt) < 500) return;
    // release the hits in TPs after this point
    for(unsigned short ipt = atPt; ipt < tj.Pts.size(); ++ipt) UnsetUsedHits(tjs, tj.Pts[ipt]);
    // Truncate the trajectory at this point
    tj.Pts.resize(atPt + 1);
    SetEndPoints(tjs, tj);
    tj.AlgMod[kSoftKink] = true;
    if(prt) mf::LogVerbatim("TC")<<" truncated trajectory at "<<PrintPos(tjs, tj.Pts[tj.Pts.size()-1]);
    
  } // FindSoftKinks

  ////////////////////////////////////////////////
  void TrajClusterAlg::FixTrajBegin(Trajectory& tj)
  {
    // Update the parameters at the beginning of the trajectory. The first
    // points may not belong to this trajectory since they were added when there was
    // little information. This information may be updated later if ReversePropagate is used
    
    if(!tjs.UseAlg[kFixBegin]) return;
    
    // don't do anything if this tj has been modified by ReversePropagate
    if(tj.AlgMod[kRvPrp]) return;
    
    // don't bother with really short tjs
    if(tj.Pts.size() < 3) return;
    
    unsigned short lastPtToChk = 10;
    if(tjs.UseAlg[kFTBRvProp]) lastPtToChk = tj.EndPt[1];

    unsigned short atPt = tj.EndPt[1];
    unsigned short maxPtsFit = 0;
    for(unsigned short ipt = 3; ipt < lastPtToChk; ++ipt) {
      if(ipt == tj.Pts.size()) break;
      if(tj.Pts[ipt].Chg == 0) continue;
      if(tj.Pts[ipt].NTPsFit >= maxPtsFit) {
        maxPtsFit = tj.Pts[ipt].NTPsFit;
        atPt = ipt;
        // no reason to continue if there are a good number of points fitted
        if(maxPtsFit > 20) break;
      }
    } // ipt
    // find the first point that is in this fit
    unsigned short firstPtFit = tj.EndPt[0];
    unsigned short cnt = 0;
    for(unsigned short ii = 1; ii < tj.Pts.size(); ++ii) {
      if(ii > atPt) break;
      unsigned short ipt = atPt - ii;
      if(tj.Pts[ipt].Chg == 0) continue;
      ++cnt;
      if(cnt == maxPtsFit) {
        firstPtFit = ipt;
        break;
      } // full count
    } // ii
    
    bool needsRevProp = firstPtFit > 3;
    
    if(!needsRevProp) {
      // check one wire on the other side of EndPt[0] to see if there are hits that are available which could
      // be picked up by reverse propagation
      TrajPoint tp = tj.Pts[0];
      tp.Hits.clear();
      tp.UseHit.reset();
      // Move the TP "backwards"
      double stepSize = fVLAStepSize;
      if(tp.AngleCode < 2) stepSize = std::abs(1/tp.Dir[0]);
      tp.Pos[0] -= tp.Dir[0] * stepSize * tj.StepDir;
      tp.Pos[1] -= tp.Dir[1] * stepSize * tj.StepDir;
      float maxDelta = 3 * tp.DeltaRMS;
      if(FindCloseHits(tjs, tp, maxDelta, kUnusedHits) && !tp.Hits.empty()) {
        needsRevProp = true;
        if(prt) {
          mf::LogVerbatim("TC")<<"FTB: Close unused hits found near EndPt[0] "<<tp.Hits.size()<<" or dead wire. Call ReversePropagate";
          PrintTrajPoint("FTB", tjs, 0, tj.StepDir, tj.Pass, tp);
        }
      }
    } // !needsRevProp
    
    if(prt) mf::LogVerbatim("TC")<<"FTB: maxPtsFit "<<maxPtsFit<<" at point "<<atPt<<" firstPtFit "<<firstPtFit<<" Needs ReversePropagate? "<<needsRevProp;

    if(tjs.UseAlg[kFTBRvProp] && needsRevProp) {
      // lop off the points before firstPtFit and reverse propagate
      if(prt) mf::LogVerbatim("TC")<<"  FTB call ReversePropagate ";
      for(unsigned short ipt = 0; ipt < firstPtFit; ++ipt) UnsetUsedHits(tjs, tj.Pts[ipt]);
      SetEndPoints(tjs, tj);
      tj.AlgMod[kFTBRvProp] = true;
      // update the trajectory 
      for(unsigned short ipt = tj.EndPt[0]; ipt < atPt; ++ipt) {
        TrajPoint& tp = tj.Pts[ipt];
        tp.Dir = tj.Pts[atPt].Dir;
        tp.Ang = tj.Pts[atPt].Ang;
        tp.AngErr = tj.Pts[atPt].AngErr;
        tp.AngleCode = tj.Pts[atPt].AngleCode;
        // Correct the projected time to the wire
        float dw = tp.Pos[0] - tj.Pts[atPt].Pos[0];
        if(tp.Dir[0] != 0) tp.Pos[1] = tj.Pts[atPt].Pos[1] + dw * tp.Dir[1] / tp.Dir[0];
        tp.Delta = PointTrajDOCA(tjs, tp.HitPos[0], tp.HitPos[1], tp);
        tp.DeltaRMS = tj.Pts[atPt].DeltaRMS;
        tp.NTPsFit = tj.Pts[atPt].NTPsFit;
        tp.FitChi = tj.Pts[atPt].FitChi;
        tp.AveChg = tj.Pts[firstPtFit].AveChg;
        tp.ChgPull = (tj.Pts[ipt].Chg / tj.AveChg - 1) / tj.ChgRMS;
        if(prt) PrintTrajectory("ftbPrep", tjs, tj, ipt);
      } // ii
      // Check for quality and trim if necessary
      TrimEndPts(tjs, tj, fQualityCuts, prt);
      if(tj.AlgMod[kKilled]) {
        fGoodTraj = false;
        return;
      }
      ReversePropagate(tj);
    } else if(firstPtFit > 0) {
      FixTrajBegin(tj, firstPtFit);
    } else {
      // The first points were in the fit but the angle may not be well defined
      for(unsigned short ipt = tj.EndPt[0]; ipt < atPt; ++ipt) {
        TrajPoint& tp = tj.Pts[ipt];
        tp.Dir = tj.Pts[atPt].Dir;
        tp.Ang = tj.Pts[atPt].Ang;
        tp.AngErr = tj.Pts[atPt].AngErr;
        tp.AngleCode = tj.Pts[atPt].AngleCode;
      } // ipt
    }

  } // FixTrajBegin
  
  ////////////////////////////////////////////////
  void TrajClusterAlg::FixTrajBegin(Trajectory& tj, unsigned short atPt)
  {
    // Update the parameters at the beginning of the trajectory starting at point atPt
    
    if(!tjs.UseAlg[kFixBegin]) return;
    // ignore short trajectories
    unsigned short npwc = NumPtsWithCharge(tjs, tj, false);
    if(npwc < 6) return;
    // ignore somewhat longer trajectories that are curly
    if(npwc < 10 && tj.MCSMom < 100) return;
    // ignore shower-like trajectories
    if(tj.PDGCode == 11) return;
    // ignore junk trajectories
    if(tj.AlgMod[kJunkTj]) return;
    // ignore stopping trajectories
    if(tj.StopFlag[0][kBragg]) return;
    
    
    unsigned short firstPt = tj.EndPt[0];
    if(prt) {
      mf::LogVerbatim("TC")<<"FixTrajBegin: atPt "<<atPt<<" firstPt "<<firstPt<<" Stops at end 0? "<<PrintStopFlag(tj, 0);
    }
    
    if(atPt == tj.EndPt[0]) return;
    
    float maxDelta = 4 * tj.Pts[tj.EndPt[1]].DeltaRMS;
    
    // update the trajectory for all the points up to atPt
    // assume that we will use all of these points
    bool maskPts = false;
    for(unsigned short ii = 1; ii < tj.Pts.size(); ++ii) {
      if(ii > atPt) break;
      unsigned int ipt = atPt - ii;
      TrajPoint& tp = tj.Pts[ipt];
      tp.Dir = tj.Pts[atPt].Dir;
      tp.Ang = tj.Pts[atPt].Ang;
      tp.AngErr = tj.Pts[atPt].AngErr;
      tp.AngleCode = tj.Pts[atPt].AngleCode;
      // Correct the projected time to the wire
      float dw = tp.Pos[0] - tj.Pts[atPt].Pos[0];
      if(tp.Dir[0] != 0) tp.Pos[1] = tj.Pts[atPt].Pos[1] + dw * tp.Dir[1] / tp.Dir[0];
      bool newHits = false;
      tj.Pts[ipt].Delta = PointTrajDOCA(tjs, tj.Pts[ipt].HitPos[0], tj.Pts[ipt].HitPos[1], tj.Pts[ipt]);
      tj.Pts[ipt].DeltaRMS = tj.Pts[atPt].DeltaRMS;
      tj.Pts[ipt].NTPsFit = tj.Pts[atPt].NTPsFit;
      tj.Pts[ipt].FitChi = tj.Pts[atPt].FitChi;
      tj.Pts[ipt].AveChg = tj.Pts[atPt].AveChg;
      tj.Pts[ipt].ChgPull = (tj.Pts[ipt].Chg / tj.AveChg - 1) / tj.ChgRMS;
      if(tj.Pts[ipt].Delta > maxDelta) maskPts = true;
      if(maskPts) UnsetUsedHits(tjs, tp);
      if(prt) {
        if(newHits) {
          PrintTrajectory("FTB", tjs, tj, ipt);
        } else {
          PrintTrajectory("ftb", tjs, tj, ipt);
        }
      }
      if(ipt == 0) break;
    } // ii
    if(maskPts) SetEndPoints(tjs, tj);
    tj.AlgMod[kFixBegin] = true;
    
  } // FixTrajBegin
  
  
  ////////////////////////////////////////////////
  void TrajClusterAlg::FixTrajEnd(Trajectory& tj, unsigned short atPt)
  {
    // Update the parameters at the end of the trajectory starting at point atPt
    
    if(!tjs.UseAlg[kFixEnd]) return;
    // ignore short trajectories
    unsigned short npwc = NumPtsWithCharge(tjs, tj, false);
    if(npwc < 6) return;
    // ignore somewhat longer trajectories that are curly
    if(npwc < 10 && tj.MCSMom < 100) return;
    // ignore shower-like trajectories
    if(tj.PDGCode == 11) return;
    // ignore junk trajectories
    if(tj.AlgMod[kJunkTj]) return;
    // ingore stopping trajectories
    if(tj.StopFlag[1][kBragg]) return;
    
    if(prt) {
      mf::LogVerbatim("TC")<<"FixTrajEnd: atPt "<<atPt;
    }
    
    if(atPt == tj.EndPt[1]) return;

    // update the trajectory for all the intervening points
    for(unsigned short ipt = atPt + 1; ipt <= tj.EndPt[1]; ++ipt) {
      TrajPoint& tp = tj.Pts[ipt];
      tp.Dir = tj.Pts[atPt].Dir;
      tp.Ang = tj.Pts[atPt].Ang;
      tp.AngErr = tj.Pts[atPt].AngErr;
      tp.AngleCode = tj.Pts[atPt].AngleCode;
      // Correct the projected time to the wire
      float dw = tp.Pos[0] - tj.Pts[atPt].Pos[0];
      if(tp.Dir[0] != 0) tp.Pos[1] = tj.Pts[atPt].Pos[1] + dw * tp.Dir[1] / tp.Dir[0];
      tj.Pts[ipt].Delta = PointTrajDOCA(tjs, tj.Pts[ipt].HitPos[0], tj.Pts[ipt].HitPos[1], tj.Pts[ipt]);
      tj.Pts[ipt].DeltaRMS = tj.Pts[atPt].DeltaRMS;
      tj.Pts[ipt].NTPsFit = tj.Pts[atPt].NTPsFit;
      tj.Pts[ipt].FitChi = tj.Pts[atPt].FitChi;
      tj.Pts[ipt].AveChg = tj.Pts[atPt].AveChg;
      tj.Pts[ipt].ChgPull = (tj.Pts[ipt].Chg / tj.AveChg - 1) / tj.ChgRMS;
      if(prt) {
        PrintTrajectory("FTE", tjs, tj, ipt);
      }
    } // ipt
    tj.AlgMod[kFixEnd] = true;
    
  } // FixTrajEnd
  
  ////////////////////////////////////////////////
  void TrajClusterAlg::FillGaps(Trajectory& tj)
  {
    // Fill in any gaps in the trajectory with close hits regardless of charge (well maybe not quite that)
   
    if(!tjs.UseAlg[kFillGap]) return;
    
    // start with the first point that has charge
    short firstPtWithChg = tj.EndPt[0];
    bool first = true;
    float maxDelta = 1;
    // don't let MCSMom suffer too much while filling gaps
    short minMCSMom = 0.9 * tj.MCSMom;
    while(firstPtWithChg < tj.EndPt[1]) {
      short nextPtWithChg = firstPtWithChg + 1;
      // find the next point with charge
      for(nextPtWithChg = firstPtWithChg + 1; nextPtWithChg < tj.EndPt[1]; ++nextPtWithChg) {
        if(tj.Pts[nextPtWithChg].Chg > 0) break;
      } // nextPtWithChg
      if(nextPtWithChg == firstPtWithChg + 1) {
        // the next point has charge
        ++firstPtWithChg;
        continue;
      }
      // Found a gap. Require at least two consecutive points with charge after the gap
      if(nextPtWithChg < (tj.EndPt[1] - 1) && tj.Pts[nextPtWithChg + 1].Chg == 0) {
        firstPtWithChg = nextPtWithChg;
        continue;
      }
      // Compare the charge before and after
      if(tj.Pts[firstPtWithChg].Chg > 0) {
        float chgrat = tj.Pts[nextPtWithChg].Chg / tj.Pts[firstPtWithChg].Chg;
        if(chgrat < 0.7 || chgrat > 1.4) {
          firstPtWithChg = nextPtWithChg;
          continue;
        }
      }
      
      // Make a bare trajectory point at firstPtWithChg that points to nextPtWithChg
      TrajPoint tp;
      if(!MakeBareTrajPoint(tjs, tj.Pts[firstPtWithChg], tj.Pts[nextPtWithChg], tp)) {
        mf::LogVerbatim("TC")<<"FillGaps: Failure from MakeBareTrajPoint ";
        PrintTrajectory("FG", tjs, tj, USHRT_MAX);
        fGoodTraj = false;
        return;
      }
      // Find the maximum delta between hits and the trajectory Pos for all
      // hits on this trajectory
      if(first) {
        maxDelta = 2.5 * MaxHitDelta(tjs, tj);
        first = false;
      } // first
      // define a loose charge cut using the average charge at the first point with charge
      float maxChg = tj.Pts[firstPtWithChg].AveChg * (1 + 2 * fChargeCuts[0] * tj.ChgRMS);
      // Eliminate the charge cut altogether if we are close to an end
      if(tj.Pts.size() < 10) {
        maxChg = 1E6;
      } else {
        short chgCutPt = tj.EndPt[0] + 5;
        if(firstPtWithChg < chgCutPt) {
          // gap is near end 0
          maxChg = 1E6;
        } else {
          // check for gap near end 1
          chgCutPt = tj.EndPt[1] - 5;
          if(chgCutPt < tj.EndPt[0]) chgCutPt = tj.EndPt[0];
          if(nextPtWithChg > chgCutPt) maxChg = 1E6;
        }
      }

      // fill in the gap
      for(unsigned short mpt = firstPtWithChg + 1; mpt < nextPtWithChg; ++mpt) {
        if(tj.Pts[mpt].Chg > 0) {
          mf::LogWarning("TC")<<"FillGaps coding error: firstPtWithChg "<<firstPtWithChg<<" mpt "<<mpt<<" nextPtWithChg "<<nextPtWithChg;
          fQuitAlg = true;
          return;
        }
        bool filled = false;
        float chg = 0;
        for(unsigned short ii = 0; ii < tj.Pts[mpt].Hits.size(); ++ii) {
          unsigned int iht = tj.Pts[mpt].Hits[ii];
          if(tjs.fHits[iht].InTraj > 0) continue;
          float delta = PointTrajDOCA(tjs, iht, tp);
          if(prt) mf::LogVerbatim("TC")<<" FG "<<PrintPos(tjs,tj.Pts[mpt])<<" hit "<<PrintHit(tjs.fHits[iht])<<" delta "<<delta<<" maxDelta "<<maxDelta<<" Chg "<<tjs.fHits[iht].Integral<<" maxChg "<<maxChg;
          if(delta > maxDelta) continue;
          if(tj.Pts[mpt].UseHit[ii]) {
            mf::LogWarning("TC")<<"FillGaps: Found UseHit true on TP with no charge "<<tj.ID<<" mpt "<<mpt<<" hit "<<PrintHit(tjs.fHits[iht]);
            fQuitAlg = true;
            return;
          }
          tj.Pts[mpt].UseHit[ii] = true;
          tjs.fHits[iht].InTraj = tj.ID;
          chg += tjs.fHits[iht].Integral;
          filled = true;
        } // ii
        if(chg > maxChg || MCSMom(tjs, tj) < minMCSMom) {
          // don't use these hits after all
          UnsetUsedHits(tjs, tj.Pts[mpt]);
          filled = false;
        }
        if(filled) {
          DefineHitPos(tj.Pts[mpt]);
          tj.AlgMod[kFillGap] = true;
          if(prt) {
            PrintTrajPoint("FG", tjs, mpt, tj.StepDir, tj.Pass, tj.Pts[mpt]);
            mf::LogVerbatim("TC")<<"Check MCSMom "<<MCSMom(tjs, tj);
          }
        } // filled
      } // mpt
      firstPtWithChg = nextPtWithChg;
    } // firstPtWithChg
    
    if(tj.AlgMod[kFillGap]) tj.MCSMom = MCSMom(tjs, tj);
    
  } // FillGaps 
  
  ////////////////////////////////////////////////
  void TrajClusterAlg::HiEndDelta(Trajectory& tj)
  {
    // Modify the trajectory at the end if there is a consistent increase in delta. It
    // is called from CheckTraj.
    // This needs to be done carefully...
    
    if(!tjs.UseAlg[kHED]) return;
    if(tj.StopFlag[1][kBragg]) return;
    // Only consider long high momentum.
    if(tj.MCSMom < 100) return;
    if(tj.Pts.size() < 100) return;

    unsigned short ept = tj.EndPt[1];

    TrajPoint& lastTp = tj.Pts[ept];

    if(lastTp.AngleCode > 1) return;
    if(lastTp.FitChi < 1) return;
    
    unsigned short npts = USHRT_MAX;
    float lastDelta = lastTp.Delta;
    // check the last 20 points on the trajectory for a systematic increase in Delta and FitChi
    for(unsigned short ii = 1; ii < 20; ++ii) {
      unsigned short ipt = ept - ii;
      TrajPoint& tp = tj.Pts[ipt];
      if(tp.Chg == 0) continue;
      if(tp.FitChi < 1 || tp.Delta > lastDelta) {
        npts = ii;
        break;
      }
      lastDelta = tp.Delta;
    } // ii
    
    if(prt) mf::LogVerbatim("TC")<<"HED: last point FitChi "<<lastTp.FitChi<<" NTPsFit "<<lastTp.NTPsFit<<" new npts "<<npts;
    
    // something bad happened
    if(npts == USHRT_MAX) return;
    // The Tj end has some other problem
    if(npts < 4) return;
    
    // re-fit the end of the trajectory yyy
    lastTp.NTPsFit = npts;
    FitTraj(tjs, tj);
    if(prt) PrintTrajPoint("HED", tjs, ept, tj.StepDir, tj.Pass, lastTp);
    // update the last points
    for(unsigned short ii = 1; ii <= npts; ++ii) {
      unsigned short ipt = ept - ii;
      TrajPoint& tp = tj.Pts[ipt];
      if(tp.Chg == 0) continue;
      tp.Dir = tj.Pts[ept].Dir;
      tp.Ang = tj.Pts[ept].Ang;
      tp.AngErr = tj.Pts[ept].AngErr;
      tp.AngleCode = tj.Pts[ept].AngleCode;
      // Correct the projected time to the wire
      float dw = tp.Pos[0] - tj.Pts[ept].Pos[0];
      if(tp.Dir[0] != 0) tp.Pos[1] = tj.Pts[ept].Pos[1] + dw * tp.Dir[1] / tp.Dir[0];
      tp.Delta = PointTrajDOCA(tjs, tp.HitPos[0], tp.HitPos[1], tp);
      tp.DeltaRMS = tj.Pts[ept].DeltaRMS;
      tp.NTPsFit = tj.Pts[ept].NTPsFit;
      tp.FitChi = tj.Pts[ept].FitChi;
      if(prt) PrintTrajPoint("HED", tjs, ipt, tj.StepDir, tj.Pass, tp);
    } // ii

    tj.AlgMod[kHED] = true;
    
  } // HiEndDelta
  
  ////////////////////////////////////////////////
  void TrajClusterAlg::CheckHiMultUnusedHits(Trajectory& tj)
  {
    // Check for many unused hits in high multiplicity TPs in work and try to use them
    
    if(!tjs.UseAlg[kChkHiMultHits]) return;
    
    // This code might do bad things to short trajectories
    if(NumPtsWithCharge(tjs, tj, true) < 6) return;
    if(tj.EndPt[0] == tj.EndPt[1]) return;
    
    // count the number of unused hits multiplicity > 1 hits and decide
    // if the unused hits should be used. This may trigger another
    // call to StepCrawl
    unsigned short ii, stopPt;
    // Use this to see if the high multiplicity Pts are mostly near
    // the end or further upstream
    unsigned short lastMult1Pt = USHRT_MAX;
    // the number of TPs with > 1 hit (HiMult)
    unsigned short nHiMultPt = 0;
    // the total number of hits associated with HiMult TPs
    unsigned short nHiMultPtHits = 0;
    // the total number of used hits associated with HiMult TPs
    unsigned short nHiMultPtUsedHits = 0;
    unsigned int iht;
    // start counting at the leading edge and break if a hit
    // is found that is used in a trajectory
    bool doBreak = false;
    unsigned short jj;
    for(ii = 1; ii < tj.Pts.size(); ++ii) {
      stopPt = tj.EndPt[1] - ii;
      for(jj = 0; jj < tj.Pts[stopPt].Hits.size(); ++jj) {
        iht = tj.Pts[stopPt].Hits[jj];
        if(tjs.fHits[iht].InTraj > 0) {
          doBreak = true;
          break;
        }
      } // jj
      if(doBreak) break;
      // require 2 consecutive multiplicity = 1 points
      if(lastMult1Pt == USHRT_MAX && tj.Pts[stopPt].Hits.size() == 1 && tj.Pts[stopPt-1].Hits.size() == 1) lastMult1Pt = stopPt;
      if(tj.Pts[stopPt].Hits.size() > 1) {
        ++nHiMultPt;
        nHiMultPtHits += tj.Pts[stopPt].Hits.size();
        nHiMultPtUsedHits += NumHitsInTP(tj.Pts[stopPt], kUsedHits);
      } // high multiplicity TP
      // stop looking when two consecutive single multiplicity TPs are found
      if(lastMult1Pt != USHRT_MAX) break;
      if(stopPt == 1) break;
    } // ii
    // Don't do this if there aren't a lot of high multiplicity TPs
    float fracHiMult = (float)nHiMultPt / (float)ii;
    if(lastMult1Pt != USHRT_MAX) {
      float nchk = tj.EndPt[1] - lastMult1Pt + 1;
      fracHiMult = (float)nHiMultPt / nchk;
    } else {
      fracHiMult = (float)nHiMultPt / (float)ii;
    }
    float fracHitsUsed = 0;
    if(nHiMultPt > 0 && nHiMultPtHits > 0) fracHitsUsed = (float)nHiMultPtUsedHits / (float)nHiMultPtHits;
    // Use this to limit the number of points fit for trajectories that
    // are close the LA tracking cut
    ii = tj.EndPt[1];
    bool sortaLargeAngle = (AngleRange(tjs, tj.Pts[ii]) == 1);

    if(prt) mf::LogVerbatim("TC")<<"CHMUH: First InTraj stopPt "<<stopPt<<" fracHiMult "<<fracHiMult<<" fracHitsUsed "<<fracHitsUsed<<" lastMult1Pt "<<lastMult1Pt<<" sortaLargeAngle "<<sortaLargeAngle;
    if(fracHiMult < 0.3) return;
    if(fracHitsUsed > 0.98) return;
    
    float maxDelta = 2.5 * MaxHitDelta(tjs, tj);

    if(prt) {
      mf::LogVerbatim("TC")<<" Pts size "<<tj.Pts.size()<<" nHiMultPt "<<nHiMultPt<<" nHiMultPtHits "<<nHiMultPtHits<<" nHiMultPtUsedHits "<<nHiMultPtUsedHits<<" sortaLargeAngle "<<sortaLargeAngle<<" maxHitDelta "<<maxDelta;
    }

    // Use next pass cuts if available
    if(sortaLargeAngle && tj.Pass < fMinPtsFit.size()-1) ++tj.Pass;

    // Make a copy of tj in case something bad happens
    Trajectory TjCopy = tj;
    // and the list of used hits
    auto inTrajHits = PutTrajHitsInVector(tj, kUsedHits);
    unsigned short ipt;

    // unset the used hits from stopPt + 1 to the end
    for(ipt = stopPt + 1; ipt < tj.Pts.size(); ++ipt) UnsetUsedHits(tjs, tj.Pts[ipt]);
    SetEndPoints(tjs, tj);
    unsigned short killPts;
    float delta;
    bool added;
    for(ipt = stopPt + 1; ipt < tj.Pts.size(); ++ipt) {
      // add hits that are within maxDelta and re-fit at each point
      added = false;
      for(ii = 0; ii < tj.Pts[ipt].Hits.size(); ++ii) {
        iht = tj.Pts[ipt].Hits[ii];
        if(prt) mf::LogVerbatim("TC")<<" ipt "<<ipt<<" hit "<<PrintHit(tjs.fHits[iht])<<" inTraj "<<tjs.fHits[iht].InTraj<<" delta "<<PointTrajDOCA(tjs, iht, tj.Pts[ipt]);
        if(tjs.fHits[iht].InTraj != 0) continue;
        delta = PointTrajDOCA(tjs, iht, tj.Pts[ipt]);
        if(delta > maxDelta) continue;
        if (!NumHitsInTP(TjCopy.Pts[ipt], kUsedHits)||TjCopy.Pts[ipt].UseHit[ii]){
          tj.Pts[ipt].UseHit[ii] = true;
          tjs.fHits[iht].InTraj = tj.ID;
          added = true;
        }
      } // ii
      if(added) DefineHitPos(tj.Pts[ipt]);
      if(tj.Pts[ipt].Chg == 0) continue;
      tj.EndPt[1] = ipt;
      // This will be incremented by one in UpdateTraj
      if(sortaLargeAngle) tj.Pts[ipt].NTPsFit = 2;
      UpdateTraj(tj);
      if(!fUpdateTrajOK) {
        if(prt) mf::LogVerbatim("TC")<<"UpdateTraj failed on point "<<ipt;
        // Clobber the used hits from the corrupted points in tj
        for(unsigned short jpt = stopPt + 1; jpt <= ipt; ++jpt) {
          for(unsigned short jj = 0; jj < tj.Pts[jpt].Hits.size(); ++jj) {
            if(tj.Pts[jpt].UseHit[jj]) tjs.fHits[tj.Pts[jpt].Hits[jj]].InTraj = 0;
          } // jj
        } // jpt
        // restore the original trajectory
        tj = TjCopy;
        // restore the hits
        for(unsigned short jpt = stopPt + 1; jpt <= ipt; ++jpt) {
          for(unsigned short jj = 0; jj < tj.Pts[jpt].Hits.size(); ++jj) {
            if(tj.Pts[jpt].UseHit[jj]) tjs.fHits[tj.Pts[jpt].Hits[jj]].InTraj = tj.ID;
          } // jj
        } // jpt
        return;
      }
      GottaKink(tj, killPts);
      if(killPts > 0) {
        MaskTrajEndPoints(tj, killPts);
        if(!fGoodTraj) return;
        break;
      }
      if(prt) PrintTrajectory("CHMUH", tjs, tj, ipt);
    } // ipt
    // if we made it here it must be OK
    SetEndPoints(tjs, tj);
    // Try to extend it, unless there was a kink
    if(tj.StopFlag[1][kAtKink]) return;
    // trim the end points although this shouldn't happen
    if(tj.EndPt[1] != tj.Pts.size() - 1) tj.Pts.resize(tj.EndPt[1] + 1);
    tj.AlgMod[kChkHiMultHits] = true;
  } // CheckHiMultUnusedHits

  
  ////////////////////////////////////////////////
  void TrajClusterAlg::CheckHiMultEndHits(Trajectory& tj)
  {
    // mask off high multiplicity TPs at the end
    if(!tjs.UseAlg[kCHMEH]) return;
    if(tj.StopFlag[1][kBragg]) return;
    if(tj.Pts.size() < 10) return;
    // find the average multiplicity in the first half
    unsigned short aveMult= 0;
    unsigned short ipt, nhalf = tj.Pts.size() / 2;
    unsigned short cnt = 0;
    for(auto& tp : tj.Pts) {
      if(tp.Chg == 0) continue;
      aveMult += tp.Hits.size();
      ++cnt;
      if(cnt == nhalf) break;
    } //  pt
    if(cnt == 0) return;
    aveMult /= cnt;
    if(aveMult == 0) aveMult = 1;
    // convert this into a cut
    aveMult *= 3;
    cnt = 0;
    for(ipt = tj.EndPt[1]; ipt > tj.EndPt[0]; --ipt) {
      if(tj.Pts[ipt].Chg == 0) continue;
      if(tj.Pts[ipt].Hits.size() > aveMult) {
        UnsetUsedHits(tjs, tj.Pts[ipt]);
        ++cnt;
        continue;
      }
      break;
    } // ipt
    if(prt) mf::LogVerbatim("TC")<<"CHMEH multiplicity cut "<<aveMult<<" number of TPs masked off "<<cnt;
    if(cnt > 0) {
      tj.AlgMod[kCHMEH] = true;
      SetEndPoints(tjs, tj);
    }
  } // CheckHiMultEndHits

  ////////////////////////////////////////////////
  bool TrajClusterAlg::StopIfBadFits(Trajectory& tj)
  {
    // Returns true if there are a number of Tps that were not used in the trajectory because the fit was poor and the
    // charge pull is not really high. This 
    
    // don't consider muons
    if(tj.PDGCode == 13) return false;
    // or long straight Tjs
    if(tj.Pts.size() > 40 && tj.MCSMom > 200) return false;
    
    unsigned short nBadFit = 0;
    unsigned short nHiChg = 0;
    unsigned short cnt = 0;
    for(unsigned short ipt = tj.Pts.size() - 1; ipt > tj.EndPt[1]; --ipt ) {
      if(tj.Pts[ipt].FitChi > 2) ++nBadFit;
      if(tj.Pts[ipt].ChgPull > 3) ++nHiChg;
      ++cnt;
      if(cnt == 5) break;
    } // ipt
    
    if(prt) mf::LogVerbatim("TC")<<"StopIfBadFits: nBadFit "<<nBadFit<<" nHiChg "<<nHiChg;
    if(nBadFit > 3 && nHiChg == 0) return true;
    return false;
    
  } // StopIfBadFits

  ////////////////////////////////////////////////
  bool TrajClusterAlg::MaskedHitsOK(Trajectory& tj)
  {
    // Version 2 of MaskedHitsOK.
    // The hits in the TP at the end of the trajectory were masked off. Decide whether to continue stepping with the
    // current configuration (true) or whether to stop and possibly try with the next pass settings (false)
    
    unsigned short lastPt = tj.Pts.size() - 1;
    if(tj.Pts[lastPt].Chg > 0) return true;
    unsigned short endPt = tj.EndPt[1];
    
    // count the number of points w/o used hits and the number with one unused hit
    unsigned short nMasked = 0;
    unsigned short nOneHit = 0;
    unsigned short nOKChg = 0;
    unsigned short nOKDelta = 0;
    float maxOKDelta = 10 * tj.Pts[endPt].DeltaRMS;
    float maxOKChg = 0;
    // find the maximum charge point on the trajectory
    // TODO: Might have to be more careful if we use 1 WSEU normalized charge
    for(unsigned short ipt = tj.EndPt[0]; ipt <= tj.EndPt[1]; ++ipt) if(tj.Pts[ipt].Chg > maxOKChg) maxOKChg = tj.Pts[ipt].Chg;
    for(unsigned short ii = 1; ii < tj.Pts.size(); ++ii) {
      unsigned short ipt = tj.Pts.size() - ii;
      if(tj.Pts[ipt].Chg > 0) break;
      unsigned short nUnusedHits = 0;
      float chg = 0;
      for(unsigned short jj = 0; jj < tj.Pts[ipt].Hits.size(); ++jj) {
        unsigned int iht = tj.Pts[ipt].Hits[jj];
        if(tjs.fHits[iht].InTraj != 0) continue;
        ++nUnusedHits;
        chg += tjs.fHits[iht].Integral;
      } // jj
      if(chg < maxOKChg) ++nOKChg;
      if(nUnusedHits == 1) ++nOneHit;
      if(tj.Pts[ipt].Delta < maxOKDelta) ++nOKDelta;
      ++nMasked;
    } // ii
    
    if(prt) {
      mf::LogVerbatim("TC")<<"MaskedHitsOK2:  nMasked "<<nMasked<<" nOneHit "<<nOneHit<<" nOKChg "<<nOKChg<<" nOKDelta "<<nOKDelta;
    }

    if(nMasked < 10 || nOneHit < 10) return true;
    
    if(nOKDelta != nMasked) return true;
    if(nOKChg != nMasked) return true;
    // we would like to reduce the number of fitted points to a minimum and include
    // the masked hits, but we can only do that if there are enough points
    if(tj.Pts[endPt].NTPsFit <= fMinPtsFit[tj.Pass]) {
      // stop stepping if we have masked off more points than are in the fit
      if(nMasked > tj.Pts[endPt].NTPsFit) return false;
      return true;
    }
    // Reduce the number of points fit and try to include the points
    unsigned short newNTPSFit = tj.Pts[endPt].NTPsFit / 2;
    if(newNTPSFit < fMinPtsFit[tj.Pass]) newNTPSFit = fMinPtsFit[tj.Pass];
    for(unsigned ipt = endPt + 1; ipt < tj.Pts.size(); ++ipt) {
      TrajPoint& tp = tj.Pts[ipt];
      for(unsigned short ii = 0; ii < tj.Pts[ipt].Hits.size(); ++ii) {
        unsigned int iht = tp.Hits[ii];
        if(tjs.fHits[iht].InTraj == 0) {
          tp.UseHit[ii] = true;
          tjs.fHits[iht].InTraj = tj.ID;
          break;
        }
      } // ii
      DefineHitPos(tp);
      SetEndPoints(tjs, tj);
      tp.NTPsFit = newNTPSFit;
      FitTraj(tjs, tj);
      if(prt) PrintTrajectory("MHOK2", tjs, tj, ipt);
    } // ipt
    
    tj.AlgMod[kMaskHits] = true;
    UpdateAveChg(tj);
    return true;
    
  } // MaskedHitsOK

  ////////////////////////////////////////////////
  void TrajClusterAlg::PrepareForNextPass(Trajectory& tj)
  {
    // Any re-sizing should have been done by the calling routine. This code updates the Pass and adjusts the number of
    // fitted points to get FitCHi < 2
    
    fTryWithNextPass = false;

    // See if there is another pass available
    if(tj.Pass > fMinPtsFit.size()-2) return;
    ++tj.Pass;
    
    unsigned short lastPt = tj.Pts.size() - 1;
    // Return if the last fit chisq is OK
    if(tj.Pts[lastPt].FitChi < 1.5) {
      fTryWithNextPass = true;
      return;
    }
    TrajPoint& lastTP = tj.Pts[lastPt];
    unsigned short newNTPSFit = lastTP.NTPsFit;
    // only give it a few tries before giving up
    unsigned short nit = 0;

     while(lastTP.FitChi > 1.5 && lastTP.NTPsFit > 2) {
      if(lastTP.NTPsFit > 3) newNTPSFit -= 2;
      else if(lastTP.NTPsFit == 3) newNTPSFit = 2;
      lastTP.NTPsFit = newNTPSFit;
      FitTraj(tjs, tj);
      if(prt) mf::LogVerbatim("TC")<<"PrepareForNextPass: FitChi is > 1.5 "<<lastTP.FitChi<<" Reduced NTPsFit to "<<lastTP.NTPsFit<<" tj.Pass "<<tj.Pass;
      if(lastTP.NTPsFit <= fMinPtsFit[tj.Pass]) break;
      ++nit;
      if(nit == 3) break;
    }
    // decide if the next pass should indeed be attempted
    if(lastTP.FitChi > 2) return;
    fTryWithNextPass = true;
    
  } // PrepareForNextPass
  
  ////////////////////////////////////////////////
  void TrajClusterAlg::GottaKink(Trajectory& tj, unsigned short& killPts)
  {
    // Checks the last few points on the trajectory and returns with the number of
    // points (killPts) that should be killed (aka masked) at the end
    // fKinkCuts
    // 0 = kink angle cut (radians)
    // 1 = kink angle significance cut
    // 2 = nPts fit at the end of the tj
    // Kink angle cut = fKinkCuts[0] + fKinkCuts[1] * MCSThetaRMS
    
    killPts = 0;
    
    // decide whether to turn kink checking back on
    if(fKinkCuts[0] > 0 && tj.EndPt[1] == 20) {
      if(MCSMom(tjs, tj, 10, 19) > 50) tj.AlgMod[kNoKinkChk] = false;
      if(prt) mf::LogVerbatim("TC")<<"GottaKink turn kink checking back on? "<<tj.AlgMod[kNoKinkChk]<<" with MCSMom "<<MCSMom(tjs, tj, 10, 19);
    }
    if(tj.AlgMod[kNoKinkChk]) return;

    unsigned short lastPt = tj.EndPt[1];
    if(lastPt < 5) return;
    if(tj.Pts[lastPt].Chg == 0) return;
    
    // MCSThetaRMS is the scattering angle for the entire length of the trajectory. Convert
    // this to the scattering angle for one WSE unit
    float thetaRMS = MCSThetaRMS(tjs, tj, tj.EndPt[0], tj.EndPt[1]) / sqrt(TrajPointSeparation(tj.Pts[tj.EndPt[0]], tj.Pts[lastPt]));
    float kinkAngCut = fKinkCuts[0] + fKinkCuts[1] * thetaRMS;
    // relax this a bit when doing RevProp
    if(tj.AlgMod[kRvPrp]) kinkAngCut *= 1.3;
    
    // A simple check when there are few points being fit and the TJ is short. MCSMom isn't well known at this point so don't use it
    if(tj.Pts[lastPt].NTPsFit < 6 && tj.Pts.size() < 20) {
      unsigned short ii, prevPtWithHits = USHRT_MAX;
      unsigned short ipt;
      for(ii = 1; ii < tj.Pts.size(); ++ii) {
        ipt = lastPt - ii;
        if(tj.Pts[ipt].Chg > 0) {
          prevPtWithHits = ipt;
          break;
        }
        if(ipt == 0) break;
      } // ii
      if(prevPtWithHits == USHRT_MAX) return;
      float dang = DeltaAngle(tj.Pts[lastPt].Ang, tj.Pts[prevPtWithHits].Ang);
      kinkAngCut = 1.2 * fKinkCuts[0];
      if(prt) mf::LogVerbatim("TC")<<"GottaKink Simple check lastPt "<<PrintPos(tjs,tj.Pts[lastPt])<<" dang "<<dang<<" cut "<<kinkAngCut;
      if(dang > fKinkCuts[0]) {
        killPts = 1;
        tj.StopFlag[1][kAtKink] = true;
      }
      // Another case where there are few hits fit just prior to a dead wire
      // section or there were no hits added for several steps or due to a large
      // value of fMaxWireSkipNoSignal. We just added a bogus hit just after this section
      // so the trajectory angle change will be small. Find the angle between the previous
      // point fitted angle and the angle formed by the last two TPs
      if(std::abs(tj.Pts[lastPt-1].Pos[0] - tj.Pts[lastPt].Pos[0]) > 3) {
        TrajPoint tmp;
        if(!MakeBareTrajPoint(tjs, tj.Pts[lastPt-1], tj.Pts[lastPt], tmp)) {
          mf::LogVerbatim("TC")<<"GottaKink failure from MakeBareTrajPoint ";
          PrintTrajectory("GK", tjs, tj, USHRT_MAX);
          fGoodTraj = false;
          return;
        }
        dang = DeltaAngle(tmp.Ang, tj.Pts[prevPtWithHits].Ang);
        if(prt) mf::LogVerbatim("TC")<<"GottaKink Simple check after gap lastPt "<<lastPt<<" prevPtWithHits "<<prevPtWithHits<<" dang "<<dang<<" cut "<<kinkAngCut;
        if(dang > 1.5 * kinkAngCut) {
          killPts = 1;
          tj.StopFlag[1][kAtKink] = true;
        }
      }
      return;
    } // tj.Pts[lastPt].NTPsFit < 6 && tj.Pts.size() < 20

    if(tj.EndPt[1] < 10) return;
    
    unsigned short kinkPt = USHRT_MAX;
    
    // Find the kinkPt which is fKinkCuts[2] from the end that has charge
    unsigned short cnt = 0;
    unsigned short nPtsFit = fKinkCuts[2];
    unsigned short nHiMultPt = 0;
    unsigned short nHiChg = 0;
    
    for(unsigned short ii = 1; ii < lastPt; ++ii) {
      unsigned short ipt = lastPt - ii;
      if(tj.Pts[ipt].Chg == 0) continue;
      ++cnt;
      if(tj.Pts[ipt].Hits.size() > 1) ++nHiMultPt;
      if(tj.Pts[ipt].ChgPull > 1.5) ++nHiChg;
      if(cnt == nPtsFit) {
        kinkPt = ipt;
        break;
      }
      if(ipt == 0) break;
    } // ii
    if(kinkPt == USHRT_MAX) return;

    TrajPoint tpFit;
    unsigned short npts = 4;
    unsigned short fitDir = -1;
    FitTraj(tjs, tj, lastPt, npts, fitDir, tpFit);
    if(tpFit.FitChi > 1) return;
 
    float dang = DeltaAngle(tj.Pts[kinkPt].Ang, tpFit.Ang);
    
    if(dang > kinkAngCut) {
      killPts = nPtsFit;
      tj.StopFlag[1][kAtKink] = true;
    }
    
    if(killPts > 0) {
      // See if we are tracking a low momentum particle in which case we should just
      // turn off kink checking
      if(tjs.UseAlg[kNoKinkChk] && tj.EndPt[1] < 20) {
        // Find MCSMom if it hasn't been done
        if(tj.MCSMom < 0) tj.MCSMom = MCSMom(tjs, tj);
        if(tj.MCSMom < 50) {
          killPts = 0;
          tj.StopFlag[1][kAtKink] = false;
          tj.AlgMod[kNoKinkChk] = true;
          if(prt) mf::LogVerbatim("TC")<<"GottaKink turning off kink checking. MCSMom "<<tj.MCSMom;
        }
      } // turn off kink check
      // Don't stop if the last few points had high charge pull and we are tracking a muon, but do mask off the hits
      if(killPts > 0 && tj.PDGCode == 13 && tj.Pts[lastPt].ChgPull > 2  && tj.Pts[lastPt-1].ChgPull > 2) tj.StopFlag[1][kAtKink] = false;
      // Don't keep stepping or mask off any TPs if we hit a kink while doing RevProp
      if(tj.AlgMod[kRvPrp]) killPts = 0;
    }
    
    if(prt) mf::LogVerbatim("TC")<<"GottaKink "<<kinkPt<<" Pos "<<PrintPos(tjs, tj.Pts[kinkPt])<<" dang "<<std::fixed<<std::setprecision(2)<<dang<<" cut "<<kinkAngCut<<" tpFit chi "<<tpFit.FitChi<<" killPts "<<killPts<<" GottaKink? "<<tj.StopFlag[1][kAtKink]<<" MCSMom "<<tj.MCSMom<<" thetaRMS "<<thetaRMS;
    
  } // GottaKink

  //////////////////////////////////////////
  void TrajClusterAlg::UpdateTraj(Trajectory& tj)
  {
    // Updates the last added trajectory point fit, average hit rms, etc.

    fUpdateTrajOK = false;
    fMaskedLastTP = false;
    
    if(tj.EndPt[1] < 1) return;
    unsigned int lastPt = tj.EndPt[1];
    TrajPoint& lastTP = tj.Pts[lastPt];

    // find the previous TP that has hits (and was therefore in the fit)
    unsigned short prevPtWithHits = USHRT_MAX;
    unsigned short firstFitPt = tj.EndPt[0];
    for(unsigned short ii = 1; ii < tj.Pts.size(); ++ii) {
      unsigned short ipt = lastPt - ii;
      if(tj.Pts[ipt].Chg > 0) {
        prevPtWithHits = ipt;
        break;
      }
      if(ipt == 0) break;
    } // ii
    if(prevPtWithHits == USHRT_MAX) return;
    
    // define the FitChi threshold above which something will be done
    float maxChi = 2;
    unsigned short minPtsFit = fMinPtsFit[tj.Pass];
    // just starting out?
    if(lastPt < 4) minPtsFit = 2;
    // was !TrajIsClean...
    if(tj.PDGCode == 13 && TrajIsClean(tjs, tj, prt)) {
      // Fitting a clean muon
      maxChi = fMaxChi;
      minPtsFit = lastPt / 3;
    }
    
    // Set the lastPT delta before doing the fit
    lastTP.Delta = PointTrajDOCA(tjs, lastTP.HitPos[0], lastTP.HitPos[1], lastTP);
    
    // update MCSMom. First ensure that nothing bad has happened
    float newMCSMom = MCSMom(tjs, tj);
    if(lastPt > 5 && newMCSMom < 0.6 * tj.MCSMom) {
      if(prt) mf::LogVerbatim("TC")<<"UpdateTraj: MCSMom took a nose-dive "<<newMCSMom;
      UnsetUsedHits(tjs, lastTP);
      DefineHitPos(lastTP);
      SetEndPoints(tjs, tj);
      fUpdateTrajOK = true;
      return;
    }
    tj.MCSMom = newMCSMom;
    
    if(prt) {
      mf::LogVerbatim("TC")<<"UpdateTraj: lastPt "<<lastPt<<" lastTP.Delta "<<lastTP.Delta<<" previous point with hits "<<prevPtWithHits<<" tj.Pts size "<<tj.Pts.size()<<" AngleCode "<<lastTP.AngleCode<<" PDGCode "<<tj.PDGCode<<" maxChi "<<maxChi<<" minPtsFit "<<minPtsFit<<" MCSMom "<<tj.MCSMom;
    }
    
    UpdateAveChg(tj);

    if(lastPt == 1) {
      // Handle the second trajectory point. No error calculation. Just update
      // the position and direction
      lastTP.NTPsFit = 2;
      FitTraj(tjs, tj);
      lastTP.FitChi = 0.01;
      lastTP.AngErr = tj.Pts[0].AngErr;
      if(prt) mf::LogVerbatim("TC")<<"UpdateTraj: Second traj point pos "<<lastTP.Pos[0]<<" "<<lastTP.Pos[1]<<"  dir "<<lastTP.Dir[0]<<" "<<lastTP.Dir[1];
      fUpdateTrajOK = true;
      SetAngleCode(tjs, lastTP);
      return;
    }
    
    if(lastPt == 2) {
      // Third trajectory point. Keep it simple
      lastTP.NTPsFit = 3;
      FitTraj(tjs, tj);
      fUpdateTrajOK = true;
      if(prt) mf::LogVerbatim("TC")<<"UpdateTraj: Third traj point fit "<<lastTP.FitChi;
      SetAngleCode(tjs, lastTP);
      return;
    }
    
    // Fit with > 2 TPs
    // Keep adding hits until Chi/DOF exceeds 1
    if(tj.Pts[prevPtWithHits].FitChi < 1) lastTP.NTPsFit += 1;
    // Reduce the number of points fit if the trajectory is long and chisq is getting a bit larger
    if(lastPt > 20 && tj.Pts[prevPtWithHits].FitChi > 1.5 && lastTP.NTPsFit > minPtsFit) lastTP.NTPsFit -= 2;
    if(tj.MCSMom < 100) {
      float localMCSMom = tj.MCSMom;
      if(NumPtsWithCharge(tjs, tj, false) > 10) {
        // long trajectory - only use the last 10 points
        localMCSMom = MCSMom(tjs, tj, lastPt - 10, lastPt);
        if(localMCSMom < 100) lastTP.NTPsFit = fMinPtsFit[tj.Pass];
      } else {
        // short trajectory
        lastTP.NTPsFit = fMinPtsFit[tj.Pass];
      }
      if(prt) mf::LogVerbatim("TC")<<" Low MCSMom? "<<localMCSMom<<" NTPsFit "<<lastTP.NTPsFit;
    } // tj.MCSMom < 100
    
    FitTraj(tjs, tj);
    
    // don't get too fancy when we are starting out
    if(lastPt < 6) {
      fUpdateTrajOK = true;
      UpdateDeltaRMS(tj);
      SetAngleCode(tjs, lastTP);
      if(prt) mf::LogVerbatim("TC")<<" Return with lastTP.FitChi "<<lastTP.FitChi<<" Chg "<<lastTP.Chg;
      return;
    }
    
    // find the first point that was fit.
    unsigned short cnt = 0;
    for(unsigned short ii = 0; ii < tj.Pts.size(); ++ii) {
      unsigned short ipt = lastPt - ii;
      if(tj.Pts[ipt].Chg > 0) {
        firstFitPt = ipt;
        ++cnt;
      }
      if(cnt == lastTP.NTPsFit) break;
      if(ipt == 0) break;
    }
    
    unsigned short ndead = DeadWireCount(tjs, lastTP.HitPos[0], tj.Pts[firstFitPt].HitPos[0], fCTP);
    
    if(lastTP.FitChi > 1.5 && tj.Pts.size() > 6) {
      // A large chisq jump can occur if we just jumped a large block of dead wires. In
      // this case we don't want to mask off the last TP but reduce the number of fitted points
      // This count will be off if there a lot of dead or missing wires...
      // reduce the number of points significantly
      if(ndead > 5) {
        if(lastTP.NTPsFit > 5) lastTP.NTPsFit = 5;
      } else {
        // Have a longish trajectory and chisq was a bit large.
        // Was this a sudden occurrence and the fraction of TPs are included
        // in the fit? If so, we should mask off this
        // TP and keep going. If these conditions aren't met, we
        // should reduce the number of fitted points
        float chirat = 0;
        if(prevPtWithHits != USHRT_MAX && tj.Pts[prevPtWithHits].FitChi > 0) chirat = lastTP.FitChi / tj.Pts[prevPtWithHits].FitChi;
        // Don't mask hits when doing RevProp. Reduce NTPSFit instead
        fMaskedLastTP = (chirat > 1.5 && lastTP.NTPsFit > 0.3 * NumPtsWithCharge(tjs, tj, false) && !tj.AlgMod[kRvPrp]);
        if(prt) {
          mf::LogVerbatim("TC")<<" First fit chisq too large "<<lastTP.FitChi<<" prevPtWithHits chisq "<<tj.Pts[prevPtWithHits].FitChi<<" chirat "<<chirat<<" NumPtsWithCharge "<<NumPtsWithCharge(tjs, tj, false)<<" fMaskedLastTP "<<fMaskedLastTP;
        }
        // we should also mask off the last TP if there aren't enough hits
        // to satisfy the minPtsFit constraint
        if(!fMaskedLastTP && NumPtsWithCharge(tjs, tj, true) < minPtsFit) fMaskedLastTP = true;
      } // few dead wires
    } // lastTP.FitChi > 2 ...
    
    // Deal with a really long trajectory that is in trouble (uB cosmic).
    if(tj.PDGCode == 13 && lastTP.FitChi > fMaxChi) {
      if(lastTP.NTPsFit > 1.3 * tjs.MuonTag[0]) {
        lastTP.NTPsFit *= 0.8;
        if(prt) mf::LogVerbatim("TC")<<" Muon - Reduce NTPsFit "<<lastPt;
      } else {
        fMaskedLastTP = true;
        if(prt) mf::LogVerbatim("TC")<<" Muon - mask last point "<<lastPt;
      }
    }
    
    if(prt) mf::LogVerbatim("TC")<<"UpdateTraj: First fit "<<lastTP.Pos[0]<<" "<<lastTP.Pos[1]<<"  dir "<<lastTP.Dir[0]<<" "<<lastTP.Dir[1]<<" FitChi "<<lastTP.FitChi<<" NTPsFit "<<lastTP.NTPsFit<<" ndead wires "<<ndead<<" fMaskedLastTP "<<fMaskedLastTP;
    if(fMaskedLastTP) {
      UnsetUsedHits(tjs, lastTP);
      DefineHitPos(lastTP);
      SetEndPoints(tjs, tj);
      lastPt = tj.EndPt[1];
      lastTP.NTPsFit -= 1;
      FitTraj(tjs, tj);
      fUpdateTrajOK = true;
      SetAngleCode(tjs, lastTP);
      return;
    }  else {
      // a more gradual increase in chisq. Reduce the number of points
      unsigned short newNTPSFit = lastTP.NTPsFit;
      // reduce the number of points fit to keep Chisq/DOF < 2 adhering to the pass constraint
      // and also a minimum number of points fit requirement for long muons
      float prevChi = lastTP.FitChi;
      unsigned short ntry = 0;
      while(lastTP.FitChi > 1.5 && lastTP.NTPsFit > minPtsFit) {
        if(lastTP.NTPsFit > 15) {
          newNTPSFit = 0.7 * newNTPSFit;
        } else if(lastTP.NTPsFit > 4) {
          newNTPSFit -= 2;
        } else {
          newNTPSFit -= 1;
        }
        if(lastTP.NTPsFit < 3) newNTPSFit = 2;
        if(newNTPSFit < minPtsFit) newNTPSFit = minPtsFit;
        lastTP.NTPsFit = newNTPSFit;
        if(prt) mf::LogVerbatim("TC")<<"  Bad FitChi "<<lastTP.FitChi<<" Reduced NTPsFit to "<<lastTP.NTPsFit<<" Pass "<<tj.Pass;
        FitTraj(tjs, tj);
        if(lastTP.FitChi > prevChi) {
          if(prt) mf::LogVerbatim("TC")<<"  Chisq is increasing "<<lastTP.FitChi<<"  Try to remove an earlier bad hit";
          MaskBadTPs(tj, 1.5);
          ++ntry;
          if(ntry == 2) break;
        }
        prevChi = lastTP.FitChi;
        if(lastTP.NTPsFit == minPtsFit) break;
      } // lastTP.FitChi > 2 && lastTP.NTPsFit > 2
    }
    // last ditch attempt. Drop the last hit
    if(tj.Pts.size() > fMinPtsFit[tj.Pass] && lastTP.FitChi > maxChi) {
      if(prt) mf::LogVerbatim("TC")<<"  Last try. Drop last TP "<<lastTP.FitChi<<" NTPsFit "<<lastTP.NTPsFit;
      UnsetUsedHits(tjs, lastTP);
      DefineHitPos(lastTP);
      SetEndPoints(tjs, tj);
      lastPt = tj.EndPt[1];
      FitTraj(tjs, tj);
      fUpdateTrajOK = true;
      fMaskedLastTP = true;
    }
    if(prt) mf::LogVerbatim("TC")<<"  Fit done. Chi "<<lastTP.FitChi<<" NTPsFit "<<lastTP.NTPsFit;

    if(tj.EndPt[0] == tj.EndPt[1]) {
      fUpdateTrajOK = false;
      return;
    }
    
    // Don't let the angle error get too small too soon. Stepping would stop if the first
    // few hits on a low momentum wandering track happen to have a very good fit to a straight line.
    // We will do this by averaging the default starting value of AngErr of the first TP with the current
    // value from FitTraj.
    if(lastPt < 14) {
      float defFrac = 1 / (float)(tj.EndPt[1]);
      lastTP.AngErr = defFrac * tj.Pts[0].AngErr + (1 - defFrac) * lastTP.AngErr;
    }

    UpdateDeltaRMS(tj);
    SetAngleCode(tjs, lastTP);

    fUpdateTrajOK = true;
    return;

  } // UpdateTraj

  //////////////////////////////////////////
  void TrajClusterAlg::UpdateDeltaRMS(Trajectory& tj)
  {
    // Estimate the Delta RMS of the TPs on the end of tj.
    
    unsigned int lastPt = tj.EndPt[1];
    TrajPoint& lastTP = tj.Pts[lastPt];
    
    if(lastTP.Chg == 0) return;
    if(lastPt < 6) return;

    unsigned short ii, ipt, cnt = 0;
    float sum = 0;
    for(ii = 1; ii < tj.Pts.size(); ++ii) {
      ipt = lastPt - ii;
      if(ipt > tj.Pts.size() - 1) break;
      if(tj.Pts[ipt].Chg == 0) continue;
      sum += PointTrajDOCA(tjs, tj.Pts[ipt].Pos[0], tj.Pts[ipt].Pos[1], lastTP);
      ++cnt;
      if(cnt == lastTP.NTPsFit) break;
      if(ipt == 0) break;
    }
    if(cnt < 3) return;
    // RMS of Gaussian distribution is ~1.2 x the average
    // of a one-sided Gaussian distribution (since Delta is > 0)
    lastTP.DeltaRMS = 1.2 * sum / (float)cnt;
    if(lastTP.DeltaRMS < 0.02) lastTP.DeltaRMS = 0.02;

  } // UpdateDeltaRMS
  
  //////////////////////////////////////////
  void TrajClusterAlg::UpdateAveChg(Trajectory& tj)
  {
    
    if(tj.EndPt[1] == 0) return;
    unsigned short lastPt = tj.EndPt[1];
    tj.AveChg = 0;
    tj.Pts[lastPt].AveChg = 0;

    // calculate ave charge and charge RMS using hits in the trajectory
    unsigned short ii, ipt, cnt = 0;
    float fcnt, sum = 0;
    float sum2 = 0;
    // Don't include the first point in the average. It will be too
    // low if this is a stopping/starting particle
    for(ii = 0; ii < tj.Pts.size(); ++ii) {
      ipt = tj.EndPt[1] - ii;
      if(ipt == 0) break;
      if(tj.Pts[ipt].Chg == 0) continue;
      ++cnt;
      sum += tj.Pts[ipt].Chg;
      sum2 += tj.Pts[ipt].Chg * tj.Pts[ipt].Chg;
      if(cnt == fNPtsAve) break;
    } // iii
    if(cnt == 0) return;
    fcnt = cnt;
    sum /= fcnt;
    tj.AveChg = sum;
    tj.Pts[lastPt].AveChg = sum;
    // define the first point average charge if necessary
    if(tj.Pts[tj.EndPt[0]].AveChg <= 0) tj.Pts[tj.EndPt[0]].AveChg = sum;
    if(cnt > 3) {
      float arg = sum2 - fcnt * sum * sum;
      if(arg < 0) arg = 0;
      float rms = sqrt(arg / (fcnt - 1));
      // convert this to a normalized RMS
      rms /= sum;
      // don't let the calculated charge RMS dominate the default
      // RMS until it is well known. Start with 50% error on the
      // charge RMS
      float defFrac = 1 / (float)(tj.EndPt[1]);
      tj.ChgRMS = defFrac * 0.5 + (1 - defFrac) * rms;
      if(tj.EndPt[1] > 10) {
        // don't let it get crazy small
        if(tj.ChgRMS < fChargeCuts[1]) tj.ChgRMS = fChargeCuts[1];
        // or crazy large
        if(tj.ChgRMS > fChargeCuts[2]) tj.ChgRMS = fChargeCuts[2];
      }
      tj.Pts[lastPt].ChgPull = (tj.Pts[lastPt].Chg / tj.AveChg - 1) / tj.ChgRMS;
    } // cnt > 3

  } // UpdateAveChg

  ////////////////////////////////////////////////
  bool TrajClusterAlg::StartTraj(Trajectory& tj, const unsigned int& fromHit, const unsigned int& toHit, const unsigned short& pass)
  {
    // Start a trajectory located at fromHit with direction pointing to toHit
    float fromWire = tjs.fHits[fromHit].WireID.Wire;
    float fromTick = tjs.fHits[fromHit].PeakTime;
    float toWire = tjs.fHits[toHit].WireID.Wire;
    float toTick = tjs.fHits[toHit].PeakTime;
    CTP_t tCTP = EncodeCTP(tjs.fHits[fromHit].WireID);
    return StartTraj(tj, fromWire, fromTick, toWire, toTick, tCTP, pass);
  } // StartTraj

  ////////////////////////////////////////////////
  bool TrajClusterAlg::StartTraj(Trajectory& tj, const float& fromWire, const float& fromTick, const float& toWire, const float& toTick, const CTP_t& tCTP, const unsigned short& pass)
  {
    // Start a simple (seed) trajectory going from (fromWire, toTick) to (toWire, toTick).
    
    // decrement the work ID so we can use it for debugging problems
    --fWorkID;
    if(fWorkID == INT_MIN) fWorkID = -1;
    tj.ID = fWorkID;
    tj.Pass = pass;
    // Assume we are stepping in the positive WSE units direction
    short stepdir = 1;
    int fWire = std::nearbyint(fromWire);
    int tWire = std::nearbyint(toWire);
    if(tWire < fWire) {
      stepdir = -1;
    } else if(tWire == fWire) {
      // on the same wire
      if(toTick < fromTick) stepdir = -1;
    }
    tj.StepDir = stepdir;
    tj.CTP = tCTP;
    
    // create a trajectory point
    TrajPoint tp;
    if(!MakeBareTrajPoint(tjs, fromWire, fromTick, toWire, toTick, tCTP, tp)) {
      mf::LogVerbatim("TC")<<"StartTraj: Failure from MakeBareTrajPoint fromWire "<<fromWire<<" fromTick "<<fromTick<<" toWire "<<toWire<<" toTick "<<toTick;
      return false;
    }
    SetAngleCode(tjs, tp);
    tp.AngErr = 0.1;
    if(tj.ID == debug.WorkID) { prt = true; didPrt = true; debug.Plane = fPlane; TJPrt = tj.ID; debug.WorkID = tj.ID; }
    if(prt) mf::LogVerbatim("TC")<<"StartTraj "<<(int)fromWire<<":"<<(int)fromTick<<" -> "<<(int)toWire<<":"<<(int)toTick<<" StepDir "<<tj.StepDir<<" dir "<<tp.Dir[0]<<" "<<tp.Dir[1]<<" ang "<<tp.Ang<<" AngleCode "<<tp.AngleCode<<" angErr "<<tp.AngErr<<" ExpectedHitsRMS "<<ExpectedHitsRMS(tp);
    tj.Pts.push_back(tp);
    return true;
    
  } // StartTraj
  
  ////////////////////////////////////////////////
  void TrajClusterAlg::ChkInTraj(std::string someText)
  {
    // Check tjs.allTraj -> InTraj associations
    
    if(!tjs.UseAlg[kChkInTraj]) return;
    
    ++fAlgModCount[kChkInTraj];
    
    int tID;
    unsigned int iht;
    unsigned short itj = 0;
    std::vector<unsigned int> tHits;
    std::vector<unsigned int> atHits;
    for(auto& tj : tjs.allTraj) {
      // ignore abandoned trajectories
      if(tj.AlgMod[kKilled]) continue;
      tID = tj.ID;
      for(auto& tp : tj.Pts) {
        if(tp.Hits.size() > 16) {
          tj.AlgMod[kKilled] = true;
          mf::LogWarning("TC")<<"ChkInTraj: More than 16 hits created a UseHit bitset overflow\n";
          fQuitAlg = true;
          return;
        }
      } // tp
      if(tj.AlgMod[kKilled]) {
        std::cout<<someText<<" ChkInTraj hit size mis-match in tj ID "<<tj.ID<<" AlgBitNames";
        for(unsigned short ib = 0; ib < AlgBitNames.size(); ++ib) if(tj.AlgMod[ib]) std::cout<<" "<<AlgBitNames[ib];
        std::cout<<"\n";
        continue;
      }
      tHits = PutTrajHitsInVector(tj, kUsedHits);
      if(tHits.size() < 2) {
        mf::LogVerbatim("TC")<<someText<<" ChkInTraj: Insufficient hits in traj "<<tj.ID<<" Killing it";
        PrintTrajectory("CIT", tjs, tj, USHRT_MAX);
        tj.AlgMod[kKilled] = true;
        continue;
      }
      std::sort(tHits.begin(), tHits.end());
      atHits.clear();
      for(iht = 0; iht < tjs.fHits.size(); ++iht) {
        if(tjs.fHits[iht].InTraj == tID) atHits.push_back(iht);
      } // iht
      if(atHits.size() < 2) {
        mf::LogVerbatim("TC")<<someText<<" ChkInTraj: Insufficient hits in atHits in traj "<<tj.ID<<" Killing it";
        tj.AlgMod[kKilled] = true;
        continue;
      }
      if(!std::equal(tHits.begin(), tHits.end(), atHits.begin())) {
        mf::LogVerbatim myprt("TC");
        myprt<<someText<<" ChkInTraj failed: inTraj - UseHit mis-match for tj ID "<<tID<<" tj.WorkID "<<tj.WorkID<<" atHits size "<<atHits.size()<<" tHits size "<<tHits.size()<<" in CTP "<<tj.CTP<<"\n";
        myprt<<"AlgMods: ";
        for(unsigned short ib = 0; ib < AlgBitNames.size(); ++ib) if(tj.AlgMod[ib]) myprt<<" "<<AlgBitNames[ib];
        myprt<<"\n";
        myprt<<"index     inTraj     UseHit \n";
        for(iht = 0; iht < atHits.size(); ++iht) {
          myprt<<"iht "<<iht<<" "<<PrintHit(tjs.fHits[atHits[iht]]);
          if(iht < tHits.size()) myprt<<" "<<PrintHit(tjs.fHits[tHits[iht]]);
          if(atHits[iht] != tHits[iht]) myprt<<" <<< "<<atHits[iht]<<" != "<<tHits[iht];
          myprt<<"\n";
          fQuitAlg = true;
        } // iht
        if(tHits.size() > atHits.size()) {
          for(iht = atHits.size(); iht < atHits.size(); ++iht) {
            myprt<<"atHits "<<iht<<" "<<PrintHit(tjs.fHits[atHits[iht]])<<"\n";
          } // iht
          PrintTrajectory("CIT", tjs, tj, USHRT_MAX);
        } // tHit.size > atHits.size()
      }
      // check the VtxID
      for(unsigned short end = 0; end < 2; ++end) {
        if(tj.VtxID[end] > tjs.vtx.size()) {
          mf::LogVerbatim("TC")<<someText<<" ChkInTraj: Bad VtxID "<<tj.ID;
          std::cout<<someText<<" ChkInTraj: Bad VtxID "<<tj.ID<<" vtx size "<<tjs.vtx.size()<<"\n";
          tj.AlgMod[kKilled] = true;
          PrintTrajectory("CIT", tjs, tj, USHRT_MAX);
          fQuitAlg = true;
          return;
        }
      } // end
      ++itj;
      if(fQuitAlg) return;
    } // tj
    
  } // ChkInTraj

 ////////////////////////////////////////////////
  void TrajClusterAlg::MakeAllTrajClusters()
  {
    // Make clusters from all trajectories in tjs.allTraj
    
    // Merge hits in trajectory points?
    if(fMakeNewHits) MergeTPHits();
    MakeShowers(tjs);
    
    ClusterStore cls;
    tjs.tcl.clear();
    tjs.inClus.resize(tjs.fHits.size());
    unsigned int iht;
    for(iht = 0; iht < tjs.inClus.size(); ++iht) tjs.inClus[iht] = 0;
    
    if(prt) mf::LogVerbatim("TC")<<"MakeAllTrajClusters: tjs.allTraj size "<<tjs.allTraj.size();
    
    if(tjs.UseAlg[kChkInTraj]) {
      fQuitAlg = !InTrajOK(tjs, "MATC");
      if(fQuitAlg) {
        mf::LogVerbatim("TC")<<"InTrajOK failed in MakeAllTrajClusters";
        return;
      }
    }
    
    unsigned short itj, endPt0, endPt1;
    
    // Make one cluster for each trajectory. The indexing of trajectory parents
    // should map directly to cluster parents
    short clID = 0;
    for(itj = 0; itj < tjs.allTraj.size(); ++itj) {
      Trajectory& tj = tjs.allTraj[itj];
      if(tj.AlgMod[kKilled]) continue;
      // big temp
      if(fMode == 3 && !tj.AlgMod[kShowerTj]) continue;
      // ensure that the endPts are correct
      SetEndPoints(tjs, tj);
      auto tHits = PutTrajHitsInVector(tj, kUsedHits);
      if(tHits.empty()) {
        mf::LogWarning("TC")<<"MakeAllTrajClusters: No hits found in trajectory "<<itj<<" so skip it";
        PrintTrajectory("MATC", tjs, tj, USHRT_MAX);
        continue;
      } // error
      // special handling for shower Tjs: Sort the hits by distance from the start position
      if(tj.AlgMod[kShowerTj]) {
        std::vector<SortEntry> sortVec(tHits.size());
        SortEntry sortEntry;
        std::array<float, 2> hpos;
        for(unsigned short ii = 0; ii < tHits.size(); ++ii) {
          unsigned int iht = tHits[ii];
          hpos[0] = tjs.fHits[iht].WireID.Wire;
          hpos[1] = tjs.fHits[iht].PeakTime * tjs.UnitsPerTick;
          sortEntry.index = ii;
          sortEntry.val = PosSep2(hpos, tj.Pts[0].Pos);
          sortVec[ii] = sortEntry;
        } // ii
        std::sort(sortVec.begin(), sortVec.end(), lessThan);
        // make a temp vector
        std::vector<unsigned int> tmp(sortVec.size());
        // enter the sorted hits
        for(unsigned short ii = 0; ii < sortVec.size(); ++ii) tmp[ii] = tHits[sortVec[ii].index];
        tHits = tmp;
      } // showerTj
      // count AlgMod bits
      for(unsigned short ib = 0; ib < AlgBitNames.size(); ++ib) if(tj.AlgMod[ib]) ++fAlgModCount[ib];
      ++clID;
      cls.ID = clID;
      cls.CTP = tj.CTP;
      cls.PDGCode = tj.PDGCode;
      cls.ParentCluster = tj.ParentTrajID - 1;
      endPt0 = tj.EndPt[0];
      cls.BeginWir = tj.Pts[endPt0].Pos[0];
      cls.BeginTim = tj.Pts[endPt0].Pos[1] / tjs.UnitsPerTick;
      cls.BeginAng = tj.Pts[endPt0].Ang;
      cls.BeginChg = tj.Pts[endPt0].Chg;
      cls.BeginVtx = tj.VtxID[0]-1;
      endPt1 = tj.EndPt[1];
      cls.EndWir = tj.Pts[endPt1].Pos[0];
      cls.EndTim = tj.Pts[endPt1].Pos[1] / tjs.UnitsPerTick;
      cls.EndAng = tj.Pts[endPt1].Ang;
      cls.EndChg = tj.Pts[endPt1].Chg;
      cls.EndVtx = tj.VtxID[1]-1;
      cls.tclhits = tHits;
      // Set the traj info
      tj.ClusterIndex = tjs.tcl.size();
      tjs.tcl.push_back(cls);
      // do some checking and define tjs.inClus
      geo::PlaneID planeID = DecodeCTP(cls.CTP);
      for(unsigned short ii = 0; ii < cls.tclhits.size(); ++ii) {
        unsigned int iht = cls.tclhits[ii];
        if(tjs.fHits[iht].WireID.Plane != planeID.Plane ||
           tjs.fHits[iht].WireID.Cryostat != planeID.Cryostat ||
           tjs.fHits[iht].WireID.TPC != planeID.TPC) {
          mf::LogWarning("TC")<<"MakeAllTrajClusters: Bad OLD hit CTP in itj "<<itj<<" hit "<<PrintHit(tjs.fHits[iht])<<" WorkID "<<tjs.allTraj[itj].WorkID<<" Plane "<<tjs.fHits[iht].WireID.Plane<<" vs "<<planeID.Plane<<" Cstat "<<tjs.fHits[iht].WireID.Cryostat<<" vs "<<planeID.Cryostat<<" TPC "<<tjs.fHits[iht].WireID.TPC<<" vs "<<planeID.TPC;
          fQuitAlg = true;
          return;
        }
        if(tjs.inClus[iht] != 0) {
          mf::LogWarning("TC")<<"MakeAllTrajClusters: Trying to assign tj.ID "<<tj.ID<<" hit "<<iht<<" "<<PrintHit(tjs.fHits[iht])<<" to already-assigned cluster "<<tjs.inClus[iht]<<" workID "<<tj.WorkID;
          fQuitAlg = true;
          return;
        }
        tjs.inClus[iht] = clID;
      } //iht
    } // itj
    
    // Ensure that all PFParticles have associated clusters
    for(unsigned short ipfp = 0; ipfp < tjs.matchVecPFPList.size(); ++ipfp) {
      MatchStruct& ms = tjs.matchVec[tjs.matchVecPFPList[ipfp]];
      for(auto& tjid : ms.TjIDs) {
        Trajectory& tj = tjs.allTraj[tjid - 1];
        if(tj.ID != tjid || tj.AlgMod[kKilled] || !tj.AlgMod[kMat3D] || tj.ClusterIndex > tjs.tcl.size() - 1) {
          std::cout<<"MATC bad PFP -> cluster association "<<ipfp<<" TjID  "<<tjid<<" ClusterIndex "<<tj.ClusterIndex<<"\n";
          PrintAllTraj("Bad", tjs, debug, tjid - 1, USHRT_MAX, false);
        }
      } // tjid
    } // ipfp

    // Define the Hits vector for showers
    for(unsigned short ish = 0; ish < tjs.showers.size(); ++ish) {
      for(auto& TjID : tjs.showers[ish].TjIDs) {
        Trajectory& tj = tjs.allTraj[TjID - 1];
        auto tjHits = PutTrajHitsInVector(tj, kUsedHits);
        tjs.showers[ish].Hits.insert(tjs.showers[ish].Hits.begin(), tjHits.begin(), tjHits.end());
      } // TjID
    } // ish
    
  } // MakeAllTrajClusters
  
  
  //////////////////////////////////////////
  void TrajClusterAlg::FindVtxTjs()
  {
    // Look for vertex trajectories in all vertices in the current fCTP
    if(!tjs.UseAlg[kVtxTj]) return;
    
    for(unsigned short ivx = 0; ivx < tjs.vtx.size(); ++ivx) {
      if(tjs.vtx[ivx].ID == 0) continue;
       if(tjs.vtx[ivx].CTP != fCTP) continue;
      if(tjs.vtx[ivx].Stat[kVtxTrjTried]) continue;
      FindVtxTraj(ivx);
    } // ivx
    
  } // FindVtxTjs
  
  //////////////////////////////////////////
  void TrajClusterAlg::FindVtxTraj(unsigned short ivx)
  {
    // Look for available hits in the vicinity of this vertex and try to make
    // a vertex trajectory from them
    
    if(!tjs.UseAlg[kVtxTj]) return;
    
    if(ivx > tjs.vtx.size() - 1) return;
    if(tjs.vtx[ivx].Stat[kVtxTrjTried]) return;
    VtxStore& theVtx = tjs.vtx[ivx];
    
    std::array<int, 2> wireWindow;
    std::array<float, 2> timeWindow;
    
    // on the first try we look for small angle trajectories which will have hits
    // with a large wire window and a small time window
    // Vertex2DCuts fcl input usage
    // 0 User definition of a short Tj => max number of Tj points
    // 1 max separation between a vertex and the start of a trajectory for a user-defined short Tj
    // 2 max separation for a user-defined long Tj
    // 3 max position pull when attaching a Tj to a vertex
    // 4 max position error for creating a Tj or attaching Tjs to an existing vertex
    // 5 Min MCSMom of Tjs that can be used to create a vertex
    // 6 min frac of Points/Wire between a vtx and a Tj. Ideally one if the efficiency is good
    // 7 min Score
    // 8 ID of a vertex for printing special debugging information
    wireWindow[0] = std::nearbyint(theVtx.Pos[0] - tjs.Vertex2DCuts[2]);
    wireWindow[1] = std::nearbyint(theVtx.Pos[0] + tjs.Vertex2DCuts[2]);
    timeWindow[0] = theVtx.Pos[1] - 5;
    timeWindow[1] = theVtx.Pos[1] + 5;
    
    geo::PlaneID planeID = DecodeCTP(theVtx.CTP);
    unsigned short ipl = planeID.Plane;
    
    if(prt) mf::LogVerbatim("TC")<<"inside FindVtxTraj "<<theVtx.ID<<" Window "<<wireWindow[0]<<" "<<wireWindow[1]<<" "<<timeWindow[0]<<" "<<timeWindow[1]<<" in plane "<<ipl;
    
    // find nearby available hits
    bool hitsNear;
    std::vector<unsigned int> closeHits = FindCloseHits(tjs, wireWindow, timeWindow, ipl, kUnusedHits, true, hitsNear);
    if(closeHits.empty()) return;
    if(prt) {
      mf::LogVerbatim myprt("TC");
      myprt<<"closeHits";
      for(auto& iht : closeHits) myprt<<" "<<PrintHit(tjs.fHits[iht]);
    }
    // sort by distance from the vertex
    std::vector<SortEntry> sortVec(closeHits.size());
    SortEntry sortEntry;
    for(unsigned short ii = 0; ii < closeHits.size(); ++ii) {
      unsigned int iht = closeHits[ii];
      float dw = tjs.fHits[iht].WireID.Wire - theVtx.Pos[0];
      float dt = tjs.UnitsPerTick * tjs.fHits[iht].PeakTime - theVtx.Pos[1];
      float d2 = dw * dw + dt * dt;
      sortEntry.index = ii;
      sortEntry.val = d2;
      sortVec[ii] = sortEntry;
    } // ii
    std::sort(sortVec.begin(), sortVec.end(), lessThan);
    unsigned int vWire = std::nearbyint(theVtx.Pos[0]);
    int vTick = theVtx.Pos[1]/tjs.UnitsPerTick;
    if(prt) PrintHeader("FVT");
    for(unsigned short ii = 0; ii < closeHits.size(); ++ii) {
      unsigned int iht = closeHits[sortVec[ii].index];
      if(tjs.fHits[iht].InTraj > 0) continue;
      // the direction will be poorly defined if a hit is very close to the vertex and it is in this list.
      // Ignore these hits
      if(tjs.fHits[iht].WireID.Wire == vWire) {
        // on the vertex wire. Check for a close time
        if(abs(tjs.fHits[iht].PeakTime - vTick) < 10) continue;
      } // hit on vtx wire
      float toWire = tjs.fHits[iht].WireID.Wire;
      float toTick = tjs.fHits[iht].PeakTime;
      // assume the last pass and fix it later after the angle is calculated
      unsigned short pass = fMinPts.size() - 1;
      Trajectory tj;
      if(!StartTraj(tj, theVtx.Pos[0], theVtx.Pos[1]/tjs.UnitsPerTick, toWire, toTick, theVtx.CTP, pass)) continue;
      // ensure that the first TP is good
      if(tj.Pts[0].Pos[0] < 0) continue;
      //      std::cout<<"fvt "<<theVtx.ID<<" "<<tj.ID<<" vtx0 "<<theVtx.Pos[0]<<" hit "<<PrintHit(tjs.fHits[iht])<<" StepDir "<<tj.StepDir<<"\n";
      tj.VtxID[0] = theVtx.ID;
      TrajPoint& tp = tj.Pts[0];
      // Move the Pt to the hit
      MoveTPToWire(tp, toWire);
      // attach the hit
      tp.Hits.push_back(iht);
      tp.UseHit[tp.Hits.size()-1] = true;
      tjs.fHits[iht].InTraj = tj.ID;
      tp.UseHit[tp.Hits.size()-1] = false;
      if(prt) PrintTrajPoint("FVT", tjs, 0, tj.StepDir, tj.Pass, tp);
      // Step away and see what happens
      prt = prt;
      StepCrawl(tj);
      // check for a major failure
      if(fQuitAlg) return;
      // Check the quality of the trajectory
      CheckTraj(tj);
      if(!fGoodTraj || NumPtsWithCharge(tjs, tj, true) < fMinPts[tj.Pass]) {
        if(prt) mf::LogVerbatim("TC")<<" xxxxxxx Not enough points "<<NumPtsWithCharge(tjs, tj, true)<<" minimum "<<fMinPts[tj.Pass]<<" or !fGoodTraj";
        ReleaseHits(tjs, tj);
        continue;
      }
      if(prt) prt = false;
      tj.AlgMod[kVtxTj] = true;
      fQuitAlg = !StoreTraj(tjs, tj);
      if(tjs.UseAlg[kChkInTraj]) {
        fQuitAlg = !InTrajOK(tjs, "FVT");
        if(fQuitAlg) {
          mf::LogVerbatim("TC")<<"InTrajOK failed in FindVtxTraj";
          return;
        }
      }
      if(prt) mf::LogVerbatim("TC")<<"FindVtxTraj: calling StoreTraj with npts "<<tj.EndPt[1];
    } // ii
    
    // Flag this as tried so we don't try again
    tjs.vtx[ivx].Stat[kVtxTrjTried] = true;
  } // FindVtxTraj
  
  ////////////////////////////////////////////////
  void TrajClusterAlg::GetHitMultiplet(unsigned int theHit, std::vector<unsigned int>& hitsInMultiplet)
  {
    unsigned short localIndex;
    GetHitMultiplet(theHit, hitsInMultiplet, localIndex);
  } // GetHitMultiplet
  
  ////////////////////////////////////////////////
  void TrajClusterAlg::GetHitMultiplet(unsigned int theHit, std::vector<unsigned int>& hitsInMultiplet, unsigned short& localIndex)
  {
    hitsInMultiplet.clear();
    if(theHit > tjs.fHits.size() - 1) return;
    hitsInMultiplet.resize(1);
    hitsInMultiplet[0] = theHit;
    
    float hitSep;
    unsigned int theWire = tjs.fHits[theHit].WireID.Wire;
    unsigned short ipl = tjs.fHits[theHit].WireID.Plane;
    float theTime = tjs.fHits[theHit].PeakTime;
    float theRMS = tjs.fHits[theHit].RMS;
    float narrowHitCut = 1.5 * tjs.AveHitRMS[ipl];
    bool theHitIsNarrow = (theRMS < narrowHitCut);
    float maxPeak = tjs.fHits[theHit].PeakAmplitude;
    unsigned short imTall = theHit;
    unsigned short nNarrow = 0;
    if(theHitIsNarrow) nNarrow = 1;
//    if(prt) mf::LogVerbatim("TC")<<"GetHitMultiplet theHit "<<theHit<<" "<<PrintHit(tjs.fHits[theHit])<<" RMS "<<tjs.fHits[theHit].RMS<<" aveRMS "<<tjs.AveHitRMS[ipl]<<" Amp "<<(int)tjs.fHits[theHit].PeakAmplitude;
    // look for hits < theTime but within hitSep
    if(theHit > 0) {
      for(unsigned int iht = theHit - 1; iht != 0; --iht) {
        if(tjs.fHits[iht].WireID.Wire != theWire) break;
        if(tjs.fHits[iht].WireID.Plane != ipl) break;
        if(tjs.IgnoreNegChiHits && tjs.fHits[iht].GoodnessOfFit < 0) continue;
        if(tjs.fHits[iht].RMS > theRMS) {
          hitSep = fMultHitSep * tjs.fHits[iht].RMS;
          theRMS = tjs.fHits[iht].RMS;
        } else {
          hitSep = fMultHitSep * theRMS;
        }
        if(theTime - tjs.fHits[iht].PeakTime > hitSep) break;
//        if(prt) mf::LogVerbatim("TC")<<" iht- "<<iht<<" "<<tjs.fHits[iht].WireID.Plane<<":"<<PrintHit(tjs.fHits[iht])<<" RMS "<<tjs.fHits[iht].RMS<<" dt "<<theTime - tjs.fHits[iht].PeakTime<<" "<<hitSep<<" Amp "<<(int)tjs.fHits[iht].PeakAmplitude;
         hitsInMultiplet.push_back(iht);
        if(tjs.fHits[iht].RMS < narrowHitCut) ++nNarrow;
        if(tjs.fHits[iht].PeakAmplitude > maxPeak) {
          maxPeak = tjs.fHits[iht].PeakAmplitude;
          imTall = iht;
        }
        theTime = tjs.fHits[iht].PeakTime;
        if(iht == 0) break;
      } // iht
    } // iht > 0
    localIndex = hitsInMultiplet.size() - 1;
    // reverse the order so that hitsInMuliplet will be
    // returned in increasing time order
    if(hitsInMultiplet.size() > 1) std::reverse(hitsInMultiplet.begin(), hitsInMultiplet.end());
    // look for hits > theTime but within hitSep
    theTime = tjs.fHits[theHit].PeakTime;
    theRMS = tjs.fHits[theHit].RMS;
    for(unsigned int iht = theHit + 1; iht < tjs.fHits.size(); ++iht) {
      if(tjs.fHits[iht].WireID.Wire != theWire) break;
      if(tjs.fHits[iht].WireID.Plane != ipl) break;
      if(tjs.IgnoreNegChiHits && tjs.fHits[iht].GoodnessOfFit < 0) continue;
      if(tjs.fHits[iht].RMS > theRMS) {
        hitSep = fMultHitSep * tjs.fHits[iht].RMS;
        theRMS = tjs.fHits[iht].RMS;
      } else {
        hitSep = fMultHitSep * theRMS;
      }
      if(tjs.fHits[iht].PeakTime - theTime > hitSep) break;
//      if(prt) mf::LogVerbatim("TC")<<" iht+ "<<iht<<" "<<PrintHit(tjs.fHits[iht])<<" dt "<<(theTime - tjs.fHits[iht].PeakTime)<<" RMS "<<tjs.fHits[iht].RMS<<" "<<hitSep<<" Amp "<<(int)tjs.fHits[iht].PeakAmplitude;
       hitsInMultiplet.push_back(iht);
      if(tjs.fHits[iht].RMS < narrowHitCut) ++nNarrow;
      if(tjs.fHits[iht].PeakAmplitude > maxPeak) {
        maxPeak = tjs.fHits[iht].PeakAmplitude;
        imTall = iht;
      }
      theTime = tjs.fHits[iht].PeakTime;
    } // iht

    if(hitsInMultiplet.size() == 1) return;
    
    if(hitsInMultiplet.size() > 16) {
      // Found > 16 hits in a multiplet which would be bad for UseHit. Truncate it
      hitsInMultiplet.resize(16);
      return;
    }
    
    // Don't make a multiplet that includes a tall narrow hit with short fat hits
    if(nNarrow == hitsInMultiplet.size()) return;
    if(nNarrow == 0) return;
    
    if(theHitIsNarrow && theHit == imTall) {
//      if(prt) mf::LogVerbatim("TC")<<" theHit is narrow and tall. Use only it";
      // theHit is narrow and it is the highest amplitude hit in the multiplet. Ignore any
      // others that are short and fat
      auto tmp = hitsInMultiplet;
      tmp.resize(1);
      tmp[0] = theHit;
      hitsInMultiplet = tmp;
    } else {
      // theHit is not narrow and it is not the tallest. Ignore a single hit if it is
      // the tallest and narrow
//      if(prt) mf::LogVerbatim("TC")<<" theHit  is not narrow or tall";
      if(tjs.fHits[imTall].RMS < narrowHitCut) {
        unsigned short killMe = 0;
        for(unsigned short ii = 0; ii < hitsInMultiplet.size(); ++ii) {
          if(hitsInMultiplet[ii] == imTall) {
            killMe = ii;
            break;
          }
        } // ii
        hitsInMultiplet.erase(hitsInMultiplet.begin() + killMe);
      } // tjs.fHits[imTall].RMS < narrowHitCut
    } // narrow / tall test

  } // GetHitMultiplet

  ////////////////////////////////////////////////
  std::vector<recob::Hit> TrajClusterAlg::YieldHits()
  {
    // Create the final recob::hits and return them
    std::vector<recob::Hit> tmp;
    tmp.reserve(tjs.fHits.size());
    for(auto& tcHit : tjs.fHits) {
      geo::PlaneID planeID = geo::PlaneID(tcHit.WireID.Cryostat, tcHit.WireID.TPC, tcHit.WireID.Plane);
      raw::ChannelID_t channel = tjs.geom->PlaneWireToChannel((int)tcHit.WireID.Plane, (int)tcHit.WireID.Wire, (int)tcHit.WireID.TPC, (int)tcHit.WireID.Cryostat);
      tmp.emplace_back(channel,
                       tcHit.StartTick, tcHit.EndTick,
                       tcHit.PeakTime, tcHit.SigmaPeakTime,
                       tcHit.RMS,
                       tcHit.PeakAmplitude, tcHit.SigmaPeakAmp,
                       tcHit.Integral, tcHit.Integral, tcHit.SigmaIntegral,
                       tcHit.Multiplicity, tcHit.LocalIndex,
                       tcHit.GoodnessOfFit, tcHit.NDOF,
                       tjs.geom->View(channel),
                       tjs.geom->SignalType(planeID),
                       tcHit.WireID
                       );
    } // tcHit
     return tmp;
  } // YieldHits
  
  ////////////////////////////////////////////////
  float TrajClusterAlg::ExpectedHitsRMS(TrajPoint const& tp)
  {
    // returns the expected RMS of hits for the trajectory point in ticks
    if(std::abs(tp.Dir[0]) > 0.001) {
      geo::PlaneID planeID = DecodeCTP(tp.CTP);
      return 1.5 * tjs.AveHitRMS[planeID.Plane] + 2 * std::abs(tp.Dir[1]/tp.Dir[0])/tjs.UnitsPerTick;
    } else {
      return 500;
    }
  } // ExpectedHitsRMS
  
  ////////////////////////////////////////////////
  bool TrajClusterAlg::EraseHit(const unsigned int& delHit)
  {
    // Erases delHit and makes corrections to allTraj and WireHitRange
    if(delHit > tjs.fHits.size() - 1) {
      mf::LogWarning("TC")<<"Trying to erase an invalid hit";
      return false;
    }
    // erase the hit
    tjs.fHits.erase(tjs.fHits.begin()+delHit);
    // Correct WireHitRange
    int idelHit = delHit;
    for(unsigned short ipl = 0; ipl < tjs.NumPlanes; ++ipl) {
      for(unsigned int wire = tjs.FirstWire[ipl]; wire < tjs.LastWire[ipl];  ++wire) {
        // ignore wires with no hits or dead
        if(tjs.WireHitRange[ipl][wire].first < 0) continue;
        if(idelHit > 0 && tjs.WireHitRange[ipl][wire].first > idelHit) --tjs.WireHitRange[ipl][wire].first;
        if(tjs.WireHitRange[ipl][wire].second > idelHit) --tjs.WireHitRange[ipl][wire].second;
        // Deal with the situation where this is the only hit on a wire
        int firstHit = tjs.WireHitRange[ipl][wire].first;
        int lastHit = tjs.WireHitRange[ipl][wire].second - 1;
        if(lastHit <= firstHit) {
          // erasing the only hit on this wire
          tjs.WireHitRange[ipl][wire].first = -2;
          tjs.WireHitRange[ipl][wire].second = -2;
          // skip checking
          continue;
        }
        // check the first hit
        if(tjs.fHits[firstHit].WireID.Plane != ipl || tjs.fHits[firstHit].WireID.Wire != wire) {
          std::cout<<"WireHitRange screwup on firstHit "<<tjs.fHits[firstHit].WireID.Plane<<":"<<tjs.fHits[firstHit].WireID.Wire;
          std::cout<<" != "<<ipl<<":"<<wire<<"\n";
          exit(1);
        } // and the last hit
        if(tjs.fHits[lastHit].WireID.Plane != ipl || tjs.fHits[lastHit].WireID.Wire != wire) {
          std::cout<<"WireHitRange screwup on lastHit "<<tjs.fHits[lastHit].WireID.Plane<<":"<<tjs.fHits[lastHit].WireID.Wire;
          std::cout<<" != "<<ipl<<":"<<wire<<"\n";
          exit(1);
        } // error checking
      } // wire
    } // ipl
    
    // do another sanity check
    if(!CheckWireHitRange(tjs)) return false;
    
    // now fix the Trajectory point hit -> tjs.fHits.InTraj association. The first step is to
    // remove any use of delHit in all trajectory points. The second is to remove any trajectory point that
    // uses only delHit to define the hit position and is therefore no longer valid
    for(auto& tj : tjs.allTraj) {
      unsigned short killPt = USHRT_MAX;
      for(unsigned short ipt = 0; ipt < tj.Pts.size(); ++ipt) {
        TrajPoint& tp = tj.Pts[ipt];
        unsigned short killii = USHRT_MAX;
        for(unsigned short ii = 0; ii < tp.Hits.size(); ++ii) {
          if(tp.Hits[ii] == delHit) {
            // delHit is used in this TP so we need to remove it
            killii = ii;
          } else if(tp.Hits[ii] > delHit) {
            // delHit comes later in the hit collection so we need to simply correct it
            --tp.Hits[ii];
          }
        } // ii
        if(killii != USHRT_MAX) {
          // We need to erase the reference to this hit in the TP
          tp.Hits.erase(tp.Hits.begin() + killii);
          // shift UseHit being careful not to go outside the bounds
          unsigned short maxSize = tp.Hits.size();
          if(maxSize == 16) maxSize = 15;
          for(unsigned short ii = killii; ii < maxSize; ++ii) tp.UseHit[ii] = tp.UseHit[ii + 1];
          // Flag this TP for deletion if there are no other hits
          if(tp.Hits.empty()) killPt = ipt;
        } // killii != USHRT_MAX
      } // ipt
      // delHit was the only hit used in this TP and it was erased so delete the TP
      if(killPt != USHRT_MAX) {
        tj.Pts.erase(tj.Pts.begin() + killPt);
        SetEndPoints(tjs, tj);
      }
    } // tj

    return true;
  } // EraseHit
  
  ////////////////////////////////////////////////
  void TrajClusterAlg::DefineHit(TCHit& tcHit, CTP_t& hitCTP, unsigned int& hitWire)
  {
    // Defines the hit WireID, channel, etc using hitCTP and hitWire
    geo::PlaneID planeID = DecodeCTP(hitCTP);
    tcHit.WireID = geo::WireID(planeID, hitWire);
//    hitCTP.Channel = tjs.geom->PlaneWireToChannel((int)planeID.Plane,(int)hitWire,(int)planeID.TPC,(int)planeID.Cryostat);
  } // DefineHit
  
  ////////////////////////////////////////////////
  unsigned int TrajClusterAlg::CreateHit(TCHit tcHit)
  {
    // Creates a hit in tjs.fHits using the supplied information. Returns UINT_MAX if there is failure.
    // Returns the index of the newly created hit.
    unsigned short newHitPlane = tcHit.WireID.Plane;
    unsigned int newHitWire = tcHit.WireID.Wire;
    // don't try to create a hit on a dead wire
    if(tjs.WireHitRange[newHitPlane][newHitWire].first == -1) return UINT_MAX;
    
    // Figure out where to put it
    unsigned int newHitIndex = UINT_MAX;
    if(tjs.WireHitRange[newHitPlane][newHitWire].first == -2) {
      // We want to put this hit on a wire that currently has none. Find the next wire that has a hit.
      // First look in the plane in which we want to put it
      for(unsigned int wire = newHitWire + 1; wire < tjs.NumWires[newHitPlane]; ++wire) {
        if(tjs.WireHitRange[newHitPlane][wire].first >= 0) {
          newHitIndex = tjs.WireHitRange[newHitPlane][wire].first;
          break;
        }
      } // wire
      // if not found in this plane look in the rest of the planes
      if(newHitIndex == UINT_MAX) {
        for(unsigned short ipl = newHitPlane + 1; ipl < tjs.NumPlanes; ++ipl) {
          for(unsigned int wire = tjs.FirstWire[ipl]; wire < tjs.LastWire[ipl]; ++wire) {
            if(tjs.WireHitRange[ipl][wire].first >= 0) {
              newHitIndex = tjs.WireHitRange[ipl][wire].first;
              break;
            }
          } // wire
          if(newHitIndex != UINT_MAX) break;
        } // ipl
      } // newHitIndex == UINT_MAX
    } else {
      // Hits exist on this wire
      unsigned int firstHit = tjs.WireHitRange[newHitPlane][newHitWire].first;
      unsigned int lastHit = tjs.WireHitRange[newHitPlane][newHitWire].second - 1;
      if(tcHit.PeakTime <= tjs.fHits[firstHit].PeakTime) {
        // new hit is earlier in time so it should be inserted before firstHit
        newHitIndex = firstHit;
      } else if(tcHit.PeakTime > tjs.fHits[lastHit].PeakTime) {
        // new hit is later so it should inserted after lastHit
        newHitIndex = lastHit + 1;
      } else {
        // new hit is somewhere in the middle
        for(unsigned int iht = firstHit; iht < lastHit; ++iht) {
          if(tcHit.PeakTime > tjs.fHits[iht].PeakTime && tcHit.PeakTime <= tjs.fHits[iht+1].PeakTime) {
            // found it
            newHitIndex = iht + 1;
            break;
          }
        } // iht
      } // new hit in the middle
    } // Hits exist on this wire
    
    // this shouldn't be possible
    if(newHitIndex == UINT_MAX) {
      std::cout<<"CreateHit: Failed to find newHitIndex for new hit "<<PrintHit(tcHit)<<"\n";
      return newHitIndex;
    }
    
    // insert the hit
    tjs.fHits.insert(tjs.fHits.begin() + newHitIndex, tcHit);
    
    // Correct WireHitRange
    
    // Put the hit on a wire with no existing hits
    if(tjs.WireHitRange[newHitPlane][newHitWire].first == -2) {
      tjs.WireHitRange[newHitPlane][newHitWire].first = newHitIndex;
      tjs.WireHitRange[newHitPlane][newHitWire].second = newHitIndex + 1;
    } else {
      // This wire has hits, one of which is the new hits, so only correct the last hit
      ++tjs.WireHitRange[newHitPlane][newHitWire].second;
    }
    
    // correct the hit ranges in newHitPlane on wires after newHitWire
    for(unsigned int wire = newHitWire + 1; wire <  tjs.LastWire[newHitPlane]; ++wire) {
      // dead wire
      if(tjs.WireHitRange[newHitPlane][wire].first < 0) continue;
      ++tjs.WireHitRange[newHitPlane][wire].first;
      ++tjs.WireHitRange[newHitPlane][wire].second;
      // check the hits
      int firstHit = tjs.WireHitRange[newHitPlane][wire].first;
      int lastHit = tjs.WireHitRange[newHitPlane][wire].second - 1;
      if(tjs.fHits[firstHit].WireID.Plane != newHitPlane || tjs.fHits[firstHit].WireID.Wire != wire) {
        std::cout<<"WireHitRange1 screwup on firstHit "<<tjs.fHits[firstHit].WireID.Plane<<":"<<tjs.fHits[firstHit].WireID.Wire;
        std::cout<<" != "<<newHitPlane<<":"<<wire<<"\n";
        exit(1);
      } // error checking
      if(tjs.fHits[lastHit].WireID.Plane != newHitPlane || tjs.fHits[lastHit].WireID.Wire != wire) {
        std::cout<<"WireHitRange1 screwup on lastHit "<<tjs.fHits[lastHit].WireID.Plane<<":"<<tjs.fHits[lastHit].WireID.Wire;
        std::cout<<" != "<<newHitPlane<<":"<<wire<<"\n";
        exit(1);
      } // error checking
    } // wire
    
    // correct the hit ranges for the later planes
    for(unsigned short ipl = newHitPlane + 1; ipl < tjs.NumPlanes; ++ipl) {
      for(unsigned int wire = tjs.FirstWire[ipl]; wire < tjs.LastWire[ipl]; ++wire) {
        if(tjs.WireHitRange[ipl][wire].first < 0) continue;
        ++tjs.WireHitRange[ipl][wire].first;
        ++tjs.WireHitRange[ipl][wire].second;
        // check the hits
        int firstHit = tjs.WireHitRange[ipl][wire].first;
        int lastHit = tjs.WireHitRange[ipl][wire].second - 1;
        if(tjs.fHits[firstHit].WireID.Plane != ipl || tjs.fHits[firstHit].WireID.Wire != wire) {
          std::cout<<"WireHitRange2 screwup on firstHit "<<tjs.fHits[firstHit].WireID.Plane<<":"<<tjs.fHits[firstHit].WireID.Wire;
          std::cout<<" != "<<ipl<<":"<<wire<<"\n";
          exit(1);
        } // error checking
        if(tjs.fHits[lastHit].WireID.Plane != ipl || tjs.fHits[lastHit].WireID.Wire != wire) {
          std::cout<<"WireHitRange2 screwup on lastHit "<<tjs.fHits[lastHit].WireID.Plane<<":"<<tjs.fHits[lastHit].WireID.Wire;
          std::cout<<" != "<<ipl<<":"<<wire<<"\n";
          exit(1);
        } // error checking
      } // wire
    } // ipl
    
    
    if(!CheckWireHitRange(tjs)) return UINT_MAX;
    
    // now correct the hit indices in the trajectories
    for(auto& tj : tjs.allTraj) {
      for(auto& tp : tj.Pts) {
        for(unsigned short iht = 0; iht < tp.Hits.size(); ++iht) {
          if(tp.Hits[iht] >= newHitIndex) ++tp.Hits[iht];
          
          if(tp.Hits.size() == 1 && tp.Chg > 0 && tjs.fHits[tp.Hits[iht]].WireID.Wire != std::nearbyint(tp.Pos[0])) {
            std::cout<<"  Create index problem tj.ID "<<tj.ID<<" iht "<<iht<<" newHitIndex "<<newHitIndex;
            std::cout<<" hit "<<PrintHit(tjs.fHits[tp.Hits[iht]])<<" Pos "<<PrintPos(tjs, tp)<<"\n";
            exit(1);
          }
          
        } // iht
      } // tp
    }

    return newHitIndex;
    
  } // CreateHit
  
  ////////////////////////////////////////////////
  void TrajClusterAlg::MergeTPHits()
  {
    
    // Merge all hits that are used in one TP into a single hit
    // Make a list of hits that are slated for deletion
    std::vector<unsigned int> delHits;
    for(unsigned short itj = 0; itj < tjs.allTraj.size(); ++itj) {
      if(tjs.allTraj[itj].AlgMod[kKilled]) continue;
      Trajectory& tj = tjs.allTraj[itj];
      // ignore shower Tj hits
      if(tj.AlgMod[kShowerTj]) continue;
      for(unsigned short ipt = tj.EndPt[0]; ipt <= tj.EndPt[1]; ++ipt) {
        TrajPoint& tp = tj.Pts[ipt];
        if(NumHitsInTP(tp, kUsedHits) < 2) continue;
        // Make a list of the old hits on this TP before doing anything invasive
        std::vector<unsigned int> oldHits;
        // get some info so we can calculate the RMS
        raw::TDCtick_t loTick = INT_MAX;
        raw::TDCtick_t hiTick = 0;
        float mChg = 0;
        float mTick = 0;
        // estimate the uncertainties
        float mSigmaPeakAmp = 0;
        float mSigmaPeakTime = 0;
        float mSigmaIntegral = 0;
        for(unsigned short ii = 0; ii < tp.Hits.size(); ++ii) {
          if(!tp.UseHit[ii]) continue;
          unsigned int iht = tp.Hits[ii];
          oldHits.push_back(iht);
          if(tjs.fHits[iht].StartTick < loTick) loTick = tjs.fHits[iht].StartTick;
          if(tjs.fHits[iht].EndTick > hiTick) hiTick = tjs.fHits[iht].EndTick;
          mChg += tjs.fHits[iht].Integral;
          mTick += tjs.fHits[iht].Integral * tjs.fHits[iht].PeakTime;
          mSigmaPeakAmp += tjs.fHits[iht].Integral * tjs.fHits[iht].SigmaPeakAmp;
          mSigmaPeakTime += tjs.fHits[iht].Integral * tjs.fHits[iht].SigmaPeakTime;
          mSigmaIntegral += tjs.fHits[iht].Integral * tjs.fHits[iht].SigmaIntegral;
        } // ii
        mTick /= mChg;
        if(mTick < 0) mTick = 0;
        mSigmaPeakAmp /= mChg;
        mSigmaPeakTime /= mChg;
        mSigmaIntegral /= mChg;
        // make a temporary signal waveform vector
        std::vector<float> signal(hiTick - loTick, 0);
        // fill it with the hit shapes
        for(auto& iht : oldHits) {
          float& peakTime = tjs.fHits[iht].PeakTime;
          float& amp = tjs.fHits[iht].PeakAmplitude;
          float& rms = tjs.fHits[iht].RMS;
          // add charge in the range +/- 3 sigma
          short loTime = (short)(peakTime - 3 * rms);
          if(loTime < loTick) loTime = loTick;
          short hiTime = (short)(peakTime + 3 * rms);
          if(hiTime > hiTick) hiTime = hiTick;
          for(short time = loTime; time < hiTime; ++time) {
            unsigned short indx = time - loTick;
            if(indx > signal.size() - 1) continue;
            float arg = (time - peakTime) / rms;
            signal[indx] += amp * exp(-0.5 * arg * arg);
          } // time
        } // iht
        // aveIndx is the index of the charge-weighted average in the signal vector
        float aveIndx = (mTick - loTick);
        // find the merged hit RMS
        float mRMS = 0;
        for(unsigned short indx = 0; indx < signal.size(); ++indx) {
          float dindx = indx - aveIndx;
          mRMS += signal[indx] * dindx * dindx;
        } // indx
        mRMS = std::sqrt(mRMS / mChg);
        // Modify the first hit in the list
        unsigned int mht = oldHits[0];
        tjs.fHits[mht].PeakTime = mTick;
        tjs.fHits[mht].SigmaPeakTime = mSigmaPeakTime;
        tjs.fHits[mht].PeakAmplitude = mChg / (2.5066 * mRMS);
        tjs.fHits[mht].SigmaPeakAmp = mSigmaPeakAmp;
        tjs.fHits[mht].Integral = mChg;
        tjs.fHits[mht].SigmaIntegral = mSigmaIntegral;
        tjs.fHits[mht].RMS = mRMS;
        tjs.fHits[mht].Multiplicity = 1;
        tjs.fHits[mht].LocalIndex = 0;
        tjs.fHits[mht].GoodnessOfFit = 1; // flag?
        tjs.fHits[mht].NDOF = 0;
        // then flag the other hits for erasing
        for(unsigned short ii = 0; ii < tp.Hits.size(); ++ii) {
          for(unsigned short jj = 1; jj < oldHits.size(); ++jj) {
            if (tp.Hits[ii]==oldHits[jj]){
              tp.UseHit[ii] = false;
              // put it in the removal list
              delHits.push_back(tp.Hits[ii]);
              // Flag this hit
              tjs.fHits[tp.Hits[ii]].InTraj = SHRT_MAX;
              tp.Hits[ii] = INT_MAX;
            }
          }
        } // ii
      } // ipt
    } // itj
    
    // Erase the hits. Start by sorting them in decreasing order so that
    // the local delHits vector doesn't need to be modified when a hit is deleted
    if(delHits.size() > 1) std::sort(delHits.begin(), delHits.end(), std::greater<unsigned int>());

    for(auto& delHit : delHits) EraseHit(delHit);

  } // MergeTPHits
  
  //////////////////////////////////////////
  void TrajClusterAlg::MaskBadTPs(Trajectory& tj, float const& maxChi)
  {
    // Remove TPs that have the worst values of delta until the fit chisq < maxChi
    
    if(!tjs.UseAlg[kMaskBadTPs]) return;
    //don't use this function for reverse propagation
    if(!tjs.UseAlg[kRvPrp]) return;
    
    if(tj.Pts.size() < 3) {
      mf::LogError("TC")<<"MaskBadTPs: Trajectory ID "<<tj.ID<<" too short to mask hits ";
      fGoodTraj = false;
      return;
    }
    unsigned short nit = 0;
    TrajPoint& lastTP = tj.Pts[tj.Pts.size() - 1];
    while(lastTP.FitChi > maxChi && nit < 3) {
      float maxDelta = 0;
      unsigned short imBad = USHRT_MAX;
      unsigned short cnt = 0;
      for(unsigned short ii = 1; ii < tj.Pts.size(); ++ii) {
        unsigned short ipt = tj.Pts.size() - 1 - ii;
        TrajPoint& tp = tj.Pts[ipt];
        if(tp.Chg == 0) continue;
        if(tp.Delta > maxDelta) {
          maxDelta = tp.Delta;
          imBad = ipt;
        }
        ++cnt;
        if(cnt == tp.NTPsFit) break;
      } // ii
      if(imBad == USHRT_MAX) return;
      if(prt) mf::LogVerbatim("TC")<<"MaskBadTPs: lastTP.FitChi "<<lastTP.FitChi<<"  Mask point "<<imBad;
      // mask the point
      UnsetUsedHits(tjs, tj.Pts[imBad]);
      FitTraj(tjs, tj);
      if(prt) mf::LogVerbatim("TC")<<"  after FitTraj "<<lastTP.FitChi;
      tj.AlgMod[kMaskBadTPs] = true;
      ++nit;
    } // lastTP.FItChi > maxChi && nit < 3
    
  } // MaskBadTPs
  
  //////////////////////////////////////////
  void TrajClusterAlg::MaskTrajEndPoints(Trajectory& tj, unsigned short nPts)
  {
    //PrintTrajectory("MTEP", tjs, tj, USHRT_MAX);

    // Masks off (sets all hits not-Used) nPts trajectory points at the leading edge of the
    // trajectory, presumably because the fit including this points is poor. The position, direction
    // and Delta of the last nPts points is updated as well
    
    if(tj.Pts.size() < 3) {
      mf::LogError("TC")<<"MaskTrajEndPoints: Trajectory ID "<<tj.ID<<" too short to mask hits ";
      fGoodTraj = false;
      return;
    }
    if(nPts > tj.Pts.size() - 2) {
      mf::LogError("TC")<<"MaskTrajEndPoints: Trying to mask too many points "<<nPts<<" Pts.size "<<tj.Pts.size();
      fGoodTraj = false;
      return;
    }
    
    // find the last good point (with charge)
    unsigned short lastGoodPt = USHRT_MAX ;

    if (!ChkMichel(tj, lastGoodPt)){ //did not find michel electron
      for(unsigned short ii = 0; ii < tj.Pts.size(); ++ii) {
        unsigned short ipt = tj.EndPt[1] - nPts - ii;
        if(tj.Pts[ipt].Chg > 0) {
          lastGoodPt = ipt;
          break;
        }
        if(ipt == 0) break;
      } // ii
    }
    if(prt) {
      mf::LogVerbatim("TC")<<"MTEP: lastGoodPt "<<lastGoodPt<<" Pts size "<<tj.Pts.size()<<" fGoodTraj "<<fGoodTraj;
    }
    if(lastGoodPt == USHRT_MAX) return;
    tj.EndPt[1] = lastGoodPt;
    
    //for(unsigned short ii = 0; ii < nPts; ++ii) {
    for(unsigned short ii = 0; ii < tj.Pts.size(); ++ii) {
      unsigned short ipt = tj.Pts.size() - 1 - ii;
      if (ipt==lastGoodPt) break;
      UnsetUsedHits(tjs, tj.Pts[ipt]);
      // Reset the position and direction of the masked off points
      tj.Pts[ipt].Dir = tj.Pts[lastGoodPt].Dir;
      if(tj.Pts[lastGoodPt].AngleCode == 2) {
        // Very large angle: Move by path length
        float path = TrajPointSeparation(tj.Pts[lastGoodPt], tj.Pts[ipt]);
        tj.Pts[ipt].Pos[0] = tj.Pts[lastGoodPt].Pos[0] + path * tj.Pts[ipt].Dir[0];
        tj.Pts[ipt].Pos[1] = tj.Pts[lastGoodPt].Pos[1] + path * tj.Pts[ipt].Dir[1];
      } else {
        // Not large angle: Move by wire
        float dw = tj.Pts[ipt].Pos[0] - tj.Pts[lastGoodPt].Pos[0];
        // Correct the projected time to the wire
        float newpos = tj.Pts[lastGoodPt].Pos[1] + dw * tj.Pts[ipt].Dir[1] / tj.Pts[ipt].Dir[0];
        if(prt) mf::LogVerbatim("TC")<<"MTEP: ipt "<<ipt<<" Pos[0] "<<tj.Pts[ipt].Pos[0]<<". Move Pos[1] from "<<tj.Pts[ipt].Pos[1]<<" to "<<newpos;
        tj.Pts[ipt].Pos[1] = tj.Pts[lastGoodPt].Pos[1] + dw * tj.Pts[ipt].Dir[1] / tj.Pts[ipt].Dir[0];
      }
      tj.Pts[ipt].Delta = PointTrajDOCA(tjs, tj.Pts[ipt].HitPos[0], tj.Pts[ipt].HitPos[1], tj.Pts[ipt]);
      if(prt) mf::LogVerbatim("TC")<<" masked ipt "<<ipt<<" Pos "<<PrintPos(tjs, tj.Pts[ipt])<<" Chg "<<tj.Pts[ipt].Chg;
    } // ii
    SetEndPoints(tjs, tj);
    
  } // MaskTrajEndPoints
  
  ////////////////////////////////////////////////
  void TrajClusterAlg::ChkStop(Trajectory& tj)
  {
    // Sets the StopFlag[kBragg] bits on the trajectory by identifying the Bragg peak
    // at each end. This function checks both ends, finding the point with the highest charge nearest the
    // end and considering the first (when end = 0) 4 points or last 4 points (when end = 1). The next
    // 5 - 10 points (fChkStop[0]) are fitted to a line, Q(x - x0) = Qo + (x - x0) * slope where x0 is the
    // wire position of the highest charge point. A large negative slope indicates that there is a Bragg
    // peak at the end.
    
    tj.StopFlag[0][kBragg] = false;
    tj.StopFlag[1][kBragg] = false;
    
    if(fChkStopCuts[0] < 0) return;
    
    // don't attempt with low momentum trajectories
    if(tj.MCSMom < 50) return;
    
    // ignore trajectories that are very large angle at both ends
    if(tj.Pts[tj.EndPt[0]].AngleCode == 2 || tj.Pts[tj.EndPt[1]].AngleCode == 2) return;

    unsigned short nPtsToCheck = fChkStopCuts[1];
    if(tj.Pts.size() < nPtsToCheck) return;
    
    if(prt) mf::LogVerbatim("TC")<<"ChkStop: requiring "<<nPtsToCheck<<" points with charge slope > "<<fChkStopCuts[0]<<" Chg/WSEU";
    
    // find the highest charge hit in the first 3 points at each end
    for(unsigned short end = 0; end < 2; ++end) {
      short dir = 1 - 2 * end;
      // find the point with the highest charge considering the first 3 points
      float big = 0;
      unsigned short hiPt = 0;
      float x0 = 0;
      for(unsigned short ii = 0; ii < 4; ++ii) {
        short ipt = tj.EndPt[end] + ii * dir;
        if(ipt < tj.EndPt[0] || ipt > tj.EndPt[1]) break;
        TrajPoint& tp = tj.Pts[ipt];
        if(tp.Chg > big) {
          big = tp.Chg;
          x0 = tp.Pos[0];
          hiPt = ipt;
        }
      } // ii
      if(prt) mf::LogVerbatim("TC")<<" end "<<end<<" hiPt "<<hiPt<<" big "<<big;
      std::vector<float> x, y, yerr2;
      float intcpt, intcpterr;
      float slope, slopeerr, chidof;
      for(unsigned short ii = 0; ii < tj.Pts.size(); ++ii) {
        short ipt = hiPt + ii * dir;
        if(ipt < tj.EndPt[0] || ipt > tj.EndPt[1]) break;
        TrajPoint& tp = tj.Pts[ipt];
        if(tp.Chg == 0) continue;
        x.push_back(std::abs(tp.Pos[0] - x0));
        y.push_back(tp.Chg);
        // Assume 10% point-to-point charge fluctuations
        float err = 0.1 * tp.Chg;
        if(prt) mf::LogVerbatim("TC")<<ipt<<"  "<<PrintPos(tjs, tp.Pos)<<" "<<x[x.size()-1]<<" Chg "<<(int)tp.Chg;
        yerr2.push_back(err * err);
        if(x.size() == nPtsToCheck) break;
      } // ii
      if(x.size() < nPtsToCheck) continue;
      fLinFitAlg.LinFit(x, y, yerr2, intcpt, slope, intcpterr, slopeerr, chidof);
      // check for really bad chidof indicating a major failure
      if(chidof > 100) continue;
      // The charge slope is negative for a stopping track in the way that the fit was constructed.
      // Flip the sign so we can make a cut against fChkStopCuts[0] which is positive.
      slope = -slope;
      if(slope > fChkStopCuts[0] && chidof < fChkStopCuts[2] && slope > 2 * slopeerr) {
        tj.StopFlag[end][kBragg] = true;
        tj.AlgMod[kChkStop] = true;
        // Put the charge at the end into tp.AveChg
        unsigned short endPt = tj.EndPt[end];
        tj.Pts[endPt].AveChg = intcpt;
        if(prt) mf::LogVerbatim("TC")<<" end "<<end<<" fit chidof "<<chidof<<" slope "<<slope<<" +/- "<<slopeerr<<" Stopping ";
      } else {
        if(prt) mf::LogVerbatim("TC")<<" end "<<end<<" fit chidof "<<chidof<<" slope "<<slope<<" +/- "<<slopeerr<<" Not stopping";
      }
   } // end

  } // ChkStop

  //////////////////////TY://////////////////////////
  bool TrajClusterAlg::ChkMichel(Trajectory& tj, unsigned short& lastGoodPt){

    //find number of hits that are consistent with Michel electron
    unsigned short nmichelhits = 0;
    //find number of hits that are consistent with Bragg peak
    unsigned short nbragghits = 0;
    float lastChg = 0;

    bool isfirsthit = true;
    unsigned short braggpeak = 0;

    for(unsigned short ii = 0; ii < tj.Pts.size(); ++ii) {
      if (ii>tj.EndPt[1]) continue;
      unsigned short ipt = tj.EndPt[1] - ii;
      if (tj.Pts[ipt].Chg>0){
        if (isfirsthit){
          isfirsthit = false;
          if (tj.Pts[ipt].ChgPull<0){
            ++nmichelhits;
          }
        }
        else{
          if (tj.Pts[ipt].ChgPull<0&&nmichelhits&&!nbragghits){//still Michel
            ++nmichelhits;
          }
          else{
            if (!nbragghits){
              ++nbragghits; //Last Bragg peak hit
              lastChg  = tj.Pts[ipt].Chg;
              braggpeak = ipt;
            }
            else if (tj.Pts[ipt].Chg<lastChg){ //still Bragg peak
              ++nbragghits;
              lastChg  = tj.Pts[ipt].Chg;
            }
            else break;
          }
        }
      }
    }
    if(prt) mf::LogVerbatim("TC")<<"ChkMichel Michel hits: "<<nmichelhits<<" Bragg peak hits: "<<nbragghits;
    if (nmichelhits>0&&nbragghits>2){//find Michel topology
      lastGoodPt = braggpeak;
      return true;
    }
    else{
      return false;
    }
  }

  ////////////////////////////////////////////////
  void TrajClusterAlg::ChkHiChgHits()
  {
    // Check allTraj trajectories in the current CTP to see if they are stopping
    if(!tjs.UseAlg[kSplitHiChgHits]) return;
    
    for(size_t i = 0; i< tjs.allTraj.size(); ++i) {
      auto & tj = tjs.allTraj[i];
      if(tj.CTP != fCTP) continue;
      if(tj.AlgMod[kKilled]) continue;
      SplitHiChgHits(tj);
    } // tj

  } // ChkHiChgHits

  /////////////////////TY:///////////////////////////
  void TrajClusterAlg::SplitHiChgHits(Trajectory& tj){
    
    // Check allTraj trajectories in the current CTP and split high charge hits 
    if(!tjs.UseAlg[kSplitHiChgHits]) return;

    // Only do it once
    if (tj.AlgMod[kSplitHiChgHits]) return;

    if(tj.CTP != fCTP) return;
    if(tj.AlgMod[kKilled]) return;
    //Ignore short trajectories
    if (tj.EndPt[1]<10) return;
    for(unsigned short end = 0; end < 2; ++end) {
      if(prt) mf::LogVerbatim("TC")<<"SplitHiChghits "<<end<<" "<<tj.VtxID[end];
      float hichg = 0;
      unsigned short tp = tj.EndPt[end];
      unsigned short nlohits = 0;
      unsigned short lastHiTP = USHRT_MAX;
      while (tp != tj.EndPt[1-end]){
        float ptchg = TpSumHitChg(tjs, tj.Pts[tp]);
        if (prt) mf::LogVerbatim("TC")<<"SplitHiChgHits "<<tp<<" "<<ptchg<<" "<<PrintPos(tjs, tj.Pts[tp]);
        if (ptchg){
          if (tp == tj.EndPt[end]){
            hichg = ptchg;
            lastHiTP = tp;
          }
          else if (ptchg>0.4*hichg){
            if (!nlohits){
              hichg = ptchg;
              lastHiTP = tp;
            }
            else{
              break;
            }
          }
          else ++nlohits;
        }
        if (end==0){
          ++tp;
        }
        else{
          --tp;
        }
      }
      //if (prt) mf::LogVerbatim("TC")<<"SplitHiChgHits "<<end<<" "<<nlohits;
      if (nlohits>4&&lastHiTP!=USHRT_MAX){
        //Create new vertex
        VtxStore aVtx;
        aVtx.Pos = tj.Pts[lastHiTP].Pos;
        aVtx.NTraj = 2;
        aVtx.Pass = tj.Pass;
        aVtx.Topo = 7;
        aVtx.ChiDOF = 0;
        aVtx.CTP = fCTP;
        aVtx.ID = tjs.vtx.size() + 1;
        if(!StoreVertex(tjs, aVtx)) {
          if(prt) mf::LogVerbatim("TC")<<" Failed storing vertex "<<tj.VtxID[end];
          return;
        }

        // make a copy
        Trajectory newTj = tj;
        newTj.ID = tjs.allTraj.size() + 1;

        // keep high charge hits, reassign other hits to the new trajectory
        unsigned short tp1 = lastHiTP+1;
        if (end==1) tp1 = lastHiTP-1;
        for (unsigned short ipt = std::min(tj.EndPt[1-end], tp1); ipt <= std::max(tj.EndPt[1-end], tp1); ++ipt){
          tj.Pts[ipt].Chg = 0;
          for (unsigned short ii = 0; ii < tj.Pts[ipt].Hits.size(); ++ii) {
            if(!tj.Pts[ipt].UseHit[ii]) continue;
            unsigned int iht = tj.Pts[ipt].Hits[ii];
            // This shouldn't happen but check anyway
            if(tjs.fHits[iht].InTraj != tj.ID) continue;
            tjs.fHits[iht].InTraj = newTj.ID;
            tj.Pts[ipt].UseHit[ii] = false;
          }//ii
        }//ipt
        SetEndPoints(tjs, tj);
        tj.VtxID[1-end] = aVtx.ID;
        tj.AlgMod[kSplitHiChgHits] = true;
        if(prt) {
          mf::LogVerbatim("TC")<<"Splitting trajectory ID "<<tj.ID<<" new EndPts "<<tj.EndPt[0]<<" to "<<tj.EndPt[1];
        }

        for (unsigned short ipt = std::min(newTj.EndPt[end], lastHiTP); ipt <= std::max(newTj.EndPt[end], lastHiTP); ++ipt){
          newTj.Pts[ipt].Chg = 0;
          for (unsigned short ii = 0; ii < newTj.Pts[ipt].Hits.size(); ++ii) {
            newTj.Pts[ipt].UseHit[ii] = false;
          }//ii
        }//ipt
        SetEndPoints(tjs, newTj);
        newTj.VtxID[end] = aVtx.ID;
        newTj.AlgMod[kSplitHiChgHits] = true;
        tjs.allTraj.push_back(newTj);
        
        break;     
      }
    }
  }


  void TrajClusterAlg::DefineShTree(TTree* t) {
    showertree = t;

    showertree->Branch("BeginWir", &tjs.stv.BeginWir);
    showertree->Branch("BeginTim", &tjs.stv.BeginTim);
    showertree->Branch("BeginAng", &tjs.stv.BeginAng);
    showertree->Branch("BeginChg", &tjs.stv.BeginChg);
    showertree->Branch("BeginVtx", &tjs.stv.BeginVtx);

    showertree->Branch("EndWir", &tjs.stv.EndWir);
    showertree->Branch("EndTim", &tjs.stv.EndTim);
    showertree->Branch("EndAng", &tjs.stv.EndAng);
    showertree->Branch("EndChg", &tjs.stv.EndChg);
    showertree->Branch("EndVtx", &tjs.stv.EndVtx);

    showertree->Branch("MCSMom", &tjs.stv.MCSMom);

    showertree->Branch("PlaneNum", &tjs.stv.PlaneNum);
    showertree->Branch("TjID", &tjs.stv.TjID);
    showertree->Branch("IsShowerTj", &tjs.stv.IsShowerTj);
    showertree->Branch("ShowerID", &tjs.stv.ShowerID);
    showertree->Branch("IsShowerParent", &tjs.stv.IsShowerParent);
    showertree->Branch("StageNum", &tjs.stv.StageNum);

    showertree->Branch("Envelope", &tjs.stv.Envelope);
    showertree->Branch("EnvPlane", &tjs.stv.EnvPlane);
    showertree->Branch("EnvStage", &tjs.stv.EnvStage);
    showertree->Branch("EnvShowerID", &tjs.stv.EnvShowerID);

    showertree->Branch("nStages", &tjs.stv.nStages);
    showertree->Branch("nPlanes", &tjs.stv.nPlanes);

  } // end DefineShTree

  void TrajClusterAlg::DefineCRTree(TTree *t){
    crtree = t;
    crtree->Branch("run", &fRun, "run/I");
    crtree->Branch("subrun", &fSubRun, "subrun/I");
    crtree->Branch("event", &fEvent, "event/I");
    crtree->Branch("cr_origin", &tjs.crt.cr_origin);
    crtree->Branch("cr_pfpxmin", &tjs.crt.cr_pfpxmin);
    crtree->Branch("cr_pfpxmax", &tjs.crt.cr_pfpxmax);
    crtree->Branch("cr_pfpyzmindis", &tjs.crt.cr_pfpyzmindis);
  }

} // namespace cluster<|MERGE_RESOLUTION|>--- conflicted
+++ resolved
@@ -282,13 +282,10 @@
     tjs.cots.clear();
     tjs.showers.clear();
     tjs.MCPartList.clear();
-<<<<<<< HEAD
 
     ClearShowerTree(tjs.stv);
-
-=======
     ClearCRInfo(tjs);
->>>>>>> 28db81a9
+
   } // ClearResults()
 
   ////////////////////////////////////////////////
