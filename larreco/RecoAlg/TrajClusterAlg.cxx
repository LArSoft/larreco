--- conflicted
+++ resolved
@@ -102,6 +102,7 @@
     tjs.VertexScoreWeights = pset.get< std::vector<float> >("VertexScoreWeights");
     fMaxVertexTrajSep     = pset.get< std::vector<float>>("MaxVertexTrajSep");
     tjs.Match3DCuts       = pset.get< std::vector<float >>("Match3DCuts", {-1, -1, -1, -1, -1});
+    fKalmanFilterFit      = pset.get< bool >("KalmanFilterFit", false);
     
     debug.Cryostat = 0;
     debug.TPC = 0;
@@ -260,7 +261,6 @@
       for(unsigned short ib = 0; ib < AlgBitNames.size(); ++ib) if(!tjs.UseAlg[ib] && ib != kKilled) std::cout<<" "<<AlgBitNames[ib];
       std::cout<<"\n";
       if(fExpectNarrowHits) std::cout<<"Configured to expect narrow hits produced by gaushit with LongMaxHits set large.\n";
-      if(tjs.IgnoreNegChiHits) std::cout<<"Configured to ignore hits with GoodnessOfFit < 0.\n";
     }
     tjs.EventsProcessed = 0;
    
@@ -432,13 +432,13 @@
       geo::TPCGeo const& TPC = tjs.geom->TPC(tpcid);
       fQuitAlg = !FillWireHitRange(tjs, tpcid, fDebugMode);
       if(fQuitAlg) return;
-      for(fPlane = 0; fPlane < TPC.Nplanes(); ++fPlane) {
+      for(unsigned short plane = 0; plane < TPC.Nplanes(); ++plane) {
         // special mode for only reconstructing the collection plane
-        if(fMode == 2 && fPlane != TPC.Nplanes() - 1) continue;
+        if(fMode == 2 && plane != TPC.Nplanes() - 1) continue;
         // no hits on this plane?
-        if(tjs.FirstWire[fPlane] > tjs.LastWire[fPlane]) continue;
+        if(tjs.FirstWire[plane] > tjs.LastWire[plane]) continue;
         // Set the CTP code to ensure objects are compared within the same plane
-        CTP_t inCTP = EncodeCTP(tpcid.Cryostat, tpcid.TPC, fPlane);
+        CTP_t inCTP = EncodeCTP(tpcid.Cryostat, tpcid.TPC, plane);
         // reconstruct all trajectories in the current plane
         ReconstructAllTraj(inCTP);
         if(fQuitAlg) {
@@ -465,8 +465,10 @@
             MakeVertexObsolete(tjs, vx2, false);
           }
         } // vx2
-      } // fPlane
-      
+      } // plane
+      unsigned int nhused = 0;
+      for(auto& hit : tjs.fHits) if(hit.InTraj > 0) ++nhused;
+      std::cout<<"RAT: "<<fRun<<" "<<fEvent<<" ntj "<<tjs.allTraj.size()<<" nhused "<<nhused<<" nhits "<<tjs.fHits.size()<<"\n";
       
       // No sense taking muon direction if delta ray tagging is disabled
       if(tjs.DeltaRayTag[0] >= 0) TagMuonDirections(tjs, debug.WorkID);
@@ -477,8 +479,8 @@
       ScoreVertices(tjs, tpcid, prt);
       // Define the ParentID of trajectories using the vertex score
       DefineTjParents(tjs, tpcid, prt);
-      for(fPlane = 0; fPlane < TPC.Nplanes(); ++fPlane) {
-        CTP_t inCTP = EncodeCTP(tpcid.Cryostat, tpcid.TPC, fPlane);
+      for(unsigned short plane = 0; plane < TPC.Nplanes(); ++plane) {
+        CTP_t inCTP = EncodeCTP(tpcid.Cryostat, tpcid.TPC, plane);
         if(!ChkVtxAssociations(tjs, inCTP)) {
           std::cout<<"RTC: ChkVtxAssociations found an error\n";
         }
@@ -494,13 +496,7 @@
         }
       } // 3D shower code
     } // tpcid
-<<<<<<< HEAD
-
-=======
-    
-    if(!fIsRealData) tm.MatchTruth(hist, fEventsProcessed, fStudyMode);
-    if (tjs.SaveCRTree) crtree->Fill();
->>>>>>> b398c135
+
     // Convert trajectories in allTraj into clusters
     MakeAllTrajClusters();
     if(fQuitAlg) {
@@ -516,7 +512,7 @@
     }
 */
 
-    if(!fIsRealData) tm.MatchTruth(hist);
+    if(!fIsRealData) tm.MatchTruth(hist, fStudyMode);
     if (tjs.SaveCRTree) crtree->Fill();
 
     // fill some basic histograms 
@@ -552,19 +548,10 @@
   ////////////////////////////////////////////////
   void TrajClusterAlg::ReconstructAllTraj(CTP_t inCTP)
   {
-    // Reconstruct clusters in fPlane and put them in allTraj
-    
-    unsigned int ii, iwire, jwire, iht, jht;
-    
-    if(fPlane > tjs.FirstWire.size() - 1) {
-      mf::LogWarning("TC")<<"ReconstructAllTraj called with invalid fPlane "<<fPlane;
-      fQuitAlg = true;
-      return;
-    }
-    
-    unsigned int nwires = tjs.LastWire[fPlane] - tjs.FirstWire[fPlane] - 1;
-    std::vector<unsigned int> iHitsInMultiplet, jHitsInMultiplet;
-    unsigned short ihtIndex, jhtIndex;
+    // Reconstruct clusters in inCTP and put them in allTraj
+
+    unsigned short plane = DecodeCTP(inCTP).Plane;
+    unsigned int nwires = tjs.LastWire[plane] - tjs.FirstWire[plane] - 1;
     
     // turn of trajectory printing
     TJPrt = 0;
@@ -573,35 +560,38 @@
     // Make several passes through the hits with user-specified cuts for each
     // pass. In general these are to not reconstruct large angle trajectories on
     // the first pass
-    float maxHitsRMS = 4 * tjs.AveHitRMS[fPlane];
+    float maxHitsRMS = 4 * tjs.AveHitRMS[plane];
     for(unsigned short pass = 0; pass < fMinPtsFit.size(); ++pass) {
-      for(ii = 0; ii < nwires; ++ii) {
+      for(unsigned int ii = 0; ii < nwires; ++ii) {
         // decide which way to step given the sign of StepDir
+        unsigned int iwire = 0;
+        unsigned int jwire = 0;
         if(tjs.StepDir > 0) {
           // step DS
-          iwire = tjs.FirstWire[fPlane] + ii;
+          iwire = tjs.FirstWire[plane] + ii;
           jwire = iwire + 1;
         } else {
           // step US
-          iwire = tjs.LastWire[fPlane] - ii - 1;
+          iwire = tjs.LastWire[plane] - ii - 1;
           jwire = iwire - 1;
         }
+        if(iwire > tjs.WireHitRange[plane].size() - 1) continue;
+        if(jwire > tjs.WireHitRange[plane].size() - 1) continue;
         // skip bad wires or no hits on the wire
-        if(tjs.WireHitRange[fPlane][iwire].first < 0) continue;
-        if(tjs.WireHitRange[fPlane][jwire].first < 0) continue;
-        unsigned int ifirsthit = (unsigned int)tjs.WireHitRange[fPlane][iwire].first;
-        unsigned int ilasthit = (unsigned int)tjs.WireHitRange[fPlane][iwire].second;
-        unsigned int jfirsthit = (unsigned int)tjs.WireHitRange[fPlane][jwire].first;
-        unsigned int jlasthit = (unsigned int)tjs.WireHitRange[fPlane][jwire].second;
-        for(iht = ifirsthit; iht < ilasthit; ++iht) {
+        if(tjs.WireHitRange[plane][iwire].first < 0) continue;
+        if(tjs.WireHitRange[plane][jwire].first < 0) continue;
+        unsigned int ifirsthit = (unsigned int)tjs.WireHitRange[plane][iwire].first;
+        unsigned int ilasthit = (unsigned int)tjs.WireHitRange[plane][iwire].second;
+        unsigned int jfirsthit = (unsigned int)tjs.WireHitRange[plane][jwire].first;
+        unsigned int jlasthit = (unsigned int)tjs.WireHitRange[plane][jwire].second;
+        for(unsigned int iht = ifirsthit; iht < ilasthit; ++iht) {
           prt = (iht == debug.Hit);
           if(prt)  {
-            mf::LogVerbatim("TC")<<"+++++++ Pass "<<pass<<" Found debug hit "<<fPlane<<":"<<PrintHit(tjs.fHits[iht]);
+            mf::LogVerbatim("TC")<<"+++++++ Pass "<<pass<<" Found debug hit "<<plane<<":"<<PrintHit(tjs.fHits[iht]);
             didPrt = true;
           }
           // Only consider hits that are available
           if(tjs.fHits[iht].InTraj != 0) continue;
-          if(tjs.IgnoreNegChiHits && tjs.fHits[iht].GoodnessOfFit < 0) continue;
           // We hope to make a trajectory point at the hit position of iht in WSE units
           // with a direction pointing to jht
           unsigned int fromWire = tjs.fHits[iht].WireID.Wire;
@@ -614,33 +604,39 @@
             iHitsInMultiplet.resize(1);
             iHitsInMultiplet[0] = iht;
           } else {
-            GetHitMultiplet(iht, iHitsInMultiplet, ihtIndex);
+            GetHitMultiplet(iht, iHitsInMultiplet);
           }
           if(iHitsInMultiplet.size() > 1) {
             fromTick = HitsPosTick(tjs, iHitsInMultiplet, iqtot, kUnusedHits);
             hitsRMSTick = HitsRMSTick(tjs, iHitsInMultiplet, kUnusedHits);
           }
+          if(hitsRMSTick == 0) continue;
           bool fatIHit = (hitsRMSTick > maxHitsRMS);
-          if(prt) mf::LogVerbatim("TC")<<" hit RMS "<<tjs.fHits[iht].RMS<<" BB Multiplicity "<<iHitsInMultiplet.size()<<" AveHitRMS["<<fPlane<<"] "<<tjs.AveHitRMS[fPlane]<<" HitsRMSTick "<<hitsRMSTick<<" fatIHit "<<fatIHit;
-          for(jht = jfirsthit; jht < jlasthit; ++jht) {
+          if(prt) mf::LogVerbatim("TC")<<" hit RMS "<<tjs.fHits[iht].RMS<<" BB Multiplicity "<<iHitsInMultiplet.size()<<" AveHitRMS["<<plane<<"] "<<tjs.AveHitRMS[plane]<<" HitsRMSTick "<<hitsRMSTick<<" fatIHit "<<fatIHit;
+          for(unsigned int jht = jfirsthit; jht < jlasthit; ++jht) {
             // Only consider hits that are available
             if(tjs.fHits[iht].InTraj != 0) continue;
             if(tjs.fHits[jht].InTraj != 0) continue;
-            if(tjs.IgnoreNegChiHits && tjs.fHits[jht].GoodnessOfFit < 0) continue;
             // clear out any leftover work inTraj's that weren't cleaned up properly
+            for(auto& hit : tjs.fHits) {
+              if(hit.InTraj < 0) {
+                std::cout<<"Dirty hit "<<PrintHit(hit)<<" EventsProcessed "<<tjs.EventsProcessed<<"\n";
+                hit.InTraj = 0;
+              }
+            }
             unsigned int toWire = jwire;
             float toTick = tjs.fHits[jht].PeakTime;
             float jqtot = tjs.fHits[jht].Integral;
-            if(jqtot < 1) continue;
             std::vector<unsigned int> jHitsInMultiplet;
             if(pass == 0) {
               // only use the hit on the first pass
               jHitsInMultiplet.resize(1);
               jHitsInMultiplet[0] = jht;
             } else {
-              GetHitMultiplet(jht, jHitsInMultiplet, jhtIndex);
+              GetHitMultiplet(jht, jHitsInMultiplet);
             }
             hitsRMSTick = HitsRMSTick(tjs, jHitsInMultiplet, kUnusedHits);
+            if(hitsRMSTick == 0) continue;
             bool fatJHit = (hitsRMSTick > maxHitsRMS);
             if(pass == 0) {
               // require both hits to be consistent
@@ -653,7 +649,7 @@
               if(jHitsInMultiplet.size() > 1) toTick = HitsPosTick(tjs, jHitsInMultiplet, jqtot, kUnusedHits);
             }
             if(prt) {
-              mf::LogVerbatim("TC")<<"+++++++ checking TrajHitsOK with jht "<<fPlane<<":"<<PrintHit(tjs.fHits[jht])<<" BB Multiplicity "<<jHitsInMultiplet.size()<<" HitsRMSTick "<<HitsRMSTick(tjs, jHitsInMultiplet, kUnusedHits)<<" fatJhit "<<fatJHit<<" setting toTick to "<<(int)toTick<<" TrajHitsOK "<<TrajHitsOK(tjs, iHitsInMultiplet, jHitsInMultiplet);
+              mf::LogVerbatim("TC")<<"+++++++ checking TrajHitsOK with jht "<<plane<<":"<<PrintHit(tjs.fHits[jht])<<" BB Multiplicity "<<jHitsInMultiplet.size()<<" HitsRMSTick "<<HitsRMSTick(tjs, jHitsInMultiplet, kUnusedHits)<<" fatJhit "<<fatJHit<<" setting toTick to "<<(int)toTick<<" TrajHitsOK "<<TrajHitsOK(tjs, iHitsInMultiplet, jHitsInMultiplet);
             }
             // Ensure that the hits StartTick and EndTick have the proper overlap
             if(!TrajHitsOK(tjs, iHitsInMultiplet, jHitsInMultiplet)) continue;
@@ -665,7 +661,6 @@
             if(fQuitAlg) return;
             if(work.Pts.empty()) {
               if(prt) mf::LogVerbatim("TC")<<"ReconstructAllTraj: StartTraj failed";
-              ReleaseHits(tjs, work);
               continue;
             }
             // check for a large angle crawl
@@ -772,7 +767,7 @@
     
     // make junk trajectories using nearby un-assigned hits
     if(fJTMaxHitSep2 > 0) {
-      FindJunkTraj();
+      FindJunkTraj(inCTP);
       if(fQuitAlg) return;
     }
     TagDeltaRays(tjs, inCTP, debug.WorkID);
@@ -945,42 +940,39 @@
   } // ReversePropagate
   
   //////////////////////////////////////////
-  void TrajClusterAlg::FindJunkTraj()
+  void TrajClusterAlg::FindJunkTraj(CTP_t inCTP)
   {
     // Makes junk trajectories using unassigned hits
-    
-    if(fPlane > tjs.FirstWire.size() - 1) {
-      mf::LogWarning("TC")<<"FindJunkTraj called with invalid fPlane "<<fPlane;
-      fQuitAlg = true;
-      return;
-    }
-    
+
     // shouldn't have to do this but...
-    for(unsigned int iht = 0; iht < tjs.fHits.size(); ++iht) if(tjs.fHits[iht].InTraj < 0) tjs.fHits[iht].InTraj = 0;
-    
+    for(unsigned int iht = 0; iht < tjs.fHits.size(); ++iht) {
+      if(tjs.fHits[iht].InTraj < 0) {
+        std::cout<<"FJT: dirty hit "<<PrintHit(tjs.fHits[iht])<<"\n";
+        tjs.fHits[iht].InTraj = 0;
+      }
+    }
+    unsigned short plane = DecodeCTP(inCTP).Plane;
     std::vector<unsigned int> tHits;
     // vectors for checking hit consistency
     std::vector<unsigned int> iHit(1), jHit(1);
     bool jtPrt = false;
-    for(unsigned int iwire = tjs.FirstWire[fPlane]; iwire < tjs.LastWire[fPlane] - 1; ++iwire) {
+    for(unsigned int iwire = tjs.FirstWire[plane]; iwire < tjs.LastWire[plane] - 1; ++iwire) {
       // skip bad wires or no hits on the wire
-      if(tjs.WireHitRange[fPlane][iwire].first < 0) continue;
+      if(tjs.WireHitRange[plane][iwire].first < 0) continue;
       unsigned int jwire = iwire + 1;
-      if(tjs.WireHitRange[fPlane][jwire].first < 0) continue;
-      unsigned int ifirsthit = (unsigned int)tjs.WireHitRange[fPlane][iwire].first;
-      unsigned int ilasthit = (unsigned int)tjs.WireHitRange[fPlane][iwire].second;
-      unsigned int jfirsthit = (unsigned int)tjs.WireHitRange[fPlane][jwire].first;
-      unsigned int jlasthit = (unsigned int)tjs.WireHitRange[fPlane][jwire].second;
+      if(tjs.WireHitRange[plane][jwire].first < 0) continue;
+      unsigned int ifirsthit = (unsigned int)tjs.WireHitRange[plane][iwire].first;
+      unsigned int ilasthit = (unsigned int)tjs.WireHitRange[plane][iwire].second;
+      unsigned int jfirsthit = (unsigned int)tjs.WireHitRange[plane][jwire].first;
+      unsigned int jlasthit = (unsigned int)tjs.WireHitRange[plane][jwire].second;
       for(unsigned int iht = ifirsthit; iht < ilasthit; ++iht) {
         jtPrt = (iht == debug.Hit);
         if(jtPrt) {
           mf::LogVerbatim("TC")<<"FindJunkTraj: Found debug hit "<<PrintHit(tjs.fHits[iht])<<" fJTMaxHitSep2 "<<fJTMaxHitSep2<<" iht "<<iht<<" jfirsthit "<<jfirsthit<<" jlasthit "<<jlasthit;
         }
         if(tjs.fHits[iht].InTraj != 0) continue;
-        if(tjs.IgnoreNegChiHits && tjs.fHits[iht].GoodnessOfFit < 0) continue;
         for(unsigned int jht = jfirsthit; jht < jlasthit; ++jht) {
           if(tjs.fHits[jht].InTraj != 0) continue;
-          if(tjs.IgnoreNegChiHits && tjs.fHits[jht].GoodnessOfFit < 0) continue;
           if(prt && HitSep2(tjs, iht, jht) < 100) mf::LogVerbatim("TC")<<" use "<<PrintHit(tjs.fHits[jht])<<" HitSep2 "<<HitSep2(tjs, iht, jht);
           if(HitSep2(tjs, iht, jht) > fJTMaxHitSep2) continue;
           jHit[0] = jht;
@@ -1004,18 +996,17 @@
           } // kht
           unsigned int loWire, hiWire;
           if(iwire != 0) { loWire = iwire - 1; } else { loWire = 0; }
-          if(jwire < tjs.NumWires[fPlane] - 3) { hiWire = jwire + 2; } else { hiWire = tjs.NumWires[fPlane] - 1; }
+          if(jwire < tjs.NumWires[plane] - 3) { hiWire = jwire + 2; } else { hiWire = tjs.NumWires[plane] - 1; }
           bool hitsAdded = true;
           unsigned short nit = 0;
           while(hitsAdded && nit < 100) {
             hitsAdded = false;
             for(unsigned int kwire = loWire; kwire < hiWire + 1; ++kwire) {
-              if(tjs.WireHitRange[fPlane][kwire].first < 0) continue;
-              unsigned int kfirsthit = (unsigned int)tjs.WireHitRange[fPlane][kwire].first;
-              unsigned int klasthit = (unsigned int)tjs.WireHitRange[fPlane][kwire].second;
+              if(tjs.WireHitRange[plane][kwire].first < 0) continue;
+              unsigned int kfirsthit = (unsigned int)tjs.WireHitRange[plane][kwire].first;
+              unsigned int klasthit = (unsigned int)tjs.WireHitRange[plane][kwire].second;
               for(unsigned int kht = kfirsthit; kht < klasthit; ++kht) {
                 if(tjs.fHits[kht].InTraj != 0) continue;
-                if(tjs.IgnoreNegChiHits && tjs.fHits[kht].GoodnessOfFit < 0) continue;
                 // this shouldn't be needed but do it anyway
                 if(std::find(tHits.begin(), tHits.end(), kht) != tHits.end()) continue;
                 // re-purpose jHit and check for consistency
@@ -1215,14 +1206,13 @@
     tp.UseHit.reset();
     sigOK = false;
 
-    geo::PlaneID planeID = DecodeCTP(tp.CTP);
-    unsigned short ipl = planeID.Plane;
+    unsigned short plane = DecodeCTP(tj.CTP).Plane;
 
     // look at adjacent wires for larger angle trajectories
     // We will check the most likely wire first
     std::vector<int> wires(1);
     wires[0] = std::nearbyint(tp.Pos[0]);
-    if(wires[0] < 0 || wires[0] > (int)tjs.LastWire[ipl]-1) return;
+    if(wires[0] < 0 || wires[0] > (int)tjs.LastWire[plane]-1) return;
     
     if(tp.AngleCode != 2) {
       mf::LogVerbatim("TC")<<"AddLAHits called with a bad angle code. "<<tp.AngleCode<<" Don't do this";
@@ -1232,11 +1222,11 @@
     // after the first two points have been defined
     if(ipt > 1) {
       if(tp.Dir[0] > 0) {
-        if(wires[0] < (int)tjs.LastWire[ipl]-1) wires.push_back(wires[0] + 1);
+        if(wires[0] < (int)tjs.LastWire[plane]-1) wires.push_back(wires[0] + 1);
         if(wires[0] > 0) wires.push_back(wires[0] - 1);
        } else {
         if(wires[0] > 0) wires.push_back(wires[0] - 1);
-        if(wires[0] < (int)tjs.LastWire[ipl]-1) wires.push_back(wires[0] + 1);
+        if(wires[0] < (int)tjs.LastWire[plane]-1) wires.push_back(wires[0] + 1);
       }
     } // ipt > 0 ...
     
@@ -1262,22 +1252,21 @@
     
     for(unsigned short ii = 0; ii < wires.size(); ++ii) {
       int wire = wires[ii];
-      if(wire < 0 || wire > (int)tjs.LastWire[ipl]) continue;
+      if(wire < 0 || wire > (int)tjs.LastWire[plane]) continue;
       // Assume a signal exists on a dead wire
-      if(tjs.WireHitRange[fPlane][wire].first == -1) sigOK = true;
-      if(tjs.WireHitRange[fPlane][wire].first < 0) continue;
+      if(tjs.WireHitRange[plane][wire].first == -1) sigOK = true;
+      if(tjs.WireHitRange[plane][wire].first < 0) continue;
       wireWindow[0] = wire;
       wireWindow[1] = wire;
       bool hitsNear;
       // Look for hits using the requirement that the timeWindow overlaps with the hit StartTick and EndTick
-      std::vector<unsigned int> closeHits = FindCloseHits(tjs, wireWindow, timeWindow, ipl, kAllHits, fExpectNarrowHits, hitsNear);
+      std::vector<unsigned int> closeHits = FindCloseHits(tjs, wireWindow, timeWindow, plane, kAllHits, fExpectNarrowHits, hitsNear);
       if(hitsNear) sigOK = true;
       for(auto& iht : closeHits) {
         // Ensure that none of these hits are already used by this trajectory
         if(tjs.fHits[iht].InTraj == tj.ID) continue;
         // or in another trajectory in any previously added point
         if(std::find(oldHits.begin(), oldHits.end(), iht) != oldHits.end()) continue;
-        if(tjs.IgnoreNegChiHits && tjs.fHits[iht].GoodnessOfFit < 0) continue;
         tp.Hits.push_back(iht);
       }
     } // ii
@@ -1350,11 +1339,7 @@
     // assume failure
     sigOK = false;
 
-    if(fPlane > tjs.FirstWire.size() - 1) {
-      mf::LogWarning("TC")<<"AddHits called with invalid fPlane "<<fPlane;
-      fQuitAlg = true;
-      return;
-    }
+    unsigned short plane = DecodeCTP(tj.CTP).Plane;
 
     if(tj.Pts.empty()) return;
     if(ipt > tj.Pts.size() - 1) return;
@@ -1364,14 +1349,13 @@
       AddLAHits(tj, ipt, sigOK);
       return;
     }
-    
     std::vector<unsigned int> closeHits;
 
     unsigned int lastPtWithUsedHits = tj.EndPt[1];
     TrajPoint& tp = tj.Pts[ipt];
 
     unsigned int wire = std::nearbyint(tp.Pos[0]);
-    if(wire < tjs.FirstWire[fPlane] || wire > tjs.LastWire[fPlane]-1) return;
+    if(wire < tjs.FirstWire[plane] || wire > tjs.LastWire[plane]-1) return;
     // Move the TP to this wire
     MoveTPToWire(tp, (float)wire);
 
@@ -1408,7 +1392,6 @@
     }
     
     std::vector<unsigned int> hitsInMultiplet;
-    unsigned short localIndex;
     
     geo::PlaneID planeID = DecodeCTP(tj.CTP);
     unsigned int ipl = planeID.Plane;
@@ -1422,10 +1405,10 @@
     for(unsigned int iht = firstHit; iht < lastHit; ++iht) {
       if(tjs.fHits[iht].InTraj == tj.ID) continue;
       if(rawProjTick > tjs.fHits[iht].StartTick && rawProjTick < tjs.fHits[iht].EndTick) sigOK = true;
-      if(tjs.IgnoreNegChiHits && tjs.fHits[iht].GoodnessOfFit < 0) continue;
       float ftime = tjs.UnitsPerTick * tjs.fHits[iht].PeakTime;
       float delta = PointTrajDOCA(tjs, fwire, ftime, tp);
       float dt = std::abs(ftime - tp.Pos[1]);
+      unsigned short localIndex = 0;
       GetHitMultiplet(iht, hitsInMultiplet, localIndex);
       if(prt && delta < 100 && dt < 100) {
         mf::LogVerbatim myprt("TC");
@@ -1578,7 +1561,7 @@
           return;
         }
       } // bad reco hit
-      // Use the hits in the muliplet instead
+      // Use the hits in the multiplet instead
       for(unsigned short ii = 0; ii < tp.Hits.size(); ++ii) {
         unsigned int iht = tp.Hits[ii];
         if(tjs.fHits[iht].InTraj > 0) continue;
@@ -1967,8 +1950,8 @@
     if(tjs.allTraj.size() < 2) return;
     if(!tjs.UseAlg[kMerge]) return;
     
-    mrgPrt = (debug.Plane == (int)fPlane && debug.Wire < 0);
-    if(mrgPrt) mf::LogVerbatim("TC")<<"inside EndMerge on plane "<<fPlane<<" nTjs "<<tjs.allTraj.size()<<" lastPass? "<<lastPass;
+    mrgPrt = (debug.Plane == (int)DecodeCTP(inCTP).Plane && debug.Wire < 0);
+    if(mrgPrt) mf::LogVerbatim("TC")<<"inside EndMerge inCTP "<<inCTP<<" nTjs "<<tjs.allTraj.size()<<" lastPass? "<<lastPass;
     
     // Ensure that all tjs are in the same order
     for(auto& tj : tjs.allTraj) {
@@ -2541,16 +2524,12 @@
     
     CheckNoMatchTjs(tjs, tpcid, prt);
     
-<<<<<<< HEAD
     DefinePFParticleRelationships(tjs, tpcid, prt);
-=======
-    DefinePFParticleRelationships(tjs, tpcid);
 
     //fit all pfps that are in pfps
-    for (unsigned int ipfp = 0; ipfp < tjs.pfps.size(); ++ipfp) {
-      KalmanFilterFit(tjs.pfps[ipfp]);
-    }
->>>>>>> b398c135
+    if(fKalmanFilterFit) {
+      for (unsigned int ipfp = 0; ipfp < tjs.pfps.size(); ++ipfp) KalmanFilterFit(tjs.pfps[ipfp]);
+    } // fKalmanFilterFit
     
     if(prt) {
       mf::LogVerbatim myprt("TC");
@@ -2674,12 +2653,11 @@
     
     geo::PlaneID planeID = DecodeCTP(tj.CTP);
     if(planeID.Cryostat != tjs.TPCID.Cryostat || planeID.TPC != tjs.TPCID.TPC) return;
+    unsigned short plane = planeID.Plane;
  
-    unsigned short lastPt;
     unsigned short lastPtWithUsedHits = tj.EndPt[1];
-    unsigned short lastPtWithHits;
-
-    lastPt = lastPtWithUsedHits;
+
+    unsigned short lastPt = lastPtWithUsedHits;
     // Construct a local TP from the last TP that will be moved on each step.
     // Only the Pos and Dir variables will be used
     TrajPoint ltp;
@@ -2695,8 +2673,6 @@
     
     unsigned short nMissedSteps = 0;
 
-    bool sigOK, keepGoing;
-    unsigned short killPts;
     for(unsigned short step = 1; step < 10000; ++step) {
       // make a copy of the previous TP
       lastPt = tj.Pts.size() - 1;
@@ -2724,8 +2700,8 @@
         mf::LogVerbatim("TC")<<"StepCrawl "<<step<<" Pos "<<tp.Pos[0]<<" "<<tp.Pos[1]<<" Dir "<<tp.Dir[0]<<" "<<tp.Dir[1]<<" stepSize "<<stepSize<<" AngCode "<<tp.AngleCode;
       }
       // hit the boundary of the TPC?
-      if(tp.Pos[0] < 0 || tp.Pos[0] > tjs.MaxPos0[fPlane] ||
-         tp.Pos[1] < 0 || tp.Pos[1] > tjs.MaxPos1[fPlane]) break;
+      if(tp.Pos[0] < 0 || tp.Pos[0] > tjs.MaxPos0[plane] ||
+         tp.Pos[1] < 0 || tp.Pos[1] > tjs.MaxPos1[plane]) break;
       // remove the old hits and other stuff
       tp.Hits.clear();
       tp.UseHit.reset();
@@ -2735,6 +2711,7 @@
       // update the index of the last TP
       lastPt = tj.Pts.size() - 1;
       // look for hits
+      bool sigOK = false;
       AddHits(tj, lastPt, sigOK);
       // Check the stop flag
       if(tj.StopFlag[1][kAtTj]) break;
@@ -2756,7 +2733,7 @@
             break;
           }
           // the last point with hits (used or not) is the previous point
-          lastPtWithHits = lastPt - 1;
+          unsigned short lastPtWithHits = lastPt - 1;
           float tps = TrajPointSeparation(tj.Pts[lastPtWithHits], ltp);
           float dwc = DeadWireCount(tjs, ltp, tj.Pts[lastPtWithHits]);
           float nMissedWires = tps * std::abs(ltp.Dir[0]) - dwc;
@@ -2868,9 +2845,9 @@
       // We have added a TP with hits
       // assume that we aren't going to kill the point we just added, or any
       // of the previous points...
-      killPts = 0;
+      unsigned short killPts = 0;
       // assume that we should keep going after killing points
-      keepGoing = true;
+      bool keepGoing = true;
       // check for a kink. Stop crawling if one is found
       GottaKink(tj, killPts);
       if(tj.StopFlag[1][kAtKink]) keepGoing = false;
@@ -2933,7 +2910,8 @@
     if(tj.Pts.size() < 3) return false;
     
     // vectors of traj IDs, and the occurrence count
-    std::vector<unsigned short> tID, tCnt;
+    std::vector<int> tID;
+    std::vector<unsigned short> tCnt;
     
     unsigned short hitCnt = 0;
     unsigned short nAvailable = 0;
@@ -2946,11 +2924,11 @@
         }
         unsigned int iht = tj.Pts[ipt].Hits[ii];
         if(tjs.fHits[iht].InTraj > 0) {
-          unsigned short itj = tjs.fHits[iht].InTraj;
+          int tjid = tjs.fHits[iht].InTraj;
           unsigned short indx;
-          for(indx = 0; indx < tID.size(); ++indx) if(tID[indx] == itj) break;
+          for(indx = 0; indx < tID.size(); ++indx) if(tID[indx] == tjid) break;
           if(indx == tID.size()) {
-            tID.push_back(itj);
+            tID.push_back(tjid);
             tCnt.push_back(1);
           } else {
             ++tCnt[indx];
@@ -2996,7 +2974,7 @@
       if(wire > wire1) wire1 = wire;
     } // tp
     
-    unsigned short nwires = wire1 - wire0 + 1;
+    int nwires = wire1 - wire0 + 1;
     std::vector<float> oTjPos1(nwires, -1);
     unsigned short nMissedWires = 0;
     for(unsigned short ipt = oTj.EndPt[0]; ipt <= oTj.EndPt[1]; ++ipt) {
@@ -3043,6 +3021,7 @@
     if(prt) mf::LogVerbatim("TC")<<" Number of missed wires in oTj gaps "<<nMissedWires<<" Number of ghost hits in these gaps "<<ngh<<" nghPlus "<<nghPlus<<" cut "<<0.2 * nMissedWires;
     
     if(ngh < 0.2 * nMissedWires) return false;
+    if(firstPtInoTj > lastPtInoTj) return false;
     
     // require all of the tj TPs to be on either the + or - side of the oTj trajectory
     if(!(nghPlus > 0.8 * ngh || nghPlus < 0.2 * ngh) ) return false;
@@ -3174,11 +3153,16 @@
     SetEndPoints(tjs, tj);
     if(tj.EndPt[0] == tj.EndPt[1]) return;
     
+    if(prt) {
+      mf::LogVerbatim("TC")<<"inside CheckTraj with NumPtsWithCharge = "<<NumPtsWithCharge(tjs, tj, false);
+    }
+    
+    if(NumPtsWithCharge(tjs, tj, false) < fMinPts[tj.Pass]) {
+      fGoodTraj = false;
+      return;
+    }
+    
     tj.MCSMom = MCSMom(tjs, tj);
-    
-    if(prt) {
-      mf::LogVerbatim("TC")<<"inside CheckTraj with tj.Pts.size = "<<tj.Pts.size()<<" MCSMom "<<tj.MCSMom;
-    }
     
     // See if the points at the stopping end can be included in the Tj
     ChkStopEndPts(tj, prt);
@@ -3216,11 +3200,6 @@
     if(!isVLA) FillGaps(tj);
     
     if(prt) mf::LogVerbatim("TC")<<" CheckTraj MCSMom "<<tj.MCSMom<<" isVLA? "<<isVLA<<" NumPtsWithCharge "<<NumPtsWithCharge(tjs, tj, false)<<" Min Req'd "<<fMinPts[tj.Pass];
-    
-    if(NumPtsWithCharge(tjs, tj, false) < fMinPts[tj.Pass]) {
-      fGoodTraj = false;
-      return;
-    }
     
     // Check for hit width consistency on short trajectories
     if(tj.Pts.size() < 10) {
@@ -4111,6 +4090,7 @@
     // fitted points to get FitCHi < 2
     
     fTryWithNextPass = false;
+    std::cout<<"PrepareForNextPass "<<tj.ID<<"\n";
 
     // See if there is another pass available
     if(tj.Pass > fMinPtsFit.size()-2) return;
@@ -4648,9 +4628,11 @@
     }
     SetAngleCode(tjs, tp);
     tp.AngErr = 0.1;
-    if(tj.ID == debug.WorkID) { prt = true; didPrt = true; debug.Plane = fPlane; TJPrt = tj.ID; debug.WorkID = tj.ID; }
+    prt = false;
+    if(tj.ID == debug.WorkID) { prt = true; didPrt = true; debug.Plane = DecodeCTP(tCTP).Plane; TJPrt = tj.ID; }
     if(prt) mf::LogVerbatim("TC")<<"StartTraj "<<(int)fromWire<<":"<<(int)fromTick<<" -> "<<(int)toWire<<":"<<(int)toTick<<" StepDir "<<tj.StepDir<<" dir "<<tp.Dir[0]<<" "<<tp.Dir[1]<<" ang "<<tp.Ang<<" AngleCode "<<tp.AngleCode<<" angErr "<<tp.AngErr<<" ExpectedHitsRMS "<<ExpectedHitsRMS(tjs, tp);
     tj.Pts.push_back(tp);
+    if(tj.ID == debug.WorkID) std::cout<<"ST: "<<tj.ID<<" "<<(int)fromWire<<":"<<(int)fromTick<<" "<<(int)toWire<<":"<<(int)toTick<<"\n";
     return true;
     
   } // StartTraj
@@ -5062,11 +5044,11 @@
   void TrajClusterAlg::GetHitMultiplet(unsigned int theHit, std::vector<unsigned int>& hitsInMultiplet, unsigned short& localIndex)
   {
     hitsInMultiplet.clear();
+    localIndex = 0;
     if(theHit > tjs.fHits.size() - 1) return;
     hitsInMultiplet.resize(1);
     hitsInMultiplet[0] = theHit;
     
-    float hitSep;
     unsigned int theWire = tjs.fHits[theHit].WireID.Wire;
     unsigned short ipl = tjs.fHits[theHit].WireID.Plane;
     float theTime = tjs.fHits[theHit].PeakTime;
@@ -5083,12 +5065,10 @@
       for(unsigned int iht = theHit - 1; iht != 0; --iht) {
         if(tjs.fHits[iht].WireID.Wire != theWire) break;
         if(tjs.fHits[iht].WireID.Plane != ipl) break;
-        if(tjs.IgnoreNegChiHits && tjs.fHits[iht].GoodnessOfFit < 0) continue;
+        float hitSep = fMultHitSep * theRMS;
         if(tjs.fHits[iht].RMS > theRMS) {
           hitSep = fMultHitSep * tjs.fHits[iht].RMS;
           theRMS = tjs.fHits[iht].RMS;
-        } else {
-          hitSep = fMultHitSep * theRMS;
         }
         if(theTime - tjs.fHits[iht].PeakTime > hitSep) break;
 //        if(prt) mf::LogVerbatim("TC")<<" iht- "<<iht<<" "<<tjs.fHits[iht].WireID.Plane<<":"<<PrintHit(tjs.fHits[iht])<<" RMS "<<tjs.fHits[iht].RMS<<" dt "<<theTime - tjs.fHits[iht].PeakTime<<" "<<hitSep<<" Amp "<<(int)tjs.fHits[iht].PeakAmplitude;
@@ -5112,12 +5092,10 @@
     for(unsigned int iht = theHit + 1; iht < tjs.fHits.size(); ++iht) {
       if(tjs.fHits[iht].WireID.Wire != theWire) break;
       if(tjs.fHits[iht].WireID.Plane != ipl) break;
-      if(tjs.IgnoreNegChiHits && tjs.fHits[iht].GoodnessOfFit < 0) continue;
+      float hitSep = fMultHitSep * theRMS;
       if(tjs.fHits[iht].RMS > theRMS) {
         hitSep = fMultHitSep * tjs.fHits[iht].RMS;
         theRMS = tjs.fHits[iht].RMS;
-      } else {
-        hitSep = fMultHitSep * theRMS;
       }
       if(tjs.fHits[iht].PeakTime - theTime > hitSep) break;
 //      if(prt) mf::LogVerbatim("TC")<<" iht+ "<<iht<<" "<<PrintHit(tjs.fHits[iht])<<" dt "<<(theTime - tjs.fHits[iht].PeakTime)<<" RMS "<<tjs.fHits[iht].RMS<<" "<<hitSep<<" Amp "<<(int)tjs.fHits[iht].PeakAmplitude;
@@ -5655,7 +5633,7 @@
     
     tj.StopFlag[0][kBragg] = false;
     tj.StopFlag[1][kBragg] = false;
-    
+    if(!tjs.UseAlg[kChkStop]) return;
     if(fChkStopCuts[0] < 0) return;
     
     // don't attempt with low momentum trajectories
@@ -5711,6 +5689,11 @@
       fLinFitAlg.LinFit(x, y, yerr2, intcpt, slope, intcpterr, slopeerr, chidof);
       // check for really bad chidof indicating a major failure
       if(chidof > 100) continue;
+      unsigned short endPt = tj.EndPt[end];
+      if(tj.Pts[endPt].AveChg > 0 && intcpt / tj.Pts[endPt].AveChg > 3) {
+//        std::cout<<"ChkStop: Crazy intcpt "<<intcpt<<" "<<tj.Pts[endPt].AveChg<<"\n";
+        continue;
+      }
       // The charge slope is negative for a stopping track in the way that the fit was constructed.
       // Flip the sign so we can make a cut against fChkStopCuts[0] which is positive.
       slope = -slope;
@@ -5718,7 +5701,6 @@
         tj.StopFlag[end][kBragg] = true;
         tj.AlgMod[kChkStop] = true;
         // Put the charge at the end into tp.AveChg
-        unsigned short endPt = tj.EndPt[end];
         tj.Pts[endPt].AveChg = intcpt;
         if(prt) mf::LogVerbatim("TC")<<" end "<<end<<" fit chidof "<<chidof<<" slope "<<slope<<" +/- "<<slopeerr<<" Stopping ";
       } else {
