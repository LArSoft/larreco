////////////////////////////////////////////////////////////////////
// Merge Cluster algorithm
//
// Runs on the output of previous clustering algorithms to merge
// clusters together which lie on a straight line and are within
// some separation threshold.
// Runs recursively over all clusters, including new ones formed
// in the algorithm.
//
// M Wallbank (m.wallbank@sheffield.ac.uk), July 2015
////////////////////////////////////////////////////////////////////

#ifndef MergeCluster_h
#define MergeCluster_h

// Framework includes
#include "art/Framework/Services/Registry/ServiceHandle.h"
#include "art_root_io/TFileService.h"
#include "canvas/Persistency/Common/Ptr.h"
#include "canvas/Persistency/Common/PtrVector.h"
namespace fhicl {
  class ParameterSet;
}

// LArSoft includes
#include "larcore/Geometry/Geometry.h"
<<<<<<< HEAD
#include "larcorealg/Geometry/PlaneGeo.h"
#include "lardataobj/RecoBase/Hit.h"
namespace geo {
  struct WireID;
}

//tmp
=======
>>>>>>> c11c2364
#include "lardataobj/RecoBase/Hit.h"
namespace geo {
  struct WireID;
}

#include "TVector2.h"
class TTree;

#include <map>
#include <vector>

namespace cluster {
  class MergeClusterAlg;
}

class cluster::MergeClusterAlg {
public:
  MergeClusterAlg(fhicl::ParameterSet const& pset);

  void FindClusterEndPoints(art::PtrVector<recob::Hit> const& cluster,
                            TVector2 const& centre,
                            TVector2 const& direction,
                            TVector2& start,
                            TVector2& end) const;
  double FindClusterOverlap(TVector2 const& direction,
                            TVector2 const& centre,
                            TVector2 const& start1,
                            TVector2 const& end1,
                            TVector2 const& start2,
                            TVector2 const& end2) const;
  double FindCrossingDistance(TVector2 const& direction1,
                              TVector2 const& centre1,
                              TVector2 const& direction2,
                              TVector2 const& centre2) const;
  double FindMinSeparation(art::PtrVector<recob::Hit> const& cluster1,
                           art::PtrVector<recob::Hit> const& cluster2) const;
  double FindProjectedWidth(TVector2 const& centre1,
                            TVector2 const& start1,
                            TVector2 const& end1,
                            TVector2 const& centre2,
                            TVector2 const& start2,
                            TVector2 const& end2) const;
  double GlobalWire(geo::WireID const& wireID) const;
  TVector2 HitCoordinates(art::Ptr<recob::Hit> const& hit) const;
  int MergeClusters(std::vector<art::PtrVector<recob::Hit>> const& planeClusters,
                    std::vector<art::PtrVector<recob::Hit>>& clusters) const;
  void reconfigure(fhicl::ParameterSet const& p);
  bool PassCuts(double const& angle,
                double const& crossingDistance,
                double const& projectedWidth,
                double const& separation,
                double const& overlap,
                double const& longLength) const;

private:
  // Merging parameters
  unsigned int
    fMinMergeClusterSize;     // Minimum size of a cluster for it to be considered for merging
  double fMaxMergeSeparation; // Maximum separation of clusters for merging
  double
    fProjWidthThreshold; // Maximum projected width (width of a tube parallel to the line connecting centres of clusters which just encompasses the clusters) for merging

  // Create geometry and detector property handle
  art::ServiceHandle<geo::Geometry const> fGeom;
  art::ServiceHandle<art::TFileService const> tfs;

  std::map<int, int> trueClusterMap;

  // Tree
  TTree* fTree;
  double fAngle;
  double fEigenvalue;
  int fCluster1Size;
  int fCluster2Size;
  double fLength1;
  double fLength2;
  double fSeparation;
  double fCrossingDistance;
  double fProjectedWidth;
  double fOverlap;
  bool fTrueMerge;
  //  bool fMerge;
};

#endif<|MERGE_RESOLUTION|>--- conflicted
+++ resolved
@@ -24,16 +24,6 @@
 
 // LArSoft includes
 #include "larcore/Geometry/Geometry.h"
-<<<<<<< HEAD
-#include "larcorealg/Geometry/PlaneGeo.h"
-#include "lardataobj/RecoBase/Hit.h"
-namespace geo {
-  struct WireID;
-}
-
-//tmp
-=======
->>>>>>> c11c2364
 #include "lardataobj/RecoBase/Hit.h"
 namespace geo {
   struct WireID;
