
art_make( 
          LIB_LIBRARIES larsim_MCCheater_BackTracker_service
                        lardataobj_RecoBase
                        lardata_ArtDataHelper
                        larsim_Simulation nutools_ParticleNavigation lardataobj_Simulation
                        larevt_Filters
                        larcore_Geometry
                        larcore_Geometry_Geometry_service
                        lardata_RecoObjects larreco_Deprecated
                        lardataobj_AnalysisBase
			larreco_Calorimetry
                        lardata_Utilities
                        larreco_RecoAlg_ClusterRecoUtil
			larreco_RecoAlg_CMTool_CMToolBase
			larreco_RecoAlg_CMTool_CMTAlgMerge
			larreco_RecoAlg_CMTool_CMTAlgPriority
			larreco_RecoAlg_CMTool_CMTAlgMatch
			larreco_RecoAlg_CMTool_CMToolApp
<<<<<<< HEAD
			${ROOT_MATHCORE}
			${ROOT_GENVECTOR}
			${ROOT_BASIC_LIB_LIST}
      larreco_RecoAlg_TCAlg
=======
                        larreco_RecoAlg_TCAlg
>>>>>>> 6d838c2e
			larreco_RecoAlg_PMAlg
                        nusimdata_SimulationBase
                        ${ART_FRAMEWORK_CORE}
			${ART_FRAMEWORK_PRINCIPAL}
			${ART_FRAMEWORK_SERVICES_REGISTRY}
			${ART_FRAMEWORK_SERVICES_BASIC}
			${ART_FRAMEWORK_SERVICES_OPTIONAL}
			${ART_FRAMEWORK_SERVICES_OPTIONAL_TFILESERVICE_SERVICE}
                        ${ART_FRAMEWORK_SERVICES_OPTIONAL_RANDOMNUMBERGENERATOR_SERVICE}
			art_Persistency_Common
			art_Persistency_Provenance
			art_Utilities
			canvas
			${MF_MESSAGELOGGER}
			${MF_UTILITIES}
	                ${FHICLCPP}
			cetlib cetlib_except
                        ${CLHEP}
			${ROOT_BASIC_LIB_LIST}
                        ${ROOT_MINUIT}
			${ROOT_MINUIT2}	
        )

add_subdirectory(CMTool)
add_subdirectory(ClusterRecoUtil)
add_subdirectory(Cluster3DAlgs)
add_subdirectory(ImagePatternAlgs)
add_subdirectory(PMAlg)
add_subdirectory(TCAlg)

install_headers()
install_fhicl()
install_source()
<|MERGE_RESOLUTION|>--- conflicted
+++ resolved
@@ -17,14 +17,10 @@
 			larreco_RecoAlg_CMTool_CMTAlgPriority
 			larreco_RecoAlg_CMTool_CMTAlgMatch
 			larreco_RecoAlg_CMTool_CMToolApp
-<<<<<<< HEAD
 			${ROOT_MATHCORE}
 			${ROOT_GENVECTOR}
 			${ROOT_BASIC_LIB_LIST}
-      larreco_RecoAlg_TCAlg
-=======
                         larreco_RecoAlg_TCAlg
->>>>>>> 6d838c2e
 			larreco_RecoAlg_PMAlg
                         nusimdata_SimulationBase
                         ${ART_FRAMEWORK_CORE}
