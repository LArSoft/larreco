////////////////////////////////////////////////////////////////////////
// Class: TrackShowerSeparationAlg
// File:  TrackShowerSeparationAlg.h
// Author: Mike Wallbank (m.wallbank@sheffield.ac.uk), November 2015
//
// Track/shower separation class.
// Provides methods for removing hits associated with track-like
// objects.
// To be run after track reconstruction, before shower reconstruction.
////////////////////////////////////////////////////////////////////////

#ifndef TrackShowerSeparationAlg_hxx
#define TrackShowerSeparationAlg_hxx

// Framework
#include "canvas/Persistency/Common/FindManyP.h"
#include "canvas/Persistency/Common/Ptr.h"
namespace fhicl {
  class ParameterSet;
}

// larsoft
#include "lardataobj/RecoBase/Hit.h"
#include "lardataobj/RecoBase/SpacePoint.h"
#include "lardataobj/RecoBase/Track.h"

// ROOT
#include "TMath.h"
#include "TVector3.h"

namespace shower {
  class TrackShowerSeparationAlg;
  class ReconTrack;
}

<<<<<<< HEAD
=======
#include <algorithm>
#include <iterator>
#include <map>
#include <vector>

>>>>>>> c11c2364
class shower::ReconTrack {
public:
  ReconTrack(int id)
  {
    fID = id;
    fTrack = false;
    fShower = false;
    fShowerTrack = false;
    fShowerCone = false;
  }

  // Setters
  void SetVertex(TVector3 vertex) { fVertex = vertex; }
  void SetEnd(TVector3 end) { fEnd = end; }
  void SetLength(double length) { fLength = length; }
  void SetVertexDir(TVector3 vertexDir) { fVertexDir = vertexDir; }
  void SetDirection(TVector3 direction) { fDirection = direction; }
  void SetHits(std::vector<art::Ptr<recob::Hit>> hits) { fHits = hits; }
  void SetSpacePoints(std::vector<art::Ptr<recob::SpacePoint>> spacePoints)
  {
    fSpacePoints = spacePoints;
  }

  void AddForwardTrack(int track)
  {
    if (std::find(fForwardConeTracks.begin(), fForwardConeTracks.end(), track) ==
        fForwardConeTracks.end())
      fForwardConeTracks.push_back(track);
  }
  void AddBackwardTrack(int track)
  {
    if (std::find(fBackwardConeTracks.begin(), fBackwardConeTracks.end(), track) ==
        fBackwardConeTracks.end())
      fBackwardConeTracks.push_back(track);
  }
  void AddShowerTrack(int track) { fShowerTracks.push_back(track); }

  void AddForwardSpacePoint(int spacePoint) { fForwardSpacePoints.push_back(spacePoint); }
  void AddBackwardSpacePoint(int spacePoint) { fBackwardSpacePoints.push_back(spacePoint); }
  void AddCylinderSpacePoint(int spacePoint) { fCylinderSpacePoints.push_back(spacePoint); }
  void AddSphereSpacePoint(int spacePoint) { fSphereSpacePoints.push_back(spacePoint); }
  void AddIsolationSpacePoint(int spacePoint, double distance)
  {
    fIsolationSpacePoints[spacePoint] = distance;
  }

  // Getters
  int ID() const { return fID; }
  TVector3 Vertex() const { return fVertex; }
  TVector3 End() const { return fEnd; }
  double Length() const { return fLength; }
  TVector3 VertexDirection() const { return fVertexDir; }
  TVector3 Direction() const { return fDirection; }
  const std::vector<art::Ptr<recob::Hit>>& Hits() const { return fHits; }
  const std::vector<art::Ptr<recob::SpacePoint>>& SpacePoints() const { return fSpacePoints; }

  void FlipTrack()
  {
    TVector3 tmp = fEnd;
    fEnd = fVertex;
    fVertex = tmp;
    fDirection *= -1;
  }

  void MakeShower()
  {
    if (fTrack)
      this->MakeShowerTrack();
    else
      this->MakeShowerCone();
  }
  void MakeShowerTrack()
  {
    fShower = true;
    fShowerTrack = true;
    fShowerCone = false;
    fTrack = false;
  }
  void MakeShowerCone()
  {
    fShower = true;
    fShowerCone = true;
    fShowerTrack = false;
    fTrack = false;
  }
  void MakeTrack()
  {
    fTrack = true;
    fShower = false;
    fShowerTrack = false;
    fShowerCone = false;
  }

  bool IsShower() const { return fShower; }
  bool IsShowerTrack() const { return fShowerTrack; }
  bool IsShowerCone() const { return fShowerCone; }
  bool IsTrack() const { return fTrack; }
  bool IsUndetermined() const { return !fTrack and !fShower; }

  int TrackConeSize() const
  {
    return (int)fForwardConeTracks.size() - (int)fBackwardConeTracks.size();
  }
  bool ShowerTrackCandidate() const { return TrackConeSize() > 5; }
  const std::vector<int>& ShowerTracks() const { return fShowerTracks; }
  const std::vector<int>& ForwardConeTracks() const { return fForwardConeTracks; }

  int ConeSize() const
  {
    return (int)fForwardSpacePoints.size() - (int)fBackwardSpacePoints.size();
  }
  int ForwardSpacePoints() const { return fForwardSpacePoints.size(); }
  int NumCylinderSpacePoints() const { return fCylinderSpacePoints.size(); }
  double CylinderSpacePointRatio() const
  {
    return (double)fCylinderSpacePoints.size() / (double)fSpacePoints.size();
  }
  int NumSphereSpacePoints() const { return fSphereSpacePoints.size(); }
  double SphereSpacePointDensity(double scale) const
  {
    return (double)fSphereSpacePoints.size() /
           (4 * TMath::Pi() * TMath::Power((scale * fLength / 2.), 3) / 3.);
  }
  double IsolationSpacePointDistance() const
  {
    std::vector<double> distances;
    std::transform(fIsolationSpacePoints.begin(),
                   fIsolationSpacePoints.end(),
                   std::back_inserter(distances),
                   [](const std::pair<int, double>& p) { return p.second; });
    return TMath::Mean(distances.begin(), distances.end());
  }

private:
  int fID;
  TVector3 fVertex;
  TVector3 fEnd;
  double fLength;
  TVector3 fVertexDir;
  TVector3 fDirection;
  std::vector<art::Ptr<recob::Hit>> fHits;
  std::vector<art::Ptr<recob::SpacePoint>> fSpacePoints;

  std::vector<int> fForwardConeTracks;
  std::vector<int> fBackwardConeTracks;
  std::vector<int> fShowerTracks;

  std::vector<int> fForwardSpacePoints;
  std::vector<int> fBackwardSpacePoints;
  std::vector<int> fCylinderSpacePoints;
  std::vector<int> fSphereSpacePoints;
  std::map<int, double> fIsolationSpacePoints;

  bool fShower;
  bool fShowerTrack;
  bool fShowerCone;
  bool fTrack;
};

class shower::TrackShowerSeparationAlg {
public:
  TrackShowerSeparationAlg(fhicl::ParameterSet const& pset);

  /// Read in configurable parameters from provided parameter set
  void reconfigure(fhicl::ParameterSet const& pset);

  std::vector<art::Ptr<recob::Hit>> SelectShowerHits(
    int event,
    const std::vector<art::Ptr<recob::Hit>>& hits,
    const std::vector<art::Ptr<recob::Track>>& tracks,
    const std::vector<art::Ptr<recob::SpacePoint>>& spacePoints,
    const art::FindManyP<recob::Hit>& fmht,
    const art::FindManyP<recob::Track>& fmth,
    const art::FindManyP<recob::SpacePoint>& fmspt,
    const art::FindManyP<recob::Track>& fmtsp) const;

private:
  ///
  std::vector<int> InitialTrackLikeSegment(
    std::map<int, std::unique_ptr<ReconTrack>>& reconTracks) const;

  ///
  TVector3 Gradient(const std::vector<TVector3>& points,
                    const std::unique_ptr<TVector3>& dir) const;

  ///
  TVector3 Gradient(const art::Ptr<recob::Track>& track) const;

  ///
  TVector3 Gradient(const std::vector<art::Ptr<recob::SpacePoint>>& spacePoints) const;

  /// Projects the 3D point given along the line defined by the specified direction
  /// Coordinate system is assumed to be centred at the origin unless a difference point is specified
  TVector3 ProjPoint(const TVector3& point,
                     const TVector3& direction,
                     const TVector3& origin = TVector3(0, 0, 0)) const;

  /// Return 3D point of this space point
  TVector3 SpacePointPos(const art::Ptr<recob::SpacePoint>& spacePoint) const;

  ///
  double SpacePointsRMS(const std::vector<art::Ptr<recob::SpacePoint>>& spacePoints) const;

  // Parameters
  int fDebug;

  // Properties
  double fConeAngle;
  double fCylinderRadius;

  // Cuts
  double fTrackVertexCut;
  double fCylinderCut;
  double fShowerConeCut;
};

#endif<|MERGE_RESOLUTION|>--- conflicted
+++ resolved
@@ -33,14 +33,11 @@
   class ReconTrack;
 }
 
-<<<<<<< HEAD
-=======
 #include <algorithm>
 #include <iterator>
 #include <map>
 #include <vector>
 
->>>>>>> c11c2364
 class shower::ReconTrack {
 public:
   ReconTrack(int id)
