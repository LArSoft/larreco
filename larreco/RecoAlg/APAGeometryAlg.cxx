--- conflicted
+++ resolved
@@ -28,21 +28,6 @@
 
 namespace apa {
 
-<<<<<<< HEAD
-=======
-  APAGeometryAlg::APAGeometryAlg(fhicl::ParameterSet const& pset)
-  {
-    this->reconfigure(pset);
-    this->Init();
-  }
-
-  //----------------------------------------------------------
-  APAGeometryAlg::APAGeometryAlg()
-  {
-    this->Init();
-  }
-
->>>>>>> 09d3dc27
   //----------------------------------------------------------
   APAGeometryAlg::APAGeometryAlg()
     : fWireReadoutGeom{&art::ServiceHandle<geo::WireReadout const>()->Get()}
