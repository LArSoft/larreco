--- conflicted
+++ resolved
@@ -385,13 +385,8 @@
     return;
   }
 
-<<<<<<< HEAD
   void StandardHit3DBuilder::BuildChannelStatusVec(PlaneToWireToHitSetMap& planeToWireToHitSetMap,
                                                    art::Timestamp ts) const
-=======
-  void StandardHit3DBuilder::BuildChannelStatusVec(
-    PlaneToWireToHitSetMap& planeToWireToHitSetMap) const
->>>>>>> c11c2364
   {
     // This is called each event, clear out the previous version and start over
     if (!m_channelStatus.empty()) m_channelStatus.clear();
@@ -407,19 +402,11 @@
 
     // Loop through the channels and mark those that are "bad"
     for (size_t channel = 0; channel < m_geometry->Nchannels(); channel++) {
-<<<<<<< HEAD
-      if (!m_channelFilter->IsGood(ts.value(), channel)) {
-        std::vector<geo::WireID> wireIDVec = m_geometry->ChannelToWire(channel);
-        geo::WireID wireID = wireIDVec[0];
-        lariov::ChannelStatusProvider::Status_t chanStat =
-          m_channelFilter->Status(ts.value(), channel);
-=======
-      if (m_channelFilter->IsGood(channel)) continue;
->>>>>>> c11c2364
+      if (m_channelFilter->IsGood(ts.value(), channel)) continue;
 
       std::vector<geo::WireID> wireIDVec = m_geometry->ChannelToWire(channel);
       geo::WireID wireID = wireIDVec[0];
-      lariov::ChannelStatusProvider::Status_t chanStat = m_channelFilter->Status(channel);
+      lariov::ChannelStatusProvider::Status_t chanStat = m_channelFilter->Status(ts.value(),channel);
 
       m_channelStatus[wireID.Plane][wireID.Wire] = chanStat;
       ++m_numBadChannels;
@@ -497,11 +484,7 @@
     }
   }
 
-<<<<<<< HEAD
   void StandardHit3DBuilder::BuildHit3D(reco::HitPairList& hitPairList, art::Timestamp ts) const
-=======
-  void StandardHit3DBuilder::BuildHit3D(reco::HitPairList& hitPairList) const
->>>>>>> c11c2364
   {
     /**
      *  @brief Driver for processing input 2D hits, transforming to 3D hits and building lists
