////////////////////////////////////////////////////////////////////////
//
// CornerFinderAlg class
//
// wketchum@fnal.gov
//
// CornerFinder is meant to use image-processing techniques (mainly Harris-Stephens
// corner-finding) to find "corners" using the information from calibrated wires.
//
//  Conversion_algorithm options:
//     standard --- basically a copy of the calibrated wires
//     skeleton --- a thinned copy of the calibrated wires
//     binary   --- ticks above threshold get assigned a value 10*threshold, everything else = threshold
//     function --- apply a function (like a double-Gaussian) to a neighborhood around each tick
//
//  Derivative options:
//     Sobel --- apply a Sobel mask (neighborhood of 1 or 2 supported)
//     local --- take slope from immediately neighboring bins (neighborhood of 1 supported)
//
//  Derivative_BlurFunc options:  none. You're stuck with a double gaussian.
//
//  CornerScore_algorithm options:
//     Noble  --- determinant / (trace + Noble_epsilon)
//     Harris --- determinant - (trace)^2 * Harris_kappa
////////////////////////////////////////////////////////////////////////

#include "larreco/RecoAlg/CornerFinderAlg.h"

#include "messagefacility/MessageLogger/MessageLogger.h"

#include "larcore/Geometry/Geometry.h"
#include "larcorealg/Geometry/CryostatGeo.h"
#include "larcorealg/Geometry/PlaneGeo.h"
#include "larcorealg/Geometry/TPCGeo.h"

// NOTE: In the .h file I assumed this would belong in the cluster class....if
// we decide otherwise we will need to search and replace for this

//-----------------------------------------------------------------------------
corner::CornerFinderAlg::CornerFinderAlg(fhicl::ParameterSet const& pset)
  : fCalDataModuleLabel{pset.get<std::string>("CalDataModuleLabel")}
  , fConversion_algorithm{pset.get<std::string>("Conversion_algorithm")}
  , fConversion_func{pset.get<std::string>("Conversion_function")}
  , fTrimming_threshold{pset.get<float>("Trimming_threshold")}
  , fTrimming_totalThreshold{pset.get<double>("Trimming_totalThreshold")}
  , fConversion_func_neighborhood{pset.get<int>("Conversion_func_neighborhood")}
  , fConversion_threshold{pset.get<float>("Conversion_threshold")}
  , fConversion_bins_per_input_x{pset.get<int>("Conversion_bins_per_input_x")}
  , fConversion_bins_per_input_y{pset.get<int>("Conversion_bins_per_input_y")}
  , fDerivative_method{pset.get<std::string>("Derivative_method")}
  , fDerivative_neighborhood{pset.get<int>("Derivative_neighborhood")}
  , fDerivative_BlurFunc{pset.get<std::string>("Derivative_BlurFunc")}
  , fDerivative_BlurNeighborhood{pset.get<int>("Derivative_BlurNeighborhood")}
  , fCornerScore_neighborhood{pset.get<int>("CornerScore_neighborhood")}
  , fCornerScore_algorithm{pset.get<std::string>("CornerScore_algorithm")}
  , fCornerScore_Noble_epsilon{pset.get<float>("CornerScore_Noble_epsilon")}
  , fCornerScore_Harris_kappa{pset.get<float>("CornerScore_Harris_kappa")}
  , fMaxSuppress_neighborhood{pset.get<int>("MaxSuppress_neighborhood")}
  , fMaxSuppress_threshold{pset.get<int>("MaxSuppress_threshold")}
  , fIntegral_bin_threshold{pset.get<float>("Integral_bin_threshold")}
  , fIntegral_fraction_threshold{pset.get<float>("Integral_fraction_threshold")}
{
  fTrimming_buffer = std::max({fConversion_func_neighborhood,
                               fDerivative_neighborhood,
                               fDerivative_BlurNeighborhood,
                               fCornerScore_neighborhood,
                               fMaxSuppress_neighborhood});
}

//-----------------------------------------------------------------------------
void corner::CornerFinderAlg::InitializeGeometry(geo::Geometry const& my_geometry)
{
  // Reset containers
  WireData_histos.clear();
  WireData_histos_ProjectionX.clear();
  WireData_histos_ProjectionY.clear();
  WireData_IDs.clear();

  WireData_trimmed_histos.clear();

  // set the sizes of the WireData_histos and WireData_IDs
  constexpr geo::TPCID tpcid{0, 0};
  unsigned int nPlanes = my_geometry.Nplanes(tpcid);
  WireData_histos.resize(nPlanes);
  WireData_histos_ProjectionX.resize(nPlanes);
  WireData_histos_ProjectionY.resize(nPlanes);

  /* For now, we need something to associate each wire in the histogram with a wire_id.
     This is not a beautiful way of handling this, but for now it should work. */
  WireData_IDs.resize(nPlanes);
<<<<<<< HEAD
  for (unsigned int i_plane = 0; i_plane < nPlanes; ++i_plane)
    WireData_IDs.at(i_plane).resize(my_geometry.Nwires(i_plane));
=======
  for (auto const& planeid : my_geometry.Iterate<geo::PlaneID>(tpcid))
    WireData_IDs[planeid.Plane].resize(my_geometry.Nwires(planeid));
>>>>>>> c11c2364

  WireData_trimmed_histos.resize(0);
}

//-----------------------------------------------------------------------------
void corner::CornerFinderAlg::GrabWires(std::vector<recob::Wire> const& wireVec,
                                        geo::Geometry const& my_geometry)
{
<<<<<<< HEAD

=======
>>>>>>> c11c2364
  InitializeGeometry(my_geometry);

  const unsigned int nTimeTicks = wireVec.at(0).NSignal();

  // Initialize the histograms.
  // All of this should eventually be changed to not need to use histograms...
<<<<<<< HEAD
  for (unsigned int i_plane = 0; i_plane < my_geometry.Nplanes(); i_plane++) {
=======
  constexpr geo::TPCID tpcid{0, 0};
  for (auto const& planeid : my_geometry.Iterate<geo::PlaneID>(tpcid)) {
    auto const i_plane = planeid.Plane;
>>>>>>> c11c2364

    std::stringstream ss_tmp_name, ss_tmp_title;
    ss_tmp_name << "h_WireData_" << i_plane;
    ss_tmp_title << fCalDataModuleLabel << " wire data for plane " << i_plane
                 << ";Wire Number;Time Tick";

<<<<<<< HEAD
    if ((unsigned int)(WireData_histos.at(i_plane).GetNbinsX()) == (my_geometry.Nwires(i_plane))) {
      WireData_histos.at(i_plane).Reset();
      WireData_histos.at(i_plane).SetName(ss_tmp_name.str().c_str());
      WireData_histos.at(i_plane).SetTitle(ss_tmp_title.str().c_str());
    }
    else
      WireData_histos.at(i_plane) = TH2F(ss_tmp_name.str().c_str(),
                                         ss_tmp_title.str().c_str(),
                                         my_geometry.Nwires(i_plane),
                                         0,
                                         my_geometry.Nwires(i_plane),
                                         nTimeTicks,
                                         0,
                                         nTimeTicks);
=======
    auto const num_wires = my_geometry.Nwires(planeid);
    if (static_cast<unsigned int>(WireData_histos[i_plane].GetNbinsX()) == num_wires) {
      WireData_histos[i_plane].Reset();
      WireData_histos[i_plane].SetName(ss_tmp_name.str().c_str());
      WireData_histos[i_plane].SetTitle(ss_tmp_title.str().c_str());
    }
    else
      WireData_histos[i_plane] = TH2F(ss_tmp_name.str().c_str(),
                                      ss_tmp_title.str().c_str(),
                                      num_wires,
                                      0,
                                      num_wires,
                                      nTimeTicks,
                                      0,
                                      nTimeTicks);
>>>>>>> c11c2364
  }

  /* Now do the loop over the wires. */
  for (std::vector<recob::Wire>::const_iterator iwire = wireVec.begin(); iwire < wireVec.end();
       iwire++) {

    std::vector<geo::WireID> possible_wireIDs = my_geometry.ChannelToWire(iwire->Channel());
    geo::WireID this_wireID;
    try {
      this_wireID = possible_wireIDs.at(0);
    }
    catch (cet::exception& excep) {
      mf::LogError("CornerFinderAlg") << "Bail out! No Possible Wires!\n";
    }

    unsigned int i_plane = this_wireID.Plane;
    unsigned int i_wire = this_wireID.Wire;

    WireData_IDs.at(i_plane).at(i_wire) = this_wireID;

    for (unsigned int i_time = 0; i_time < nTimeTicks; i_time++) {
      WireData_histos.at(i_plane).SetBinContent(i_wire, i_time, (iwire->Signal()).at(i_time));
    } //<---End time loop

  } //<-- End loop over wires

  for (unsigned int i_plane = 0; i_plane < my_geometry.Nplanes(); i_plane++) {
    WireData_histos_ProjectionX.at(i_plane) = *(WireData_histos.at(i_plane).ProjectionX());
    WireData_histos_ProjectionY.at(i_plane) = *(WireData_histos.at(i_plane).ProjectionY());
  }
}

//-----------------------------------------------------------------------------------
// This gives us a vecotr of EndPoint2D objects that correspond to possible corners
void corner::CornerFinderAlg::get_feature_points(std::vector<recob::EndPoint2D>& corner_vector,
                                                 geo::Geometry const& my_geometry)
{
<<<<<<< HEAD
  for (auto const& pid : my_geometry.IteratePlaneIDs()) {
=======
  for (auto const& pid : my_geometry.Iterate<geo::PlaneID>()) {
>>>>>>> c11c2364
    attach_feature_points(WireData_histos.at(pid.Plane),
                          WireData_IDs.at(pid.Plane),
                          my_geometry.View(pid),
                          corner_vector);
  }
}

//-----------------------------------------------------------------------------------
// This gives us a vector of EndPoint2D objects that correspond to possible corners, but quickly!
void corner::CornerFinderAlg::get_feature_points_fast(std::vector<recob::EndPoint2D>& corner_vector,
                                                      geo::Geometry const& my_geometry)
{
  create_smaller_histos(my_geometry);

<<<<<<< HEAD
  for (unsigned int cstat = 0; cstat < my_geometry.Ncryostats(); ++cstat) {
    for (unsigned int tpc = 0; tpc < my_geometry.Cryostat(cstat).NTPC(); ++tpc) {
=======
  for (auto const& cryostat : my_geometry.Iterate<geo::CryostatGeo>()) {
    for (unsigned int tpc = 0; tpc < cryostat.NTPC(); ++tpc) {
>>>>>>> c11c2364
      for (size_t histos = 0; histos != WireData_trimmed_histos.size(); histos++) {

        int plane = std::get<0>(WireData_trimmed_histos.at(histos));
        int startx = std::get<2>(WireData_trimmed_histos.at(histos));
        int starty = std::get<3>(WireData_trimmed_histos.at(histos));

        MF_LOG_DEBUG("CornerFinderAlg") << "Doing histogram " << histos << ", of plane " << plane
                                        << " with start points " << startx << " " << starty;

        attach_feature_points(std::get<1>(WireData_trimmed_histos.at(histos)),
                              WireData_IDs.at(plane),
                              cryostat.TPC(tpc).Plane(plane).View(),
                              corner_vector,
                              startx,
                              starty);

        MF_LOG_DEBUG("CornerFinderAlg") << "Total feature points now is " << corner_vector.size();
      }
    }
  }
}

//-----------------------------------------------------------------------------------
// This gives us a vecotr of EndPoint2D objects that correspond to possible corners
// Uses line integral score as corner strength
void corner::CornerFinderAlg::get_feature_points_LineIntegralScore(
  std::vector<recob::EndPoint2D>& corner_vector,
  geo::Geometry const& my_geometry)
{
<<<<<<< HEAD
  for (auto const& pid : my_geometry.IteratePlaneIDs()) {
=======
  for (auto const& pid : my_geometry.Iterate<geo::PlaneID>()) {
>>>>>>> c11c2364
    attach_feature_points_LineIntegralScore(WireData_histos.at(pid.Plane),
                                            WireData_IDs.at(pid.Plane),
                                            my_geometry.View(pid),
                                            corner_vector);
  }
}

struct compare_to_value {

  compare_to_value(int b) { this->b = b; }
  bool operator()(int i, int j) { return std::abs(b - i) < std::abs(b - j); }

  int b;
};

struct compare_to_range {

  compare_to_range(int a, int b)
  {
    this->a = a;
    this->b = b;
  }
  bool operator()(int i, int j)
  {

    int mid = (b - a) / 2 + a;
    if (i >= a && i <= b && j >= a && j <= b)
      return std::abs(mid - i) < std::abs(mid - j);

    else if (j >= a && j <= b && (i < a || i > b))
      return false;

    else if (i >= a && i <= b && (j < a || j > b))
      return true;

    else
      return true;
  }

  int a;
  int b;
};

//-----------------------------------------------------------------------------
// This looks for areas of the wires that are non-noise, to speed up evaluation
void corner::CornerFinderAlg::create_smaller_histos(geo::Geometry const& my_geometry)
{

<<<<<<< HEAD
  for (auto const& pid : my_geometry.IteratePlaneIDs()) {
=======
  for (auto const& pid : my_geometry.Iterate<geo::PlaneID>()) {
>>>>>>> c11c2364

    MF_LOG_DEBUG("CornerFinderAlg") << "Working plane " << pid.Plane << ".";

    int x_bins = WireData_histos_ProjectionX.at(pid.Plane).GetNbinsX();
    int y_bins = WireData_histos_ProjectionY.at(pid.Plane).GetNbinsX();

    std::vector<int> cut_points_x{0};
    std::vector<int> cut_points_y{0};

    for (int ix = 1; ix <= x_bins; ix++) {

      float this_value = WireData_histos_ProjectionX.at(pid.Plane).GetBinContent(ix);

      if (ix < fTrimming_buffer || ix > (x_bins - fTrimming_buffer)) continue;

      int jx = ix - fTrimming_buffer;
      while (this_value < fTrimming_threshold) {
        if (jx == ix + fTrimming_buffer) break;
        this_value = WireData_histos_ProjectionX.at(pid.Plane).GetBinContent(jx);
        jx++;
      }
      if (this_value < fTrimming_threshold) { cut_points_x.push_back(ix); }
    }

    for (int iy = 1; iy <= y_bins; iy++) {

      float this_value = WireData_histos_ProjectionY.at(pid.Plane).GetBinContent(iy);

      if (iy < fTrimming_buffer || iy > (y_bins - fTrimming_buffer)) continue;

      int jy = iy - fTrimming_buffer;
      while (this_value < fTrimming_threshold) {
        if (jy == iy + fTrimming_buffer) break;
        this_value = WireData_histos_ProjectionY.at(pid.Plane).GetBinContent(jy);
        jy++;
      }
      if (this_value < fTrimming_threshold) { cut_points_y.push_back(iy); }
    }

    MF_LOG_DEBUG("CornerFinderAlg")
      << "We have a total of " << cut_points_x.size() << " x cut points."
      << "\nWe have a total of " << cut_points_y.size() << " y cut points.";

    std::vector<int> x_low{1};
    std::vector<int> x_high{x_bins};
    std::vector<int> y_low{1};
    std::vector<int> y_high{y_bins};
    bool x_change = true;
    bool y_change = true;
    while (x_change || y_change) {

      x_change = false;
      y_change = false;

      size_t current_size = x_low.size();

      for (size_t il = 0; il < current_size; il++) {

        int comp_value = (x_high.at(il) + x_low.at(il)) / 2;
        std::sort(cut_points_x.begin(), cut_points_x.end(), compare_to_value(comp_value));

        if (cut_points_x.at(0) <= x_low.at(il) || cut_points_x.at(0) >= x_high.at(il)) continue;

        double integral_low = WireData_histos.at(pid.Plane).Integral(
          x_low.at(il), cut_points_x.at(0), y_low.at(il), y_high.at(il));
        double integral_high = WireData_histos.at(pid.Plane).Integral(
          cut_points_x.at(0), x_high.at(il), y_low.at(il), y_high.at(il));
        if (integral_low > fTrimming_totalThreshold && integral_high > fTrimming_totalThreshold) {
          x_low.push_back(cut_points_x.at(0));
          x_high.push_back(x_high.at(il));
          y_low.push_back(y_low.at(il));
          y_high.push_back(y_high.at(il));

          x_high[il] = cut_points_x.at(0);
          x_change = true;
        }
        else if (integral_low > fTrimming_totalThreshold &&
                 integral_high < fTrimming_totalThreshold) {
          x_high[il] = cut_points_x.at(0);
          x_change = true;
        }
        else if (integral_low < fTrimming_totalThreshold &&
                 integral_high > fTrimming_totalThreshold) {
          x_low[il] = cut_points_x.at(0);
          x_change = true;
        }
      }

      current_size = x_low.size();

      for (size_t il = 0; il < current_size; il++) {

        int comp_value = (y_high.at(il) - y_low.at(il)) / 2;
        std::sort(cut_points_y.begin(), cut_points_y.end(), compare_to_value(comp_value));

        if (cut_points_y.at(0) <= y_low.at(il) || cut_points_y.at(0) >= y_high.at(il)) continue;

        double integral_low = WireData_histos.at(pid.Plane).Integral(
          x_low.at(il), x_high.at(il), y_low.at(il), cut_points_y.at(0));
        double integral_high = WireData_histos.at(pid.Plane).Integral(
          x_low.at(il), x_high.at(il), cut_points_y.at(0), y_high.at(il));
        if (integral_low > fTrimming_totalThreshold && integral_high > fTrimming_totalThreshold) {
          y_low.push_back(cut_points_y.at(0));
          y_high.push_back(y_high.at(il));
          x_low.push_back(x_low.at(il));
          x_high.push_back(x_high.at(il));

          y_high[il] = cut_points_y.at(0);
          y_change = true;
        }
        else if (integral_low > fTrimming_totalThreshold &&
                 integral_high < fTrimming_totalThreshold) {
          y_high[il] = cut_points_y.at(0);
          y_change = true;
        }
        else if (integral_low < fTrimming_totalThreshold &&
                 integral_high > fTrimming_totalThreshold) {
          y_low[il] = cut_points_y.at(0);
          y_change = true;
        }
      }
    }

    MF_LOG_DEBUG("CornerFinderAlg") << "First point in x is " << cut_points_x.at(0);

    std::sort(cut_points_x.begin(), cut_points_x.end(), compare_to_value(x_bins / 2));

    MF_LOG_DEBUG("CornerFinderAlg") << "Now the first point in x is " << cut_points_x.at(0);

    MF_LOG_DEBUG("CornerFinderAlg") << "First point in y is " << cut_points_y.at(0);

    std::sort(cut_points_y.begin(), cut_points_y.end(), compare_to_value(y_bins / 2));

    MF_LOG_DEBUG("CornerFinderAlg") << "Now the first point in y is " << cut_points_y.at(0);

    MF_LOG_DEBUG("CornerFinderAlg")
      << "\nIntegral on the SW side is "
      << WireData_histos.at(pid.Plane).Integral(1, cut_points_x.at(0), 1, cut_points_y.at(0))
      << "\nIntegral on the SE side is "
      << WireData_histos.at(pid.Plane).Integral(cut_points_x.at(0), x_bins, 1, cut_points_y.at(0))
      << "\nIntegral on the NW side is "
      << WireData_histos.at(pid.Plane).Integral(1, cut_points_x.at(0), cut_points_y.at(0), y_bins)
      << "\nIntegral on the NE side is "
      << WireData_histos.at(pid.Plane).Integral(
           cut_points_x.at(0), x_bins, cut_points_y.at(0), y_bins);

    for (size_t il = 0; il < x_low.size(); il++) {

      std::stringstream h_name;
      h_name << "h_" << pid.Cryostat << "_" << pid.TPC << "_" << pid.Plane << "_sub" << il;
      TH2F h_tmp((h_name.str()).c_str(),
                 "",
                 x_high.at(il) - x_low.at(il) + 1,
                 x_low.at(il),
                 x_high.at(il),
                 y_high.at(il) - y_low.at(il) + 1,
                 y_low.at(il),
                 y_high.at(il));

      for (int ix = 1; ix <= (x_high.at(il) - x_low.at(il) + 1); ix++) {
        for (int iy = 1; iy <= (y_high.at(il) - y_low.at(il) + 1); iy++) {
          h_tmp.SetBinContent(ix,
                              iy,
                              WireData_histos.at(pid.Plane).GetBinContent(x_low.at(il) + (ix - 1),
                                                                          y_low.at(il) + (iy - 1)));
        }
      }

      WireData_trimmed_histos.push_back(
        std::make_tuple(pid.Plane, h_tmp, x_low.at(il) - 1, y_low.at(il) - 1));
    }

  } // end loop over PlaneIDs
}

//-----------------------------------------------------------------------------
// This puts on all the feature points in a given view, using a given data histogram
void corner::CornerFinderAlg::attach_feature_points(TH2F const& h_wire_data,
                                                    std::vector<geo::WireID> const& wireIDs,
                                                    geo::View_t view,
                                                    std::vector<recob::EndPoint2D>& corner_vector,
                                                    int startx,
                                                    int starty)
{

  const int x_bins = h_wire_data.GetNbinsX();
  const float x_min = h_wire_data.GetXaxis()->GetBinLowEdge(1);
  const float x_max = h_wire_data.GetXaxis()->GetBinUpEdge(x_bins);

  const int y_bins = h_wire_data.GetNbinsY();
  const float y_min = h_wire_data.GetYaxis()->GetBinLowEdge(1);
  const float y_max = h_wire_data.GetYaxis()->GetBinUpEdge(y_bins);

  const int converted_y_bins = y_bins / fConversion_bins_per_input_y;
  const int converted_x_bins = x_bins / fConversion_bins_per_input_x;

  std::stringstream conversion_name;
  conversion_name << "h_conversion_" << view << "_" << run_number << "_" << event_number;
  std::stringstream dx_name;
  dx_name << "h_derivative_x_" << view << "_" << run_number << "_" << event_number;
  std::stringstream dy_name;
  dy_name << "h_derivative_y_" << view << "_" << run_number << "_" << event_number;
  std::stringstream cornerScore_name;
  cornerScore_name << "h_cornerScore_" << view << "_" << run_number << "_" << event_number;
  std::stringstream maxSuppress_name;
  maxSuppress_name << "h_maxSuppress_" << view << "_" << run_number << "_" << event_number;

  TH2F conversion_histo(conversion_name.str().c_str(),
                        "Image Conversion Histogram",
                        converted_x_bins,
                        x_min,
                        x_max,
                        converted_y_bins,
                        y_min,
                        y_max);

  TH2F derivativeX_histo(dx_name.str().c_str(),
                         "Partial Derivatives (x)",
                         converted_x_bins,
                         x_min,
                         x_max,
                         converted_y_bins,
                         y_min,
                         y_max);

  TH2F derivativeY_histo(dy_name.str().c_str(),
                         "Partial Derivatives (y)",
                         converted_x_bins,
                         x_min,
                         x_max,
                         converted_y_bins,
                         y_min,
                         y_max);

  TH2D cornerScore_histo(cornerScore_name.str().c_str(),
                         "Corner Score",
                         converted_x_bins,
                         x_min,
                         x_max,
                         converted_y_bins,
                         y_min,
                         y_max);

  TH2D maxSuppress_histo(maxSuppress_name.str().c_str(),
                         "Corner Points (Maximum Suppressed)",
                         converted_x_bins,
                         x_min,
                         x_max,
                         converted_y_bins,
                         y_min,
                         y_max);

  create_image_histo(h_wire_data, conversion_histo);
  create_derivative_histograms(conversion_histo, derivativeX_histo, derivativeY_histo);
  create_cornerScore_histogram(derivativeX_histo, derivativeY_histo, cornerScore_histo);
  corner_vector = perform_maximum_suppression(
    cornerScore_histo, wireIDs, view, maxSuppress_histo, startx, starty);
}

//-----------------------------------------------------------------------------
// This puts on all the feature points in a given view, using a given data histogram
void corner::CornerFinderAlg::attach_feature_points_LineIntegralScore(
  TH2F const& h_wire_data,
  std::vector<geo::WireID> const& wireIDs,
  geo::View_t view,
  std::vector<recob::EndPoint2D>& corner_vector)
{
  const int x_bins = h_wire_data.GetNbinsX();
  const float x_min = h_wire_data.GetXaxis()->GetBinLowEdge(1);
  const float x_max = h_wire_data.GetXaxis()->GetBinUpEdge(x_bins);

  const int y_bins = h_wire_data.GetNbinsY();
  const float y_min = h_wire_data.GetYaxis()->GetBinLowEdge(1);
  const float y_max = h_wire_data.GetYaxis()->GetBinUpEdge(y_bins);

  const int converted_y_bins = y_bins / fConversion_bins_per_input_y;
  const int converted_x_bins = x_bins / fConversion_bins_per_input_x;

  std::stringstream conversion_name;
  conversion_name << "h_conversion_" << view << "_" << run_number << "_" << event_number;
  std::stringstream dx_name;
  dx_name << "h_derivative_x_" << view << "_" << run_number << "_" << event_number;
  std::stringstream dy_name;
  dy_name << "h_derivative_y_" << view << "_" << run_number << "_" << event_number;
  std::stringstream cornerScore_name;
  cornerScore_name << "h_cornerScore_" << view << "_" << run_number << "_" << event_number;
  std::stringstream maxSuppress_name;
  maxSuppress_name << "h_maxSuppress_" << view << "_" << run_number << "_" << event_number;

  TH2F h_conversion(conversion_name.str().c_str(),
                    "Image Conversion Histogram",
                    converted_x_bins,
                    x_min,
                    x_max,
                    converted_y_bins,
                    y_min,
                    y_max);
  TH2F h_derivative_x(dx_name.str().c_str(),
                      "Partial Derivatives (x)",
                      converted_x_bins,
                      x_min,
                      x_max,
                      converted_y_bins,
                      y_min,
                      y_max);
  TH2F h_derivative_y(dy_name.str().c_str(),
                      "Partial Derivatives (y)",
                      converted_x_bins,
                      x_min,
                      x_max,
                      converted_y_bins,
                      y_min,
                      y_max);
  TH2D h_cornerScore(cornerScore_name.str().c_str(),
                     "Feature Point Corner Score",
                     converted_x_bins,
                     x_min,
                     x_max,
                     converted_y_bins,
                     y_min,
                     y_max);
  TH2D h_maxSuppress(maxSuppress_name.str().c_str(),
                     "Corner Points (Maximum Suppressed)",
                     converted_x_bins,
                     x_min,
                     x_max,
                     converted_y_bins,
                     y_min,
                     y_max);

  create_image_histo(h_wire_data, h_conversion);
  create_derivative_histograms(h_conversion, h_derivative_x, h_derivative_y);
  create_cornerScore_histogram(h_derivative_x, h_derivative_y, h_cornerScore);

  auto corner_vector_tmp = perform_maximum_suppression(h_cornerScore, wireIDs, view, h_maxSuppress);

  std::stringstream LI_name;
  LI_name << "h_lineIntegralScore_" << view << "_" << run_number << "_" << event_number;
  TH2F h_lineIntegralScore(
    LI_name.str().c_str(), "Line Integral Score", x_bins, x_min, x_max, y_bins, y_min, y_max);
  calculate_line_integral_score(h_wire_data, corner_vector_tmp, corner_vector, h_lineIntegralScore);
}

//-----------------------------------------------------------------------------
// Convert to pixel
void corner::CornerFinderAlg::create_image_histo(TH2F const& h_wire_data, TH2F& h_conversion) const
{

  double temp_integral = 0;

  const TF2 fConversion_TF2("fConversion_func", fConversion_func.c_str(), -20, 20, -20, 20);

  for (int ix = 1; ix <= h_conversion.GetNbinsX(); ix++) {
    for (int iy = 1; iy <= h_conversion.GetNbinsY(); iy++) {

      temp_integral = h_wire_data.Integral(ix, ix, iy, iy);

      if (temp_integral > fConversion_threshold) {

        if (fConversion_algorithm.compare("binary") == 0)
          h_conversion.SetBinContent(ix, iy, 10 * fConversion_threshold);
        else if (fConversion_algorithm.compare("standard") == 0)
          h_conversion.SetBinContent(ix, iy, temp_integral);

        else if (fConversion_algorithm.compare("function") == 0) {

          temp_integral = 0;
          for (int jx = ix - fConversion_func_neighborhood;
               jx <= ix + fConversion_func_neighborhood;
               jx++) {
            for (int jy = iy - fConversion_func_neighborhood;
                 jy <= iy + fConversion_func_neighborhood;
                 jy++) {
              temp_integral +=
                h_wire_data.GetBinContent(jx, jy) * fConversion_TF2.Eval(ix - jx, iy - jy);
            }
          }
          h_conversion.SetBinContent(ix, iy, temp_integral);
        }

        else if (fConversion_algorithm.compare("skeleton") == 0) {

          if ((temp_integral > h_wire_data.GetBinContent(ix - 1, iy) &&
               temp_integral > h_wire_data.GetBinContent(ix + 1, iy)) ||
              (temp_integral > h_wire_data.GetBinContent(ix, iy - 1) &&
               temp_integral > h_wire_data.GetBinContent(ix, iy + 1)))
            h_conversion.SetBinContent(ix, iy, temp_integral);
          else
            h_conversion.SetBinContent(ix, iy, fConversion_threshold);
        }
        else if (fConversion_algorithm.compare("sk_bin") == 0) {

          if ((temp_integral > h_wire_data.GetBinContent(ix - 1, iy) &&
               temp_integral > h_wire_data.GetBinContent(ix + 1, iy)) ||
              (temp_integral > h_wire_data.GetBinContent(ix, iy - 1) &&
               temp_integral > h_wire_data.GetBinContent(ix, iy + 1)))
            h_conversion.SetBinContent(ix, iy, 10 * fConversion_threshold);
          else
            h_conversion.SetBinContent(ix, iy, fConversion_threshold);
        }
        else
          h_conversion.SetBinContent(ix, iy, temp_integral);
      }

      else
        h_conversion.SetBinContent(ix, iy, fConversion_threshold);
    }
  }
}

//-----------------------------------------------------------------------------
// Derivative

void corner::CornerFinderAlg::create_derivative_histograms(TH2F const& h_conversion,
                                                           TH2F& h_derivative_x,
                                                           TH2F& h_derivative_y)
{

  const int x_bins = h_conversion.GetNbinsX();
  const int y_bins = h_conversion.GetNbinsY();

  for (int iy = 1 + fDerivative_neighborhood; iy <= (y_bins - fDerivative_neighborhood); iy++) {
    for (int ix = 1 + fDerivative_neighborhood; ix <= (x_bins - fDerivative_neighborhood); ix++) {

      if (fDerivative_method.compare("Sobel") == 0) {

        if (fDerivative_neighborhood == 1) {
          h_derivative_x.SetBinContent(ix,
                                       iy,
                                       0.5 * (h_conversion.GetBinContent(ix + 1, iy) -
                                              h_conversion.GetBinContent(ix - 1, iy)) +
                                         0.25 * (h_conversion.GetBinContent(ix + 1, iy + 1) -
                                                 h_conversion.GetBinContent(ix - 1, iy + 1)) +
                                         0.25 * (h_conversion.GetBinContent(ix + 1, iy - 1) -
                                                 h_conversion.GetBinContent(ix - 1, iy - 1)));
          h_derivative_y.SetBinContent(ix,
                                       iy,
                                       0.5 * (h_conversion.GetBinContent(ix, iy + 1) -
                                              h_conversion.GetBinContent(ix, iy - 1)) +
                                         0.25 * (h_conversion.GetBinContent(ix - 1, iy + 1) -
                                                 h_conversion.GetBinContent(ix - 1, iy - 1)) +
                                         0.25 * (h_conversion.GetBinContent(ix + 1, iy + 1) -
                                                 h_conversion.GetBinContent(ix + 1, iy - 1)));
        }
        else if (fDerivative_neighborhood == 2) {
          h_derivative_x.SetBinContent(
            ix,
            iy,
            12 * (h_conversion.GetBinContent(ix + 1, iy) - h_conversion.GetBinContent(ix - 1, iy)) +
              8 * (h_conversion.GetBinContent(ix + 1, iy + 1) -
                   h_conversion.GetBinContent(ix - 1, iy + 1)) +
              8 * (h_conversion.GetBinContent(ix + 1, iy - 1) -
                   h_conversion.GetBinContent(ix - 1, iy - 1)) +
              2 * (h_conversion.GetBinContent(ix + 1, iy + 2) -
                   h_conversion.GetBinContent(ix - 1, iy + 2)) +
              2 * (h_conversion.GetBinContent(ix + 1, iy - 2) -
                   h_conversion.GetBinContent(ix - 1, iy - 2)) +
              6 *
                (h_conversion.GetBinContent(ix + 2, iy) - h_conversion.GetBinContent(ix - 2, iy)) +
              4 * (h_conversion.GetBinContent(ix + 2, iy + 1) -
                   h_conversion.GetBinContent(ix - 2, iy + 1)) +
              4 * (h_conversion.GetBinContent(ix + 2, iy - 1) -
                   h_conversion.GetBinContent(ix - 2, iy - 1)) +
              1 * (h_conversion.GetBinContent(ix + 2, iy + 2) -
                   h_conversion.GetBinContent(ix - 2, iy + 2)) +
              1 * (h_conversion.GetBinContent(ix + 2, iy - 2) -
                   h_conversion.GetBinContent(ix - 2, iy - 2)));
          h_derivative_y.SetBinContent(
            ix,
            iy,
            12 * (h_conversion.GetBinContent(ix, iy + 1) - h_conversion.GetBinContent(ix, iy - 1)) +
              8 * (h_conversion.GetBinContent(ix - 1, iy + 1) -
                   h_conversion.GetBinContent(ix - 1, iy - 1)) +
              8 * (h_conversion.GetBinContent(ix + 1, iy + 1) -
                   h_conversion.GetBinContent(ix + 1, iy - 1)) +
              2 * (h_conversion.GetBinContent(ix - 2, iy + 1) -
                   h_conversion.GetBinContent(ix - 2, iy - 1)) +
              2 * (h_conversion.GetBinContent(ix + 2, iy + 1) -
                   h_conversion.GetBinContent(ix + 2, iy - 1)) +
              6 *
                (h_conversion.GetBinContent(ix, iy + 2) - h_conversion.GetBinContent(ix, iy - 2)) +
              4 * (h_conversion.GetBinContent(ix - 1, iy + 2) -
                   h_conversion.GetBinContent(ix - 1, iy - 2)) +
              4 * (h_conversion.GetBinContent(ix + 1, iy + 2) -
                   h_conversion.GetBinContent(ix + 1, iy - 2)) +
              1 * (h_conversion.GetBinContent(ix - 2, iy + 2) -
                   h_conversion.GetBinContent(ix - 2, iy - 2)) +
              1 * (h_conversion.GetBinContent(ix + 2, iy + 2) -
                   h_conversion.GetBinContent(ix + 2, iy - 2)));
        }
        else {
          mf::LogError("CornerFinderAlg")
            << "Sobel derivative not supported for neighborhoods > 2.";
          return;
        }

      } //end if Sobel

      else if (fDerivative_method.compare("local") == 0) {

        if (fDerivative_neighborhood == 1) {
          h_derivative_x.SetBinContent(
            ix,
            iy,
            (h_conversion.GetBinContent(ix + 1, iy) - h_conversion.GetBinContent(ix - 1, iy)));
          h_derivative_y.SetBinContent(
            ix,
            iy,
            (h_conversion.GetBinContent(ix, iy + 1) - h_conversion.GetBinContent(ix, iy - 1)));
        }
        else {
          mf::LogError("CornerFinderAlg")
            << "Local derivative not yet supported for neighborhoods > 1.";
          return;
        }
      } //end if local

      else {
        mf::LogError("CornerFinderAlg") << "Bad derivative algorithm! " << fDerivative_method;
        return;
      }
    }
  }

  //this is just a double Gaussian
  float func_blur[11][11];
  func_blur[0][0] = 0.000000;
  func_blur[0][1] = 0.000000;
  func_blur[0][2] = 0.000000;
  func_blur[0][3] = 0.000001;
  func_blur[0][4] = 0.000002;
  func_blur[0][5] = 0.000004;
  func_blur[0][6] = 0.000002;
  func_blur[0][7] = 0.000001;
  func_blur[0][8] = 0.000000;
  func_blur[0][9] = 0.000000;
  func_blur[0][10] = 0.000000;
  func_blur[1][0] = 0.000000;
  func_blur[1][1] = 0.000000;
  func_blur[1][2] = 0.000004;
  func_blur[1][3] = 0.000045;
  func_blur[1][4] = 0.000203;
  func_blur[1][5] = 0.000335;
  func_blur[1][6] = 0.000203;
  func_blur[1][7] = 0.000045;
  func_blur[1][8] = 0.000004;
  func_blur[1][9] = 0.000000;
  func_blur[1][10] = 0.000000;
  func_blur[2][0] = 0.000000;
  func_blur[2][1] = 0.000004;
  func_blur[2][2] = 0.000123;
  func_blur[2][3] = 0.001503;
  func_blur[2][4] = 0.006738;
  func_blur[2][5] = 0.011109;
  func_blur[2][6] = 0.006738;
  func_blur[2][7] = 0.001503;
  func_blur[2][8] = 0.000123;
  func_blur[2][9] = 0.000004;
  func_blur[2][10] = 0.000000;
  func_blur[3][0] = 0.000001;
  func_blur[3][1] = 0.000045;
  func_blur[3][2] = 0.001503;
  func_blur[3][3] = 0.018316;
  func_blur[3][4] = 0.082085;
  func_blur[3][5] = 0.135335;
  func_blur[3][6] = 0.082085;
  func_blur[3][7] = 0.018316;
  func_blur[3][8] = 0.001503;
  func_blur[3][9] = 0.000045;
  func_blur[3][10] = 0.000001;
  func_blur[4][0] = 0.000002;
  func_blur[4][1] = 0.000203;
  func_blur[4][2] = 0.006738;
  func_blur[4][3] = 0.082085;
  func_blur[4][4] = 0.367879;
  func_blur[4][5] = 0.606531;
  func_blur[4][6] = 0.367879;
  func_blur[4][7] = 0.082085;
  func_blur[4][8] = 0.006738;
  func_blur[4][9] = 0.000203;
  func_blur[4][10] = 0.000002;
  func_blur[5][0] = 0.000004;
  func_blur[5][1] = 0.000335;
  func_blur[5][2] = 0.011109;
  func_blur[5][3] = 0.135335;
  func_blur[5][4] = 0.606531;
  func_blur[5][5] = 1.000000;
  func_blur[5][6] = 0.606531;
  func_blur[5][7] = 0.135335;
  func_blur[5][8] = 0.011109;
  func_blur[5][9] = 0.000335;
  func_blur[5][10] = 0.000004;
  func_blur[6][0] = 0.000002;
  func_blur[6][1] = 0.000203;
  func_blur[6][2] = 0.006738;
  func_blur[6][3] = 0.082085;
  func_blur[6][4] = 0.367879;
  func_blur[6][5] = 0.606531;
  func_blur[6][6] = 0.367879;
  func_blur[6][7] = 0.082085;
  func_blur[6][8] = 0.006738;
  func_blur[6][9] = 0.000203;
  func_blur[6][10] = 0.000002;
  func_blur[7][0] = 0.000001;
  func_blur[7][1] = 0.000045;
  func_blur[7][2] = 0.001503;
  func_blur[7][3] = 0.018316;
  func_blur[7][4] = 0.082085;
  func_blur[7][5] = 0.135335;
  func_blur[7][6] = 0.082085;
  func_blur[7][7] = 0.018316;
  func_blur[7][8] = 0.001503;
  func_blur[7][9] = 0.000045;
  func_blur[7][10] = 0.000001;
  func_blur[8][0] = 0.000000;
  func_blur[8][1] = 0.000004;
  func_blur[8][2] = 0.000123;
  func_blur[8][3] = 0.001503;
  func_blur[8][4] = 0.006738;
  func_blur[8][5] = 0.011109;
  func_blur[8][6] = 0.006738;
  func_blur[8][7] = 0.001503;
  func_blur[8][8] = 0.000123;
  func_blur[8][9] = 0.000004;
  func_blur[8][10] = 0.000000;
  func_blur[9][0] = 0.000000;
  func_blur[9][1] = 0.000000;
  func_blur[9][2] = 0.000004;
  func_blur[9][3] = 0.000045;
  func_blur[9][4] = 0.000203;
  func_blur[9][5] = 0.000335;
  func_blur[9][6] = 0.000203;
  func_blur[9][7] = 0.000045;
  func_blur[9][8] = 0.000004;
  func_blur[9][9] = 0.000000;
  func_blur[9][10] = 0.000000;
  func_blur[10][0] = 0.000000;
  func_blur[10][1] = 0.000000;
  func_blur[10][2] = 0.000000;
  func_blur[10][3] = 0.000001;
  func_blur[10][4] = 0.000002;
  func_blur[10][5] = 0.000004;
  func_blur[10][6] = 0.000002;
  func_blur[10][7] = 0.000001;
  func_blur[10][8] = 0.000000;
  func_blur[10][9] = 0.000000;
  func_blur[10][10] = 0.000000;

  double temp_integral_x = 0;
  double temp_integral_y = 0;

  if (fDerivative_BlurNeighborhood > 0) {

    if (fDerivative_BlurNeighborhood > 10) {
      mf::LogWarning("CornerFinderAlg")
        << "WARNING...BlurNeighborhoods>10 not currently allowed. Shrinking to 10.";
      fDerivative_BlurNeighborhood = 10;
    }

    TH2F* h_clone_derivative_x = (TH2F*)h_derivative_x.Clone("h_clone_derivative_x");
    TH2F* h_clone_derivative_y = (TH2F*)h_derivative_y.Clone("h_clone_derivative_y");

    temp_integral_x = 0;
    temp_integral_y = 0;

    for (int ix = 1; ix <= h_derivative_x.GetNbinsX(); ix++) {
      for (int iy = 1; iy <= h_derivative_y.GetNbinsY(); iy++) {

        temp_integral_x = 0;
        temp_integral_y = 0;

        for (int jx = ix - fDerivative_BlurNeighborhood; jx <= ix + fDerivative_BlurNeighborhood;
             jx++) {
          for (int jy = iy - fDerivative_BlurNeighborhood; jy <= iy + fDerivative_BlurNeighborhood;
               jy++) {
            temp_integral_x +=
              h_clone_derivative_x->GetBinContent(jx, jy) * func_blur[(ix - jx) + 5][(iy - jy) + 5];
            temp_integral_y +=
              h_clone_derivative_y->GetBinContent(jx, jy) * func_blur[(ix - jx) + 5][(iy - jy) + 5];
          }
        }
        h_derivative_x.SetBinContent(ix, iy, temp_integral_x);
        h_derivative_y.SetBinContent(ix, iy, temp_integral_y);
      }
    }

    delete h_clone_derivative_x;
    delete h_clone_derivative_y;

  } //end if blur
}

//-----------------------------------------------------------------------------
// Corner Score

void corner::CornerFinderAlg::create_cornerScore_histogram(TH2F const& h_derivative_x,
                                                           TH2F const& h_derivative_y,
                                                           TH2D& h_cornerScore)
{

  const int x_bins = h_derivative_x.GetNbinsX();
  const int y_bins = h_derivative_y.GetNbinsY();

  //the structure tensor elements
  double st_xx = 0., st_xy = 0., st_yy = 0.;

  for (int iy = 1 + fCornerScore_neighborhood; iy <= (y_bins - fCornerScore_neighborhood); iy++) {
    for (int ix = 1 + fCornerScore_neighborhood; ix <= (x_bins - fCornerScore_neighborhood); ix++) {

      if (ix == 1 + fCornerScore_neighborhood) {
        st_xx = 0.;
        st_xy = 0.;
        st_yy = 0.;

        for (int jx = ix - fCornerScore_neighborhood; jx <= ix + fCornerScore_neighborhood; jx++) {
          for (int jy = iy - fCornerScore_neighborhood; jy <= iy + fCornerScore_neighborhood;
               jy++) {

            st_xx += h_derivative_x.GetBinContent(jx, jy) * h_derivative_x.GetBinContent(jx, jy);
            st_yy += h_derivative_y.GetBinContent(jx, jy) * h_derivative_y.GetBinContent(jx, jy);
            st_xy += h_derivative_x.GetBinContent(jx, jy) * h_derivative_y.GetBinContent(jx, jy);
          }
        }
      }

      // we do it this way to reduce computation time
      else {
        for (int jy = iy - fCornerScore_neighborhood; jy <= iy + fCornerScore_neighborhood; jy++) {

          st_xx -= h_derivative_x.GetBinContent(ix - fCornerScore_neighborhood - 1, jy) *
                   h_derivative_x.GetBinContent(ix - fCornerScore_neighborhood - 1, jy);
          st_xx += h_derivative_x.GetBinContent(ix + fCornerScore_neighborhood, jy) *
                   h_derivative_x.GetBinContent(ix + fCornerScore_neighborhood, jy);

          st_yy -= h_derivative_y.GetBinContent(ix - fCornerScore_neighborhood - 1, jy) *
                   h_derivative_y.GetBinContent(ix - fCornerScore_neighborhood - 1, jy);
          st_yy += h_derivative_y.GetBinContent(ix + fCornerScore_neighborhood, jy) *
                   h_derivative_y.GetBinContent(ix + fCornerScore_neighborhood, jy);

          st_xy -= h_derivative_x.GetBinContent(ix - fCornerScore_neighborhood - 1, jy) *
                   h_derivative_y.GetBinContent(ix - fCornerScore_neighborhood - 1, jy);
          st_xy += h_derivative_x.GetBinContent(ix + fCornerScore_neighborhood, jy) *
                   h_derivative_y.GetBinContent(ix + fCornerScore_neighborhood, jy);
        }
      }

      if (fCornerScore_algorithm.compare("Noble") == 0) {
        h_cornerScore.SetBinContent(
          ix, iy, (st_xx * st_yy - st_xy * st_xy) / (st_xx + st_yy + fCornerScore_Noble_epsilon));
      }
      else if (fCornerScore_algorithm.compare("Harris") == 0) {
        h_cornerScore.SetBinContent(
          ix,
          iy,
          (st_xx * st_yy - st_xy * st_xy) -
            ((st_xx + st_yy) * (st_xx + st_yy) * fCornerScore_Harris_kappa));
      }
      else {
        mf::LogError("CornerFinderAlg") << "BAD CORNER ALGORITHM: " << fCornerScore_algorithm;
        return;
      }

    } // end for loop over x bins
  }   // end for loop over y bins
}

//-----------------------------------------------------------------------------
// Max Supress
std::vector<recob::EndPoint2D> corner::CornerFinderAlg::perform_maximum_suppression(
  TH2D const& h_cornerScore,
  std::vector<geo::WireID> wireIDs,
  geo::View_t view,
  TH2D& h_maxSuppress,
  int startx,
  int starty) const
{
  std::vector<recob::EndPoint2D> corner_vector;
  const int x_bins = h_cornerScore.GetNbinsX();
  const int y_bins = h_cornerScore.GetNbinsY();

  for (int iy = 1; iy <= y_bins; iy++) {
    for (int ix = 1; ix <= x_bins; ix++) {

      if (h_cornerScore.GetBinContent(ix, iy) < fMaxSuppress_threshold) continue;

      double temp_max = -1000;
      double temp_center_bin = false;

      for (int jx = ix - fMaxSuppress_neighborhood; jx <= ix + fMaxSuppress_neighborhood; jx++) {
        for (int jy = iy - fMaxSuppress_neighborhood; jy <= iy + fMaxSuppress_neighborhood; jy++) {

          if (h_cornerScore.GetBinContent(jx, jy) > temp_max) {
            temp_max = h_cornerScore.GetBinContent(jx, jy);
            if (jx == ix && jy == iy)
              temp_center_bin = true;
            else {
              temp_center_bin = false;
            }
          }
        }
      }

      if (temp_center_bin) {

        float time_tick = 0.5 * (float)((2 * (iy + starty)) * fConversion_bins_per_input_y);
        int wire_number = ((2 * (ix + startx)) * fConversion_bins_per_input_x) / 2;
        double totalQ = 0;
        int id = 0;
        recob::EndPoint2D corner(
          time_tick, wireIDs[wire_number], h_cornerScore.GetBinContent(ix, iy), id, view, totalQ);
        corner_vector.push_back(corner);

        h_maxSuppress.SetBinContent(ix, iy, h_cornerScore.GetBinContent(ix, iy));
      }
    }
  }
  return corner_vector;
}

/* Silly little function for doing a line integral type thing. Needs improvement. */
float corner::CornerFinderAlg::line_integral(TH2F const& hist,
                                             int begin_x,
                                             float begin_y,
                                             int end_x,
                                             float end_y,
                                             float threshold) const
{

  int x1 = hist.GetXaxis()->FindBin(begin_x);
  int y1 = hist.GetYaxis()->FindBin(begin_y);
  int x2 = hist.GetXaxis()->FindBin(end_x);
  int y2 = hist.GetYaxis()->FindBin(end_y);

  if (x1 == x2 && abs(y1 - y2) < 1e-5) return 0;

  if (x2 < x1) {
    std::swap(x1, x2);
    std::swap(y1, y2);
  }

  float fraction = 0;
  int bin_counter = 0;

  if (x2 != x1) {

    float slope = (y2 - y1) / ((float)(x2 - x1));

    for (int ix = x1; ix <= x2; ix++) {

      int y_min, y_max;

      if (slope >= 0) {
        y_min = y1 + slope * (ix - x1);
        y_max = y1 + slope * (ix + 1 - x1);
      }
      else {
        y_max = (y1 + 1) + slope * (ix - x1);
        y_min = (y1 + 1) + slope * (ix + 1 - x1);
      }

      for (int iy = y_min; iy <= y_max; iy++) {
        bin_counter++;

        if (hist.GetBinContent(ix, iy) > threshold) fraction += 1.;
      }
    }
  }
  else {

    auto const [y_min, y_max] = std::minmax(y1, y2);
    for (int iy = y_min; iy <= y_max; iy++) {
      bin_counter++;
      if (hist.GetBinContent(x1, iy) > threshold) fraction += 1.;
    }
  }

  return fraction / bin_counter;
}

//-----------------------------------------------------------------------------
// Do the silly little line integral score thing
void corner::CornerFinderAlg::calculate_line_integral_score(
  TH2F const& h_wire_data,
  std::vector<recob::EndPoint2D> const& corner_vector,
  std::vector<recob::EndPoint2D>& corner_lineIntegralScore_vector,
  TH2F& h_lineIntegralScore) const
{

  for (auto const i_corner : corner_vector) {

    float score = 0;

    for (auto const j_corner : corner_vector) {

      if (line_integral(h_wire_data,
                        i_corner.WireID().Wire,
                        i_corner.DriftTime(),
                        j_corner.WireID().Wire,
                        j_corner.DriftTime(),
                        fIntegral_bin_threshold) > fIntegral_fraction_threshold) {
        score += 1.;
      }
    }

    recob::EndPoint2D corner(i_corner.DriftTime(),
                             i_corner.WireID(),
                             score,
                             i_corner.ID(),
                             i_corner.View(),
                             i_corner.Charge());

    corner_lineIntegralScore_vector.push_back(corner);

    h_lineIntegralScore.SetBinContent(h_wire_data.GetXaxis()->FindBin(i_corner.WireID().Wire),
                                      h_wire_data.GetYaxis()->FindBin(i_corner.DriftTime()),
                                      score);
  }
}

TH2F const& corner::CornerFinderAlg::GetWireDataHist(unsigned int i_plane) const
{
  return WireData_histos.at(i_plane);
}<|MERGE_RESOLUTION|>--- conflicted
+++ resolved
@@ -88,13 +88,8 @@
   /* For now, we need something to associate each wire in the histogram with a wire_id.
      This is not a beautiful way of handling this, but for now it should work. */
   WireData_IDs.resize(nPlanes);
-<<<<<<< HEAD
-  for (unsigned int i_plane = 0; i_plane < nPlanes; ++i_plane)
-    WireData_IDs.at(i_plane).resize(my_geometry.Nwires(i_plane));
-=======
   for (auto const& planeid : my_geometry.Iterate<geo::PlaneID>(tpcid))
     WireData_IDs[planeid.Plane].resize(my_geometry.Nwires(planeid));
->>>>>>> c11c2364
 
   WireData_trimmed_histos.resize(0);
 }
@@ -103,45 +98,21 @@
 void corner::CornerFinderAlg::GrabWires(std::vector<recob::Wire> const& wireVec,
                                         geo::Geometry const& my_geometry)
 {
-<<<<<<< HEAD
-
-=======
->>>>>>> c11c2364
   InitializeGeometry(my_geometry);
 
   const unsigned int nTimeTicks = wireVec.at(0).NSignal();
 
   // Initialize the histograms.
   // All of this should eventually be changed to not need to use histograms...
-<<<<<<< HEAD
-  for (unsigned int i_plane = 0; i_plane < my_geometry.Nplanes(); i_plane++) {
-=======
   constexpr geo::TPCID tpcid{0, 0};
   for (auto const& planeid : my_geometry.Iterate<geo::PlaneID>(tpcid)) {
     auto const i_plane = planeid.Plane;
->>>>>>> c11c2364
 
     std::stringstream ss_tmp_name, ss_tmp_title;
     ss_tmp_name << "h_WireData_" << i_plane;
     ss_tmp_title << fCalDataModuleLabel << " wire data for plane " << i_plane
                  << ";Wire Number;Time Tick";
 
-<<<<<<< HEAD
-    if ((unsigned int)(WireData_histos.at(i_plane).GetNbinsX()) == (my_geometry.Nwires(i_plane))) {
-      WireData_histos.at(i_plane).Reset();
-      WireData_histos.at(i_plane).SetName(ss_tmp_name.str().c_str());
-      WireData_histos.at(i_plane).SetTitle(ss_tmp_title.str().c_str());
-    }
-    else
-      WireData_histos.at(i_plane) = TH2F(ss_tmp_name.str().c_str(),
-                                         ss_tmp_title.str().c_str(),
-                                         my_geometry.Nwires(i_plane),
-                                         0,
-                                         my_geometry.Nwires(i_plane),
-                                         nTimeTicks,
-                                         0,
-                                         nTimeTicks);
-=======
     auto const num_wires = my_geometry.Nwires(planeid);
     if (static_cast<unsigned int>(WireData_histos[i_plane].GetNbinsX()) == num_wires) {
       WireData_histos[i_plane].Reset();
@@ -157,7 +128,6 @@
                                       nTimeTicks,
                                       0,
                                       nTimeTicks);
->>>>>>> c11c2364
   }
 
   /* Now do the loop over the wires. */
@@ -195,11 +165,7 @@
 void corner::CornerFinderAlg::get_feature_points(std::vector<recob::EndPoint2D>& corner_vector,
                                                  geo::Geometry const& my_geometry)
 {
-<<<<<<< HEAD
-  for (auto const& pid : my_geometry.IteratePlaneIDs()) {
-=======
   for (auto const& pid : my_geometry.Iterate<geo::PlaneID>()) {
->>>>>>> c11c2364
     attach_feature_points(WireData_histos.at(pid.Plane),
                           WireData_IDs.at(pid.Plane),
                           my_geometry.View(pid),
@@ -214,13 +180,8 @@
 {
   create_smaller_histos(my_geometry);
 
-<<<<<<< HEAD
-  for (unsigned int cstat = 0; cstat < my_geometry.Ncryostats(); ++cstat) {
-    for (unsigned int tpc = 0; tpc < my_geometry.Cryostat(cstat).NTPC(); ++tpc) {
-=======
   for (auto const& cryostat : my_geometry.Iterate<geo::CryostatGeo>()) {
     for (unsigned int tpc = 0; tpc < cryostat.NTPC(); ++tpc) {
->>>>>>> c11c2364
       for (size_t histos = 0; histos != WireData_trimmed_histos.size(); histos++) {
 
         int plane = std::get<0>(WireData_trimmed_histos.at(histos));
@@ -250,11 +211,7 @@
   std::vector<recob::EndPoint2D>& corner_vector,
   geo::Geometry const& my_geometry)
 {
-<<<<<<< HEAD
-  for (auto const& pid : my_geometry.IteratePlaneIDs()) {
-=======
   for (auto const& pid : my_geometry.Iterate<geo::PlaneID>()) {
->>>>>>> c11c2364
     attach_feature_points_LineIntegralScore(WireData_histos.at(pid.Plane),
                                             WireData_IDs.at(pid.Plane),
                                             my_geometry.View(pid),
@@ -303,11 +260,7 @@
 void corner::CornerFinderAlg::create_smaller_histos(geo::Geometry const& my_geometry)
 {
 
-<<<<<<< HEAD
-  for (auto const& pid : my_geometry.IteratePlaneIDs()) {
-=======
   for (auto const& pid : my_geometry.Iterate<geo::PlaneID>()) {
->>>>>>> c11c2364
 
     MF_LOG_DEBUG("CornerFinderAlg") << "Working plane " << pid.Plane << ".";
 
