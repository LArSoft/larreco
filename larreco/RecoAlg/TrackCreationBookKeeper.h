#ifndef TRACKCREATIONBOOKKEEPER_H
#define TRACKCREATIONBOOKKEEPER_H

<<<<<<< HEAD
#include "lardataobj/RecoBase/Track.h"
#include "lardataobj/RecoBase/TrackFitHitInfo.h"
=======
#include "lardataobj/RecoBase/Hit.h"
#include "lardataobj/RecoBase/Track.h"
#include "lardataobj/RecoBase/TrackFitHitInfo.h"
#include "lardataobj/RecoBase/TrackingTypes.h"
>>>>>>> c11c2364
#include "larreco/RecoAlg/TrackTrajectoryCreationBookKeeper.h"
#include "larreco/TrackFinder/TrackMaker.h"

namespace trkmkr {

  /**
   * @file  larreco/RecoAlg/TrackCreationBookKeeper.h
   * @class trkmkr::TrackCreationBookKeeper
   *
   * @brief Helper class to aid the creation of a recob::Track, keeping data vectors in sync.
   *
   * Helper class to aid the creation of a recob::Track, keeping output data (vectors of recob::tracking::Point_t, recob::tracking::Vector_t, recob::TrackTrajectory::PointFlags_t, recob::Hit, and trkmkr::OptionalOutputs struct) in sync.
   * It internally stores and uses a trkmkr::TrackTrajectoryCreationBookKeeper object. Elements of those vectors are added sequentially using the addPoint functions.
   * Once all points have been added a call to the function finalizeTrack, builds the track moving the content of the vectors.
   *
   * @author  G. Cerati (FNAL, MicroBooNE)
   * @date    2017
   * @version 1.0
   */

  using Point_t = recob::tracking::Point_t;
  using Vector_t = recob::tracking::Vector_t;
  using PointFlags_t = recob::TrackTrajectory::PointFlags_t;

  class TrackCreationBookKeeper {
  public:
    /// Constructor: needs reference to output hit vector, optional outputs struct, and other parameters needed when creating the track object
<<<<<<< HEAD
    TrackCreationBookKeeper(std::vector<art::Ptr<Hit>>& outhits,
=======
    TrackCreationBookKeeper(std::vector<art::Ptr<recob::Hit>>& outhits,
>>>>>>> c11c2364
                            OptionalOutputs& optionals,
                            int tkID,
                            int pdgHyp,
                            bool hasMomenta,
                            int nfitpars = 4)
      : ttcbk_(outhits, hasMomenta)
      , tkID_(tkID)
      , pdgHyp_(pdgHyp)
      , totChi2_(0)
      , opts(&optionals)
      , nfittedpars(nfitpars)
    {
      opts->reset();
    }
    //
    //@{
    /// Avoid copies of this object
    TrackCreationBookKeeper(const TrackCreationBookKeeper&) = delete;
    TrackCreationBookKeeper(TrackCreationBookKeeper&&) = delete;
    TrackCreationBookKeeper& operator=(const TrackCreationBookKeeper&) = delete;
    TrackCreationBookKeeper& operator=(TrackCreationBookKeeper&&) = delete;
    //@}
    //
    //@{
    /// Add a single point; different version of the functions are provided using const references or rvalue references, with and without an OptionalPointElement argument.
    void addPoint(const Point_t& point,
                  const Vector_t& vect,
<<<<<<< HEAD
                  art::Ptr<Hit> hit,
=======
                  art::Ptr<recob::Hit> hit,
>>>>>>> c11c2364
                  const PointFlags_t& flag,
                  double chi2)
    {
      ttcbk_.addPoint(point, vect, hit, flag);
      if (chi2 >= 0) {
        chi2v.push_back(chi2);
        totChi2_ += chi2;
      }
    }
    void addPoint(const Point_t& point,
                  const Vector_t& vect,
<<<<<<< HEAD
                  art::Ptr<Hit> hit,
=======
                  art::Ptr<recob::Hit> hit,
>>>>>>> c11c2364
                  const PointFlags_t& flag,
                  double chi2,
                  OptionalPointElement& ope)
    {
      addPoint(point, vect, hit, flag, chi2);
      opts->addPoint(ope);
    }
    void addPoint(Point_t&& point,
                  Vector_t&& vect,
<<<<<<< HEAD
                  art::Ptr<Hit> hit,
=======
                  art::Ptr<recob::Hit> hit,
>>>>>>> c11c2364
                  PointFlags_t&& flag,
                  double chi2)
    {
      ttcbk_.addPoint(std::move(point), std::move(vect), hit, std::move(flag));
      if (chi2 >= 0) {
        chi2v.push_back(chi2);
        totChi2_ += chi2;
      }
    }
    void addPoint(Point_t&& point,
                  Vector_t&& vect,
<<<<<<< HEAD
                  art::Ptr<Hit> hit,
=======
                  art::Ptr<recob::Hit> hit,
>>>>>>> c11c2364
                  PointFlags_t&& flag,
                  double chi2,
                  OptionalPointElement& ope)
    {
      addPoint(std::move(point), std::move(vect), hit, std::move(flag), chi2);
      opts->addPoint(ope);
    }
    //@}
    //
    /// Set the total chi2 value
    void setTotChi2(double totChi2) { totChi2_ = totChi2; }
    //
    //@{
    /// Get the finalized recob::Track; needs the start and end covariance matrices.
<<<<<<< HEAD
    Track finalizeTrack(const tracking::SMatrixSym55& covStart,
                        const tracking::SMatrixSym55& covEnd)
    {
      return Track(ttcbk_.finalizeTrackTrajectory(),
                   pdgHyp_,
                   totChi2_,
                   int(chi2v.size()) - nfittedpars,
                   tracking::SMatrixSym55(covStart),
                   tracking::SMatrixSym55(covEnd),
                   tkID_);
    }
    Track finalizeTrack(tracking::SMatrixSym55&& covStart, tracking::SMatrixSym55&& covEnd)
    {
      return Track(ttcbk_.finalizeTrackTrajectory(),
                   pdgHyp_,
                   totChi2_,
                   int(chi2v.size()) - nfittedpars,
                   std::move(covStart),
                   std::move(covEnd),
                   tkID_);
=======
    recob::Track finalizeTrack(const recob::tracking::SMatrixSym55& covStart,
                               const recob::tracking::SMatrixSym55& covEnd)
    {
      return recob::Track(ttcbk_.finalizeTrackTrajectory(),
                          pdgHyp_,
                          totChi2_,
                          int(chi2v.size()) - nfittedpars,
                          recob::tracking::SMatrixSym55(covStart),
                          recob::tracking::SMatrixSym55(covEnd),
                          tkID_);
    }
    recob::Track finalizeTrack(recob::tracking::SMatrixSym55&& covStart,
                               recob::tracking::SMatrixSym55&& covEnd)
    {
      return recob::Track(ttcbk_.finalizeTrackTrajectory(),
                          pdgHyp_,
                          totChi2_,
                          int(chi2v.size()) - nfittedpars,
                          std::move(covStart),
                          std::move(covEnd),
                          tkID_);
>>>>>>> c11c2364
    }
    //@}
  private:
    trkmkr::TrackTrajectoryCreationBookKeeper ttcbk_;
    int tkID_;
    int pdgHyp_;
    double totChi2_;
    OptionalOutputs* opts;
    std::vector<double> chi2v;
    int
      nfittedpars; // hits are 1D measurement, i.e. each hit is one d.o.f.; no B field: 4 fitted parameters by default
    //
  };

}
#endif<|MERGE_RESOLUTION|>--- conflicted
+++ resolved
@@ -1,15 +1,10 @@
 #ifndef TRACKCREATIONBOOKKEEPER_H
 #define TRACKCREATIONBOOKKEEPER_H
 
-<<<<<<< HEAD
-#include "lardataobj/RecoBase/Track.h"
-#include "lardataobj/RecoBase/TrackFitHitInfo.h"
-=======
 #include "lardataobj/RecoBase/Hit.h"
 #include "lardataobj/RecoBase/Track.h"
 #include "lardataobj/RecoBase/TrackFitHitInfo.h"
 #include "lardataobj/RecoBase/TrackingTypes.h"
->>>>>>> c11c2364
 #include "larreco/RecoAlg/TrackTrajectoryCreationBookKeeper.h"
 #include "larreco/TrackFinder/TrackMaker.h"
 
@@ -37,11 +32,7 @@
   class TrackCreationBookKeeper {
   public:
     /// Constructor: needs reference to output hit vector, optional outputs struct, and other parameters needed when creating the track object
-<<<<<<< HEAD
-    TrackCreationBookKeeper(std::vector<art::Ptr<Hit>>& outhits,
-=======
     TrackCreationBookKeeper(std::vector<art::Ptr<recob::Hit>>& outhits,
->>>>>>> c11c2364
                             OptionalOutputs& optionals,
                             int tkID,
                             int pdgHyp,
@@ -69,11 +60,7 @@
     /// Add a single point; different version of the functions are provided using const references or rvalue references, with and without an OptionalPointElement argument.
     void addPoint(const Point_t& point,
                   const Vector_t& vect,
-<<<<<<< HEAD
-                  art::Ptr<Hit> hit,
-=======
                   art::Ptr<recob::Hit> hit,
->>>>>>> c11c2364
                   const PointFlags_t& flag,
                   double chi2)
     {
@@ -85,11 +72,7 @@
     }
     void addPoint(const Point_t& point,
                   const Vector_t& vect,
-<<<<<<< HEAD
-                  art::Ptr<Hit> hit,
-=======
                   art::Ptr<recob::Hit> hit,
->>>>>>> c11c2364
                   const PointFlags_t& flag,
                   double chi2,
                   OptionalPointElement& ope)
@@ -99,11 +82,7 @@
     }
     void addPoint(Point_t&& point,
                   Vector_t&& vect,
-<<<<<<< HEAD
-                  art::Ptr<Hit> hit,
-=======
                   art::Ptr<recob::Hit> hit,
->>>>>>> c11c2364
                   PointFlags_t&& flag,
                   double chi2)
     {
@@ -115,11 +94,7 @@
     }
     void addPoint(Point_t&& point,
                   Vector_t&& vect,
-<<<<<<< HEAD
-                  art::Ptr<Hit> hit,
-=======
                   art::Ptr<recob::Hit> hit,
->>>>>>> c11c2364
                   PointFlags_t&& flag,
                   double chi2,
                   OptionalPointElement& ope)
@@ -134,28 +109,6 @@
     //
     //@{
     /// Get the finalized recob::Track; needs the start and end covariance matrices.
-<<<<<<< HEAD
-    Track finalizeTrack(const tracking::SMatrixSym55& covStart,
-                        const tracking::SMatrixSym55& covEnd)
-    {
-      return Track(ttcbk_.finalizeTrackTrajectory(),
-                   pdgHyp_,
-                   totChi2_,
-                   int(chi2v.size()) - nfittedpars,
-                   tracking::SMatrixSym55(covStart),
-                   tracking::SMatrixSym55(covEnd),
-                   tkID_);
-    }
-    Track finalizeTrack(tracking::SMatrixSym55&& covStart, tracking::SMatrixSym55&& covEnd)
-    {
-      return Track(ttcbk_.finalizeTrackTrajectory(),
-                   pdgHyp_,
-                   totChi2_,
-                   int(chi2v.size()) - nfittedpars,
-                   std::move(covStart),
-                   std::move(covEnd),
-                   tkID_);
-=======
     recob::Track finalizeTrack(const recob::tracking::SMatrixSym55& covStart,
                                const recob::tracking::SMatrixSym55& covEnd)
     {
@@ -177,7 +130,6 @@
                           std::move(covStart),
                           std::move(covEnd),
                           tkID_);
->>>>>>> c11c2364
     }
     //@}
   private:
