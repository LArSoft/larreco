/////////////////////////////////////////////////////////////////
//  \StitchAlg.h
//  echurch@fnal.gov
////////////////////////////////////////////////////////////////////

#ifndef STITCHALG_H
#define STITCHALG_H

// art libraries
#include "art/Framework/Principal/Handle.h"
#include "canvas/Persistency/Common/PtrVector.h"

// LArSoft libraries
#include "lardataobj/RecoBase/Track.h"

namespace fhicl {
  class ParameterSet;
}
namespace art {
  class Event;
}

<<<<<<< HEAD
=======
// C/C++ standard libraries
#include <string>
#include <tuple>
#include <vector>

>>>>>>> c11c2364
namespace trkf {

  class StitchAlg {

  public:
    StitchAlg(fhicl::ParameterSet const& pset);

    void reconfigure(fhicl::ParameterSet const& pset);

    void FindHeadsAndTails(const art::Event& e, const std::string& t);
    void FirstStitch(const std::vector<art::PtrVector<recob::Track>>::iterator itvvArg,
                     const std::vector<recob::Track>::iterator itvArg);
    void WalkStitch();
    bool CommonComponentStitch();

    void GetTrackComposites(std::vector<art::PtrVector<recob::Track>>& c) const
    {
      c = fTrackComposite;
    }
    void GetTracks(std::vector<recob::Track>& t) const { t = fTrackVec; }

    art::Handle<std::vector<recob::Track>> ftListHandle;

  private:
    std::vector<std::tuple<std::string, int, int, double, double>> fh;
    std::vector<std::tuple<std::string, int, int, double, double>> ft;
    int ftNo;
    double fCosAngTol;
    double fSepTol;

    std::vector<art::PtrVector<recob::Track>> fTrackComposite;
    std::vector<recob::Track> fTrackVec;
    std::vector<std::vector<std::string>> fHT;
  };

} // namespace

#endif // ifndef STITCHALG_H<|MERGE_RESOLUTION|>--- conflicted
+++ resolved
@@ -20,14 +20,11 @@
   class Event;
 }
 
-<<<<<<< HEAD
-=======
 // C/C++ standard libraries
 #include <string>
 #include <tuple>
 #include <vector>
 
->>>>>>> c11c2364
 namespace trkf {
 
   class StitchAlg {
