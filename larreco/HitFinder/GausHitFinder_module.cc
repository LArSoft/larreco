#ifndef GAUSHITFINDER_H
#define GAUSHITFINDER_H

////////////////////////////////////////////////////////////////////////
//
// GaussHitFinder class
//
// jaasaadi@syr.edu
//
//  This algorithm is designed to find hits on wires after deconvolution.
// -----------------------------------
// This algorithm is based on the FFTHitFinder written by Brian Page, 
// Michigan State University, for the ArgoNeuT experiment.
// 
//
// The algorithm walks along the wire and looks for pulses above threshold
// The algorithm then attempts to fit n-gaussians to these pulses where n
// is set by the number of peaks found in the pulse
// If the Chi2/NDF returned is "bad" it attempts to fit n+1 gaussians to
// the pulse. If this is a better fit it then uses the parameters of the 
// Gaussian fit to characterize the "hit" object 
//
// To use this simply include the following in your producers:
// gaushit:     @local::microboone_gaushitfinder
// gaushit:	@local::argoneut_gaushitfinder
////////////////////////////////////////////////////////////////////////


// C/C++ standard library
#include <algorithm> // std::accumulate()
#include <vector>
#include <string>
#include <memory> // std::unique_ptr()
#include <utility> // std::move()

// Framework includes
#include "art/Framework/Core/ModuleMacros.h"
#include "art/Framework/Core/EDProducer.h"
#include "canvas/Persistency/Common/FindOneP.h"
#include "art/Framework/Principal/Event.h"
#include "art/Framework/Services/Optional/TFileService.h"
#include "fhiclcpp/ParameterSet.h"


// LArSoft Includes
#include "larcoreobj/SimpleTypesAndConstants/RawTypes.h" // raw::ChannelID_t
#include "larcore/Geometry/Geometry.h"
#include "larcore/Geometry/CryostatGeo.h"
#include "larcore/Geometry/TPCGeo.h"
#include "larcore/Geometry/PlaneGeo.h"
#include "lardataobj/RecoBase/Wire.h"
#include "lardataobj/RecoBase/Hit.h"
#include "lardata/RecoBaseArt/HitCreator.h"
#include "HitFilterAlg.h"

// ROOT Includes
#include "TGraphErrors.h"
#include "TH1D.h"
#include "TDecompSVD.h"
#include "TMath.h"
#include "TF1.h"
#include "TTree.h"
#include "TStopwatch.h"

namespace hit{
  class GausHitFinder : public art::EDProducer {
    
  public:
    
    explicit GausHitFinder(fhicl::ParameterSet const& pset); 
         
    void produce(art::Event& evt) override;
    void beginJob() override;
    void endJob() override;
    void reconfigure(fhicl::ParameterSet const& p) override;

  private:

    using TimeValsVec      = std::vector<std::tuple<int,int,int>>;
    using PeakTimeWidVec   = std::vector<std::pair<int,int>>;
    using MergedTimeWidVec = std::vector<std::tuple<int,int,PeakTimeWidVec>>;
    
    void findCandidatePeaks(std::vector<float>::const_iterator startItr,
                            std::vector<float>::const_iterator stopItr,
                            TimeValsVec&                       timeValsVec,
                            float&                             roiThreshold,
                            int                                firstTick) const;
    
    void mergeCandidatePeaks(const std::vector<float>&, TimeValsVec&, MergedTimeWidVec&) const;
  
    // ### This function will fit N-Gaussians to at TH1D where N is set ###
    // ###            by the number of peaks found in the pulse         ###
      
    using ParameterVec = std::vector<std::pair<double,double>>;  //< parameter/error vec
    
    void FitGaussians(const std::vector<float>& SignalVector,
                      const PeakTimeWidVec&     PeakVals,
                      int                       StartTime,
                      int                       EndTime,
                      double                    ampScaleFctr,
                      ParameterVec&             paramVec,
                      double&                   chi2PerNDF,
                      int&                      NDF);
    
    void FillOutHitParameterVector(const std::vector<double>& input,
				   std::vector<double>& output);
      
    void doBinAverage(const std::vector<float>& inputVec,
                      std::vector<float>&       outputVec,
                      size_t                    binsToAverage) const;
      
    void reBin(const std::vector<float>& inputVec,
               std::vector<float>&       outputVec,
               size_t                    nBinsToCombine) const;
    
    double              threshold           = 0.;  // minimum signal size for id'ing a hit
    double              fitWidth            = 0.;  // hit fit width initial value
    double              minWidth		    = 0 ;  // hit minimum width
    std::string         fCalDataModuleLabel;

    std::vector<double> fMinSig;                   ///<signal height threshold
    std::vector<double> fInitWidth;                ///<Initial width for fit
    std::vector<double> fMinWidth;                 ///<Minimum hit width
    
    size_t              fMaxMultiHit;              ///<maximum hits for multi fit
    int                 fAreaMethod;               ///<Type of area calculation
    std::vector<double> fAreaNorms;                ///<factors for converting area to same units as peak height
<<<<<<< HEAD
    bool	            fTryNplus1Fits;            ///<whether we will (0) or won't (1) try n+1 fits
=======
    bool	            fTryNplus1Fits;            ///<whether we will (true) or won't (false) try n+1 fits
>>>>>>> 865845a3
    double	            fChi2NDFRetry;             ///<Value at which a second n+1 Fit will be tried
    double	            fChi2NDF;                  ///maximum Chisquared / NDF allowed for a hit to be saved
    size_t              fNumBinsToAverage;         ///< If bin averaging for peak finding, number bins to average
    
    std::unique_ptr<HitFilterAlg> fHitFilterAlg;   ///algorithm used to filter out noise hits
    
    TH1F* fFirstChi2;
    TH1F* fChi2;
		
  protected: 
    
  
  }; // class GausHitFinder
  

//-------------------------------------------------
//-------------------------------------------------
GausHitFinder::GausHitFinder(fhicl::ParameterSet const& pset)
{
    this->reconfigure(pset);
  
    // let HitCollectionCreator declare that we are going to produce
    // hits and associations with wires and raw digits
    // (with no particular product label)
    recob::HitCollectionCreator::declare_products(*this);
  
} // GausHitFinder::GausHitFinder()


//-------------------------------------------------
//-------------------------------------------------
void GausHitFinder::FillOutHitParameterVector(const std::vector<double>& input,
                                              std::vector<double>&       output)
{
    if(input.size()==0)
        throw std::runtime_error("GausHitFinder::FillOutHitParameterVector ERROR! Input config vector has zero size.");

    art::ServiceHandle<geo::Geometry> geom;
    const unsigned int N_PLANES = geom->Nplanes();

    if(input.size()==1)
        output.resize(N_PLANES,input[0]);
    else if(input.size()==N_PLANES)
        output = input;
    else
        throw std::runtime_error("GausHitFinder::FillOutHitParameterVector ERROR! Input config vector size !=1 and !=N_PLANES.");
      
}
						
  
//-------------------------------------------------
//-------------------------------------------------
void GausHitFinder::reconfigure(fhicl::ParameterSet const& p)
{
    // Implementation of optional member function here.
    fCalDataModuleLabel = p.get< std::string  >("CalDataModuleLabel");
  
    
    bool const doHitFiltering = p.get<bool>("FilterHits", false);
    if (doHitFiltering) {
      if (fHitFilterAlg) { // create a new algorithm instance
        fHitFilterAlg->reconfigure(p.get<fhicl::ParameterSet>("HitFilterAlg"));
      }
      else { // reconfigure the existing instance
        fHitFilterAlg = std::make_unique<HitFilterAlg>
          (p.get<fhicl::ParameterSet>("HitFilterAlg"));
      }
    }

    FillOutHitParameterVector(p.get< std::vector<double> >("MinSig"),fMinSig);
    FillOutHitParameterVector(p.get< std::vector<double> >("InitWidth"),fInitWidth);
    FillOutHitParameterVector(p.get< std::vector<double> >("MinWidth"),fMinWidth);
    FillOutHitParameterVector(p.get< std::vector<double> >("AreaNorms"),fAreaNorms);
  
    fMaxMultiHit      = p.get< int          >("MaxMultiHit");
    fAreaMethod       = p.get< int          >("AreaMethod");
    fTryNplus1Fits    = p.get< bool         >("TryNplus1Fits");
    fChi2NDFRetry     = p.get< double       >("Chi2NDFRetry");
    fChi2NDF          = p.get< double       >("Chi2NDF");
    fNumBinsToAverage = p.get< size_t       >("NumBinsToAverage", 0);
}  

//-------------------------------------------------
//-------------------------------------------------
void GausHitFinder::beginJob()
{
    // get access to the TFile service
    art::ServiceHandle<art::TFileService> tfs;
   
    
    // ======================================
    // === Hit Information for Histograms ===
    fFirstChi2	= tfs->make<TH1F>("fFirstChi2", "#chi^{2}", 10000, 0, 5000);
    fChi2	        = tfs->make<TH1F>("fChi2", "#chi^{2}", 10000, 0, 5000);
}

//-------------------------------------------------
//-------------------------------------------------
void GausHitFinder::endJob()
{

}

//  This algorithm uses the fact that deconvolved signals are very smooth 
//  and looks for hits as areas between local minima that have signal above 
//  threshold.
//-------------------------------------------------
void GausHitFinder::produce(art::Event& evt)
{
    //==================================================================================================
   
    TH1::AddDirectory(kFALSE);
   
    // Instantiate and Reset a stop watch
    //TStopwatch StopWatch;
    //StopWatch.Reset();
   
    // ################################
    // ### Calling Geometry service ###
    // ################################
    art::ServiceHandle<geo::Geometry> geom;

    // ###############################################
    // ### Making a ptr vector to put on the event ###
    // ###############################################
    // this contains the hit collection
    // and its associations to wires and raw digits
    recob::HitCollectionCreator hcol(*this, evt);
   
    // ##########################################
    // ### Reading in the Wire List object(s) ###
    // ##########################################
    art::Handle< std::vector<recob::Wire> > wireVecHandle;
    evt.getByLabel(fCalDataModuleLabel,wireVecHandle);
   
    // #################################################################
    // ### Reading in the RawDigit associated with these wires, too  ###
    // #################################################################
    art::FindOneP<raw::RawDigit> RawDigits
        (wireVecHandle, evt, fCalDataModuleLabel);
   
    // Channel Number
    raw::ChannelID_t channel = raw::InvalidChannelID;
    
    //#################################################
    //###    Set the charge determination method    ###
    //### Default is to compute the normalized area ###
    //#################################################
    std::function<double (double,double,double,double,int,int)> chargeFunc = [](double peakMean, double peakAmp, double peakWidth, double areaNorm, int low, int hi){return std::sqrt(2*TMath::Pi())*peakAmp*peakWidth/areaNorm;};
    
    //##############################################
    //### Alternative is to integrate over pulse ###
    //##############################################
    if (fAreaMethod == 0)
        chargeFunc = [](double peakMean, double peakAmp, double peakWidth, double areaNorm, int low, int hi)
                        {
                            double charge(0);
                            for(int sigPos = low; sigPos < hi; sigPos++)
                                charge += peakAmp * TMath::Gaus(sigPos,peakMean,peakWidth);
                            return charge;
                        };
    
    //##############################
    //### Looping over the wires ###
    //##############################
    for(size_t wireIter = 0; wireIter < wireVecHandle->size(); wireIter++)
    {
        // ####################################
        // ### Getting this particular wire ###
        // ####################################
        art::Ptr<recob::Wire>   wire(wireVecHandle, wireIter);
        art::Ptr<raw::RawDigit> rawdigits = RawDigits.at(wireIter);
       
        // --- Setting Channel Number and Signal type ---
        channel = wire->Channel();
        
        // get the WireID for this hit
        std::vector<geo::WireID> wids = geom->ChannelToWire(channel);
        // for now, just take the first option returned from ChannelToWire
        geo::WireID wid  = wids[0];
        // We'll use the view as well...
        geo::View_t view = wire->View();
       
        // ----------------------------------------------------------
        // -- Setting the appropriate signal widths and thresholds --
        // --    for the right plane.      --
        // ----------------------------------------------------------
       
        threshold = fMinSig.at(view);
        fitWidth  = fInitWidth.at(view);
        minWidth  = fMinWidth.at(view);
        
//            if (wid.Plane == geo::kV)
//                roiThreshold = std::max(threshold,std::min(2.*threshold,*std::max_element(signal.begin(),signal.end())/3.));
       
        // #################################################
        // ### Set up to loop over ROI's for this wire   ###
        // #################################################
        const recob::Wire::RegionsOfInterest_t& signalROI = wire->SignalROI();
       
        for(const auto& range : signalROI.get_ranges())
        {
            // #################################################
            // ### Getting a vector of signals for this wire ###
            // #################################################
            //std::vector<float> signal(wire->Signal());

            const std::vector<float>& signal = range.data();
      
            // ##########################################################
            // ### Making an iterator for the time ticks of this wire ###
            // ##########################################################
            std::vector<float>::const_iterator timeIter;  	    // iterator for time bins
           
            // ROI start time
            raw::TDCtick_t roiFirstBinTick = range.begin_index();
            
            MergedTimeWidVec mergedVec;
            float       roiThreshold(threshold);
            
            // ###########################################################
            // ### If option set do bin averaging before finding peaks ###
            // ###########################################################
            
            if (fNumBinsToAverage > 1)
            {
                std::vector<float> timeAve;
            
                doBinAverage(signal, timeAve, fNumBinsToAverage);
            
                // ###################################################################
                // ### Search current averaged ROI for candidate peaks and widths  ###
                // ###################################################################
           
                TimeValsVec timeValsVec;
                findCandidatePeaks(timeAve.begin(),timeAve.end(),timeValsVec,roiThreshold,0);
                
                // ####################################################
                // ### If no startTime hit was found skip this wire ###
                // ####################################################
                if (timeValsVec.empty()) continue;
                
                // #############################################################
                // ### Merge potentially overlapping peaks and do multi fit  ###
                // #############################################################
                
                mergeCandidatePeaks(timeAve, timeValsVec, mergedVec);
            }
            
            // ###########################################################
            // ### Otherwise, operate directonly on signal vector      ###
            // ###########################################################
            
            else
            {
                // ##########################################################
                // ### Search current ROI for candidate peaks and widths  ###
                // ##########################################################
                
                TimeValsVec timeValsVec;
                findCandidatePeaks(signal.begin(),signal.end(),timeValsVec,roiThreshold,0);
	
                // ####################################################
                // ### If no startTime hit was found skip this wire ###
                // ####################################################
                if (timeValsVec.empty()) continue;
            
                // #############################################################
                // ### Merge potentially overlapping peaks and do multi fit  ###
                // #############################################################
            
                mergeCandidatePeaks(signal, timeValsVec, mergedVec);
            }
            
            // #######################################################
            // ### Lets loop over the pulses we found on this wire ###
            // #######################################################
            
            for(auto& mergedCands : mergedVec)
            {
                int             startT   = std::get<0>(mergedCands);
                int             endT     = std::get<1>(mergedCands);
                PeakTimeWidVec& peakVals = std::get<2>(mergedCands);

                // ### Putting in a protection in case things went wrong ###
                // ### In the end, this primarily catches the case where ###
                // ### a fake pulse is at the start of the ROI           ###
                if (endT - startT < 5) continue;
	 
                // #######################################################
                // ### Clearing the parameter vector for the new pulse ###
                // #######################################################
	 
                // === Setting the number of Gaussians to try ===
                int nGausForFit = peakVals.size();
	 
                // ##################################################
                // ### Calling the function for fitting Gaussians ###
                // ##################################################
                double       chi2PerNDF(0.);
                int          NDF(0);
                ParameterVec paramVec;
                
                // #######################################################
                // ### If # requested Gaussians is too large then punt ###
                // #######################################################
                if (peakVals.size() <= fMaxMultiHit)
                {
                    FitGaussians(signal, peakVals, startT, endT, 1.0, paramVec, chi2PerNDF, NDF);
               
                    // If the chi2 is infinite then there is a real problem so we bail
                    if (!(chi2PerNDF < std::numeric_limits<double>::infinity())) continue;
                   
                    fFirstChi2->Fill(chi2PerNDF);

                    // #######################################################
                    // ### Clearing the parameter vector for the new pulse ###
                    // #######################################################
                    double       chi2PerNDF2(0.);
                    int          NDF2(0);
                    ParameterVec paramVec2;
                
                    // #####################################################
                    // ### Trying extra gaussians for an initial bad fit ###
                    // #####################################################
                    if( (chi2PerNDF > (2*fChi2NDFRetry) && fTryNplus1Fits && nGausForFit == 1)||
                        (chi2PerNDF > (fChi2NDFRetry)   && fTryNplus1Fits && nGausForFit >  1))
                    {
                        // ############################################################
                        // ### Modify input parameters for re-fitting n+1 Gaussians ###
                        // ############################################################
                        int newPeakTime = peakVals[0].first + 5 * nGausForFit;
                    
                        // We need to make sure we are not out of range and new peak amplitude is non-negative
                        if (newPeakTime < endT - 1 && signal[newPeakTime] > 0.)
                        {
                            peakVals.emplace_back(newPeakTime, 2. * peakVals[0].second);
	    
                            // #########################################################
                            // ### Calling the function for re-fitting n+1 Gaussians ###
                            // #########################################################
                            FitGaussians(signal, peakVals, startT, endT, 0.5, paramVec2, chi2PerNDF2, NDF2);
	    
                            // #########################################################
                            // ### Getting the appropriate parameter into the vector ###
                            // #########################################################
                            if (chi2PerNDF2 < chi2PerNDF)
                            {
                                nGausForFit = peakVals.size();
                                chi2PerNDF  = chi2PerNDF2;
                                NDF         = NDF2;
                                paramVec    = paramVec2;
                            }
                        }
                    }
                }
                
                // ############################################
                // ### If too large then make one large hit ###
                // ### Also do this if chi^2 is too large   ###
                // ############################################
                if (peakVals.size() > fMaxMultiHit || chi2PerNDF > fChi2NDF)
                {
                    double sumADC    = std::accumulate(signal.begin() + startT, signal.begin() + endT,0.);
                    double peakSigma = (endT - startT) / 2.;         // was 4, then 3, but makes large pulses too narrow
                    double peakAmp   = 0.3989 * sumADC / peakSigma;  // Use gaussian formulation
                    double peakMean  = (startT + endT) / 2.;
                    
                    nGausForFit =  1;
                    chi2PerNDF  =  chi2PerNDF > fChi2NDF ? chi2PerNDF : -1.;
                    NDF         =  1;
                    
                    paramVec.clear();
                    paramVec.emplace_back(peakAmp,   0.1 * peakAmp);
                    paramVec.emplace_back(peakMean,  0.1 * peakMean);
                    paramVec.emplace_back(peakSigma, 0.1 * peakSigma);
                }
	    
                // #######################################################
                // ### Loop through returned peaks and make recob hits ###
                // #######################################################
                
                int numHits(0);
                
                for(int hitIdx = 0; hitIdx < 3*nGausForFit; hitIdx+=3)
                {
                    // Extract values for this hit
                    double peakAmp   = paramVec[hitIdx    ].first;
                    double peakMean  = paramVec[hitIdx + 1].first;
                    double peakWidth = paramVec[hitIdx + 2].first;
                    
                    // Extract errors
                    double peakAmpErr   = paramVec[hitIdx    ].second;
                    double peakMeanErr  = paramVec[hitIdx + 1].second;
                    double peakWidthErr = paramVec[hitIdx + 2].second;
                    
                    // ### Charge ###
                    double charge    = chargeFunc(peakMean, peakAmp, peakWidth, fAreaNorms[view],startT,endT);;
                    double chargeErr = std::sqrt(TMath::Pi()) * (peakAmpErr*peakWidthErr + peakWidthErr*peakAmpErr);
                    
                    // ### limits for getting sums
                    std::vector<float>::const_iterator sumStartItr = signal.begin() + startT;
                    std::vector<float>::const_iterator sumEndItr   = signal.begin() + endT;
                    
                    // ### Sum of ADC counts
                    double sumADC = std::accumulate(sumStartItr, sumEndItr, 0.);

                    // ok, now create the hit
                    recob::HitCreator hitcreator(*wire,                            // wire reference
                                                 wid,                              // wire ID
                                                 startT+roiFirstBinTick,           // start_tick TODO check
                                                 endT+roiFirstBinTick,             // end_tick TODO check
                                                 peakWidth,                        // rms
                                                 peakMean+roiFirstBinTick,         // peak_time
                                                 peakMeanErr,                      // sigma_peak_time
                                                 peakAmp,                          // peak_amplitude
                                                 peakAmpErr,                       // sigma_peak_amplitude
                                                 charge,                           // hit_integral
                                                 chargeErr,                        // hit_sigma_integral
                                                 sumADC,                           // summedADC FIXME
                                                 nGausForFit,                      // multiplicity
                                                 numHits,                          // local_index TODO check that the order is correct
                                                 chi2PerNDF,                       // goodness_of_fit
                                                 NDF                               // dof
                                                 );
                    
                    const recob::Hit hit(hitcreator.move());
		    
                    if (!fHitFilterAlg || fHitFilterAlg->IsGoodHit(hit)) {
                        hcol.emplace_back(std::move(hit), wire, rawdigits);
                        numHits++;
                    }
                } // <---End loop over gaussians
                
                fChi2->Fill(chi2PerNDF);
	    
           }//<---End loop over merged candidate hits
           
       } //<---End looping over ROI's
	 

   }//<---End looping over all the wires


    //==================================================================================================
    // End of the event
   
    // move the hit collection and the associations into the event
    hcol.put_into(evt);

} // End of produce() 
    
// --------------------------------------------------------------------------------------------
// Initial finding of candidate peaks
// --------------------------------------------------------------------------------------------
void hit::GausHitFinder::findCandidatePeaks(std::vector<float>::const_iterator    startItr,
                                            std::vector<float>::const_iterator    stopItr,
                                            std::vector<std::tuple<int,int,int>>& timeValsVec,
                                            float&                                roiThreshold,
                                            int                                   firstTick) const
{
    // Need a minimum number of ticks to do any work here
    if (std::distance(startItr,stopItr) > 4)
    {
        // Find the highest peak in the range given
        auto maxItr = std::max_element(startItr, stopItr);
        
        float maxValue = *maxItr;
        int   maxTime  = std::distance(startItr,maxItr);
        
        if (maxValue > roiThreshold)
        {
            // backwards to find first bin for this candidate hit
            auto firstItr = std::distance(startItr,maxItr) > 2 ? maxItr - 1 : startItr;
            
            while(firstItr != startItr)
            {
                // Check both sides of firstItr and look for min/inflection point
                if (*firstItr < *(firstItr+1) && *firstItr <= *(firstItr-1)) break;
            
                firstItr--;
            }
            
            int firstTime = std::distance(startItr,firstItr);
            
            // Recursive call to find all candidate hits earlier than this peak
            findCandidatePeaks(startItr, firstItr + 1, timeValsVec, roiThreshold, firstTick);
            
            // forwards to find last bin for this candidate hit
            auto lastItr = std::distance(maxItr,stopItr) > 2 ? maxItr + 1 : stopItr - 1;
            
            while(lastItr != stopItr - 1)
            {
                // Check both sides of firstItr and look for min/inflection point
                if (*lastItr <= *(lastItr+1) && *lastItr < *(lastItr-1)) break;
                
                lastItr++;
            }
            
            int lastTime = std::distance(startItr,lastItr);
            
            // Now save this candidate's start and max time info
            timeValsVec.push_back(std::make_tuple(firstTick+firstTime,firstTick+maxTime,firstTick+lastTime));
            
            // Recursive call to find all candidate hits later than this peak
            findCandidatePeaks(lastItr + 1, stopItr, timeValsVec, roiThreshold, firstTick + std::distance(startItr,lastItr + 1));
        }
    }
    
    return;
}
    
// --------------------------------------------------------------------------------------------
// Merging of nearby candidate peaks
// --------------------------------------------------------------------------------------------
    
void hit::GausHitFinder::mergeCandidatePeaks(const std::vector<float>& signalVec, TimeValsVec& timeValsVec, MergedTimeWidVec& mergedVec) const
{
    // ################################################################
    // ### Lets loop over the candidate pulses we found in this ROI ###
    // ################################################################
    auto timeValsVecItr = timeValsVec.begin();
    
    while(timeValsVecItr != timeValsVec.end())
    {
        PeakTimeWidVec peakVals;
        
        // Setting the start, peak, and end time of the pulse
        auto& timeVal = *timeValsVecItr++;
        
        int startT = std::get<0>(timeVal);
        int maxT   = std::get<1>(timeVal);
        int endT   = std::get<2>(timeVal);
        int widT   = std::max(2,(endT - startT) / 6);
        
        peakVals.emplace_back(maxT,widT);
        
        // See if we want to merge pulses together
        // First check if we have more than one pulse on the wire
        bool checkNextHit = timeValsVecItr != timeValsVec.end();

        // Loop until no more merged pulses (or candidates in this ROI)
        while(checkNextHit)
        {
            // If the start time of the next pulse is the end time of the current pulse then merge
            // Alternatively, if the start time of the next pulses is one tick away then
            // merge if the intervening signal is above 0.5 * threshold
            int nextStartT = std::get<0>(*timeValsVecItr);
            
            if ((nextStartT == endT) ||(nextStartT - endT  < 2 && signalVec[endT+1] > threshold/2))
            {
                timeVal = *timeValsVecItr++;
                maxT    = std::get<1>(timeVal);
                endT    = std::get<2>(timeVal);
                widT    = std::max(2,(endT - nextStartT) / 6);
                
                peakVals.emplace_back(maxT,widT);
                
                checkNextHit = timeValsVecItr != timeValsVec.end();
            }//<---Checking adjacent pulses
            else checkNextHit = false;
            
        }//<---End checking if there is more than one pulse on the wire
        
        // Add these to our merged vector
        mergedVec.emplace_back(startT, endT, peakVals);
    }
    
    return;
}

// --------------------------------------------------------------------------------------------
// Fit Gaussians
// --------------------------------------------------------------------------------------------
void hit::GausHitFinder::FitGaussians(const std::vector<float>& SignalVector,
                                      const PeakTimeWidVec&     PeakVals,
                                      int                       StartTime,
                                      int                       EndTime,
                                      double                    ampScaleFctr,
                                      ParameterVec&             paramVec,
                                      double&                   chi2PerNDF,
                                      int&                      NDF)
{
    int size = EndTime - StartTime;
    // #############################################
    // ### If size < 0 then set the size to zero ###
    // #############################################
    if(EndTime - StartTime < 0){size = 0;}
   
    // --- TH1D HitSignal ---
    TH1F hitSignal("hitSignal","",std::max(size,1),StartTime,EndTime);
    hitSignal.Sumw2();
   
    // #############################
    // ### Filling the histogram ###
    // #############################
    for(int aa = StartTime; aa < EndTime; aa++)
    {
        hitSignal.Fill(aa,SignalVector[aa]);
      
        if(EndTime > 10000){break;} // FIXME why?
    }//<---End aa loop

    // ############################################
    // ### Building TFormula for basic Gaussian ###
    // ############################################
    std::string eqn = "gaus(0)";  // string for equation for gaus fit
    std::stringstream numConv;
    
    for(size_t i = 3; i < PeakVals.size()*3; i+=3)
    {
        eqn.append("+gaus(");
        numConv.str("");
        numConv << i;
        eqn.append(numConv.str());
        eqn.append(")");
    }
    
    // ---------------------------------
    // --- TF1 function for GausHit  ---
    // ---------------------------------
    TF1 Gaus("Gaus",eqn.c_str(),0,std::max(size,1));
   
    // ### Setting the parameters for the Gaussian Fit ###
    int parIdx(0);
    for(auto& peakVal : PeakVals)
    {
        double peakMean   = peakVal.first;
        double peakWidth  = peakVal.second;
        double amplitude  = ampScaleFctr * SignalVector[peakMean];
        double meanLowLim = std::max(peakMean - 2.*peakWidth, double(StartTime));
        double meanHiLim  = std::min(peakMean + 2.*peakWidth, double(EndTime));
        
        Gaus.SetParameter(  parIdx, amplitude);
        Gaus.SetParameter(1+parIdx, peakMean);
        Gaus.SetParameter(2+parIdx, peakWidth);
        Gaus.SetParLimits(  parIdx, 0.0,        1.5*amplitude);
        Gaus.SetParLimits(1+parIdx, meanLowLim, meanHiLim);
        Gaus.SetParLimits(2+parIdx, minWidth,   10.*peakWidth);
        
        parIdx += 3;
    }//<---End bb loop
 
    // ####################################################
    // ### PERFORMING THE TOTAL GAUSSIAN FIT OF THE HIT ###
    // ####################################################
   
    //hitSignal.Fit(&Gaus,"QNRWIB","", StartTime, EndTime);
    //hitSignal.Fit(&Gaus,"QNRWB","", StartTime, EndTime);
    //hitGraph.Fit(&Gaus,"QNB","",StartTime, EndTime);
   
    try
      { hitSignal.Fit(&Gaus,"QNRWB","", StartTime, EndTime);}
    catch(...)
      {mf::LogWarning("GausHitFinder") << "Fitter failed finding a hit";}
   
    // ##################################################
    // ### Getting the fitted parameters from the fit ###
    // ##################################################
    chi2PerNDF = (Gaus.GetChisquare() / Gaus.GetNDF());
    NDF        = Gaus.GetNDF();
   
    for(size_t ipar = 0; ipar < (3 * PeakVals.size()); ++ipar)
        paramVec.emplace_back(Gaus.GetParameter(ipar),Gaus.GetParError(ipar));
   
    Gaus.Delete();
    hitSignal.Delete();
}//<----End FitGaussians

    
void hit::GausHitFinder::doBinAverage(const std::vector<float>& inputVec,
                                      std::vector<float>&       outputVec,
                                      size_t                    binsToAverage) const
{
    size_t halfBinsToAverage(binsToAverage/2);
    
    float runningSum(0.);
    
    for(size_t idx = 0; idx < halfBinsToAverage; idx++) runningSum += inputVec[idx];
    
    outputVec.resize(inputVec.size());
    std::vector<float>::iterator outputVecItr = outputVec.begin();
    
    // First pass through to build the erosion vector
    for(std::vector<float>::const_iterator inputItr = inputVec.begin(); inputItr != inputVec.end(); inputItr++)
    {
        size_t startOffset = std::distance(inputVec.begin(),inputItr);
        size_t stopOffset  = std::distance(inputItr,inputVec.end());
        size_t count       = std::min(2 * halfBinsToAverage, std::min(startOffset + halfBinsToAverage + 1, halfBinsToAverage + stopOffset - 1));
        
        if (startOffset >= halfBinsToAverage) runningSum -= *(inputItr - halfBinsToAverage);
        if (stopOffset  >  halfBinsToAverage) runningSum += *(inputItr + halfBinsToAverage);
        
        *outputVecItr++ = runningSum / float(count);
    }
    
    return;
}
    
    
void hit::GausHitFinder::reBin(const std::vector<float>& inputVec,
                               std::vector<float>&       outputVec,
                               size_t                    nBinsToCombine) const
{
    size_t nNewBins = inputVec.size() / nBinsToCombine;
    
    if (inputVec.size() % nBinsToCombine > 0) nNewBins++;
    
    outputVec.resize(nNewBins, 0.);
    
    size_t outputBin = 0;
    
    for(size_t inputIdx = 0; inputIdx < inputVec.size();)
    {
        outputVec[outputBin] += inputVec[inputIdx++];
        
        if (inputIdx % nBinsToCombine == 0) outputBin++;
        
        if (outputBin > outputVec.size())
        {
            std::cout << "***** DISASTER!!! ****** outputBin: " << outputBin << ", inputIdx = " << inputIdx << std::endl;
            break;
        }
    }
    
    return;
}


  DEFINE_ART_MODULE(GausHitFinder)

} // end of hit namespace
#endif // GAUSHITFINDER_H<|MERGE_RESOLUTION|>--- conflicted
+++ resolved
@@ -125,11 +125,7 @@
     size_t              fMaxMultiHit;              ///<maximum hits for multi fit
     int                 fAreaMethod;               ///<Type of area calculation
     std::vector<double> fAreaNorms;                ///<factors for converting area to same units as peak height
-<<<<<<< HEAD
-    bool	            fTryNplus1Fits;            ///<whether we will (0) or won't (1) try n+1 fits
-=======
     bool	            fTryNplus1Fits;            ///<whether we will (true) or won't (false) try n+1 fits
->>>>>>> 865845a3
     double	            fChi2NDFRetry;             ///<Value at which a second n+1 Fit will be tried
     double	            fChi2NDF;                  ///maximum Chisquared / NDF allowed for a hit to be saved
     size_t              fNumBinsToAverage;         ///< If bin averaging for peak finding, number bins to average
