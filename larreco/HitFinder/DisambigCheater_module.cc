--- conflicted
+++ resolved
@@ -68,11 +68,7 @@
     // let HitCollectionCreator declare that we are going to produce
     // hits and associations with wires and raw digits
     // (with no particular product label)
-<<<<<<< HEAD
-    recob::HitCollectionCreator::declare_products(*this, "", true, false);
-=======
-    recob::HitCollectionCreator::declare_products(producesCollector());
->>>>>>> 80e4fa7b
+    recob::HitCollectionCreator::declare_products(producesCollector(), "", true, false);
 
 
     // Space charge can shift true IDE postiion to far-off channels.
