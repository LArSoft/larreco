--- conflicted
+++ resolved
@@ -138,10 +138,7 @@
     std::stringstream numConv;
 
     hcol.reserve(digitVecHandle->size());
-<<<<<<< HEAD
     auto ts = evt.time().value();
-=======
->>>>>>> c11c2364
     for (size_t rdIter = 0; rdIter < digitVecHandle->size(); ++rdIter) {
       holder.clear();
 
@@ -165,13 +162,7 @@
       //GET THE LIST OF BAD CHANNELS.
       lariov::ChannelStatusProvider const& channelStatus =
         art::ServiceHandle<lariov::ChannelStatusService const>()->GetProvider();
-
-<<<<<<< HEAD
       lariov::ChannelSet_t const BadChannels = channelStatus.BadChannels(ts);
-=======
-      lariov::ChannelStatusProvider::ChannelSet_t const BadChannels = channelStatus.BadChannels();
->>>>>>> c11c2364
-
       for (unsigned int bin = 0; bin < fDataSize; ++bin) {
         holder[bin] = (rawadc[bin] - digitVec->GetPedestal());
       }
