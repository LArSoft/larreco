///////////////////////////////////////////////////////////////////////
///
/// \file   IPeakFitter.h
///
/// \brief  This provides an interface for tools which are tasked with
///         fitting peaks on input waveforms
///
/// \author T. Usher
///
////////////////////////////////////////////////////////////////////////

#ifndef IPeakFitter_H
#define IPeakFitter_H

#include "larreco/HitFinder/HitFinderTools/ICandidateHitFinder.h"

<<<<<<< HEAD
namespace reco_tool {
  class IPeakFitter {
  public:
    // Define standard art tool interface
    // virtual void configure(const fhicl::ParameterSet& pset) = 0;

=======
#include <vector>

namespace reco_tool {
  class IPeakFitter {
  public:
    // Define standard art tool interface

>>>>>>> c11c2364
    // Define a structure to contain hits
    struct PeakFitParams_t {
      float peakCenter;
      float peakCenterError;
      float peakSigma;
      float peakSigmaError;
      float peakAmplitude;
      float peakAmplitudeError;
    };

    using PeakParamsVec = std::vector<PeakFitParams_t>;
    virtual ~IPeakFitter() = default;
    // Get parameters for input candidate peaks
    virtual void findPeakParameters(const std::vector<float>&,
                                    const ICandidateHitFinder::HitCandidateVec&,
                                    PeakParamsVec&,
                                    double&,
                                    int&) const = 0;
  };
}

#endif<|MERGE_RESOLUTION|>--- conflicted
+++ resolved
@@ -14,14 +14,6 @@
 
 #include "larreco/HitFinder/HitFinderTools/ICandidateHitFinder.h"
 
-<<<<<<< HEAD
-namespace reco_tool {
-  class IPeakFitter {
-  public:
-    // Define standard art tool interface
-    // virtual void configure(const fhicl::ParameterSet& pset) = 0;
-
-=======
 #include <vector>
 
 namespace reco_tool {
@@ -29,7 +21,6 @@
   public:
     // Define standard art tool interface
 
->>>>>>> c11c2364
     // Define a structure to contain hits
     struct PeakFitParams_t {
       float peakCenter;
