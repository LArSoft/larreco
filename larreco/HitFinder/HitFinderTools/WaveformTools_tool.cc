////////////////////////////////////////////////////////////////////////
/// \file   WaveformTools_tool.cc
/// \author T. Usher
////////////////////////////////////////////////////////////////////////

#include <cmath>
#include "larreco/HitFinder/HitFinderTools/IWaveformTool.h"
#include "art/Utilities/ToolMacros.h"

#include "TVirtualFFT.h"

namespace reco_tool
{

class WaveformTools : IWaveformTool
{
public:
    explicit WaveformTools(const fhicl::ParameterSet& pset);

    ~WaveformTools() {}

    void configure(const fhicl::ParameterSet& pset)  override;

    using PeakTuple    = std::tuple<size_t,size_t,size_t>; // first bin, peak bin, last bin
    using PeakTupleVec = std::vector<PeakTuple>;

    void triangleSmooth(const std::vector<float>&,  std::vector<float>&,  size_t = 0)                           const override;
    void triangleSmooth(const std::vector<double>&, std::vector<double>&, size_t = 0)                           const override;
    void medianSmooth(  const std::vector<float>&,  std::vector<float>&,  size_t = 3)                           const override;
    void medianSmooth(  const std::vector<double>&, std::vector<double>&, size_t = 3)                           const override;
    void getTruncatedMeanRMS(const std::vector<double>&, double&, double&, double&, int&)                       const override;
    void getTruncatedMeanRMS(const std::vector<float>&, float&, float&, float&, int&)                           const override;
    void firstDerivative(const std::vector<float>&,  std::vector<float>&)                                       const override;
    void firstDerivative(const std::vector<double>&, std::vector<double>&)                                      const override;
    void findPeaks(std::vector<float>::iterator,  std::vector<float>::iterator,  PeakTupleVec&, float, size_t)  const override;
    void findPeaks(std::vector<double>::iterator, std::vector<double>::iterator, PeakTupleVec&, double, size_t) const override;
    void getFFTPower(const std::vector<float>& inputVec, std::vector<float>& outputPowerVec)                    const override;
    void getFFTPower(const std::vector<double>& inputVec, std::vector<double>& outputPowerVec)                  const override;

    void getErosionDilationAverageDifference(const Waveform<short>&,
                                             int,
                                             HistogramMap&,
                                             Waveform<short>&,
                                             Waveform<short>&,
                                             Waveform<short>&,
                                             Waveform<short>&)         const override;
    void getErosionDilationAverageDifference(const Waveform<float>&,
                                             int,
                                             HistogramMap&,
                                             Waveform<float>&,
                                             Waveform<float>&,
                                             Waveform<float>&,
                                             Waveform<float>&)         const override;
    void getErosionDilationAverageDifference(const Waveform<double>&,
                                             int,
                                             HistogramMap&,
                                             Waveform<double>&,
                                             Waveform<double>&,
                                             Waveform<double>&,
                                             Waveform<double>&)         const override;

    void getOpeningAndClosing(const Waveform<short>&,  const Waveform<short>&,  int, HistogramMap&, Waveform<short>&,  Waveform<short>&)  const override;
    void getOpeningAndClosing(const Waveform<float>&,  const Waveform<float>&,  int, HistogramMap&, Waveform<float>&,  Waveform<float>&)  const override;
    void getOpeningAndClosing(const Waveform<double>&, const Waveform<double>&, int, HistogramMap&, Waveform<double>&, Waveform<double>&) const override;

private:
    template <typename T> void triangleSmooth(const std::vector<T>&, std::vector<T>&, size_t = 0)                                        const;
    template <typename T> void medianSmooth(  const std::vector<T>&, std::vector<T>&, size_t = 3)                                        const;
    template <typename T> void getTruncatedMeanRMS(const std::vector<T>&, T&, T&, T&, int&)                                              const;
    template <typename T> void firstDerivative(const std::vector<T>&,  std::vector<T>&)                                                  const;
    template <typename T> void findPeaks(typename std::vector<T>::iterator, typename std::vector<T>::iterator, PeakTupleVec&, T, size_t) const;

    template <typename T> void getErosionDilationAverageDifference(const Waveform<T>&,
                                                                   int,
                                                                   HistogramMap&,
                                                                   Waveform<T>&,
                                                                   Waveform<T>&,
                                                                   Waveform<T>&,
                                                                   Waveform<T>&) const;

    template <typename T> void getOpeningAndClosing(const Waveform<T>&,  const Waveform<T>&,  int, HistogramMap&, Waveform<T>&,  Waveform<T>&)  const;
};

//----------------------------------------------------------------------
// Constructor.
WaveformTools::WaveformTools(const fhicl::ParameterSet& pset)
{
    configure(pset);
}

void WaveformTools::configure(const fhicl::ParameterSet& pset)
{
    // Start by recovering the parameters
//    fThisPlane       = pset.get<size_t>("Plane");

    return;
}

void WaveformTools::triangleSmooth(const std::vector<double>& inputVec, std::vector<double>& smoothVec, size_t lowestBin) const
{
    triangleSmooth<double>(inputVec, smoothVec, lowestBin);

    return;
}

void WaveformTools::triangleSmooth(const std::vector<float>& inputVec, std::vector<float>& smoothVec, size_t lowestBin) const
{
    triangleSmooth<float>(inputVec, smoothVec, lowestBin);

    return;
}

template <typename T> void WaveformTools::triangleSmooth(const std::vector<T>& inputVec, std::vector<T>& smoothVec, size_t lowestBin) const
{
    if (inputVec.size() != smoothVec.size()) smoothVec.resize(inputVec.size());

    // Watch for edge condition
    if (inputVec.size() > 4)
    {
        std::copy(inputVec.begin(), inputVec.begin() + 2 + lowestBin, smoothVec.begin());
        std::copy(inputVec.end() - 2, inputVec.end(), smoothVec.end() - 2);
<<<<<<< HEAD
    
        typename std::vector<T>::iterator       curItr    = smoothVec.begin() + 2 + lowestBin;
        typename std::vector<T>::const_iterator curInItr  = inputVec.begin()  + 1 + lowestBin;
        typename std::vector<T>::const_iterator stopInItr = inputVec.end()    - 3;
    
=======

        typename std::vector<T>::iterator       curItr    = smoothVec.begin() + 2 + lowestBin;
        typename std::vector<T>::const_iterator curInItr  = inputVec.begin()  + 1 + lowestBin;
        typename std::vector<T>::const_iterator stopInItr = inputVec.end()    - 3;

>>>>>>> 8e6e2973
        while(curInItr++ != stopInItr)
        {
            // Take the weighted average of five consecutive points centered on current point
            T newVal = (*(curInItr - 2) + 2. * *(curInItr - 1) + 3. * *curInItr + 2. * *(curInItr + 1) + *(curInItr + 2)) / 9.;
<<<<<<< HEAD
    
=======

>>>>>>> 8e6e2973
            *curItr++ = newVal;
        }
    }
    else std::copy(inputVec.begin(), inputVec.end(), smoothVec.begin());

    return;
}

void WaveformTools::medianSmooth(const std::vector<float>&inputVec, std::vector<float>& smoothVec, size_t nBins) const
{
    medianSmooth<float>(inputVec, smoothVec, nBins);

    return;
}

void WaveformTools::medianSmooth(const std::vector<double>& inputVec, std::vector<double>& smoothVec, size_t nBins) const
{
    medianSmooth<double>(inputVec, smoothVec, nBins);

    return;
}

template <typename T> void WaveformTools::medianSmooth(const std::vector<T>& inputVec, std::vector<T>& smoothVec, size_t nBins) const
{
    // For our purposes, nBins must be odd
    if (nBins % 2 == 0) nBins++;

    // Make sure the input vector is right sized
    if (inputVec.size() != smoothVec.size()) smoothVec.resize(inputVec.size());

    // Basic set up
    typename std::vector<T> medianVec(nBins);
    typename std::vector<T>::const_iterator startItr = inputVec.begin();
    typename std::vector<T>::const_iterator stopItr  = startItr;

    std::advance(stopItr, inputVec.size() - nBins);

    size_t medianBin = nBins/2;
    size_t smoothBin = medianBin;

    // First bins are not smoothed
    std::copy(startItr, startItr + medianBin, smoothVec.begin());

    while(std::distance(startItr,stopItr) > 0)
    {
        std::copy(startItr,startItr+nBins,medianVec.begin());
        std::sort(medianVec.begin(),medianVec.end());

        T medianVal = medianVec[medianBin];

        smoothVec[smoothBin++] = medianVal;

        startItr++;
    }

    // Last bins are not smoothed
    std::copy(startItr + medianBin, inputVec.end(), smoothVec.begin() + smoothBin);

    return;
}

void WaveformTools::getTruncatedMeanRMS(const std::vector<double>& waveform, double& mean, double& rmsFull, double& rmsTrunc, int& nTrunc) const
{
    getTruncatedMeanRMS<double>(waveform, mean, rmsFull, rmsTrunc, nTrunc);
}

void WaveformTools::getTruncatedMeanRMS(const std::vector<float>& waveform, float& mean, float& rmsFull, float& rmsTrunc, int& nTrunc) const
{
    getTruncatedMeanRMS<float>(waveform, mean, rmsFull, rmsTrunc, nTrunc);
}

template <typename T> void WaveformTools::getTruncatedMeanRMS(const std::vector<T>& waveform, T& mean, T& rmsFull, T& rmsTrunc, int& nTrunc) const
{
    // We need to get a reliable estimate of the mean and can't assume the input waveform will be ~zero mean...
    // Basic idea is to find the most probable value in the ROI presented to us
    // From that we can develop an average of the true baseline of the ROI.
    // To do that we employ a map based scheme
    std::map<int,int> frequencyMap;
    int               mpCount(0);
    int               mpVal(0);

    for(const auto& val : waveform)
    {
        int intVal = std::round(4.*val);

        frequencyMap[intVal]++;

        if (frequencyMap.at(intVal) > mpCount)
        {
            mpCount = frequencyMap.at(intVal);
            mpVal   = intVal;
        }
    }

    // take a weighted average of two neighbor bins
    int meanCnt  = 0;
    int meanSum  = 0;
    int binRange = std::min(16, int(frequencyMap.size()/2 + 1));

    for(int idx = -binRange; idx <= binRange; idx++)
    {
        std::map<int,int>::iterator neighborItr = frequencyMap.find(mpVal+idx);

        if (neighborItr != frequencyMap.end() && 5 * neighborItr->second > mpCount)
        {
            meanSum += neighborItr->first * neighborItr->second;
            meanCnt += neighborItr->second;
        }
    }

    mean = 0.25 * T(meanSum) / T(meanCnt);  // Note that bins were expanded by a factor of 4 above

    // do rms calculation - the old fashioned way and over all adc values
    typename std::vector<T> locWaveform = waveform;

    std::transform(locWaveform.begin(), locWaveform.end(), locWaveform.begin(),std::bind(std::minus<T>(),std::placeholders::_1,mean));

    // sort in ascending order so we can truncate the sume
    std::sort(locWaveform.begin(), locWaveform.end(),[](const auto& left, const auto& right){return std::fabs(left) < std::fabs(right);});

    // recalculate the rms for truncation
    rmsFull = std::inner_product(locWaveform.begin(), locWaveform.end(), locWaveform.begin(), 0.);
    rmsFull = std::sqrt(std::max(T(0.),rmsFull / T(locWaveform.size())));

    // recalculate the rms for truncation
    rmsTrunc = std::inner_product(locWaveform.begin(), locWaveform.begin() + meanCnt, locWaveform.begin(), 0.);
    rmsTrunc = std::sqrt(std::max(T(0.),rmsTrunc / T(meanCnt)));
    nTrunc   = meanCnt;

    return;
}

void WaveformTools::firstDerivative(const std::vector<double>& inputVec, std::vector<double>& derivVec) const
{
    firstDerivative<double>(inputVec, derivVec);

    return;
}

void WaveformTools::firstDerivative(const std::vector<float>& inputVec, std::vector<float>& derivVec) const
{
    firstDerivative<float>(inputVec, derivVec);

    return;
}

template <typename T> void WaveformTools::firstDerivative(const std::vector<T>& inputVec, std::vector<T>& derivVec) const
{
    derivVec.resize(inputVec.size(), 0.);

    for(size_t idx = 1; idx < derivVec.size() - 1; idx++)
        derivVec.at(idx) = 0.5 * (inputVec.at(idx + 1) - inputVec.at(idx - 1));

    return;
}

void WaveformTools::findPeaks(std::vector<double>::iterator startItr, std::vector<double>::iterator stopItr, PeakTupleVec& peakTupleVec, double threshold, size_t firstTick) const
{
    findPeaks<double>(startItr, stopItr, peakTupleVec, threshold, firstTick);

    return;
}

void WaveformTools::findPeaks(std::vector<float>::iterator startItr, std::vector<float>::iterator stopItr, PeakTupleVec& peakTupleVec, float threshold, size_t firstTick) const
{
    findPeaks<float>(startItr, stopItr, peakTupleVec, threshold, firstTick);

    return;
}

template <typename T> void WaveformTools::findPeaks(typename std::vector<T>::iterator startItr,
                                                    typename std::vector<T>::iterator stopItr,
                                                    PeakTupleVec&                     peakTupleVec,
                                                    T                                 threshold,
                                                    size_t                            firstTick) const
{
    // Need a minimum distance or else nothing to do
    if (std::distance(startItr,stopItr) > 4)
    {
        // This is a divide and conquer algorithm, start by finding the maximum element.
        typename std::vector<T>::iterator firstItr = std::max_element(startItr,stopItr,[](float left, float right){return std::fabs(left) < std::fabs(right);});

        // Are we over threshold?
        if (std::fabs(*firstItr) > threshold)
        {
            // What am I thinking?
            // First task is to find the "other" lobe max point
            // Set one to the "first", the other to the "second"
            // Search backward from first to find start point, forward from second to find end point
            // Set mid point between first and second as "peak"?
            typename std::vector<T>::iterator secondItr = firstItr;

            // Assume if max bin is positive then second lobe is later
            if (*firstItr > 0)
            {
                typename std::vector<T>::iterator tempItr = secondItr;

                while(tempItr != stopItr)
                {
                    if (*++tempItr < -threshold)
                    {
                        if (*tempItr < *secondItr) secondItr = tempItr;
                    }
                    else if (secondItr != firstItr) break;
                }
            }
            // Otherwise it goes the other way
            else
            {
                typename std::vector<T>::iterator tempItr = secondItr;

                while(tempItr != startItr)
                {
                    if (*--tempItr > threshold)
                    {
                        if (*tempItr > *secondItr) secondItr = tempItr;
                    }
                    else if (secondItr != firstItr) break;
                }

                std::swap(firstItr,secondItr);
            }

            // It might that no real pulse was found
            if (firstItr != secondItr)
            {
                // Get the "peak" position
                size_t peakBin = std::distance(startItr,firstItr) + std::distance(firstItr,secondItr) / 2;

                // Advance (forward or backward) the first and second iterators to get back to zero crossing
                while(firstItr  != startItr) if (*--firstItr  < 0.) break;
                while(secondItr != stopItr)  if (*++secondItr > 0.) break;

                size_t firstBin = std::distance(startItr,firstItr);
                size_t lastBin  = std::distance(startItr,secondItr);

                // Find leading peaks
                findPeaks(startItr, firstItr, peakTupleVec, threshold, firstTick);

                // Save this peak
                peakTupleVec.push_back(PeakTuple(firstBin+firstTick,peakBin+firstTick,lastBin+firstTick));

                // Find downstream peaks
                findPeaks(secondItr, stopItr, peakTupleVec, threshold, firstTick + std::distance(startItr,secondItr));
            }
        }
    }

    return;
}

void WaveformTools::getFFTPower(const std::vector<float>& inputVec, std::vector<float>& outputPowerVec) const
{
    std::vector<double> inputDoubleVec(inputVec.size());
    std::vector<double> outputDoubleVec(inputVec.size()/2);

    std::copy(inputVec.begin(),inputVec.end(),inputDoubleVec.begin());

    getFFTPower(inputDoubleVec, outputDoubleVec);

    if (outputDoubleVec.size() != outputPowerVec.size()) outputPowerVec.resize(outputDoubleVec.size());

    std::copy(outputDoubleVec.begin(),outputDoubleVec.end(),outputPowerVec.begin());

    return;
}

void WaveformTools::getFFTPower(const std::vector<double>& inputVec, std::vector<double>& outputPowerVec) const
{
    // Get the FFT of the response
    int fftDataSize = inputVec.size();

    TVirtualFFT* fftr2c = TVirtualFFT::FFT(1, &fftDataSize, "R2C");

    fftr2c->SetPoints(inputVec.data());
    fftr2c->Transform();

    // Recover the results so we can compute the power spectrum
    size_t halfFFTDataSize(fftDataSize/2 + 1);

    std::vector<double> realVals(halfFFTDataSize);
    std::vector<double> imaginaryVals(halfFFTDataSize);

    fftr2c->GetPointsComplex(realVals.data(), imaginaryVals.data());

    if (outputPowerVec.size() != halfFFTDataSize) outputPowerVec.resize(halfFFTDataSize,0.);

    std::transform(realVals.begin(), realVals.begin() + halfFFTDataSize, imaginaryVals.begin(), outputPowerVec.begin(), [](const double& real, const double& imaginary){return std::sqrt(real*real + imaginary*imaginary);});

    return;
}

void WaveformTools::getErosionDilationAverageDifference(const Waveform<short>& waveform,
                                                        int                    structuringElement,
                                                        HistogramMap&          histogramMap,
                                                        Waveform<short>&       erosionVec,
                                                        Waveform<short>&       dilationVec,
                                                        Waveform<short>&       averageVec,
                                                        Waveform<short>&       differenceVec)         const
{
    getErosionDilationAverageDifference<short>(waveform, structuringElement, histogramMap, erosionVec, dilationVec, averageVec, differenceVec);

    return;
}

void WaveformTools::getErosionDilationAverageDifference(const Waveform<float>& waveform,
                                                        int                    structuringElement,
                                                        HistogramMap&          histogramMap,
                                                        Waveform<float>&       erosionVec,
                                                        Waveform<float>&       dilationVec,
                                                        Waveform<float>&       averageVec,
                                                        Waveform<float>&       differenceVec)         const
{
    getErosionDilationAverageDifference<float>(waveform, structuringElement, histogramMap, erosionVec, dilationVec, averageVec, differenceVec);

    return;
}

void WaveformTools::getErosionDilationAverageDifference(const Waveform<double>& waveform,
                                                        int                     structuringElement,
                                                        HistogramMap&           histogramMap,
                                                        Waveform<double>&       erosionVec,
                                                        Waveform<double>&       dilationVec,
                                                        Waveform<double>&       averageVec,
                                                        Waveform<double>&       differenceVec)         const
{
    getErosionDilationAverageDifference<double>(waveform, structuringElement, histogramMap, erosionVec, dilationVec, averageVec, differenceVec);

    return;
}

template <typename T> void WaveformTools::getErosionDilationAverageDifference(const Waveform<T>& inputWaveform,
                                                                              int                structuringElement,
                                                                              HistogramMap&      histogramMap,
                                                                              Waveform<T>&       erosionVec,
                                                                              Waveform<T>&       dilationVec,
                                                                              Waveform<T>&       averageVec,
                                                                              Waveform<T>&       differenceVec) const
{
    // Set the window size
    int halfWindowSize(structuringElement/2);

    // Initialize min and max elements
    std::pair<typename Waveform<T>::const_iterator,typename Waveform<T>::const_iterator> minMaxItr =
            std::minmax_element(inputWaveform.begin(),inputWaveform.begin()+halfWindowSize);

    typename Waveform<T>::const_iterator minElementItr = minMaxItr.first;
    typename Waveform<T>::const_iterator maxElementItr = minMaxItr.second;

    // Initialize the erosion and dilation vectors
    erosionVec.resize(inputWaveform.size());
    dilationVec.resize(inputWaveform.size());
    averageVec.resize(inputWaveform.size());
    differenceVec.resize(inputWaveform.size());

    // Now loop through remaining elements and complete the vectors
    typename Waveform<T>::iterator minItr = erosionVec.begin();
    typename Waveform<T>::iterator maxItr = dilationVec.begin();
    typename Waveform<T>::iterator aveItr = averageVec.begin();
    typename Waveform<T>::iterator difItr = differenceVec.begin();

    for (typename Waveform<T>::const_iterator inputItr = inputWaveform.begin(); inputItr != inputWaveform.end(); inputItr++)
    {
        // There are two conditions to check:
        // 1) is the current min/max element outside the current window?
        // 2) is the new element smaller/larger than the current min/max?

        // Make sure we are not running off the end of the vector
        if (std::distance(inputItr,inputWaveform.end()) > halfWindowSize)
        {
            if (std::distance(minElementItr,inputItr) >= halfWindowSize)
                minElementItr = std::min_element(inputItr - halfWindowSize + 1, inputItr + halfWindowSize + 1);
            else if (*(inputItr + halfWindowSize) < *minElementItr)
                minElementItr = inputItr + halfWindowSize;

            if (std::distance(maxElementItr,inputItr) >= halfWindowSize)
                maxElementItr = std::max_element(inputItr - halfWindowSize + 1, inputItr + halfWindowSize + 1);
            else if (*(inputItr + halfWindowSize) > *maxElementItr)
                maxElementItr = inputItr + halfWindowSize;
        }

        // Update the vectors
        *minItr++ = *minElementItr;
        *maxItr++ = *maxElementItr;
        *aveItr++ = 0.5 * (*maxElementItr + *minElementItr);
        *difItr++ = *maxElementItr - *minElementItr;

        if (!histogramMap.empty())
        {
            int curBin = std::distance(inputWaveform.begin(),inputItr);

            histogramMap.at(WAVEFORM)->Fill(   curBin, *inputItr);
            histogramMap.at(EROSION)->Fill(    curBin, *minElementItr);
            histogramMap.at(DILATION)->Fill(   curBin, *maxElementItr);
            histogramMap.at(AVERAGE)->Fill(    curBin, 0.5*(*maxElementItr + *minElementItr));
            histogramMap.at(DIFFERENCE)->Fill( curBin,      *maxElementItr - *minElementItr);
        }

    }

    return;
}

void WaveformTools::getOpeningAndClosing(const Waveform<short>& erosionVec,
                                         const Waveform<short>& dilationVec,
                                         int                    structuringElement,
                                         HistogramMap&          histogramMap,
                                         Waveform<short>&       openingVec,
                                         Waveform<short>&       closingVec) const
{
    getOpeningAndClosing<short>(erosionVec, dilationVec, structuringElement, histogramMap, openingVec, closingVec);

    return;
}

void WaveformTools::getOpeningAndClosing(const Waveform<float>& erosionVec,
                                         const Waveform<float>& dilationVec,
                                         int                    structuringElement,
                                         HistogramMap&          histogramMap,
                                         Waveform<float>&       openingVec,
                                         Waveform<float>&       closingVec) const
{
    getOpeningAndClosing<float>(erosionVec, dilationVec, structuringElement, histogramMap, openingVec, closingVec);

    return;
}

void WaveformTools::getOpeningAndClosing(const Waveform<double>& erosionVec,
                                         const Waveform<double>& dilationVec,
                                         int                     structuringElement,
                                         HistogramMap&           histogramMap,
                                         Waveform<double>&       openingVec,
                                         Waveform<double>&       closingVec) const
{
    getOpeningAndClosing<double>(erosionVec, dilationVec, structuringElement, histogramMap, openingVec, closingVec);

    return;
}

template <typename T> void WaveformTools::getOpeningAndClosing(const Waveform<T>& erosionVec,
                                                               const Waveform<T>& dilationVec,
                                                               int                structuringElement,
                                                               HistogramMap&      histogramMap,
                                                               Waveform<T>&       openingVec,
                                                               Waveform<T>&       closingVec)  const
{
    // Set the window size
    int halfWindowSize(structuringElement/2);

    // Start with the opening, here we get the max element in the input erosion vector
    typename Waveform<T>::const_iterator maxElementItr = std::max_element(erosionVec.begin(),erosionVec.begin()+halfWindowSize);

    // Initialize the opening vector
    openingVec.resize(erosionVec.size());

    // Now loop through remaining elements and complete the vectors
    typename Waveform<T>::iterator maxItr = openingVec.begin();

    for (typename Waveform<T>::const_iterator inputItr = erosionVec.begin(); inputItr != erosionVec.end(); inputItr++)
    {
        // There are two conditions to check:
        // 1) is the current min/max element outside the current window?
        // 2) is the new element smaller/larger than the current min/max?

        // Make sure we are not running off the end of the vector
        if (std::distance(inputItr,erosionVec.end()) > halfWindowSize)
        {
            if (std::distance(maxElementItr,inputItr) >= halfWindowSize)
                maxElementItr = std::max_element(inputItr - halfWindowSize + 1, inputItr + halfWindowSize + 1);
            else if (*(inputItr + halfWindowSize) > *maxElementItr)
                maxElementItr = inputItr + halfWindowSize;
        }

        // Update the vectors
        *maxItr++ = *maxElementItr;

        if (!histogramMap.empty())
        {
            int curBin = std::distance(erosionVec.begin(),inputItr);

            histogramMap.at(OPENING)->Fill(curBin, *maxElementItr);
        }
    }

    // Now go with the closling, here we get the min element in the input dilation vector
    typename Waveform<T>::const_iterator minElementItr = std::min_element(dilationVec.begin(),dilationVec.begin()+halfWindowSize);

    // Initialize the opening and closing vectors
    closingVec.resize(dilationVec.size());

    // Now loop through remaining elements and complete the vectors
    typename Waveform<T>::iterator minItr = closingVec.begin();

    for (typename Waveform<T>::const_iterator inputItr = dilationVec.begin(); inputItr != dilationVec.end(); inputItr++)
    {
        // There are two conditions to check:
        // 1) is the current min/max element outside the current window?
        // 2) is the new element smaller/larger than the current min/max?

        // Make sure we are not running off the end of the vector
        if (std::distance(inputItr,dilationVec.end()) > halfWindowSize)
        {
            if (std::distance(minElementItr,inputItr) >= halfWindowSize)
                minElementItr = std::min_element(inputItr - halfWindowSize + 1, inputItr + halfWindowSize + 1);
            else if (*(inputItr + halfWindowSize) < *minElementItr)
                minElementItr = inputItr + halfWindowSize;
        }

        // Update the vectors
        *minItr++ = *minElementItr;

        if (!histogramMap.empty())
        {
            int curBin = std::distance(dilationVec.begin(),inputItr);

            histogramMap.at(CLOSING)->Fill(curBin, *minElementItr);
            histogramMap.at(DOPENCLOSING)->Fill(curBin, *minElementItr - openingVec.at(curBin));
        }
    }

    return;
}

DEFINE_ART_CLASS_TOOL(WaveformTools)
}<|MERGE_RESOLUTION|>--- conflicted
+++ resolved
@@ -119,28 +119,16 @@
     {
         std::copy(inputVec.begin(), inputVec.begin() + 2 + lowestBin, smoothVec.begin());
         std::copy(inputVec.end() - 2, inputVec.end(), smoothVec.end() - 2);
-<<<<<<< HEAD
-    
+
         typename std::vector<T>::iterator       curItr    = smoothVec.begin() + 2 + lowestBin;
         typename std::vector<T>::const_iterator curInItr  = inputVec.begin()  + 1 + lowestBin;
         typename std::vector<T>::const_iterator stopInItr = inputVec.end()    - 3;
-    
-=======
-
-        typename std::vector<T>::iterator       curItr    = smoothVec.begin() + 2 + lowestBin;
-        typename std::vector<T>::const_iterator curInItr  = inputVec.begin()  + 1 + lowestBin;
-        typename std::vector<T>::const_iterator stopInItr = inputVec.end()    - 3;
-
->>>>>>> 8e6e2973
+
         while(curInItr++ != stopInItr)
         {
             // Take the weighted average of five consecutive points centered on current point
             T newVal = (*(curInItr - 2) + 2. * *(curInItr - 1) + 3. * *curInItr + 2. * *(curInItr + 1) + *(curInItr + 2)) / 9.;
-<<<<<<< HEAD
-    
-=======
-
->>>>>>> 8e6e2973
+
             *curItr++ = newVal;
         }
     }
