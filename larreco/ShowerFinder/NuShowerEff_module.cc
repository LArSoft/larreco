////////////////////////////////////////////////////////////////////////
// Class:       NuShowerEff
// Plugin Type: analyzer (art v2_11_03)
// File:        NuShowerEff_module.cc
//
// Generated at Tue Sep 18 14:20:57 2018 by Wanwei Wu using cetskelgen
// from cetlib version v3_03_01.
////////////////////////////////////////////////////////////////////////

// Framework includes
#include "art/Framework/Core/EDAnalyzer.h"
#include "art/Framework/Core/ModuleMacros.h"
#include "art/Framework/Principal/Event.h"
#include "art/Framework/Principal/Handle.h"
#include "fhiclcpp/ParameterSet.h"
#include "messagefacility/MessageLogger/MessageLogger.h"

#include "art/Framework/Services/Registry/ServiceHandle.h"
#include "art_root_io/TFileService.h"
#include "canvas/Persistency/Common/FindManyP.h"

// LArsoft includes
#include "lardataobj/AnalysisBase/BackTrackerMatchingData.h"
#include "lardataobj/RecoBase/Cluster.h"
#include "lardataobj/RecoBase/Hit.h"
#include "lardataobj/RecoBase/PFParticle.h"
#include "lardataobj/RecoBase/Shower.h"

<<<<<<< HEAD
=======
#include "larcore/CoreUtils/ServiceUtil.h"
>>>>>>> c11c2364
#include "larcore/Geometry/Geometry.h"
#include "larsim/MCCheater/ParticleInventoryService.h"
#include "nusimdata/SimulationBase/MCParticle.h"
#include "nusimdata/SimulationBase/MCTruth.h"

// ROOT includes
#include "TEfficiency.h"
#include "TGraphAsymmErrors.h"
#include "TH1.h"
#include "TTree.h"

// user's defined constant
#define MAX_SHOWERS 1000

using namespace std;

class NuShowerEff;

class NuShowerEff : public art::EDAnalyzer {
public:
  explicit NuShowerEff(fhicl::ParameterSet const& p);
  // The compiler-generated destructor is fine for non-base
  // classes without bare pointers or other resource use.

  // Plugins should not be copied or assigned.
  NuShowerEff(NuShowerEff const&) = delete;
  NuShowerEff(NuShowerEff&&) = delete;
  NuShowerEff& operator=(NuShowerEff const&) = delete;
  NuShowerEff& operator=(NuShowerEff&&) = delete;

private:
  // Required functions.
  void analyze(art::Event const& e) override;

  // user's defined functions
  void beginJob() override;
  void endJob() override;
  void beginRun(art::Run const& run) override;
  void doEfficiencies();
  bool insideFV(double vertex[4]);
  void reset();

  // Declare member data here.

  // read from fchicl: Input Tag
  std::string fMCTruthModuleLabel;
  std::string fHitModuleLabel;
  std::string fShowerModuleLabel;
  std::string fTruthMatchDataModuleLabel;

  // read from fchicl: user's defined parameters
  int fNeutrinoPDGcode;
  int fLeptonPDGcode;
  bool fSaveMCTree;
  bool fHitShowerThroughPFParticle; // an option for getting hits associated with shower
  double fMinPurity;                // for reference
  double fMinCompleteness;          // for reference
  float fFidVolCutX;                // Fiducail Volume cut [cm]
  float fFidVolCutY;
  float fFidVolCutZ;

  // Fiducial Volume parameters
  float fFidVolXmin;
  float fFidVolXmax;
  float fFidVolYmin;
  float fFidVolYmax;
  float fFidVolZmin;
  float fFidVolZmax;

  // Event
  int Event;
  int Run;
  int SubRun;

  // MC Truth: Generator
  int MC_incoming_PDG;
  int MC_lepton_PDG;
  int MC_isCC;
  int MC_channel;
  int MC_target;
  double MC_Q2;
  double MC_W;
  double MC_vertex[4];
  double MC_incoming_P[4];
  double MC_lepton_startMomentum[4];
  double MC_lepton_endMomentum[40];
  double MC_lepton_startXYZT[4];
  double MC_lepton_endXYZT[4];
  double MC_lepton_theta;
  int MC_leptonID;
  int MC_LeptonTrack;

  double MC_incoming_E; // incoming neutrino energy
  double MC_lepton_startEnergy;

  // recob::Shower
  int n_recoShowers;
  double sh_direction_X[MAX_SHOWERS];
  double sh_direction_Y[MAX_SHOWERS];
  double sh_direction_Z[MAX_SHOWERS];
  double sh_start_X[MAX_SHOWERS];
  double sh_start_Y[MAX_SHOWERS];
  double sh_start_Z[MAX_SHOWERS];
  double sh_length[MAX_SHOWERS];
  double sh_ehit_Q[MAX_SHOWERS];
  int sh_TrackId[MAX_SHOWERS];
  int sh_hasPrimary_e[MAX_SHOWERS];
  double sh_allhit_Q[MAX_SHOWERS];
  double sh_purity[MAX_SHOWERS];
  double sh_completeness[MAX_SHOWERS];
  double esh_1_purity; // largest shower in a CC event that contains electron contributions
  double esh_1_completeness;
  double
    esh_each_purity[MAX_SHOWERS]; // each shower in a CC event that contains electron contributions
  double esh_each_completeness[MAX_SHOWERS];
  double esh_purity; // average over all electron showers in a CC event
  double esh_completeness;
  int count_primary_e_in_Event; // number of showers containing electron contribution in a CC event

  // TTree
  TTree* fEventTree;

  TH1D* h_Ev_den; // incoming neutrino energy from MC. den: denominator
  TH1D* h_Ev_num; // recon. num: numerator

  TH1D* h_Ee_den; // primary electron energy from MC
  TH1D* h_Ee_num;

  TEfficiency* h_Eff_Ev = 0;
  TEfficiency* h_Eff_Ee = 0;
};

// =====================================================================================
NuShowerEff::NuShowerEff(fhicl::ParameterSet const& p)
  : EDAnalyzer(p)
<<<<<<< HEAD
  , // ,
    // More initializers here.
  //fMCTruthModuleLabel (p.get< std::string >("MCTruthModuleLabel", "generator")),
  fMCTruthModuleLabel(p.get<std::string>("MCTruthModuleLabel"))
  , // get parameter from fcl file
  fHitModuleLabel(p.get<std::string>("HitModuleLabel"))
=======
  , fMCTruthModuleLabel(p.get<std::string>("MCTruthModuleLabel"))
  , fHitModuleLabel(p.get<std::string>("HitModuleLabel"))
>>>>>>> c11c2364
  , fShowerModuleLabel(p.get<std::string>("ShowerModuleLabel"))
  , fTruthMatchDataModuleLabel(p.get<std::string>("TruthMatchDataModuleLabel"))
  , fNeutrinoPDGcode(p.get<int>("NeutrinoPDGcode"))
  , fLeptonPDGcode(p.get<int>("LeptonPDGcode"))
  , fSaveMCTree(p.get<bool>("SaveMCTree"))
  , fHitShowerThroughPFParticle(p.get<bool>("HitShowerThroughPFParticle"))
  , fMinPurity(p.get<double>("MinPurity"))
  , fMinCompleteness(p.get<double>("MinCompleteness"))
  , fFidVolCutX(p.get<float>("FidVolCutX"))
  , fFidVolCutY(p.get<float>("FidVolCutY"))
  , fFidVolCutZ(p.get<float>("FidVolCutZ"))
<<<<<<< HEAD
{
  //cout << "\n===== Please refer the fchicl for the values of preset parameters ====\n" << endl;
}
=======
{}
>>>>>>> c11c2364

//============================================================================
void NuShowerEff::beginJob()
{
<<<<<<< HEAD
  //cout << "\n===== function: beginJob() ====\n" << endl;

=======
>>>>>>> c11c2364
  // Get geometry: Fiducial Volume
  auto const* geo = lar::providerFrom<geo::Geometry>();
  double minx = 1e9; // [cm]
  double maxx = -1e9;
  double miny = 1e9;
  double maxy = -1e9;
  double minz = 1e9;
  double maxz = -1e9;
<<<<<<< HEAD
  //cout << "\nGeometry:\n\tgeo->NTPC(): " << geo->NTPC() << endl;
  for (size_t i = 0; i < geo->NTPC(); ++i) {
    double local[3] = {0., 0., 0.};
    double world[3] = {0., 0., 0.};
    const geo::TPCGeo& tpc = geo->TPC(i);
    tpc.LocalToWorld(local, world);
    //cout << "\tlocal: " << local[0] << " ; " << local[1] << " ; " << local[2] << endl;
    //cout << "\tworld: " << world[0] << " ; " << world[1] << " ; " << world[2] << endl;
    //cout << "\tgeo->DetHalfWidth(" << i << "): " << geo->DetHalfWidth(i) << endl;
    //cout << "\tgeo->DetHalfHeight(" << i << "): " << geo->DetHalfHeight(i) << endl;
    //cout << "\tgeo->DetLength(" << i << "): " << geo->DetLength(i) << endl;

    if (minx > world[0] - geo->DetHalfWidth(i)) minx = world[0] - geo->DetHalfWidth(i);
    if (maxx < world[0] + geo->DetHalfWidth(i)) maxx = world[0] + geo->DetHalfWidth(i);
    if (miny > world[1] - geo->DetHalfHeight(i)) miny = world[1] - geo->DetHalfHeight(i);
    if (maxy < world[1] + geo->DetHalfHeight(i)) maxy = world[1] + geo->DetHalfHeight(i);
    if (minz > world[2] - geo->DetLength(i) / 2.) minz = world[2] - geo->DetLength(i) / 2.;
    if (maxz < world[2] + geo->DetLength(i) / 2.) maxz = world[2] + geo->DetLength(i) / 2.;
=======
  for (auto const& tpc : geo->Iterate<geo::TPCGeo>()) {
    auto const world = tpc.GetCenter();

    if (minx > world.X() - tpc.HalfWidth()) minx = world.X() - tpc.HalfWidth();
    if (maxx < world.X() + tpc.HalfWidth()) maxx = world.X() + tpc.HalfWidth();
    if (miny > world.Y() - tpc.HalfHeight()) miny = world.Y() - tpc.HalfHeight();
    if (maxy < world.Y() + tpc.HalfHeight()) maxy = world.Y() + tpc.HalfHeight();
    if (minz > world.Z() - tpc.Length() / 2.) minz = world.Z() - tpc.Length() / 2.;
    if (maxz < world.Z() + tpc.Length() / 2.) maxz = world.Z() + tpc.Length() / 2.;
>>>>>>> c11c2364
  }

  fFidVolXmin = minx + fFidVolCutX;
  fFidVolXmax = maxx - fFidVolCutX;
  fFidVolYmin = miny + fFidVolCutY;
  fFidVolYmax = maxy - fFidVolCutY;
  fFidVolZmin = minz + fFidVolCutZ;
  fFidVolZmax = maxz - fFidVolCutZ;

<<<<<<< HEAD
  //cout << "\nFiducial Volume (length unit: cm):\n"
  //<< "\t" << fFidVolXmin<<"\t< x <\t"<<fFidVolXmax<<"\n"
  //<< "\t" << fFidVolYmin<<"\t< y <\t"<<fFidVolYmax<<"\n"
  //<< "\t" << fFidVolZmin<<"\t< z <\t"<<fFidVolZmax<<"\n";

=======
>>>>>>> c11c2364
  art::ServiceHandle<art::TFileService const> tfs;

  double E_bins[21] = {0,   0.5, 1.0, 1.5, 2.0,  2.5,  3.0,  3.5,  4,    4.5, 5.0,
                       5.5, 6.0, 7.0, 8.0, 10.0, 12.0, 14.0, 17.0, 20.0, 25.0};
<<<<<<< HEAD
  //  double theta_bins[44]= { 0.,1.,2.,3.,4.,5.,6.,7.,8.,9.,10.,11.,12.,13.,14.,15.,16.,17.,18.,19.,20.,22.,24.,26.,28.,30.,32.,34.,36.,38.,40.,42.,44.,46.,48.,50.,55.,60.,65.,70.,75.,80.,85.,90.};
  //  double Pbins[18] ={0,0.1,0.2,0.3,0.4,0.5,0.6,0.7,0.8,0.9,1.0,1.2,1.4,1.6,1.8,2.0,2.5,3.0};
=======
>>>>>>> c11c2364

  h_Ev_den =
    tfs->make<TH1D>("h_Ev_den",
                    "Neutrino Energy; Neutrino Energy (GeV); Shower Reconstruction Efficiency",
                    20,
                    E_bins);
  h_Ev_den->Sumw2();
  h_Ev_num =
    tfs->make<TH1D>("h_Ev_num",
                    "Neutrino Energy; Neutrino Energy (GeV); Shower Reconstruction Efficiency",
                    20,
                    E_bins);
  h_Ev_num->Sumw2();

  h_Ee_den =
    tfs->make<TH1D>("h_Ee_den",
                    "Electron Energy; Electron Energy (GeV); Shower Reconstruction Efficiency",
                    20,
                    E_bins);
  h_Ee_den->Sumw2();
  h_Ee_num =
    tfs->make<TH1D>("h_Ee_num",
                    "Electron Energy; Electron Energy (GeV); Shower Reconstruction Efficiency",
                    20,
                    E_bins);
  h_Ee_num->Sumw2();

  if (fSaveMCTree) {
    fEventTree = new TTree("Event", "Event Tree from Sim & Reco");
    fEventTree->Branch("eventNo", &Event); // only select event in FV
    fEventTree->Branch("runNo", &Run);
    fEventTree->Branch("subRunNo", &SubRun);

    fEventTree->Branch("MC_incoming_E", &MC_incoming_E);
    fEventTree->Branch("MC_lepton_startEnergy", &MC_lepton_startEnergy);

    fEventTree->Branch("n_showers", &n_recoShowers);
    fEventTree->Branch("sh_hasPrimary_e", &sh_hasPrimary_e, "sh_hasPrimary_e[n_showers]/I");
    fEventTree->Branch("count_primary_e_in_Event", &count_primary_e_in_Event);
    fEventTree->Branch("esh_1_purity", &esh_1_purity);
    fEventTree->Branch("esh_1_completeness", &esh_1_completeness);
    fEventTree->Branch(
      "esh_each_purity", &esh_each_purity, "esh_each_purity[count_primary_e_in_Event]/D");
    fEventTree->Branch("esh_each_completeness",
                       &esh_each_completeness,
                       "esh_each_completeness[count_primary_e_in_Event]/D");
    fEventTree->Branch("esh_purity", &esh_purity);
    fEventTree->Branch("esh_completeness", &esh_completeness);
  }
}

//============================================================================
void NuShowerEff::endJob()
{
<<<<<<< HEAD
  //cout << "\n===== function: endJob() =====\n" << endl;
=======
>>>>>>> c11c2364
  doEfficiencies();
}

//============================================================================
void NuShowerEff::beginRun(art::Run const& run)
{
<<<<<<< HEAD
  //cout << "\n===== function: beginRun() =====\n" << endl;
=======
>>>>>>> c11c2364
  mf::LogInfo("ShowerEff") << "==== begin run ... ====" << endl;
}

//============================================================================
void NuShowerEff::analyze(art::Event const& e)
{
  reset(); // for some variables

  Event = e.id().event();
  Run = e.run();
  SubRun = e.subRun();
<<<<<<< HEAD
  //cout << "Event information:" << endl;
  //cout << "\tEvent: " << Event << endl;
  //cout << "\tRun: " << Run << endl;
  //cout << "\tSubRun: " << SubRun << endl;
=======
>>>>>>> c11c2364

  // -------- find Geant4 TrackId that corresponds to e+/e- from neutrino interaction ----------
  // MCTruth: Generator
  art::Handle<std::vector<simb::MCTruth>> MCtruthHandle;
  e.getByLabel(fMCTruthModuleLabel, MCtruthHandle);
  std::vector<art::Ptr<simb::MCTruth>> MCtruthlist;
  art::fill_ptr_vector(MCtruthlist, MCtruthHandle);
  art::Ptr<simb::MCTruth> MCtruth;
  // MC (neutrino) interaction
  int MCinteractions = MCtruthlist.size();
<<<<<<< HEAD
  //cout << "\nMCinteractions: " << MCinteractions << endl;
=======
>>>>>>> c11c2364
  for (int i = 0; i < MCinteractions; i++) {
    MCtruth = MCtruthlist[i];
    if (MCtruth->NeutrinoSet()) { // NeutrinoSet(): whether the neutrino information has been set
      simb::MCNeutrino nu = MCtruth->GetNeutrino(); // GetNeutrino(): reference to neutrino info
      if (nu.CCNC() == 0)
        MC_isCC = 1;
      else if (nu.CCNC() == 1)
        MC_isCC = 0;
      simb::MCParticle neutrino = nu.Nu();           // Nu(): the incoming neutrino
      MC_target = nu.Target();                       // Target(): nuclear target, as PDG code
      MC_incoming_PDG = std::abs(nu.Nu().PdgCode()); // here not use std::abs()
      MC_Q2 = nu.QSqr();                             // QSqr(): momentum transfer Q^2, in GeV^2
      MC_channel = nu.InteractionType();             // 1001: CCQE
      MC_W = nu.W();                                 // W(): hadronic invariant mass
      const TLorentzVector& nu_momentum = nu.Nu().Momentum(0);
      nu_momentum.GetXYZT(MC_incoming_P);
      const TLorentzVector& vertex = neutrino.Position(0);
      vertex.GetXYZT(MC_vertex);
      simb::MCParticle lepton = nu.Lepton(); // Lepton(): the outgoing lepton
      MC_lepton_PDG = lepton.PdgCode();

      MC_incoming_E = MC_incoming_P[3];
<<<<<<< HEAD

      //cout << "\tMCinteraction: " << i              << "\n\t"
      //     << "neutrino PDG: "  << MC_incoming_PDG  << "\n\t"
      //     << "MC_lepton_PDG: " << MC_lepton_PDG    << "\n\t"
      //     << "MC_channel: "    << MC_channel       << "\n\t"
      //     << "incoming E: "    << MC_incoming_P[3] << "\n\t"
      //     << "MC_vertex: " << MC_vertex[0] << " , " << MC_vertex[1] << " , " <<MC_vertex[2] << " , " <<MC_vertex[3] << endl;
    }
    // MCTruth Generator Particles
    int nParticles = MCtruthlist[0]->NParticles();
    //cout << "\n\tNparticles: " << MCtruth->NParticles() <<endl;
    for (int i = 0; i < nParticles; i++) {
      simb::MCParticle pi = MCtruthlist[0]->GetParticle(i);
      //cout << "\tparticle: " << i << "\n\t\t"
      //<< "Pdgcode: " << pi.PdgCode() << "; Mother: " << pi.Mother() << "; TrackId: " << pi.TrackId() << endl;
      // Mother(): mother = -1 means that this particle has no mother
      // TrackId(): same as the index in the MCParticleList
=======
>>>>>>> c11c2364
    }
  }

  // Geant4: MCParticle -> lepton (e)
  // Note: generator level MCPartilceList is different from Geant4 level MCParticleList.  MCParticleList(Geant4) contains all particles in MCParticleList(generator) but their the indexes (TrackIds) are different.
  simb::MCParticle* MClepton = NULL; //Geant4 level
  art::ServiceHandle<cheat::ParticleInventoryService const> pi_serv;
  const sim::ParticleList& plist = pi_serv->ParticleList();
  simb::MCParticle* particle = 0;

  for (sim::ParticleList::const_iterator ipar = plist.begin(); ipar != plist.end(); ++ipar) {
    particle = ipar->second; // first is index(TrackId), second is value (point address)

    auto& truth = pi_serv->ParticleToMCTruth_P(particle); // beam neutrino only
    if (truth->Origin() == simb::kBeamNeutrino && std::abs(particle->PdgCode()) == fLeptonPDGcode &&
        particle->Mother() == 0) { // primary lepton; Mother() = 0 means e^{-} for v+n=e^{-}+p
      const TLorentzVector& lepton_momentum = particle->Momentum(0);
      const TLorentzVector& lepton_position = particle->Position(0);
      const TLorentzVector& lepton_positionEnd = particle->EndPosition();
      const TLorentzVector& lepton_momentumEnd = particle->EndMomentum();
      lepton_momentum.GetXYZT(MC_lepton_startMomentum);
      lepton_position.GetXYZT(MC_lepton_startXYZT);
      lepton_positionEnd.GetXYZT(MC_lepton_endXYZT);
      lepton_momentumEnd.GetXYZT(MC_lepton_endMomentum);
      MC_leptonID = particle->TrackId();

      MC_lepton_startEnergy = MC_lepton_startMomentum[3];
      MClepton = particle;
    }
  }

  // check if the interaction is inside the Fiducial Volume
  bool isFiducial = false;
  isFiducial = insideFV(MC_vertex);
<<<<<<< HEAD
  if (isFiducial) {
    //cout <<"\nInfo: Interaction is inside the Fiducial Volume.\n" << endl;
  }
  else {
    //cout << "\n********Interaction is NOT inside the Fiducial Volume. RETURN**********" << endl;
    return;
  }
=======
  if (!isFiducial) { return; }
>>>>>>> c11c2364

  if (MC_isCC && (fNeutrinoPDGcode == std::abs(MC_incoming_PDG))) {
    if (MClepton) {
      h_Ev_den->Fill(MC_incoming_P[3]);
      h_Ee_den->Fill(MC_lepton_startMomentum[3]);
    }
  }

<<<<<<< HEAD
  //if (MC_isCC && (fNeutrinoPDGcode == std::abs(MC_incoming_PDG)) && MC_incoming_E < 0.5) {
  // cout << "\n------output CC event info for neutrino energy less than 0.5 GeV ------\n" << endl;
  // cout << "\tEvent   : " << Event  << "\n"
  //   << "\tRun     : " << Run    << "\n"
  //   << "\tSubRun  : " << SubRun << "\n"
  //  << "\tMC_incoming_E: " << MC_incoming_E << endl;
  // }

=======
>>>>>>> c11c2364
  // recob::Hit
  // ---- build a map for total hit charges corresponding to MC_leptonID (Geant4) ----

  art::Handle<std::vector<recob::Hit>> hitHandle;
  std::vector<art::Ptr<recob::Hit>> all_hits;
  if (e.getByLabel(fHitModuleLabel, hitHandle)) { art::fill_ptr_vector(all_hits, hitHandle); }
<<<<<<< HEAD
  //cout << "\nTotal hits:" << endl;
  //cout << "\tall_hits.size(): " << all_hits.size() << endl;
=======
>>>>>>> c11c2364

  double ehit_total = 0.0;

  art::FindManyP<simb::MCParticle, anab::BackTrackerHitMatchingData> fmhitmc(
<<<<<<< HEAD
    hitHandle,
    e,
    fTruthMatchDataModuleLabel); // need #include "lardataobj/AnalysisBase/BackTrackerMatchingData.h"
=======
    hitHandle, e, fTruthMatchDataModuleLabel);
>>>>>>> c11c2364

  std::map<int, double> all_hits_trk_Q; //Q for charge: Integral()
  for (size_t i = 0; i < all_hits.size(); ++i) {
    art::Ptr<recob::Hit> hit = all_hits[i];
    auto particles =
      fmhitmc.at(hit.key()); // particles here is a pointer. A hit may come from multiple particles.
    auto hitmatch = fmhitmc.data(hit.key()); // metadata
    double maxenergy = -1e9;
    int hit_TrackId = 0;
    for (size_t j = 0; j < particles.size(); ++j) {
      if (!particles[j]) continue;
      if (!pi_serv->TrackIdToMotherParticle_P(particles[j]->TrackId())) continue;
      size_t trkid = (pi_serv->TrackIdToMotherParticle_P(particles[j]->TrackId()))->TrackId();

      if ((hitmatch[j]->energy) > maxenergy) {
        maxenergy = hitmatch[j]->energy;
        hit_TrackId = trkid;
      }
    }
    if (hit_TrackId == MC_leptonID) ehit_total += hit->Integral();
    all_hits_trk_Q[hit_TrackId] +=
      hit
        ->Integral(); // Integral(): the integral under the calibrated signal waveform of the hit, in tick x ADC units
  }
<<<<<<< HEAD
  //cout << "....ehit_total: " << ehit_total << endl;
  //cout << "\tall_hits_trk_Q.size(): " << all_hits_trk_Q.size() << endl;
=======
>>>>>>> c11c2364

  //--------- Loop over all showers: find the associated hits for each shower ------------
  const simb::MCParticle* MClepton_reco = NULL;

  double temp_sh_ehit_Q = 0.0;
  double temp_sh_allHit_Q = 0.0;
  int temp_sh_TrackId = -999;
  count_primary_e_in_Event = 0;

  art::Handle<std::vector<recob::Shower>> showerHandle;
  std::vector<art::Ptr<recob::Shower>> showerlist;
  if (e.getByLabel(fShowerModuleLabel, showerHandle)) {
    art::fill_ptr_vector(showerlist, showerHandle);
  }
  n_recoShowers = showerlist.size();
<<<<<<< HEAD
  //cout << "\nRecon Showers: " << endl;
  //cout << "\tn_recoShowers: " << n_recoShowers << endl;
  art::FindManyP<recob::Hit> sh_hitsAll(showerHandle, e, fShowerModuleLabel);

  //std::vector<std::map<int,double>> showers_hits_trk_Q;
  std::map<int, double> showers_trk_Q;
  for (int i = 0; i < n_recoShowers; i++) { // loop over showers
    //const simb::MCParticle *particle;
=======
  art::FindManyP<recob::Hit> sh_hitsAll(showerHandle, e, fShowerModuleLabel);

  std::map<int, double> showers_trk_Q;
  for (int i = 0; i < n_recoShowers; i++) { // loop over showers
>>>>>>> c11c2364
    sh_hasPrimary_e[i] = 0;

    std::map<int, double> sh_hits_trk_Q; //Q for charge: Integral()
    sh_hits_trk_Q.clear();

    art::Ptr<recob::Shower> shower = showerlist[i];
    sh_direction_X[i] =
      shower->Direction().X(); // Direction(): direction cosines at start of the shower
    sh_direction_Y[i] = shower->Direction().Y();
    sh_direction_Z[i] = shower->Direction().Z();
    sh_start_X[i] = shower->ShowerStart().X();
    sh_start_Y[i] = shower->ShowerStart().Y();
    sh_start_Z[i] = shower->ShowerStart().Z();
    sh_length[i] = shower->Length(); // shower length in [cm]
<<<<<<< HEAD
    //cout << "\tInfo of shower " << i << "\n\t\t"
    //<< "direction (cosines): " << sh_direction_X[i] << ", " << sh_direction_Y[i] << ", " << sh_start_Z[i] << "\n\t\t"
    //<< "start position: " << sh_start_X[i] << ", " << sh_start_Y[i] << ", " << sh_start_Z[i] << "\n\t\t"
    //<< "shower length: " << sh_length[i] << endl;
=======
>>>>>>> c11c2364

    std::vector<art::Ptr<recob::Hit>> sh_hits; // associated hits for ith shower
    //In mcc8, if we get hits associated with the shower through shower->hits association directly for pandora, the hit list is incomplete. The recommended way of getting hits is through association with pfparticle:
    //shower->pfparticle->clusters->hits
    //----------getting hits through PFParticle (an option here)-------------------
    if (fHitShowerThroughPFParticle) {

      // PFParticle
      art::Handle<std::vector<recob::PFParticle>> pfpHandle;
      std::vector<art::Ptr<recob::PFParticle>> pfps;
      if (e.getByLabel(fShowerModuleLabel, pfpHandle)) art::fill_ptr_vector(pfps, pfpHandle);
      // Clusters
      art::Handle<std::vector<recob::Cluster>> clusterHandle;
      std::vector<art::Ptr<recob::Cluster>> clusters;
      if (e.getByLabel(fShowerModuleLabel, clusterHandle))
        art::fill_ptr_vector(clusters, clusterHandle);
      art::FindManyP<recob::PFParticle> fmps(
        showerHandle, e, fShowerModuleLabel); // PFParticle in Shower
      art::FindManyP<recob::Cluster> fmcp(
        pfpHandle, e, fShowerModuleLabel); // Cluster vs. PFParticle
      art::FindManyP<recob::Hit> fmhc(clusterHandle, e, fShowerModuleLabel); // Hit in Shower
      if (fmps.isValid()) {
        std::vector<art::Ptr<recob::PFParticle>> pfs = fmps.at(i);
        for (size_t ipf = 0; ipf < pfs.size(); ++ipf) {
          if (fmcp.isValid()) {
            std::vector<art::Ptr<recob::Cluster>> clus = fmcp.at(pfs[ipf].key());
            for (size_t iclu = 0; iclu < clus.size(); ++iclu) {
              if (fmhc.isValid()) {
                std::vector<art::Ptr<recob::Hit>> hits = fmhc.at(clus[iclu].key());
                for (size_t ihit = 0; ihit < hits.size(); ++ihit) {
                  sh_hits.push_back(hits[ihit]);
                }
              }
            }
          }
        }
      }
<<<<<<< HEAD

      // cout << "\tsh_hits.size(): " << sh_hits.size() << endl;

      // for (size_t k=0;k<sh_hits.size();k++){
      //   art::Ptr<recob::Hit> hit = sh_hits[k];
      //   cout << k << "\thit.key(): " << hit.key() << endl;
      //   cout << k << "\thit->Integral(): " << hit->Integral() << endl;
      // }
=======
>>>>>>> c11c2364
    }
    else {

      // ----- using shower->hit association for getting hits associated with shower-----
      sh_hits =
        sh_hitsAll.at(i); // associated hits for ith shower (using association of hits and shower)
<<<<<<< HEAD
      //cout << "\t\tsh_hits.size(): " << sh_hits.size() << endl;
    } // we only choose one method for hits associated with shower here.
=======
    }                     // we only choose one method for hits associated with shower here.
>>>>>>> c11c2364

    for (size_t k = 0; k < sh_hits.size(); ++k) {
      art::Ptr<recob::Hit> hit = sh_hits[k];
      auto particles = fmhitmc.at(hit.key());
      auto hitmatch = fmhitmc.data(hit.key());
      double maxenergy = -1e9;
      int hit_TrackId = 0;
      for (size_t j = 0; j < particles.size(); ++j) {
        if (!particles[j]) continue;
        if (!pi_serv->TrackIdToMotherParticle_P(particles[j]->TrackId())) continue;
        size_t trkid = (pi_serv->TrackIdToMotherParticle_P(particles[j]->TrackId()))->TrackId();

        if ((hitmatch[j]->energy) > maxenergy) {
          maxenergy = hitmatch[j]->energy;
          hit_TrackId = trkid;
        }
      }
      if (hit_TrackId == MC_leptonID) { sh_ehit_Q[i] += hit->Integral(); }
      sh_allhit_Q[i] += hit->Integral();
      sh_hits_trk_Q[hit_TrackId] += hit->Integral(); // Q from the same hit_TrackId
    }

    // get TrackId for a shower
    double maxshowerQ = -1.0e9;
<<<<<<< HEAD
    //sh_TrackId[i] = 0;
    for (std::map<int, double>::iterator k = sh_hits_trk_Q.begin(); k != sh_hits_trk_Q.end(); k++) {
      //cout << k->first << "\t;\t" << k->second << endl;
=======
    for (std::map<int, double>::iterator k = sh_hits_trk_Q.begin(); k != sh_hits_trk_Q.end(); k++) {
>>>>>>> c11c2364
      if (k->second > maxshowerQ) {
        maxshowerQ = k->second;
        sh_TrackId[i] =
          k->first; //assign a sh_TrackId with TrackId from hit(particle) that contributing largest to the shower.
      }
    }

    //---------------------------------------------------------------------------------

    if (sh_TrackId[i] == MC_leptonID && sh_ehit_Q[i] > 0) {
      temp_sh_TrackId = sh_TrackId[i];
      sh_hasPrimary_e[i] = 1;
      count_primary_e_in_Event += 1;
      MClepton_reco = pi_serv->TrackIdToParticle_P(sh_TrackId[i]);

      if (sh_allhit_Q[i] > 0 && sh_ehit_Q[i] <= sh_allhit_Q[i]) {
        sh_purity[i] = sh_ehit_Q[i] / sh_allhit_Q[i];
<<<<<<< HEAD
        //cout << "\t*****shower purity: " << sh_purity[i] << endl;
=======
>>>>>>> c11c2364
      }
      else {
        sh_purity[i] = 0;
      }
      if (ehit_total > 0 && sh_ehit_Q[i] <= sh_allhit_Q[i]) {
        sh_completeness[i] = sh_ehit_Q[i] / ehit_total;
<<<<<<< HEAD
        //cout << "\t*****shower completeness: " << sh_completeness[i] << endl;
=======
>>>>>>> c11c2364
      }
      else {
        sh_completeness[i] = 0;
      }
      temp_sh_ehit_Q += sh_ehit_Q[i];
      temp_sh_allHit_Q += sh_allhit_Q[i];
    }

    showers_trk_Q[sh_TrackId[i]] += maxshowerQ;

  } // end: for loop over showers

  // ---------------------------------------------------------------
  if (MClepton_reco && MClepton) {
    if ((temp_sh_TrackId == MC_leptonID) && MC_isCC &&
        (fNeutrinoPDGcode == std::abs(MC_incoming_PDG))) {
      if ((temp_sh_allHit_Q >= temp_sh_ehit_Q) && (temp_sh_ehit_Q > 0.0)) {
        esh_purity = temp_sh_ehit_Q / temp_sh_allHit_Q;
        esh_completeness = temp_sh_ehit_Q / ehit_total;

        if (esh_purity > fMinPurity && esh_completeness > fMinCompleteness) {
<<<<<<< HEAD
          //cout << "\nInfo: fill h_Ev_num ........\n" << endl;
=======
>>>>>>> c11c2364
          h_Ev_num->Fill(MC_incoming_P[3]);
          h_Ee_num->Fill(MC_lepton_startMomentum[3]);
        }
      }
    }
  }
  // --------------------------------------------------------------

  if ((MClepton_reco && MClepton) && MC_isCC && (fNeutrinoPDGcode == std::abs(MC_incoming_PDG))) {
<<<<<<< HEAD
    //cout << "\n count_primary_e_in_Event: " << count_primary_e_in_Event << endl;
=======
>>>>>>> c11c2364
    for (int j = 0; j < count_primary_e_in_Event; j++) {
      esh_each_purity[j] = 0.0;
    }

    double temp_esh_1_allhit = -1.0e9;
    int temp_shower_index = -999;
    int temp_esh_index = 0;
    for (int i = 0; i < n_recoShowers; i++) {
      if (sh_TrackId[i] == MC_leptonID) {

        // for each electron shower
        if (sh_ehit_Q[i] > 0) {
          esh_each_purity[temp_esh_index] = sh_purity[i];
          esh_each_completeness[temp_esh_index] = sh_completeness[i];
          temp_esh_index += 1;
        }

        // find largest shower
        if ((sh_allhit_Q[i] > temp_esh_1_allhit) && (sh_ehit_Q[i] > 0.0)) {
          temp_esh_1_allhit = sh_allhit_Q[i];
          temp_shower_index = i;
        }
      }
    }
    // largest shower with electron contribution
    esh_1_purity = sh_purity[temp_shower_index];
    esh_1_completeness = sh_completeness[temp_shower_index];
  }

  if (count_primary_e_in_Event > 0 && MC_isCC && fSaveMCTree) {
    fEventTree->Fill();
  } // so far, only save CC event
}

// ====================================================================================
void NuShowerEff::doEfficiencies()
{
<<<<<<< HEAD
  //cout << "\n==== function: doEfficiencies() ====" << endl;

=======
>>>>>>> c11c2364
  art::ServiceHandle<art::TFileService const> tfs;

  if (TEfficiency::CheckConsistency(*h_Ev_num, *h_Ev_den)) {
    h_Eff_Ev = tfs->make<TEfficiency>(*h_Ev_num, *h_Ev_den);
    TGraphAsymmErrors* grEff_Ev = h_Eff_Ev->CreateGraph();
    grEff_Ev->Write("grEff_Ev");
    h_Eff_Ev->Write("h_Eff_Ev");
  }

  if (TEfficiency::CheckConsistency(*h_Ee_num, *h_Ee_den)) {
    h_Eff_Ee = tfs->make<TEfficiency>(*h_Ee_num, *h_Ee_den);
    TGraphAsymmErrors* grEff_Ee = h_Eff_Ee->CreateGraph();
    grEff_Ee->Write("grEff_Ee");
    h_Eff_Ee->Write("h_Eff_Ee");
  }
}

// ====================================================================================
bool NuShowerEff::insideFV(double vertex[4])
{
<<<<<<< HEAD
  //cout << "\n==== function: insideFV() ====" << endl;
=======
>>>>>>> c11c2364
  double x = vertex[0];
  double y = vertex[1];
  double z = vertex[2];

  if (x > fFidVolXmin && x < fFidVolXmax && y > fFidVolYmin && y < fFidVolYmax && z > fFidVolZmin &&
      z < fFidVolZmax) {
    return true;
  }
  else {
    return false;
  }
}

// ====================================================================================
void NuShowerEff::reset()
{
<<<<<<< HEAD
  //cout << "\n===== function: reset() =====\n" << endl;

=======
>>>>>>> c11c2364
  MC_incoming_PDG = -999;
  MC_lepton_PDG = -999;
  MC_isCC = -999;
  MC_channel = -999;
  MC_target = -999;
  MC_Q2 = -999.0;
  MC_W = -999.0;
  MC_lepton_theta = -999.0;
  MC_leptonID = -999;
  MC_LeptonTrack = -999;

  for (int i = 0; i < MAX_SHOWERS; i++) {
    sh_direction_X[i] = -999.0;
    sh_direction_Y[i] = -999.0;
    sh_direction_Z[i] = -999.0;
    sh_start_X[i] = -999.0;
    sh_start_Y[i] = -999.0;
    sh_start_Z[i] = -999.0;
    sh_length[i] = -999.0;
    sh_hasPrimary_e[i] = -999;
    sh_ehit_Q[i] = 0.0;
    sh_allhit_Q[i] = 0.0;
    sh_purity[i] = 0.0;
    sh_completeness[i] = 0.0;
  }
}
DEFINE_ART_MODULE(NuShowerEff)<|MERGE_RESOLUTION|>--- conflicted
+++ resolved
@@ -26,10 +26,7 @@
 #include "lardataobj/RecoBase/PFParticle.h"
 #include "lardataobj/RecoBase/Shower.h"
 
-<<<<<<< HEAD
-=======
 #include "larcore/CoreUtils/ServiceUtil.h"
->>>>>>> c11c2364
 #include "larcore/Geometry/Geometry.h"
 #include "larsim/MCCheater/ParticleInventoryService.h"
 #include "nusimdata/SimulationBase/MCParticle.h"
@@ -165,17 +162,8 @@
 // =====================================================================================
 NuShowerEff::NuShowerEff(fhicl::ParameterSet const& p)
   : EDAnalyzer(p)
-<<<<<<< HEAD
-  , // ,
-    // More initializers here.
-  //fMCTruthModuleLabel (p.get< std::string >("MCTruthModuleLabel", "generator")),
-  fMCTruthModuleLabel(p.get<std::string>("MCTruthModuleLabel"))
-  , // get parameter from fcl file
-  fHitModuleLabel(p.get<std::string>("HitModuleLabel"))
-=======
   , fMCTruthModuleLabel(p.get<std::string>("MCTruthModuleLabel"))
   , fHitModuleLabel(p.get<std::string>("HitModuleLabel"))
->>>>>>> c11c2364
   , fShowerModuleLabel(p.get<std::string>("ShowerModuleLabel"))
   , fTruthMatchDataModuleLabel(p.get<std::string>("TruthMatchDataModuleLabel"))
   , fNeutrinoPDGcode(p.get<int>("NeutrinoPDGcode"))
@@ -187,22 +175,11 @@
   , fFidVolCutX(p.get<float>("FidVolCutX"))
   , fFidVolCutY(p.get<float>("FidVolCutY"))
   , fFidVolCutZ(p.get<float>("FidVolCutZ"))
-<<<<<<< HEAD
-{
-  //cout << "\n===== Please refer the fchicl for the values of preset parameters ====\n" << endl;
-}
-=======
 {}
->>>>>>> c11c2364
 
 //============================================================================
 void NuShowerEff::beginJob()
 {
-<<<<<<< HEAD
-  //cout << "\n===== function: beginJob() ====\n" << endl;
-
-=======
->>>>>>> c11c2364
   // Get geometry: Fiducial Volume
   auto const* geo = lar::providerFrom<geo::Geometry>();
   double minx = 1e9; // [cm]
@@ -211,26 +188,6 @@
   double maxy = -1e9;
   double minz = 1e9;
   double maxz = -1e9;
-<<<<<<< HEAD
-  //cout << "\nGeometry:\n\tgeo->NTPC(): " << geo->NTPC() << endl;
-  for (size_t i = 0; i < geo->NTPC(); ++i) {
-    double local[3] = {0., 0., 0.};
-    double world[3] = {0., 0., 0.};
-    const geo::TPCGeo& tpc = geo->TPC(i);
-    tpc.LocalToWorld(local, world);
-    //cout << "\tlocal: " << local[0] << " ; " << local[1] << " ; " << local[2] << endl;
-    //cout << "\tworld: " << world[0] << " ; " << world[1] << " ; " << world[2] << endl;
-    //cout << "\tgeo->DetHalfWidth(" << i << "): " << geo->DetHalfWidth(i) << endl;
-    //cout << "\tgeo->DetHalfHeight(" << i << "): " << geo->DetHalfHeight(i) << endl;
-    //cout << "\tgeo->DetLength(" << i << "): " << geo->DetLength(i) << endl;
-
-    if (minx > world[0] - geo->DetHalfWidth(i)) minx = world[0] - geo->DetHalfWidth(i);
-    if (maxx < world[0] + geo->DetHalfWidth(i)) maxx = world[0] + geo->DetHalfWidth(i);
-    if (miny > world[1] - geo->DetHalfHeight(i)) miny = world[1] - geo->DetHalfHeight(i);
-    if (maxy < world[1] + geo->DetHalfHeight(i)) maxy = world[1] + geo->DetHalfHeight(i);
-    if (minz > world[2] - geo->DetLength(i) / 2.) minz = world[2] - geo->DetLength(i) / 2.;
-    if (maxz < world[2] + geo->DetLength(i) / 2.) maxz = world[2] + geo->DetLength(i) / 2.;
-=======
   for (auto const& tpc : geo->Iterate<geo::TPCGeo>()) {
     auto const world = tpc.GetCenter();
 
@@ -240,7 +197,6 @@
     if (maxy < world.Y() + tpc.HalfHeight()) maxy = world.Y() + tpc.HalfHeight();
     if (minz > world.Z() - tpc.Length() / 2.) minz = world.Z() - tpc.Length() / 2.;
     if (maxz < world.Z() + tpc.Length() / 2.) maxz = world.Z() + tpc.Length() / 2.;
->>>>>>> c11c2364
   }
 
   fFidVolXmin = minx + fFidVolCutX;
@@ -250,23 +206,10 @@
   fFidVolZmin = minz + fFidVolCutZ;
   fFidVolZmax = maxz - fFidVolCutZ;
 
-<<<<<<< HEAD
-  //cout << "\nFiducial Volume (length unit: cm):\n"
-  //<< "\t" << fFidVolXmin<<"\t< x <\t"<<fFidVolXmax<<"\n"
-  //<< "\t" << fFidVolYmin<<"\t< y <\t"<<fFidVolYmax<<"\n"
-  //<< "\t" << fFidVolZmin<<"\t< z <\t"<<fFidVolZmax<<"\n";
-
-=======
->>>>>>> c11c2364
   art::ServiceHandle<art::TFileService const> tfs;
 
   double E_bins[21] = {0,   0.5, 1.0, 1.5, 2.0,  2.5,  3.0,  3.5,  4,    4.5, 5.0,
                        5.5, 6.0, 7.0, 8.0, 10.0, 12.0, 14.0, 17.0, 20.0, 25.0};
-<<<<<<< HEAD
-  //  double theta_bins[44]= { 0.,1.,2.,3.,4.,5.,6.,7.,8.,9.,10.,11.,12.,13.,14.,15.,16.,17.,18.,19.,20.,22.,24.,26.,28.,30.,32.,34.,36.,38.,40.,42.,44.,46.,48.,50.,55.,60.,65.,70.,75.,80.,85.,90.};
-  //  double Pbins[18] ={0,0.1,0.2,0.3,0.4,0.5,0.6,0.7,0.8,0.9,1.0,1.2,1.4,1.6,1.8,2.0,2.5,3.0};
-=======
->>>>>>> c11c2364
 
   h_Ev_den =
     tfs->make<TH1D>("h_Ev_den",
@@ -321,20 +264,12 @@
 //============================================================================
 void NuShowerEff::endJob()
 {
-<<<<<<< HEAD
-  //cout << "\n===== function: endJob() =====\n" << endl;
-=======
->>>>>>> c11c2364
   doEfficiencies();
 }
 
 //============================================================================
 void NuShowerEff::beginRun(art::Run const& run)
 {
-<<<<<<< HEAD
-  //cout << "\n===== function: beginRun() =====\n" << endl;
-=======
->>>>>>> c11c2364
   mf::LogInfo("ShowerEff") << "==== begin run ... ====" << endl;
 }
 
@@ -346,13 +281,6 @@
   Event = e.id().event();
   Run = e.run();
   SubRun = e.subRun();
-<<<<<<< HEAD
-  //cout << "Event information:" << endl;
-  //cout << "\tEvent: " << Event << endl;
-  //cout << "\tRun: " << Run << endl;
-  //cout << "\tSubRun: " << SubRun << endl;
-=======
->>>>>>> c11c2364
 
   // -------- find Geant4 TrackId that corresponds to e+/e- from neutrino interaction ----------
   // MCTruth: Generator
@@ -363,10 +291,6 @@
   art::Ptr<simb::MCTruth> MCtruth;
   // MC (neutrino) interaction
   int MCinteractions = MCtruthlist.size();
-<<<<<<< HEAD
-  //cout << "\nMCinteractions: " << MCinteractions << endl;
-=======
->>>>>>> c11c2364
   for (int i = 0; i < MCinteractions; i++) {
     MCtruth = MCtruthlist[i];
     if (MCtruth->NeutrinoSet()) { // NeutrinoSet(): whether the neutrino information has been set
@@ -389,26 +313,6 @@
       MC_lepton_PDG = lepton.PdgCode();
 
       MC_incoming_E = MC_incoming_P[3];
-<<<<<<< HEAD
-
-      //cout << "\tMCinteraction: " << i              << "\n\t"
-      //     << "neutrino PDG: "  << MC_incoming_PDG  << "\n\t"
-      //     << "MC_lepton_PDG: " << MC_lepton_PDG    << "\n\t"
-      //     << "MC_channel: "    << MC_channel       << "\n\t"
-      //     << "incoming E: "    << MC_incoming_P[3] << "\n\t"
-      //     << "MC_vertex: " << MC_vertex[0] << " , " << MC_vertex[1] << " , " <<MC_vertex[2] << " , " <<MC_vertex[3] << endl;
-    }
-    // MCTruth Generator Particles
-    int nParticles = MCtruthlist[0]->NParticles();
-    //cout << "\n\tNparticles: " << MCtruth->NParticles() <<endl;
-    for (int i = 0; i < nParticles; i++) {
-      simb::MCParticle pi = MCtruthlist[0]->GetParticle(i);
-      //cout << "\tparticle: " << i << "\n\t\t"
-      //<< "Pdgcode: " << pi.PdgCode() << "; Mother: " << pi.Mother() << "; TrackId: " << pi.TrackId() << endl;
-      // Mother(): mother = -1 means that this particle has no mother
-      // TrackId(): same as the index in the MCParticleList
-=======
->>>>>>> c11c2364
     }
   }
 
@@ -443,17 +347,7 @@
   // check if the interaction is inside the Fiducial Volume
   bool isFiducial = false;
   isFiducial = insideFV(MC_vertex);
-<<<<<<< HEAD
-  if (isFiducial) {
-    //cout <<"\nInfo: Interaction is inside the Fiducial Volume.\n" << endl;
-  }
-  else {
-    //cout << "\n********Interaction is NOT inside the Fiducial Volume. RETURN**********" << endl;
-    return;
-  }
-=======
   if (!isFiducial) { return; }
->>>>>>> c11c2364
 
   if (MC_isCC && (fNeutrinoPDGcode == std::abs(MC_incoming_PDG))) {
     if (MClepton) {
@@ -462,39 +356,17 @@
     }
   }
 
-<<<<<<< HEAD
-  //if (MC_isCC && (fNeutrinoPDGcode == std::abs(MC_incoming_PDG)) && MC_incoming_E < 0.5) {
-  // cout << "\n------output CC event info for neutrino energy less than 0.5 GeV ------\n" << endl;
-  // cout << "\tEvent   : " << Event  << "\n"
-  //   << "\tRun     : " << Run    << "\n"
-  //   << "\tSubRun  : " << SubRun << "\n"
-  //  << "\tMC_incoming_E: " << MC_incoming_E << endl;
-  // }
-
-=======
->>>>>>> c11c2364
   // recob::Hit
   // ---- build a map for total hit charges corresponding to MC_leptonID (Geant4) ----
 
   art::Handle<std::vector<recob::Hit>> hitHandle;
   std::vector<art::Ptr<recob::Hit>> all_hits;
   if (e.getByLabel(fHitModuleLabel, hitHandle)) { art::fill_ptr_vector(all_hits, hitHandle); }
-<<<<<<< HEAD
-  //cout << "\nTotal hits:" << endl;
-  //cout << "\tall_hits.size(): " << all_hits.size() << endl;
-=======
->>>>>>> c11c2364
 
   double ehit_total = 0.0;
 
   art::FindManyP<simb::MCParticle, anab::BackTrackerHitMatchingData> fmhitmc(
-<<<<<<< HEAD
-    hitHandle,
-    e,
-    fTruthMatchDataModuleLabel); // need #include "lardataobj/AnalysisBase/BackTrackerMatchingData.h"
-=======
     hitHandle, e, fTruthMatchDataModuleLabel);
->>>>>>> c11c2364
 
   std::map<int, double> all_hits_trk_Q; //Q for charge: Integral()
   for (size_t i = 0; i < all_hits.size(); ++i) {
@@ -519,11 +391,6 @@
       hit
         ->Integral(); // Integral(): the integral under the calibrated signal waveform of the hit, in tick x ADC units
   }
-<<<<<<< HEAD
-  //cout << "....ehit_total: " << ehit_total << endl;
-  //cout << "\tall_hits_trk_Q.size(): " << all_hits_trk_Q.size() << endl;
-=======
->>>>>>> c11c2364
 
   //--------- Loop over all showers: find the associated hits for each shower ------------
   const simb::MCParticle* MClepton_reco = NULL;
@@ -539,21 +406,10 @@
     art::fill_ptr_vector(showerlist, showerHandle);
   }
   n_recoShowers = showerlist.size();
-<<<<<<< HEAD
-  //cout << "\nRecon Showers: " << endl;
-  //cout << "\tn_recoShowers: " << n_recoShowers << endl;
   art::FindManyP<recob::Hit> sh_hitsAll(showerHandle, e, fShowerModuleLabel);
 
-  //std::vector<std::map<int,double>> showers_hits_trk_Q;
   std::map<int, double> showers_trk_Q;
   for (int i = 0; i < n_recoShowers; i++) { // loop over showers
-    //const simb::MCParticle *particle;
-=======
-  art::FindManyP<recob::Hit> sh_hitsAll(showerHandle, e, fShowerModuleLabel);
-
-  std::map<int, double> showers_trk_Q;
-  for (int i = 0; i < n_recoShowers; i++) { // loop over showers
->>>>>>> c11c2364
     sh_hasPrimary_e[i] = 0;
 
     std::map<int, double> sh_hits_trk_Q; //Q for charge: Integral()
@@ -568,13 +424,6 @@
     sh_start_Y[i] = shower->ShowerStart().Y();
     sh_start_Z[i] = shower->ShowerStart().Z();
     sh_length[i] = shower->Length(); // shower length in [cm]
-<<<<<<< HEAD
-    //cout << "\tInfo of shower " << i << "\n\t\t"
-    //<< "direction (cosines): " << sh_direction_X[i] << ", " << sh_direction_Y[i] << ", " << sh_start_Z[i] << "\n\t\t"
-    //<< "start position: " << sh_start_X[i] << ", " << sh_start_Y[i] << ", " << sh_start_Z[i] << "\n\t\t"
-    //<< "shower length: " << sh_length[i] << endl;
-=======
->>>>>>> c11c2364
 
     std::vector<art::Ptr<recob::Hit>> sh_hits; // associated hits for ith shower
     //In mcc8, if we get hits associated with the shower through shower->hits association directly for pandora, the hit list is incomplete. The recommended way of getting hits is through association with pfparticle:
@@ -612,29 +461,13 @@
           }
         }
       }
-<<<<<<< HEAD
-
-      // cout << "\tsh_hits.size(): " << sh_hits.size() << endl;
-
-      // for (size_t k=0;k<sh_hits.size();k++){
-      //   art::Ptr<recob::Hit> hit = sh_hits[k];
-      //   cout << k << "\thit.key(): " << hit.key() << endl;
-      //   cout << k << "\thit->Integral(): " << hit->Integral() << endl;
-      // }
-=======
->>>>>>> c11c2364
     }
     else {
 
       // ----- using shower->hit association for getting hits associated with shower-----
       sh_hits =
         sh_hitsAll.at(i); // associated hits for ith shower (using association of hits and shower)
-<<<<<<< HEAD
-      //cout << "\t\tsh_hits.size(): " << sh_hits.size() << endl;
-    } // we only choose one method for hits associated with shower here.
-=======
     }                     // we only choose one method for hits associated with shower here.
->>>>>>> c11c2364
 
     for (size_t k = 0; k < sh_hits.size(); ++k) {
       art::Ptr<recob::Hit> hit = sh_hits[k];
@@ -659,13 +492,7 @@
 
     // get TrackId for a shower
     double maxshowerQ = -1.0e9;
-<<<<<<< HEAD
-    //sh_TrackId[i] = 0;
     for (std::map<int, double>::iterator k = sh_hits_trk_Q.begin(); k != sh_hits_trk_Q.end(); k++) {
-      //cout << k->first << "\t;\t" << k->second << endl;
-=======
-    for (std::map<int, double>::iterator k = sh_hits_trk_Q.begin(); k != sh_hits_trk_Q.end(); k++) {
->>>>>>> c11c2364
       if (k->second > maxshowerQ) {
         maxshowerQ = k->second;
         sh_TrackId[i] =
@@ -683,20 +510,12 @@
 
       if (sh_allhit_Q[i] > 0 && sh_ehit_Q[i] <= sh_allhit_Q[i]) {
         sh_purity[i] = sh_ehit_Q[i] / sh_allhit_Q[i];
-<<<<<<< HEAD
-        //cout << "\t*****shower purity: " << sh_purity[i] << endl;
-=======
->>>>>>> c11c2364
       }
       else {
         sh_purity[i] = 0;
       }
       if (ehit_total > 0 && sh_ehit_Q[i] <= sh_allhit_Q[i]) {
         sh_completeness[i] = sh_ehit_Q[i] / ehit_total;
-<<<<<<< HEAD
-        //cout << "\t*****shower completeness: " << sh_completeness[i] << endl;
-=======
->>>>>>> c11c2364
       }
       else {
         sh_completeness[i] = 0;
@@ -718,10 +537,6 @@
         esh_completeness = temp_sh_ehit_Q / ehit_total;
 
         if (esh_purity > fMinPurity && esh_completeness > fMinCompleteness) {
-<<<<<<< HEAD
-          //cout << "\nInfo: fill h_Ev_num ........\n" << endl;
-=======
->>>>>>> c11c2364
           h_Ev_num->Fill(MC_incoming_P[3]);
           h_Ee_num->Fill(MC_lepton_startMomentum[3]);
         }
@@ -731,10 +546,6 @@
   // --------------------------------------------------------------
 
   if ((MClepton_reco && MClepton) && MC_isCC && (fNeutrinoPDGcode == std::abs(MC_incoming_PDG))) {
-<<<<<<< HEAD
-    //cout << "\n count_primary_e_in_Event: " << count_primary_e_in_Event << endl;
-=======
->>>>>>> c11c2364
     for (int j = 0; j < count_primary_e_in_Event; j++) {
       esh_each_purity[j] = 0.0;
     }
@@ -772,11 +583,6 @@
 // ====================================================================================
 void NuShowerEff::doEfficiencies()
 {
-<<<<<<< HEAD
-  //cout << "\n==== function: doEfficiencies() ====" << endl;
-
-=======
->>>>>>> c11c2364
   art::ServiceHandle<art::TFileService const> tfs;
 
   if (TEfficiency::CheckConsistency(*h_Ev_num, *h_Ev_den)) {
@@ -797,10 +603,6 @@
 // ====================================================================================
 bool NuShowerEff::insideFV(double vertex[4])
 {
-<<<<<<< HEAD
-  //cout << "\n==== function: insideFV() ====" << endl;
-=======
->>>>>>> c11c2364
   double x = vertex[0];
   double y = vertex[1];
   double z = vertex[2];
@@ -817,11 +619,6 @@
 // ====================================================================================
 void NuShowerEff::reset()
 {
-<<<<<<< HEAD
-  //cout << "\n===== function: reset() =====\n" << endl;
-
-=======
->>>>>>> c11c2364
   MC_incoming_PDG = -999;
   MC_lepton_PDG = -999;
   MC_isCC = -999;
